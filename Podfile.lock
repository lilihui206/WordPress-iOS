PODS:
  - 1PasswordExtension (1.8.6)
  - Alamofire (4.8.0)
  - AlamofireImage (3.5.2):
    - Alamofire (~> 4.8)
  - AlamofireNetworkActivityIndicator (2.4.0):
    - Alamofire (~> 4.8)
  - AppCenter (2.5.1):
    - AppCenter/Analytics (= 2.5.1)
    - AppCenter/Crashes (= 2.5.1)
  - AppCenter/Analytics (2.5.1):
    - AppCenter/Core
  - AppCenter/Core (2.5.1)
  - AppCenter/Crashes (2.5.1):
    - AppCenter/Core
  - AppCenter/Distribute (2.5.1):
    - AppCenter/Core
  - Automattic-Tracks-iOS (0.4.4):
    - CocoaLumberjack (~> 3)
    - Reachability (~> 3)
    - Sentry (~> 4)
    - Sodium (~> 0.8.0)
    - UIDeviceIdentifier (~> 1)
  - boost-for-react-native (1.63.0)
  - Charts (3.2.2):
    - Charts/Core (= 3.2.2)
  - Charts/Core (3.2.2)
  - CocoaLumberjack (3.5.2):
    - CocoaLumberjack/Core (= 3.5.2)
  - CocoaLumberjack/Core (3.5.2)
  - DoubleConversion (1.1.5)
  - Down (0.6.6)
  - FBLazyVector (0.61.5)
  - FBReactNativeSpec (0.61.5):
    - Folly (= 2018.10.22.00)
    - RCTRequired (= 0.61.5)
    - RCTTypeSafety (= 0.61.5)
    - React-Core (= 0.61.5)
    - React-jsi (= 0.61.5)
    - ReactCommon/turbomodule/core (= 0.61.5)
  - Folly (2018.10.22.00):
    - boost-for-react-native
    - DoubleConversion
    - Folly/Default (= 2018.10.22.00)
    - glog
  - Folly/Default (2018.10.22.00):
    - boost-for-react-native
    - DoubleConversion
    - glog
  - FormatterKit/Resources (1.8.2)
  - FormatterKit/TimeIntervalFormatter (1.8.2):
    - FormatterKit/Resources
  - FSInteractiveMap (0.1.0)
  - Gifu (3.2.0)
  - glog (0.3.5)
  - GoogleSignIn (4.4.0):
    - "GoogleToolboxForMac/NSDictionary+URLArguments (~> 2.1)"
    - "GoogleToolboxForMac/NSString+URLArguments (~> 2.1)"
    - GTMSessionFetcher/Core (~> 1.1)
  - GoogleToolboxForMac/DebugUtils (2.2.2):
    - GoogleToolboxForMac/Defines (= 2.2.2)
  - GoogleToolboxForMac/Defines (2.2.2)
  - "GoogleToolboxForMac/NSDictionary+URLArguments (2.2.2)":
    - GoogleToolboxForMac/DebugUtils (= 2.2.2)
    - GoogleToolboxForMac/Defines (= 2.2.2)
    - "GoogleToolboxForMac/NSString+URLArguments (= 2.2.2)"
  - "GoogleToolboxForMac/NSString+URLArguments (2.2.2)"
  - Gridicons (1.0.1)
  - GTMSessionFetcher/Core (1.4.0)
  - Gutenberg (1.28.0):
    - React (= 0.61.5)
    - React-CoreModules (= 0.61.5)
    - React-RCTImage (= 0.61.5)
    - RNTAztecView
  - JTAppleCalendar (8.0.3)
  - lottie-ios (3.1.6)
  - MediaEditor (1.1.0):
    - TOCropViewController (~> 2.5.2)
  - MRProgress (0.8.3):
    - MRProgress/ActivityIndicator (= 0.8.3)
    - MRProgress/Blur (= 0.8.3)
    - MRProgress/Circular (= 0.8.3)
    - MRProgress/Icons (= 0.8.3)
    - MRProgress/NavigationBarProgress (= 0.8.3)
    - MRProgress/Overlay (= 0.8.3)
  - MRProgress/ActivityIndicator (0.8.3):
    - MRProgress/Stopable
  - MRProgress/Blur (0.8.3):
    - MRProgress/Helper
  - MRProgress/Circular (0.8.3):
    - MRProgress/Helper
    - MRProgress/ProgressBaseClass
    - MRProgress/Stopable
  - MRProgress/Helper (0.8.3)
  - MRProgress/Icons (0.8.3)
  - MRProgress/NavigationBarProgress (0.8.3):
    - MRProgress/ProgressBaseClass
  - MRProgress/Overlay (0.8.3):
    - MRProgress/ActivityIndicator
    - MRProgress/Blur
    - MRProgress/Circular
    - MRProgress/Helper
    - MRProgress/Icons
  - MRProgress/ProgressBaseClass (0.8.3)
  - MRProgress/Stopable (0.8.3):
    - MRProgress/Helper
  - Nimble (7.3.4)
  - NSObject-SafeExpectations (0.0.4)
  - "NSURL+IDN (0.4)"
  - OCMock (3.4.3)
  - OHHTTPStubs (6.1.0):
    - OHHTTPStubs/Default (= 6.1.0)
  - OHHTTPStubs/Core (6.1.0)
  - OHHTTPStubs/Default (6.1.0):
    - OHHTTPStubs/Core
    - OHHTTPStubs/JSON
    - OHHTTPStubs/NSURLSession
    - OHHTTPStubs/OHPathHelpers
  - OHHTTPStubs/JSON (6.1.0):
    - OHHTTPStubs/Core
  - OHHTTPStubs/NSURLSession (6.1.0):
    - OHHTTPStubs/Core
  - OHHTTPStubs/OHPathHelpers (6.1.0)
  - OHHTTPStubs/Swift (6.1.0):
    - OHHTTPStubs/Default
  - RCTRequired (0.61.5)
  - RCTTypeSafety (0.61.5):
    - FBLazyVector (= 0.61.5)
    - Folly (= 2018.10.22.00)
    - RCTRequired (= 0.61.5)
    - React-Core (= 0.61.5)
  - Reachability (3.2)
  - React (0.61.5):
    - React-Core (= 0.61.5)
    - React-Core/DevSupport (= 0.61.5)
    - React-Core/RCTWebSocket (= 0.61.5)
    - React-RCTActionSheet (= 0.61.5)
    - React-RCTAnimation (= 0.61.5)
    - React-RCTBlob (= 0.61.5)
    - React-RCTImage (= 0.61.5)
    - React-RCTLinking (= 0.61.5)
    - React-RCTNetwork (= 0.61.5)
    - React-RCTSettings (= 0.61.5)
    - React-RCTText (= 0.61.5)
    - React-RCTVibration (= 0.61.5)
  - React-Core (0.61.5):
    - Folly (= 2018.10.22.00)
    - glog
    - React-Core/Default (= 0.61.5)
    - React-cxxreact (= 0.61.5)
    - React-jsi (= 0.61.5)
    - React-jsiexecutor (= 0.61.5)
    - Yoga
  - React-Core/CoreModulesHeaders (0.61.5):
    - Folly (= 2018.10.22.00)
    - glog
    - React-Core/Default
    - React-cxxreact (= 0.61.5)
    - React-jsi (= 0.61.5)
    - React-jsiexecutor (= 0.61.5)
    - Yoga
  - React-Core/Default (0.61.5):
    - Folly (= 2018.10.22.00)
    - glog
    - React-cxxreact (= 0.61.5)
    - React-jsi (= 0.61.5)
    - React-jsiexecutor (= 0.61.5)
    - Yoga
  - React-Core/DevSupport (0.61.5):
    - Folly (= 2018.10.22.00)
    - glog
    - React-Core/Default (= 0.61.5)
    - React-Core/RCTWebSocket (= 0.61.5)
    - React-cxxreact (= 0.61.5)
    - React-jsi (= 0.61.5)
    - React-jsiexecutor (= 0.61.5)
    - React-jsinspector (= 0.61.5)
    - Yoga
  - React-Core/RCTActionSheetHeaders (0.61.5):
    - Folly (= 2018.10.22.00)
    - glog
    - React-Core/Default
    - React-cxxreact (= 0.61.5)
    - React-jsi (= 0.61.5)
    - React-jsiexecutor (= 0.61.5)
    - Yoga
  - React-Core/RCTAnimationHeaders (0.61.5):
    - Folly (= 2018.10.22.00)
    - glog
    - React-Core/Default
    - React-cxxreact (= 0.61.5)
    - React-jsi (= 0.61.5)
    - React-jsiexecutor (= 0.61.5)
    - Yoga
  - React-Core/RCTBlobHeaders (0.61.5):
    - Folly (= 2018.10.22.00)
    - glog
    - React-Core/Default
    - React-cxxreact (= 0.61.5)
    - React-jsi (= 0.61.5)
    - React-jsiexecutor (= 0.61.5)
    - Yoga
  - React-Core/RCTImageHeaders (0.61.5):
    - Folly (= 2018.10.22.00)
    - glog
    - React-Core/Default
    - React-cxxreact (= 0.61.5)
    - React-jsi (= 0.61.5)
    - React-jsiexecutor (= 0.61.5)
    - Yoga
  - React-Core/RCTLinkingHeaders (0.61.5):
    - Folly (= 2018.10.22.00)
    - glog
    - React-Core/Default
    - React-cxxreact (= 0.61.5)
    - React-jsi (= 0.61.5)
    - React-jsiexecutor (= 0.61.5)
    - Yoga
  - React-Core/RCTNetworkHeaders (0.61.5):
    - Folly (= 2018.10.22.00)
    - glog
    - React-Core/Default
    - React-cxxreact (= 0.61.5)
    - React-jsi (= 0.61.5)
    - React-jsiexecutor (= 0.61.5)
    - Yoga
  - React-Core/RCTSettingsHeaders (0.61.5):
    - Folly (= 2018.10.22.00)
    - glog
    - React-Core/Default
    - React-cxxreact (= 0.61.5)
    - React-jsi (= 0.61.5)
    - React-jsiexecutor (= 0.61.5)
    - Yoga
  - React-Core/RCTTextHeaders (0.61.5):
    - Folly (= 2018.10.22.00)
    - glog
    - React-Core/Default
    - React-cxxreact (= 0.61.5)
    - React-jsi (= 0.61.5)
    - React-jsiexecutor (= 0.61.5)
    - Yoga
  - React-Core/RCTVibrationHeaders (0.61.5):
    - Folly (= 2018.10.22.00)
    - glog
    - React-Core/Default
    - React-cxxreact (= 0.61.5)
    - React-jsi (= 0.61.5)
    - React-jsiexecutor (= 0.61.5)
    - Yoga
  - React-Core/RCTWebSocket (0.61.5):
    - Folly (= 2018.10.22.00)
    - glog
    - React-Core/Default (= 0.61.5)
    - React-cxxreact (= 0.61.5)
    - React-jsi (= 0.61.5)
    - React-jsiexecutor (= 0.61.5)
    - Yoga
  - React-CoreModules (0.61.5):
    - FBReactNativeSpec (= 0.61.5)
    - Folly (= 2018.10.22.00)
    - RCTTypeSafety (= 0.61.5)
    - React-Core/CoreModulesHeaders (= 0.61.5)
    - React-RCTImage (= 0.61.5)
    - ReactCommon/turbomodule/core (= 0.61.5)
  - React-cxxreact (0.61.5):
    - boost-for-react-native (= 1.63.0)
    - DoubleConversion
    - Folly (= 2018.10.22.00)
    - glog
    - React-jsinspector (= 0.61.5)
  - React-jsi (0.61.5):
    - boost-for-react-native (= 1.63.0)
    - DoubleConversion
    - Folly (= 2018.10.22.00)
    - glog
    - React-jsi/Default (= 0.61.5)
  - React-jsi/Default (0.61.5):
    - boost-for-react-native (= 1.63.0)
    - DoubleConversion
    - Folly (= 2018.10.22.00)
    - glog
  - React-jsiexecutor (0.61.5):
    - DoubleConversion
    - Folly (= 2018.10.22.00)
    - glog
    - React-cxxreact (= 0.61.5)
    - React-jsi (= 0.61.5)
  - React-jsinspector (0.61.5)
  - react-native-keyboard-aware-scroll-view (0.8.8):
    - React
  - react-native-linear-gradient (2.5.6):
    - React
  - react-native-safe-area (0.5.1):
    - React
  - react-native-slider (2.0.7):
    - React
  - react-native-video (5.0.2):
    - React
    - react-native-video/Video (= 5.0.2)
  - react-native-video/Video (5.0.2):
    - React
  - React-RCTActionSheet (0.61.5):
    - React-Core/RCTActionSheetHeaders (= 0.61.5)
  - React-RCTAnimation (0.61.5):
    - React-Core/RCTAnimationHeaders (= 0.61.5)
  - React-RCTBlob (0.61.5):
    - React-Core/RCTBlobHeaders (= 0.61.5)
    - React-Core/RCTWebSocket (= 0.61.5)
    - React-jsi (= 0.61.5)
    - React-RCTNetwork (= 0.61.5)
  - React-RCTImage (0.61.5):
    - React-Core/RCTImageHeaders (= 0.61.5)
    - React-RCTNetwork (= 0.61.5)
  - React-RCTLinking (0.61.5):
    - React-Core/RCTLinkingHeaders (= 0.61.5)
  - React-RCTNetwork (0.61.5):
    - React-Core/RCTNetworkHeaders (= 0.61.5)
  - React-RCTSettings (0.61.5):
    - React-Core/RCTSettingsHeaders (= 0.61.5)
  - React-RCTText (0.61.5):
    - React-Core/RCTTextHeaders (= 0.61.5)
  - React-RCTVibration (0.61.5):
    - React-Core/RCTVibrationHeaders (= 0.61.5)
  - ReactCommon (0.61.5):
    - ReactCommon/jscallinvoker (= 0.61.5)
    - ReactCommon/turbomodule (= 0.61.5)
  - ReactCommon/jscallinvoker (0.61.5):
    - DoubleConversion
    - Folly (= 2018.10.22.00)
    - glog
    - React-cxxreact (= 0.61.5)
  - ReactCommon/turbomodule (0.61.5):
    - DoubleConversion
    - Folly (= 2018.10.22.00)
    - glog
    - React-Core (= 0.61.5)
    - React-cxxreact (= 0.61.5)
    - React-jsi (= 0.61.5)
    - ReactCommon/jscallinvoker (= 0.61.5)
    - ReactCommon/turbomodule/core (= 0.61.5)
    - ReactCommon/turbomodule/samples (= 0.61.5)
  - ReactCommon/turbomodule/core (0.61.5):
    - DoubleConversion
    - Folly (= 2018.10.22.00)
    - glog
    - React-Core (= 0.61.5)
    - React-cxxreact (= 0.61.5)
    - React-jsi (= 0.61.5)
    - ReactCommon/jscallinvoker (= 0.61.5)
  - ReactCommon/turbomodule/samples (0.61.5):
    - DoubleConversion
    - Folly (= 2018.10.22.00)
    - glog
    - React-Core (= 0.61.5)
    - React-cxxreact (= 0.61.5)
    - React-jsi (= 0.61.5)
    - ReactCommon/jscallinvoker (= 0.61.5)
    - ReactCommon/turbomodule/core (= 0.61.5)
  - ReactNativeDarkMode (0.0.10):
    - React
  - RNSVG (9.13.6-gb):
    - React
  - RNTAztecView (1.28.0):
    - React-Core
    - WordPress-Aztec-iOS (~> 1.19.1)
  - Sentry (4.5.0):
    - Sentry/Core (= 4.5.0)
  - Sentry/Core (4.5.0)
  - SimulatorStatusMagic (2.4.1)
  - Sodium (0.8.0)
  - Starscream (3.0.6)
  - SVProgressHUD (2.2.5)
  - TOCropViewController (2.5.2)
  - UIDeviceIdentifier (1.4.0)
  - WordPress-Aztec-iOS (1.19.1)
  - WordPress-Editor-iOS (1.19.1):
    - WordPress-Aztec-iOS (= 1.19.1)
  - WordPressAuthenticator (1.17.0-beta.3):
    - 1PasswordExtension (= 1.8.6)
    - Alamofire (= 4.8)
    - CocoaLumberjack (~> 3.5)
    - GoogleSignIn (~> 4.4)
    - Gridicons (~> 1.0)
    - lottie-ios (= 3.1.6)
    - "NSURL+IDN (= 0.4)"
    - SVProgressHUD (= 2.2.5)
    - WordPressKit (~> 4.9.0-beta.1)
    - WordPressShared (~> 1.8.16)
    - WordPressUI (~> 1.7.0)
  - WordPressKit (4.9.0-beta.1):
    - Alamofire (~> 4.8.0)
    - CocoaLumberjack (~> 3.4)
    - NSObject-SafeExpectations (= 0.0.4)
    - UIDeviceIdentifier (~> 1)
    - WordPressShared (~> 1.8.16)
    - wpxmlrpc (= 0.8.5)
  - WordPressMocks (0.0.8)
  - WordPressShared (1.8.16):
    - CocoaLumberjack (~> 3.4)
    - FormatterKit/TimeIntervalFormatter (= 1.8.2)
  - WordPressUI (1.7.0)
  - WPMediaPicker (1.7.0-beta.2)
  - wpxmlrpc (0.8.5)
  - Yoga (1.14.0)
  - ZendeskCommonUISDK (4.0.0):
    - ZendeskSDKConfigurationsSDK (~> 1.1.2)
  - ZendeskCoreSDK (2.2.2)
  - ZendeskMessagingAPISDK (3.0.0):
    - ZendeskSDKConfigurationsSDK (~> 1.1.2)
  - ZendeskMessagingSDK (3.0.0):
    - ZendeskCommonUISDK (~> 4.0.0)
    - ZendeskMessagingAPISDK (~> 3.0.0)
  - ZendeskSDKConfigurationsSDK (1.1.3)
  - ZendeskSupportProvidersSDK (5.0.1):
    - ZendeskCoreSDK (~> 2.2.1)
  - ZendeskSupportSDK (5.0.0):
    - ZendeskMessagingSDK (~> 3.0.0)
    - ZendeskSupportProvidersSDK (~> 5.0.0)
  - ZIPFoundation (0.9.10)

DEPENDENCIES:
  - Alamofire (= 4.8.0)
  - AlamofireImage (= 3.5.2)
  - AlamofireNetworkActivityIndicator (~> 2.4)
  - AppCenter (= 2.5.1)
  - AppCenter/Distribute (= 2.5.1)
  - Automattic-Tracks-iOS (~> 0.4.4)
  - Charts (~> 3.2.2)
  - CocoaLumberjack (= 3.5.2)
  - Down (~> 0.6.6)
  - FBLazyVector (from `https://raw.githubusercontent.com/wordpress-mobile/gutenberg-mobile/1f5ee28cfd84a9a7fd962f0d63f560baeb777ba7/react-native-gutenberg-bridge/third-party-podspecs/FBLazyVector.podspec.json`)
  - FBReactNativeSpec (from `https://raw.githubusercontent.com/wordpress-mobile/gutenberg-mobile/1f5ee28cfd84a9a7fd962f0d63f560baeb777ba7/react-native-gutenberg-bridge/third-party-podspecs/FBReactNativeSpec.podspec.json`)
  - Folly (from `https://raw.githubusercontent.com/wordpress-mobile/gutenberg-mobile/1f5ee28cfd84a9a7fd962f0d63f560baeb777ba7/react-native-gutenberg-bridge/third-party-podspecs/Folly.podspec.json`)
  - FormatterKit/TimeIntervalFormatter (= 1.8.2)
  - FSInteractiveMap (from `https://github.com/wordpress-mobile/FSInteractiveMap.git`, tag `0.2.0`)
  - Gifu (= 3.2.0)
  - glog (from `https://raw.githubusercontent.com/wordpress-mobile/gutenberg-mobile/1f5ee28cfd84a9a7fd962f0d63f560baeb777ba7/react-native-gutenberg-bridge/third-party-podspecs/glog.podspec.json`)
  - Gridicons (~> 1.0.1)
  - Gutenberg (from `http://github.com/wordpress-mobile/gutenberg-mobile/`, commit `1f5ee28cfd84a9a7fd962f0d63f560baeb777ba7`)
  - JTAppleCalendar (~> 8.0.2)
  - MediaEditor (~> 1.1.0)
  - MRProgress (= 0.8.3)
  - Nimble (~> 7.3.1)
  - NSObject-SafeExpectations (~> 0.0.4)
  - "NSURL+IDN (~> 0.4)"
  - OCMock (= 3.4.3)
  - OHHTTPStubs (= 6.1.0)
  - OHHTTPStubs/Swift (= 6.1.0)
  - RCTRequired (from `https://raw.githubusercontent.com/wordpress-mobile/gutenberg-mobile/1f5ee28cfd84a9a7fd962f0d63f560baeb777ba7/react-native-gutenberg-bridge/third-party-podspecs/RCTRequired.podspec.json`)
  - RCTTypeSafety (from `https://raw.githubusercontent.com/wordpress-mobile/gutenberg-mobile/1f5ee28cfd84a9a7fd962f0d63f560baeb777ba7/react-native-gutenberg-bridge/third-party-podspecs/RCTTypeSafety.podspec.json`)
  - Reachability (= 3.2)
  - React (from `https://raw.githubusercontent.com/wordpress-mobile/gutenberg-mobile/1f5ee28cfd84a9a7fd962f0d63f560baeb777ba7/react-native-gutenberg-bridge/third-party-podspecs/React.podspec.json`)
  - React-Core (from `https://raw.githubusercontent.com/wordpress-mobile/gutenberg-mobile/1f5ee28cfd84a9a7fd962f0d63f560baeb777ba7/react-native-gutenberg-bridge/third-party-podspecs/React-Core.podspec.json`)
  - React-CoreModules (from `https://raw.githubusercontent.com/wordpress-mobile/gutenberg-mobile/1f5ee28cfd84a9a7fd962f0d63f560baeb777ba7/react-native-gutenberg-bridge/third-party-podspecs/React-CoreModules.podspec.json`)
  - React-cxxreact (from `https://raw.githubusercontent.com/wordpress-mobile/gutenberg-mobile/1f5ee28cfd84a9a7fd962f0d63f560baeb777ba7/react-native-gutenberg-bridge/third-party-podspecs/React-cxxreact.podspec.json`)
  - React-jsi (from `https://raw.githubusercontent.com/wordpress-mobile/gutenberg-mobile/1f5ee28cfd84a9a7fd962f0d63f560baeb777ba7/react-native-gutenberg-bridge/third-party-podspecs/React-jsi.podspec.json`)
  - React-jsiexecutor (from `https://raw.githubusercontent.com/wordpress-mobile/gutenberg-mobile/1f5ee28cfd84a9a7fd962f0d63f560baeb777ba7/react-native-gutenberg-bridge/third-party-podspecs/React-jsiexecutor.podspec.json`)
  - React-jsinspector (from `https://raw.githubusercontent.com/wordpress-mobile/gutenberg-mobile/1f5ee28cfd84a9a7fd962f0d63f560baeb777ba7/react-native-gutenberg-bridge/third-party-podspecs/React-jsinspector.podspec.json`)
  - react-native-keyboard-aware-scroll-view (from `https://raw.githubusercontent.com/wordpress-mobile/gutenberg-mobile/1f5ee28cfd84a9a7fd962f0d63f560baeb777ba7/react-native-gutenberg-bridge/third-party-podspecs/react-native-keyboard-aware-scroll-view.podspec.json`)
  - react-native-linear-gradient (from `https://raw.githubusercontent.com/wordpress-mobile/gutenberg-mobile/1f5ee28cfd84a9a7fd962f0d63f560baeb777ba7/react-native-gutenberg-bridge/third-party-podspecs/react-native-linear-gradient.podspec.json`)
  - react-native-safe-area (from `https://raw.githubusercontent.com/wordpress-mobile/gutenberg-mobile/1f5ee28cfd84a9a7fd962f0d63f560baeb777ba7/react-native-gutenberg-bridge/third-party-podspecs/react-native-safe-area.podspec.json`)
  - react-native-slider (from `https://raw.githubusercontent.com/wordpress-mobile/gutenberg-mobile/1f5ee28cfd84a9a7fd962f0d63f560baeb777ba7/react-native-gutenberg-bridge/third-party-podspecs/react-native-slider.podspec.json`)
  - react-native-video (from `https://raw.githubusercontent.com/wordpress-mobile/gutenberg-mobile/1f5ee28cfd84a9a7fd962f0d63f560baeb777ba7/react-native-gutenberg-bridge/third-party-podspecs/react-native-video.podspec.json`)
  - React-RCTActionSheet (from `https://raw.githubusercontent.com/wordpress-mobile/gutenberg-mobile/1f5ee28cfd84a9a7fd962f0d63f560baeb777ba7/react-native-gutenberg-bridge/third-party-podspecs/React-RCTActionSheet.podspec.json`)
  - React-RCTAnimation (from `https://raw.githubusercontent.com/wordpress-mobile/gutenberg-mobile/1f5ee28cfd84a9a7fd962f0d63f560baeb777ba7/react-native-gutenberg-bridge/third-party-podspecs/React-RCTAnimation.podspec.json`)
  - React-RCTBlob (from `https://raw.githubusercontent.com/wordpress-mobile/gutenberg-mobile/1f5ee28cfd84a9a7fd962f0d63f560baeb777ba7/react-native-gutenberg-bridge/third-party-podspecs/React-RCTBlob.podspec.json`)
  - React-RCTImage (from `https://raw.githubusercontent.com/wordpress-mobile/gutenberg-mobile/1f5ee28cfd84a9a7fd962f0d63f560baeb777ba7/react-native-gutenberg-bridge/third-party-podspecs/React-RCTImage.podspec.json`)
  - React-RCTLinking (from `https://raw.githubusercontent.com/wordpress-mobile/gutenberg-mobile/1f5ee28cfd84a9a7fd962f0d63f560baeb777ba7/react-native-gutenberg-bridge/third-party-podspecs/React-RCTLinking.podspec.json`)
  - React-RCTNetwork (from `https://raw.githubusercontent.com/wordpress-mobile/gutenberg-mobile/1f5ee28cfd84a9a7fd962f0d63f560baeb777ba7/react-native-gutenberg-bridge/third-party-podspecs/React-RCTNetwork.podspec.json`)
  - React-RCTSettings (from `https://raw.githubusercontent.com/wordpress-mobile/gutenberg-mobile/1f5ee28cfd84a9a7fd962f0d63f560baeb777ba7/react-native-gutenberg-bridge/third-party-podspecs/React-RCTSettings.podspec.json`)
  - React-RCTText (from `https://raw.githubusercontent.com/wordpress-mobile/gutenberg-mobile/1f5ee28cfd84a9a7fd962f0d63f560baeb777ba7/react-native-gutenberg-bridge/third-party-podspecs/React-RCTText.podspec.json`)
  - React-RCTVibration (from `https://raw.githubusercontent.com/wordpress-mobile/gutenberg-mobile/1f5ee28cfd84a9a7fd962f0d63f560baeb777ba7/react-native-gutenberg-bridge/third-party-podspecs/React-RCTVibration.podspec.json`)
  - ReactCommon (from `https://raw.githubusercontent.com/wordpress-mobile/gutenberg-mobile/1f5ee28cfd84a9a7fd962f0d63f560baeb777ba7/react-native-gutenberg-bridge/third-party-podspecs/ReactCommon.podspec.json`)
  - ReactNativeDarkMode (from `https://raw.githubusercontent.com/wordpress-mobile/gutenberg-mobile/1f5ee28cfd84a9a7fd962f0d63f560baeb777ba7/react-native-gutenberg-bridge/third-party-podspecs/ReactNativeDarkMode.podspec.json`)
  - RNSVG (from `https://raw.githubusercontent.com/wordpress-mobile/gutenberg-mobile/1f5ee28cfd84a9a7fd962f0d63f560baeb777ba7/react-native-gutenberg-bridge/third-party-podspecs/RNSVG.podspec.json`)
  - RNTAztecView (from `http://github.com/wordpress-mobile/gutenberg-mobile/`, commit `1f5ee28cfd84a9a7fd962f0d63f560baeb777ba7`)
  - SimulatorStatusMagic
  - Starscream (= 3.0.6)
  - SVProgressHUD (= 2.2.5)
<<<<<<< HEAD
  - WordPress-Editor-iOS (~> 1.19.0)
  - WordPressAuthenticator (from `https://github.com/wordpress-mobile/WordPressAuthenticator-iOS.git`, branch `issue/277-redact-tokens`)
  - WordPressKit (from `https://github.com/wordpress-mobile/WordPressKit-iOS.git`, branch `fix/244-redact-tokens`)
=======
  - WordPress-Editor-iOS (~> 1.19.1)
  - WordPressAuthenticator (~> 1.16.1)
  - WordPressKit (~> 4.8.0)
>>>>>>> 4d06ac3f
  - WordPressMocks (~> 0.0.8)
  - WordPressShared (~> 1.8.16)
  - WordPressUI (~> 1.7.0)
  - WPMediaPicker (from `https://github.com/wordpress-mobile/MediaPicker-iOS.git`, tag `1.7.0-beta.2`)
  - Yoga (from `https://raw.githubusercontent.com/wordpress-mobile/gutenberg-mobile/1f5ee28cfd84a9a7fd962f0d63f560baeb777ba7/react-native-gutenberg-bridge/third-party-podspecs/Yoga.podspec.json`)
  - ZendeskSupportSDK (= 5.0.0)
  - ZIPFoundation (~> 0.9.8)

SPEC REPOS:
  trunk:
    - 1PasswordExtension
    - Alamofire
    - AlamofireImage
    - AlamofireNetworkActivityIndicator
    - AppCenter
    - Automattic-Tracks-iOS
    - boost-for-react-native
    - Charts
    - CocoaLumberjack
    - DoubleConversion
    - Down
    - FormatterKit
    - Gifu
    - GoogleSignIn
    - GoogleToolboxForMac
    - Gridicons
    - GTMSessionFetcher
    - JTAppleCalendar
    - lottie-ios
    - MediaEditor
    - MRProgress
    - Nimble
    - NSObject-SafeExpectations
    - "NSURL+IDN"
    - OCMock
    - OHHTTPStubs
    - Reachability
    - Sentry
    - SimulatorStatusMagic
    - Sodium
    - Starscream
    - SVProgressHUD
    - TOCropViewController
    - UIDeviceIdentifier
    - WordPress-Aztec-iOS
    - WordPress-Editor-iOS
    - WordPressMocks
    - WordPressShared
    - WordPressUI
    - wpxmlrpc
    - ZendeskCommonUISDK
    - ZendeskCoreSDK
    - ZendeskMessagingAPISDK
    - ZendeskMessagingSDK
    - ZendeskSDKConfigurationsSDK
    - ZendeskSupportProvidersSDK
    - ZendeskSupportSDK
    - ZIPFoundation

EXTERNAL SOURCES:
  FBLazyVector:
    :podspec: https://raw.githubusercontent.com/wordpress-mobile/gutenberg-mobile/1f5ee28cfd84a9a7fd962f0d63f560baeb777ba7/react-native-gutenberg-bridge/third-party-podspecs/FBLazyVector.podspec.json
  FBReactNativeSpec:
    :podspec: https://raw.githubusercontent.com/wordpress-mobile/gutenberg-mobile/1f5ee28cfd84a9a7fd962f0d63f560baeb777ba7/react-native-gutenberg-bridge/third-party-podspecs/FBReactNativeSpec.podspec.json
  Folly:
    :podspec: https://raw.githubusercontent.com/wordpress-mobile/gutenberg-mobile/1f5ee28cfd84a9a7fd962f0d63f560baeb777ba7/react-native-gutenberg-bridge/third-party-podspecs/Folly.podspec.json
  FSInteractiveMap:
    :git: https://github.com/wordpress-mobile/FSInteractiveMap.git
    :tag: 0.2.0
  glog:
    :podspec: https://raw.githubusercontent.com/wordpress-mobile/gutenberg-mobile/1f5ee28cfd84a9a7fd962f0d63f560baeb777ba7/react-native-gutenberg-bridge/third-party-podspecs/glog.podspec.json
  Gutenberg:
    :commit: 1f5ee28cfd84a9a7fd962f0d63f560baeb777ba7
    :git: http://github.com/wordpress-mobile/gutenberg-mobile/
  RCTRequired:
    :podspec: https://raw.githubusercontent.com/wordpress-mobile/gutenberg-mobile/1f5ee28cfd84a9a7fd962f0d63f560baeb777ba7/react-native-gutenberg-bridge/third-party-podspecs/RCTRequired.podspec.json
  RCTTypeSafety:
    :podspec: https://raw.githubusercontent.com/wordpress-mobile/gutenberg-mobile/1f5ee28cfd84a9a7fd962f0d63f560baeb777ba7/react-native-gutenberg-bridge/third-party-podspecs/RCTTypeSafety.podspec.json
  React:
    :podspec: https://raw.githubusercontent.com/wordpress-mobile/gutenberg-mobile/1f5ee28cfd84a9a7fd962f0d63f560baeb777ba7/react-native-gutenberg-bridge/third-party-podspecs/React.podspec.json
  React-Core:
    :podspec: https://raw.githubusercontent.com/wordpress-mobile/gutenberg-mobile/1f5ee28cfd84a9a7fd962f0d63f560baeb777ba7/react-native-gutenberg-bridge/third-party-podspecs/React-Core.podspec.json
  React-CoreModules:
    :podspec: https://raw.githubusercontent.com/wordpress-mobile/gutenberg-mobile/1f5ee28cfd84a9a7fd962f0d63f560baeb777ba7/react-native-gutenberg-bridge/third-party-podspecs/React-CoreModules.podspec.json
  React-cxxreact:
    :podspec: https://raw.githubusercontent.com/wordpress-mobile/gutenberg-mobile/1f5ee28cfd84a9a7fd962f0d63f560baeb777ba7/react-native-gutenberg-bridge/third-party-podspecs/React-cxxreact.podspec.json
  React-jsi:
    :podspec: https://raw.githubusercontent.com/wordpress-mobile/gutenberg-mobile/1f5ee28cfd84a9a7fd962f0d63f560baeb777ba7/react-native-gutenberg-bridge/third-party-podspecs/React-jsi.podspec.json
  React-jsiexecutor:
    :podspec: https://raw.githubusercontent.com/wordpress-mobile/gutenberg-mobile/1f5ee28cfd84a9a7fd962f0d63f560baeb777ba7/react-native-gutenberg-bridge/third-party-podspecs/React-jsiexecutor.podspec.json
  React-jsinspector:
    :podspec: https://raw.githubusercontent.com/wordpress-mobile/gutenberg-mobile/1f5ee28cfd84a9a7fd962f0d63f560baeb777ba7/react-native-gutenberg-bridge/third-party-podspecs/React-jsinspector.podspec.json
  react-native-keyboard-aware-scroll-view:
    :podspec: https://raw.githubusercontent.com/wordpress-mobile/gutenberg-mobile/1f5ee28cfd84a9a7fd962f0d63f560baeb777ba7/react-native-gutenberg-bridge/third-party-podspecs/react-native-keyboard-aware-scroll-view.podspec.json
  react-native-linear-gradient:
    :podspec: https://raw.githubusercontent.com/wordpress-mobile/gutenberg-mobile/1f5ee28cfd84a9a7fd962f0d63f560baeb777ba7/react-native-gutenberg-bridge/third-party-podspecs/react-native-linear-gradient.podspec.json
  react-native-safe-area:
    :podspec: https://raw.githubusercontent.com/wordpress-mobile/gutenberg-mobile/1f5ee28cfd84a9a7fd962f0d63f560baeb777ba7/react-native-gutenberg-bridge/third-party-podspecs/react-native-safe-area.podspec.json
  react-native-slider:
    :podspec: https://raw.githubusercontent.com/wordpress-mobile/gutenberg-mobile/1f5ee28cfd84a9a7fd962f0d63f560baeb777ba7/react-native-gutenberg-bridge/third-party-podspecs/react-native-slider.podspec.json
  react-native-video:
    :podspec: https://raw.githubusercontent.com/wordpress-mobile/gutenberg-mobile/1f5ee28cfd84a9a7fd962f0d63f560baeb777ba7/react-native-gutenberg-bridge/third-party-podspecs/react-native-video.podspec.json
  React-RCTActionSheet:
    :podspec: https://raw.githubusercontent.com/wordpress-mobile/gutenberg-mobile/1f5ee28cfd84a9a7fd962f0d63f560baeb777ba7/react-native-gutenberg-bridge/third-party-podspecs/React-RCTActionSheet.podspec.json
  React-RCTAnimation:
    :podspec: https://raw.githubusercontent.com/wordpress-mobile/gutenberg-mobile/1f5ee28cfd84a9a7fd962f0d63f560baeb777ba7/react-native-gutenberg-bridge/third-party-podspecs/React-RCTAnimation.podspec.json
  React-RCTBlob:
    :podspec: https://raw.githubusercontent.com/wordpress-mobile/gutenberg-mobile/1f5ee28cfd84a9a7fd962f0d63f560baeb777ba7/react-native-gutenberg-bridge/third-party-podspecs/React-RCTBlob.podspec.json
  React-RCTImage:
    :podspec: https://raw.githubusercontent.com/wordpress-mobile/gutenberg-mobile/1f5ee28cfd84a9a7fd962f0d63f560baeb777ba7/react-native-gutenberg-bridge/third-party-podspecs/React-RCTImage.podspec.json
  React-RCTLinking:
    :podspec: https://raw.githubusercontent.com/wordpress-mobile/gutenberg-mobile/1f5ee28cfd84a9a7fd962f0d63f560baeb777ba7/react-native-gutenberg-bridge/third-party-podspecs/React-RCTLinking.podspec.json
  React-RCTNetwork:
    :podspec: https://raw.githubusercontent.com/wordpress-mobile/gutenberg-mobile/1f5ee28cfd84a9a7fd962f0d63f560baeb777ba7/react-native-gutenberg-bridge/third-party-podspecs/React-RCTNetwork.podspec.json
  React-RCTSettings:
    :podspec: https://raw.githubusercontent.com/wordpress-mobile/gutenberg-mobile/1f5ee28cfd84a9a7fd962f0d63f560baeb777ba7/react-native-gutenberg-bridge/third-party-podspecs/React-RCTSettings.podspec.json
  React-RCTText:
    :podspec: https://raw.githubusercontent.com/wordpress-mobile/gutenberg-mobile/1f5ee28cfd84a9a7fd962f0d63f560baeb777ba7/react-native-gutenberg-bridge/third-party-podspecs/React-RCTText.podspec.json
  React-RCTVibration:
    :podspec: https://raw.githubusercontent.com/wordpress-mobile/gutenberg-mobile/1f5ee28cfd84a9a7fd962f0d63f560baeb777ba7/react-native-gutenberg-bridge/third-party-podspecs/React-RCTVibration.podspec.json
  ReactCommon:
    :podspec: https://raw.githubusercontent.com/wordpress-mobile/gutenberg-mobile/1f5ee28cfd84a9a7fd962f0d63f560baeb777ba7/react-native-gutenberg-bridge/third-party-podspecs/ReactCommon.podspec.json
  ReactNativeDarkMode:
    :podspec: https://raw.githubusercontent.com/wordpress-mobile/gutenberg-mobile/1f5ee28cfd84a9a7fd962f0d63f560baeb777ba7/react-native-gutenberg-bridge/third-party-podspecs/ReactNativeDarkMode.podspec.json
  RNSVG:
    :podspec: https://raw.githubusercontent.com/wordpress-mobile/gutenberg-mobile/1f5ee28cfd84a9a7fd962f0d63f560baeb777ba7/react-native-gutenberg-bridge/third-party-podspecs/RNSVG.podspec.json
  RNTAztecView:
    :commit: 1f5ee28cfd84a9a7fd962f0d63f560baeb777ba7
    :git: http://github.com/wordpress-mobile/gutenberg-mobile/
<<<<<<< HEAD
    :tag: v1.28.0
  WordPressAuthenticator:
    :branch: issue/277-redact-tokens
    :git: https://github.com/wordpress-mobile/WordPressAuthenticator-iOS.git
  WordPressKit:
    :branch: fix/244-redact-tokens
    :git: https://github.com/wordpress-mobile/WordPressKit-iOS.git
=======
  WPMediaPicker:
    :git: https://github.com/wordpress-mobile/MediaPicker-iOS.git
    :tag: 1.7.0-beta.2
>>>>>>> 4d06ac3f
  Yoga:
    :podspec: https://raw.githubusercontent.com/wordpress-mobile/gutenberg-mobile/1f5ee28cfd84a9a7fd962f0d63f560baeb777ba7/react-native-gutenberg-bridge/third-party-podspecs/Yoga.podspec.json

CHECKOUT OPTIONS:
  FSInteractiveMap:
    :git: https://github.com/wordpress-mobile/FSInteractiveMap.git
    :tag: 0.2.0
  Gutenberg:
    :commit: 1f5ee28cfd84a9a7fd962f0d63f560baeb777ba7
    :git: http://github.com/wordpress-mobile/gutenberg-mobile/
  RNTAztecView:
    :commit: 1f5ee28cfd84a9a7fd962f0d63f560baeb777ba7
    :git: http://github.com/wordpress-mobile/gutenberg-mobile/
<<<<<<< HEAD
    :tag: v1.28.0
  WordPressAuthenticator:
    :commit: c8a4391a57a1de5102c66125ebe7e19cb473f170
    :git: https://github.com/wordpress-mobile/WordPressAuthenticator-iOS.git
  WordPressKit:
    :commit: 4b722addeb01b379ffb40f852ffda647d92b9d44
    :git: https://github.com/wordpress-mobile/WordPressKit-iOS.git
=======
  WPMediaPicker:
    :git: https://github.com/wordpress-mobile/MediaPicker-iOS.git
    :tag: 1.7.0-beta.2
>>>>>>> 4d06ac3f

SPEC CHECKSUMS:
  1PasswordExtension: f97cc80ae58053c331b2b6dc8843ba7103b33794
  Alamofire: 3ec537f71edc9804815215393ae2b1a8ea33a844
  AlamofireImage: 63cfe3baf1370be6c498149687cf6db3e3b00999
  AlamofireNetworkActivityIndicator: 9acc3de3ca6645bf0efed462396b0df13dd3e7b8
  AppCenter: fddcbac6e4baae3d93a196ceb0bfe0e4ce407dec
  Automattic-Tracks-iOS: dbe6301bebdc1e444972475bae19299491702cef
  boost-for-react-native: 39c7adb57c4e60d6c5479dd8623128eb5b3f0f2c
  Charts: f69cf0518b6d1d62608ca504248f1bbe0b6ae77e
  CocoaLumberjack: 118bf4a820efc641f79fa487b75ed928dccfae23
  DoubleConversion: e22e0762848812a87afd67ffda3998d9ef29170c
  Down: 71bf4af3c04fa093e65dffa25c4b64fa61287373
  FBLazyVector: 47798d43f20e85af0d3cef09928b6e2d16dbbe4c
  FBReactNativeSpec: 8d0bf8eca089153f4196975ca190cda8c2d5dbd2
  Folly: 30e7936e1c45c08d884aa59369ed951a8e68cf51
  FormatterKit: 4b8f29acc9b872d5d12a63efb560661e8f2e1b98
  FSInteractiveMap: a396f610f48b76cb540baa87139d056429abda86
  Gifu: 7bcb6427457d85e0b4dff5a84ec5947ac19a93ea
  glog: 1f3da668190260b06b429bb211bfbee5cd790c28
  GoogleSignIn: 7ff245e1a7b26d379099d3243a562f5747e23d39
  GoogleToolboxForMac: 800648f8b3127618c1b59c7f97684427630c5ea3
  Gridicons: 8e19276b20bb15d1fda1d4d0db96d066d170135b
  GTMSessionFetcher: 6f5c8abbab8a9bce4bb3f057e317728ec6182b10
  Gutenberg: 0c90bd47ecf991fbe677172a3a2f8ab1ef715c07
  JTAppleCalendar: 932cadea40b1051beab10f67843451d48ba16c99
  lottie-ios: 85ce835dd8c53e02509f20729fc7d6a4e6645a0a
  MediaEditor: a1838320ae55bf92af0fd938c6767c68265a9351
  MRProgress: 16de7cc9f347e8846797a770db102a323fe7ef09
  Nimble: 051e3d8912d40138fa5591c78594f95fb172af37
  NSObject-SafeExpectations: ab8fe623d36b25aa1f150affa324e40a2f3c0374
  "NSURL+IDN": afc873e639c18138a1589697c3add197fe8679ca
  OCMock: 43565190abc78977ad44a61c0d20d7f0784d35ab
  OHHTTPStubs: 1e21c7d2c084b8153fc53d48400d8919d2d432d0
  RCTRequired: 3ca691422140f76f04fd2af6dc90914cf0f81ef1
  RCTTypeSafety: aab4e9679dbb3682bf0404fded7b9557d7306795
  Reachability: 33e18b67625424e47b6cde6d202dce689ad7af96
  React: 5a954890216a4493df5ab2149f70f18592b513ac
  React-Core: 865fa241faa644ff20cb5ec87787b32a5acc43b3
  React-CoreModules: 026fafece67a3802aa8bb1995d27227b0d95e0f5
  React-cxxreact: 9c76312456310d1b486e23edb9ce576a5397ebc2
  React-jsi: 6d6afac4873e8a3433334378589a0a8190d58070
  React-jsiexecutor: 9dfdcd0db23042623894dcbc02d61a772da8e3c1
  React-jsinspector: 89927b9ec6d75759882949d2043ba704565edaec
  react-native-keyboard-aware-scroll-view: ffa9152671fec9a571197ed2d02e0fcb90206e60
  react-native-linear-gradient: 258ba8c61848324b1f2019bed5f460e6396137b7
  react-native-safe-area: e8230b0017d76c00de6b01e2412dcf86b127c6a3
  react-native-slider: b36527edad24d49d9f3b53f3078334f45558f97b
  react-native-video: d01ed7ff1e38fa7dcc6c15c94cf505e661b7bfd0
  React-RCTActionSheet: e8f642cfaa396b6b09fd38f53378506c2d63af35
  React-RCTAnimation: cec1abbcfb006978a288c5072e3d611d6ff76d4c
  React-RCTBlob: 7596eb2048150e429127a92a701e6cd40a8c0a74
  React-RCTImage: 03c7e36877a579ee51dcc33079cc8bc98658a722
  React-RCTLinking: cdc3f1aaff5f321bc954a98b7ffae3f864a6eaa3
  React-RCTNetwork: 33b3da6944786edea496a5fc6afea466633fd711
  React-RCTSettings: a3b7b3124315f8c91fad5d8aff08ee97d4b471cd
  React-RCTText: ee9c8b70180fb58d062483d9664cd921d14b5961
  React-RCTVibration: 20deb1f6f001000d1f2603722ec110c66c74796b
  ReactCommon: 48926fc48fcd7c8a629860049ffba9c23b4005dc
  ReactNativeDarkMode: f61376360c5d983907e5c316e8e1c853a8c2f348
  RNSVG: 68a534a5db06dcbdaebfd5079349191598caef7b
  RNTAztecView: 86f6b2820ee97d02f69d9eb28659cf76bd70e910
  Sentry: ab6c209f23700d1460691dbc90e19ed0a05d496b
  SimulatorStatusMagic: 28d4a9d1a500ac7cea0b2b5a43c1c6ddb40ba56c
  Sodium: 63c0ca312a932e6da481689537d4b35568841bdc
  Starscream: ef3ece99d765eeccb67de105bfa143f929026cf5
  SVProgressHUD: 1428aafac632c1f86f62aa4243ec12008d7a51d6
  TOCropViewController: e9da34f484aedd4e5d5a8ab230ba217cfe16c729
  UIDeviceIdentifier: 44f805037d21b94394821828f4fcaba34b38c2d0
  WordPress-Aztec-iOS: 25a9cbe204a22dd6d540d66d90b8a889421e0b42
  WordPress-Editor-iOS: 9f3d720086b90fd8b73f8eccd744c15abbdb7607
  WordPressAuthenticator: 7077fc3a8536cc785031f6e46d321c48f95f8b16
  WordPressKit: e8aab0ace717c9b9be307ccfdda08821f31b655c
  WordPressMocks: b4064b99a073117bbc304abe82df78f2fbe60992
  WordPressShared: 1bc316ed162f42af4e0fa2869437e9e28b532b01
  WordPressUI: 1cf47a3b78154faf69caa18569ee7ece1e510fa0
  WPMediaPicker: d4f6fb1f2f803469c28ada02e2cc60e4e5140882
  wpxmlrpc: 6a9bdd6ab9d1b159b384b0df0f3f39de9af4fecf
  Yoga: c920bf12bf8146aa5cd118063378c2cf5682d16c
  ZendeskCommonUISDK: 3c432801e31abff97d6e30441ea102eaef6b99e2
  ZendeskCoreSDK: 86513e62c1ab68913416c9044463d9b687ca944f
  ZendeskMessagingAPISDK: 7c0cbd1d2c941f05b36f73e7db5faee5863fe8b0
  ZendeskMessagingSDK: 6f168161d834dd66668344f645f7a6b6b121b58a
  ZendeskSDKConfigurationsSDK: 918241bc7ec30e0af9e1b16333d54a584ee8ab9e
  ZendeskSupportProvidersSDK: e183d32abac888c448469e2005c4a5a8c3ed73f0
  ZendeskSupportSDK: a87ab1e4badace92c75eb11dc77ede1e995b2adc
  ZIPFoundation: 249fa8890597086cd536bb2df5c9804d84e122b0

<<<<<<< HEAD
PODFILE CHECKSUM: fb48652db7718e9d5336d738172a4e9637a264ac
=======
PODFILE CHECKSUM: 5b1d0efbe5800fc5df33ec1b5df82aa6e0fd9ce7
>>>>>>> 4d06ac3f

COCOAPODS: 1.8.4<|MERGE_RESOLUTION|>--- conflicted
+++ resolved
@@ -478,15 +478,9 @@
   - SimulatorStatusMagic
   - Starscream (= 3.0.6)
   - SVProgressHUD (= 2.2.5)
-<<<<<<< HEAD
-  - WordPress-Editor-iOS (~> 1.19.0)
+  - WordPress-Editor-iOS (~> 1.19.1)
   - WordPressAuthenticator (from `https://github.com/wordpress-mobile/WordPressAuthenticator-iOS.git`, branch `issue/277-redact-tokens`)
   - WordPressKit (from `https://github.com/wordpress-mobile/WordPressKit-iOS.git`, branch `fix/244-redact-tokens`)
-=======
-  - WordPress-Editor-iOS (~> 1.19.1)
-  - WordPressAuthenticator (~> 1.16.1)
-  - WordPressKit (~> 4.8.0)
->>>>>>> 4d06ac3f
   - WordPressMocks (~> 0.0.8)
   - WordPressShared (~> 1.8.16)
   - WordPressUI (~> 1.7.0)
@@ -616,7 +610,9 @@
   RNTAztecView:
     :commit: 1f5ee28cfd84a9a7fd962f0d63f560baeb777ba7
     :git: http://github.com/wordpress-mobile/gutenberg-mobile/
-<<<<<<< HEAD
+  WPMediaPicker:
+    :git: https://github.com/wordpress-mobile/MediaPicker-iOS.git
+    :tag: 1.7.0-beta.2
     :tag: v1.28.0
   WordPressAuthenticator:
     :branch: issue/277-redact-tokens
@@ -624,11 +620,6 @@
   WordPressKit:
     :branch: fix/244-redact-tokens
     :git: https://github.com/wordpress-mobile/WordPressKit-iOS.git
-=======
-  WPMediaPicker:
-    :git: https://github.com/wordpress-mobile/MediaPicker-iOS.git
-    :tag: 1.7.0-beta.2
->>>>>>> 4d06ac3f
   Yoga:
     :podspec: https://raw.githubusercontent.com/wordpress-mobile/gutenberg-mobile/1f5ee28cfd84a9a7fd962f0d63f560baeb777ba7/react-native-gutenberg-bridge/third-party-podspecs/Yoga.podspec.json
 
@@ -642,7 +633,9 @@
   RNTAztecView:
     :commit: 1f5ee28cfd84a9a7fd962f0d63f560baeb777ba7
     :git: http://github.com/wordpress-mobile/gutenberg-mobile/
-<<<<<<< HEAD
+  WPMediaPicker:
+    :git: https://github.com/wordpress-mobile/MediaPicker-iOS.git
+    :tag: 1.7.0-beta.2
     :tag: v1.28.0
   WordPressAuthenticator:
     :commit: c8a4391a57a1de5102c66125ebe7e19cb473f170
@@ -650,11 +643,6 @@
   WordPressKit:
     :commit: 4b722addeb01b379ffb40f852ffda647d92b9d44
     :git: https://github.com/wordpress-mobile/WordPressKit-iOS.git
-=======
-  WPMediaPicker:
-    :git: https://github.com/wordpress-mobile/MediaPicker-iOS.git
-    :tag: 1.7.0-beta.2
->>>>>>> 4d06ac3f
 
 SPEC CHECKSUMS:
   1PasswordExtension: f97cc80ae58053c331b2b6dc8843ba7103b33794
@@ -743,10 +731,6 @@
   ZendeskSupportSDK: a87ab1e4badace92c75eb11dc77ede1e995b2adc
   ZIPFoundation: 249fa8890597086cd536bb2df5c9804d84e122b0
 
-<<<<<<< HEAD
 PODFILE CHECKSUM: fb48652db7718e9d5336d738172a4e9637a264ac
-=======
-PODFILE CHECKSUM: 5b1d0efbe5800fc5df33ec1b5df82aa6e0fd9ce7
->>>>>>> 4d06ac3f
 
 COCOAPODS: 1.8.4