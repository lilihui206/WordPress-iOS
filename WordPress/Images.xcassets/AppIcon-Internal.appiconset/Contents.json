{
  "images" : [
    {
      "size" : "29x29",
      "idiom" : "iphone",
      "filename" : "app-icon-29pt.png",
      "scale" : "1x"
    },
    {
      "size" : "29x29",
      "idiom" : "iphone",
      "filename" : "app-icon-29pt@2x.png",
      "scale" : "2x"
    },
    {
      "size" : "29x29",
      "idiom" : "iphone",
      "filename" : "app-icon-29pt@3x.png",
      "scale" : "3x"
    },
    {
      "size" : "40x40",
      "idiom" : "iphone",
      "filename" : "app-icon-40pt@2x.png",
      "scale" : "2x"
    },
    {
      "size" : "40x40",
      "idiom" : "iphone",
      "filename" : "app-icon-40pt@3x.png",
      "scale" : "3x"
    },
    {
      "idiom" : "iphone",
      "size" : "57x57",
      "scale" : "1x"
    },
    {
      "idiom" : "iphone",
      "size" : "57x57",
      "scale" : "2x"
    },
    {
      "size" : "60x60",
      "idiom" : "iphone",
      "filename" : "app-icon-60pt@2x.png",
      "scale" : "2x"
    },
    {
      "size" : "60x60",
      "idiom" : "iphone",
      "filename" : "app-icon-60pt@3x.png",
      "scale" : "3x"
    },
    {
      "size" : "29x29",
      "idiom" : "ipad",
      "filename" : "ipad-app-icon-29pt.png",
      "scale" : "1x"
    },
    {
      "size" : "29x29",
      "idiom" : "ipad",
      "filename" : "ipad-app-icon-29pt@2x.png",
      "scale" : "2x"
    },
    {
      "size" : "40x40",
      "idiom" : "ipad",
      "filename" : "app-icon-40pt.png",
      "scale" : "1x"
    },
    {
      "size" : "40x40",
      "idiom" : "ipad",
      "filename" : "ipad-app-icon-40pt@2x.png",
      "scale" : "2x"
    },
    {
      "idiom" : "ipad",
      "size" : "50x50",
      "scale" : "1x"
    },
    {
      "idiom" : "ipad",
      "size" : "50x50",
      "scale" : "2x"
    },
    {
      "idiom" : "ipad",
      "size" : "72x72",
      "scale" : "1x"
    },
    {
      "idiom" : "ipad",
      "size" : "72x72",
      "scale" : "2x"
    },
    {
      "size" : "76x76",
      "idiom" : "ipad",
      "filename" : "app-icon-76pt.png",
      "scale" : "1x"
    },
    {
      "size" : "76x76",
      "idiom" : "ipad",
      "filename" : "app-icon-76pt@2x.png",
      "scale" : "2x"
    },
    {
<<<<<<< HEAD
      "idiom" : "ipad",
      "size" : "83.5x83.5",
=======
      "size" : "83.5x83.5",
      "idiom" : "ipad",
      "filename" : "app-icon-167.png",
>>>>>>> 07d0df8f
      "scale" : "2x"
    }
  ],
  "info" : {
    "version" : 1,
    "author" : "xcode"
  }
}<|MERGE_RESOLUTION|>--- conflicted
+++ resolved
@@ -109,14 +109,9 @@
       "scale" : "2x"
     },
     {
-<<<<<<< HEAD
-      "idiom" : "ipad",
-      "size" : "83.5x83.5",
-=======
       "size" : "83.5x83.5",
       "idiom" : "ipad",
       "filename" : "app-icon-167.png",
->>>>>>> 07d0df8f
       "scale" : "2x"
     }
   ],
