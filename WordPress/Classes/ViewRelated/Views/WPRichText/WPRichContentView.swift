--- conflicted
+++ resolved
@@ -58,9 +58,6 @@
             attachmentManager.enumerateAttachments()
         }
     }
-
-<<<<<<< HEAD
-=======
 
     @objc class func formattedAttributedStringForString(_ string: String) -> NSAttributedString {
         let style = "<style>" +
@@ -87,8 +84,6 @@
         return NSAttributedString(string: text)
     }
 
-
->>>>>>> ffb84653
     override init(frame: CGRect, textContainer: NSTextContainer?) {
         let container = NSTextContainer(size: frame.size)
         let storage = NSTextStorage()
