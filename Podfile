source 'https://github.com/CocoaPods/Specs.git'

inhibit_all_warnings!
use_frameworks!

platform :ios, '10.0'
workspace 'WordPress.xcworkspace'

plugin 'cocoapods-repo-update'

post_install do |installer|
    installer.pods_project.targets.each do |target|
        if ['WordPress-Aztec-iOS', 'WordPress-Editor-iOS'].include? target.name
            target.build_configurations.each do |config|
                config.build_settings['SWIFT_VERSION'] = '4.0'
            end
        end
    end
end


## Pods shared between all the targets
## ===================================
##
def wordpress_shared
    ## for production:
    pod 'WordPressShared', '1.7.1-beta.1'

    ## for development:
    ##pod 'WordPressShared', :path => '../WordPress-iOS-Shared'

    ## while PR is in review:
    ##pod 'WordPressShared', :git => 'https://github.com/wordpress-mobile/WordPress-iOS-Shared.git', :commit => '76335ba41b1cc57057b8372dfcd866681f70a13c'
end

def aztec
    ## When using a tagged version, feel free to comment out the WordPress-Aztec-iOS line below.
    ## When using a commit number (during development) you should provide the same commit number for both pods.
    ##
    ## pod 'WordPress-Aztec-iOS', :git => 'https://github.com/wordpress-mobile/AztecEditor-iOS.git', :commit => 'e0fc55abb4809b3b23b6d8b56791798af864025d'
    ## pod 'WordPress-Editor-iOS', :git => 'https://github.com/wordpress-mobile/AztecEditor-iOS.git', :commit => 'e0fc55abb4809b3b23b6d8b56791798af864025d'
    pod 'WordPress-Editor-iOS', '1.4.2'
end

def wordpress_ui
    ## for production:
    pod 'WordPressUI', :git => 'https://github.com/wordpress-mobile/WordPressUI-iOS.git', :tag => '1.2.0'
    ## for development:
    ## pod 'WordPressUI', :path => '../WordPressUI-iOS'
    ## while PR is in review:
    ## pod 'WordPressUI', :git => 'https://github.com/wordpress-mobile/WordPressUI-iOS.git', :commit => '9972b8f597328a619a4c0110d89d62f09df3ff82'
end

def wordpress_kit
    pod 'WordPressKit', '~> 2.1.0-beta.1'
    #pod 'WordPressKit', :git => 'https://github.com/wordpress-mobile/WordPressKit-iOS.git', :commit => '3886f1d'
    #pod 'WordPressKit', :path => '~/Developer/a8c/WordPressKit-iOS'
end

def shared_with_all_pods
    wordpress_shared
    pod 'CocoaLumberjack', '3.4.2'
    pod 'FormatterKit/TimeIntervalFormatter', '1.8.2'
    pod 'NSObject-SafeExpectations', '0.0.3'
end

def shared_with_networking_pods
    pod 'AFNetworking', '3.2.1'
    pod 'Alamofire', '4.7.3'

	wordpress_kit
end

def shared_test_pods
    pod 'OHHTTPStubs', '6.1.0'
    pod 'OHHTTPStubs/Swift', '6.1.0'
    pod 'OCMock', '~> 3.4'
end

def gutenberg_pod(name, branch=nil)
    gutenberg_branch=branch || 'master'
    pod name, :podspec => "https://raw.githubusercontent.com/wordpress-mobile/gutenberg-mobile/#{gutenberg_branch}/react-native-gutenberg-bridge/third-party-podspecs/#{name}.podspec.json"
end

def gutenberg(options)
    pod 'Gutenberg', options
    pod 'RNTAztecView', options
end

## WordPress iOS
## =============
##
target 'WordPress' do
    project 'WordPress/WordPress.xcodeproj'

    shared_with_all_pods
    shared_with_networking_pods

    ## React Native
    ## =====================
    ##
<<<<<<< HEAD
    gutenberg :git => 'http://github.com/wordpress-mobile/gutenberg-mobile/', :commit => '283efe7c929b4307d261c012f9a0bc675a91e493'
=======
    gutenberg :git => 'http://github.com/wordpress-mobile/gutenberg-mobile/', :commit => '0059847a66d319bb1c766b3b80b150bb5d3b771e'
>>>>>>> 6f1fd48f

    gutenberg_pod 'React'
    gutenberg_pod 'yoga'
    gutenberg_pod 'Folly'
    gutenberg_pod 'react-native-safe-area'
    gutenberg_pod 'react-native-keyboard-aware-scroll-view', 'develop'
    pod 'RNSVG', :git => 'https://github.com/wordpress-mobile/react-native-svg.git', :tag => '8.0.9-gb.0'

    ## Third party libraries
    ## =====================
    ##
    pod '1PasswordExtension', '1.8.5'
    pod 'HockeySDK', '5.1.4', :configurations => ['Release-Internal', 'Release-Alpha']
    pod 'MRProgress', '0.8.3'
    pod 'Reachability',    '3.2'
    pod 'SVProgressHUD', '2.2.5'
    pod 'Crashlytics', '3.12.0'
    pod 'Gifu', '3.2.0'
    pod 'GiphyCoreSDK', '~> 1.4.0'
    pod 'MGSwipeTableCell', '1.6.8'
    pod 'Starscream', '3.0.6'
    pod 'ZendeskSDK', '2.2.0'


    ## Automattic libraries
    ## ====================
    ##
    pod 'Automattic-Tracks-iOS', :git => 'https://github.com/Automattic/Automattic-Tracks-iOS.git', :tag => '0.3.2-beta.1'
    pod 'NSURL+IDN', '0.3'
    pod 'WPMediaPicker', '1.3.2'
    pod 'Gridicons', '~> 0.16'
    ## while PR is in review:
    ## pod 'WPMediaPicker', :git => 'https://github.com/wordpress-mobile/MediaPicker-iOS.git', :commit => 'e546205cd2a992838837b0a4de502507b89b6e63'

    pod 'WordPressAuthenticator', '~> 1.1.9'
    #pod 'WordPressAuthenticator', :path => '../WordPressAuthenticator-iOS'
    #pod 'WordPressAuthenticator', :git => 'https://github.com/wordpress-mobile/WordPressAuthenticator-iOS.git' , :commit => '90a025caaf91cbecd43fa09f98d86b2402f81a09'


    aztec
    wordpress_ui
    target 'WordPressTest' do
        inherit! :search_paths

        shared_test_pods
        pod 'Nimble', '~> 7.3.1'
    end


    ## Share Extension
    ## ===============
    ##
    target 'WordPressShareExtension' do
        inherit! :search_paths

        shared_with_all_pods
        shared_with_networking_pods
        aztec
        wordpress_ui
    end


    ## DraftAction Extension
    ## =====================
    ##
    target 'WordPressDraftActionExtension' do
        inherit! :search_paths

        shared_with_all_pods
        shared_with_networking_pods
        aztec
        wordpress_ui
    end


    ## Today Widget
    ## ============
    ##
    target 'WordPressTodayWidget' do
        inherit! :search_paths

        shared_with_all_pods
        shared_with_networking_pods
    end
end



## Notification Content Extension
## ==============================
##
target 'WordPressNotificationContentExtension' do
    project 'WordPress/WordPress.xcodeproj'

    inherit! :search_paths

	wordpress_kit
    wordpress_shared
    wordpress_ui
end



## Notification Service Extension
## ==============================
##
target 'WordPressNotificationServiceExtension' do
    project 'WordPress/WordPress.xcodeproj'

    inherit! :search_paths

    wordpress_kit
    wordpress_shared
    wordpress_ui
end



## WordPress.com Stats
## ===================
##
target 'WordPressComStatsiOS' do
    project 'WordPressComStatsiOS/WordPressComStatsiOS.xcodeproj'

    shared_with_all_pods
    shared_with_networking_pods

    ## Automattic libraries
    ## ====================
    ##
    wordpress_ui

    target 'WordPressComStatsiOSTests' do
        inherit! :search_paths

        shared_test_pods
    end
end

## Screenshot Generation
## ===================
##
target 'WordPressScreenshotGeneration' do
    project 'WordPress/WordPress.xcodeproj'

    inherit! :search_paths

    pod 'SimulatorStatusMagic'
end<|MERGE_RESOLUTION|>--- conflicted
+++ resolved
@@ -99,11 +99,7 @@
     ## React Native
     ## =====================
     ##
-<<<<<<< HEAD
-    gutenberg :git => 'http://github.com/wordpress-mobile/gutenberg-mobile/', :commit => '283efe7c929b4307d261c012f9a0bc675a91e493'
-=======
     gutenberg :git => 'http://github.com/wordpress-mobile/gutenberg-mobile/', :commit => '0059847a66d319bb1c766b3b80b150bb5d3b771e'
->>>>>>> 6f1fd48f
 
     gutenberg_pod 'React'
     gutenberg_pod 'yoga'
