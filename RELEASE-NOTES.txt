13.7
-----
 
13.6
-----
* Fixed a bug that was not submiting posts for review
* Better support for creating or editing posts while offline. Posts can be saved while offline and they will be automatically uploaded (or published) when the device is back online.
* Me view: fix issue where view was blank when logging in with a self-hosted site.
* Block Editor: Added support for image alignment options.
<<<<<<< HEAD
* Fix bug for tapping links in Aztec or Gutenberg editor opening Safari.
* Fix Gutenberg editor layout issues when writing on multiline blocks.
=======
* Fixed validation issues in the domain registration screen.
>>>>>>> 9bc7f576
 
13.5
-----
* Block editor: Fix issue when "New Photo Post" shortcut won't add the selected photo to the post.
* Block editor: Add Link Target (Open in new tab) to Image Block settings.
* Block editor: DarkMode improvements.
* Block editor: New block "Media & Text".
* Block Editor: Fix issue where the block inserter layout wasn't correct after device rotation.
* Dark Mode: General improvements
* Stats: each Insight stat now loads independently.
* Stats: added ability to customize Insights.

13.4.1
-----
Post Settings: Fixed a crash with featured image.
Removed Giphy as a media source due to changes in their SDK.
 
13.4
-----
* Sign In With Apple: if the Apple ID has been disconnected from the WordPress app, log out the account.
* Sign In With Apple: if the Apple ID has been disconnected from the WordPress app, log out the account on app launch.
* Dark Mode: General improvements
* Share Extension: Fixed the text view content inset

* Universal links: Pass back to Safari if we can't handle a URL.
* Sign In With Apple: fixed issue with re-logging in on an existing WP account.
* Block editor: Fix a bug on iOS 13.0 were tapping on a link opens Safari
* Block editor: Fix a link editing issue, where trying to add a empty link at the start of another link would remove the existing link.
 
13.3
-----
* Block editor: Add rich text styling to video captions
* Block editor: Blocks that would be replaced are now hidden when add block bottom sheet displays
* Block editor: Tapping on empty editor area now always inserts new block at end of post
* Block editor: Fixed a performance issue that caused a freeze in the editor with long text content.
* Dark Mode: Fixed colors in rich notifications
* Reader: Fixed issue with links opening while scrolling in reader posts and comments. 

13.2
-----
* When Log In is selected, all available options are displayed.
* Shows an alert instead of showing a new screen for facebook publicize error.
 
13.1
-----
* Moved Notification Settings from the Me tab to the Notifications tab.
* Account Settings: added the ability to change the username.
* Stats: added File Downloads to period stats.
* Stats Periods: Fixed an issue that made the Post stats title button unable.
* Adds a Publish Now action to posts in the posts list.
* Stats Periods: Fixed a bug that affected the header date when the site and the device timezones were different.
* My Sites: Fixed a problem where some sites would appear duplicated.
 
* Stats Periods: Fixed an issue that made the Post stats title button unable.
* Stats Periods: Fixed a bug that affected the header date when the site and the device timezones were different.
* Adds a Publish Now action to posts in the posts list.
* My Sites: Fixed a problem where some sites would appear duplicated.

13.0
-----
* Stats: now use site timezone instead of device.
* Improved color scheme consistency.
* Post Stats: date bar no longer goes prior to earliest date available.
* Block editor: Adding a block from the post title now shows the add block here indicator.
* Block editor: Deselect post title any time a block is added
* Block editor: Auto-enabled upon first open of a block post, unless opted out in v12.9.
* Block editor: You can now enable and disable the block editor on a per-site basis.

12.9
-----
* Offline support: Create Post is now available from empty results view in offline mode.
* Post Preview: Displaying preview generation status in navigation bar instead of a  
                blocking spinner. 
* Block editor: Tapping on an empty editor area will create a new paragraph block
* Block editor: Fix content loss issue when loading unsupported blocks containing inner blocks.
* Block editor: Adding a block from the Post Title now inserts the block at the top of the Post.
* Stats Insights: Fixed issue that prevented some stats from showing for low volume sites.

12.8
-----
* Stats Insights: New two-column layout for Follower Totals stats.
* Stats Periods: Countries Map added in countries section.
* Updated copy for preview unavailable screen
* Stats Insights: New two-column layout for This Year stats.
* Stats Insights: added details option for This Year stats.
* Stats Insights: New two-column layout for Most Popular Time stats.
* Stats: modified appearance of empty charts.
* Stats Insights: Fixed issue where refreshing would sometimes clear the stats.
* Stats overview chart: Fixed issue with legend location on iOS 11.
* Stats Periods: Fixed crash when the Countries map displayed one country only
* Added a selection of user customizable app icons. Change it via Me > App Settings > App Icon.
* Update the app's colors using the Muriel color palette.
* Stats Periods detail views: Fixed an issue where rotation would truncate data.
* Stats Periods: Fixed an issue when a period interval was selected.

12.7
-----
* Block Editor: Video, Quote and More blocks are available now.
* Post Settings: Setting a Featured Image on a Post/Site should now work better in poor network conditions.
* Offline Improvements: Posts that failed to upload due to connectivity issues will be auto-uploaded.
* Block Editor: Copy/Paste of text with attributes( bold, italic, ...) will be respected on the editor.
* Block Editor: Updated color scheme.
* Block Editor: Nested lists are now available on the toolbar.
* Post Settings: Setting a Featured Image on a Post/Site should now work better in poor netowrk conditions.
* Stats Insights: New two-column layout for All-Time stats.
* Stats Insights: New two-column layout for Today stats.
* Post preview: Fixed issue with preview for self hosted sites not working.

12.6
-----
* Block Editor: Added UI to display a warning when a block has invalid content.
* Block Editor: Fixed issue with link settings where “Open in New Tab” was always OFF on open.
* Removed the limit of number of photos that can be shared from other apps.
* Account Settings Primary Site now shows the site domain if the site has no name.
* The app now launches a bit more quickly.
* Added a list of third-party library acknowledgements.
* Updated messaging experience for a reply upload result.
* Stats: Fixed an issue where chart axes may be formatted incorrectly in some locales.

12.5
-----
* Fixed Notices sometimes showing behind the keyboard
* Implemented Domain Credit feature
* Implemented auto saving a post on preview  
* The app now launches a bit more quickly.
* Fixed broken images in posts created by the share extension.
* Deprecated local previews

12.4.1
------
* Copy/Paste from post contents to other apps is working again.

12.4
-----
* You can now mark notifications as unread with just a swipe.
* Fixed crash when searching Free Photo Library.
* Better URL validation when logging in with a self hosted site.
* Account Settings Primary Site now shows the site URL if the site has no name.
* Implemented incremental improvements to accessibility experience across the app.
* Updated error message when tag loading failed.

12.3
-----
* Images are now imported from TextBundle and TextPack files shared from other apps
* Added support for importing Markdown files shared from other apps
* Resolved a crash that might occur during the new Site Creation flow.
* Improved connectivity errors messaging in sharing screen.
* Quotes in Reader are now easier to read, thanks to a vertical bar on the left making them more visually distinct
* Fixed an issue where some text in Activity Log would show up in a wrong language
* Jetpack Remote Install: enabled the native feature to install and activate Jetpack on a self-hosted site

12.2
-----
* Draft preview now shows the remote version of the post.
* Initial support for importing TextBundle and TextPack from other apps.
* Support for lists in Gutenberg posts.
* Several UI details were polished in the Site Creation flow.

12.1
-----
* Improve messages when updates to user account details fail because of server logic, for exanple email being used for another account.
* Improved text import from other apps, such as Bear or Ulysses 🥰
* Added support on the editor for video elements that use the source elements. For example:
```<video alt="Another video with bunnies">
<source src="https://videos.files.wordpress.com/kUJmAcSf/bbb_sunflower_1080p_30fps_normal.mp4" type="video/mp4">
</video>```
* Block editor now supports the creation of posts with pre-inserted photos and the the 3touch action of starting a post with photo.

12.1
-----
* Improve messages when updates to user account details fail because of server logic, for exanple email being used for another account.
* Improved text import from other apps, such as Bear or Ulysses 🥰
* Reader: fixed issue where empty state buttons were not functional.

12.0
-----
* Redesigned Notices
* Changed offline error messages to be less disruptive.
* Resolved a defect in the new Site Creation flow where the site preview address bar could be edited.
* Made it easier to find a domain for your new site, by moving the best match to the top of the search results.
 
11.9
------
* Quick Start v2: After creating a new site with WordPress.com there are more tutorials available, now including tips to improve growth.
* Quick Start will also be suggested less often, but when it's more likely to be helpful.
* Added connection error alert in Sharing screen.
* Increased padding at the bottom of the share extension's editor, to make typing a longer post a bit more comfortable.
* Removes the white background color applied to the site icon on the site details screen.
* Updated No Results View illustration and copy displayed on connectivity issue.
* Enhanced Site Creation flow for smarter, more personalized sites.<|MERGE_RESOLUTION|>--- conflicted
+++ resolved
@@ -7,12 +7,9 @@
 * Better support for creating or editing posts while offline. Posts can be saved while offline and they will be automatically uploaded (or published) when the device is back online.
 * Me view: fix issue where view was blank when logging in with a self-hosted site.
 * Block Editor: Added support for image alignment options.
-<<<<<<< HEAD
 * Fix bug for tapping links in Aztec or Gutenberg editor opening Safari.
 * Fix Gutenberg editor layout issues when writing on multiline blocks.
-=======
 * Fixed validation issues in the domain registration screen.
->>>>>>> 9bc7f576
  
 13.5
 -----
