--- conflicted
+++ resolved
@@ -114,7 +114,7 @@
   - SVProgressHUD (2.2.1)
   - UIDeviceIdentifier (0.5.0)
   - WordPress-Aztec-iOS (1.0.0-beta.12)
-  - WordPress-iOS-Editor (1.9.6):
+  - WordPress-iOS-Editor (1.9.5):
     - CocoaLumberjack (~> 3.2.0)
     - NSObject-SafeExpectations (~> 0.0.2)
   - WordPressComKit (0.0.6):
@@ -149,13 +149,8 @@
   - Starscream (= 2.1.1)
   - SVProgressHUD (= 2.2.1)
   - UIDeviceIdentifier (~> 0.4)
-<<<<<<< HEAD
-  - WordPress-Aztec-iOS (= 1.0.0-beta.12)
-  - WordPress-iOS-Editor (from `https://github.com/wordpress-mobile/WordPress-Editor-iOS.git`, commit `b71e878366691029c766c2bb6460efb8d0fc4559`)
-=======
   - WordPress-Aztec-iOS (from `https://github.com/wordpress-mobile/AztecEditor-iOS`, commit `fb6a19233cad8462b6816f4c32876a8d41144067`)
   - WordPress-iOS-Editor (= 1.9.5)
->>>>>>> 52dbbbf6
   - WordPressComKit (from `https://github.com/Automattic/WordPressComKit.git`, tag `0.0.6`)
   - WPMediaPicker (= 0.23)
   - wpxmlrpc (= 0.8.3)
@@ -164,15 +159,9 @@
   Automattic-Tracks-iOS:
     :git: https://github.com/Automattic/Automattic-Tracks-iOS.git
     :tag: 0.2.1
-<<<<<<< HEAD
-  WordPress-iOS-Editor:
-    :commit: b71e878366691029c766c2bb6460efb8d0fc4559
-    :git: https://github.com/wordpress-mobile/WordPress-Editor-iOS.git
-=======
   WordPress-Aztec-iOS:
     :commit: fb6a19233cad8462b6816f4c32876a8d41144067
     :git: https://github.com/wordpress-mobile/AztecEditor-iOS
->>>>>>> 52dbbbf6
   WordPressComKit:
     :git: https://github.com/Automattic/WordPressComKit.git
     :tag: 0.0.6
@@ -181,15 +170,9 @@
   Automattic-Tracks-iOS:
     :git: https://github.com/Automattic/Automattic-Tracks-iOS.git
     :tag: 0.2.1
-<<<<<<< HEAD
-  WordPress-iOS-Editor:
-    :commit: b71e878366691029c766c2bb6460efb8d0fc4559
-    :git: https://github.com/wordpress-mobile/WordPress-Editor-iOS.git
-=======
   WordPress-Aztec-iOS:
     :commit: fb6a19233cad8462b6816f4c32876a8d41144067
     :git: https://github.com/wordpress-mobile/AztecEditor-iOS
->>>>>>> 52dbbbf6
   WordPressComKit:
     :git: https://github.com/Automattic/WordPressComKit.git
     :tag: 0.0.6
@@ -225,21 +208,12 @@
   Starscream: 142bd8ef24592d985daee9fa48c936070b85b15f
   SVProgressHUD: db27c54e6e18bc903341661fc9feb55e04905cc4
   UIDeviceIdentifier: a959a6d4f51036b4180dd31fb26483a820f1cc46
-<<<<<<< HEAD
-  WordPress-Aztec-iOS: d472d3af74219e0bd4e01d49500d1e32c3a8cbf4
-  WordPress-iOS-Editor: 589d1762e01f5599e42f6dff680a78778d150892
-=======
   WordPress-Aztec-iOS: 69768334c8c7d4e7a28c9edd1bd7263262809d3d
   WordPress-iOS-Editor: be1de639b28b894789366b8380f26df30a8bb571
->>>>>>> 52dbbbf6
   WordPressComKit: 119ae1d20bfb090769274732b51e7bd186a96f7e
   WPMediaPicker: 51dff88157706419e000169b37c3abe0d3017b5f
   wpxmlrpc: bfc572f62ce7ee897f6f38b098d2ba08732ecef4
 
-<<<<<<< HEAD
-PODFILE CHECKSUM: ab96a4f1b05a27fbec71175c3f4a4e679fc6f913
-=======
 PODFILE CHECKSUM: e11371b981b270ed8547ce45b74ec80e95c8677d
->>>>>>> 52dbbbf6
 
 COCOAPODS: 1.3.1