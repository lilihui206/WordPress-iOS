PODS:
  - 1PasswordExtension (1.8.1)
  - AFNetworking (3.1.0):
    - AFNetworking/NSURLSession (= 3.1.0)
    - AFNetworking/Reachability (= 3.1.0)
    - AFNetworking/Security (= 3.1.0)
    - AFNetworking/Serialization (= 3.1.0)
    - AFNetworking/UIKit (= 3.1.0)
  - AFNetworking/NSURLSession (3.1.0):
    - AFNetworking/Reachability
    - AFNetworking/Security
    - AFNetworking/Serialization
  - AFNetworking/Reachability (3.1.0)
  - AFNetworking/Security (3.1.0)
  - AFNetworking/Serialization (3.1.0)
  - AFNetworking/UIKit (3.1.0):
    - AFNetworking/NSURLSession
  - Alamofire (3.5.0)
  - Automattic-Tracks-iOS (0.1.1):
    - CocoaLumberjack (~> 2.2.0)
    - Reachability (~> 3.1)
    - UIDeviceIdentifier (~> 0.4)
  - BuddyBuildSDK (1.0.12)
  - CocoaLumberjack (2.2.0):
    - CocoaLumberjack/Default (= 2.2.0)
    - CocoaLumberjack/Extensions (= 2.2.0)
  - CocoaLumberjack/Core (2.2.0)
  - CocoaLumberjack/Default (2.2.0):
    - CocoaLumberjack/Core
  - CocoaLumberjack/Extensions (2.2.0):
    - CocoaLumberjack/Default
  - Crashlytics (3.8.1):
    - Fabric (~> 1.6.3)
  - DTCoreText (1.6.16):
    - DTFoundation/Core (~> 1.7.5)
    - DTFoundation/DTAnimatedGIF (~> 1.7.5)
    - DTFoundation/DTHTMLParser (~> 1.7.5)
    - DTFoundation/UIKit (~> 1.7.5)
  - DTFoundation/Core (1.7.10)
  - DTFoundation/DTAnimatedGIF (1.7.10)
  - DTFoundation/DTHTMLParser (1.7.10):
    - DTFoundation/Core
  - DTFoundation/UIKit (1.7.10):
    - DTFoundation/Core
  - Expecta (1.0.5)
  - Fabric (1.6.8)
  - FormatterKit (1.8.1):
    - FormatterKit/AddressFormatter (= 1.8.1)
    - FormatterKit/ArrayFormatter (= 1.8.1)
    - FormatterKit/ColorFormatter (= 1.8.1)
    - FormatterKit/LocationFormatter (= 1.8.1)
    - FormatterKit/NameFormatter (= 1.8.1)
    - FormatterKit/OrdinalNumberFormatter (= 1.8.1)
    - FormatterKit/Resources (= 1.8.1)
    - FormatterKit/TimeIntervalFormatter (= 1.8.1)
    - FormatterKit/UnitOfInformationFormatter (= 1.8.1)
    - FormatterKit/URLRequestFormatter (= 1.8.1)
  - FormatterKit/AddressFormatter (1.8.1):
    - FormatterKit/Resources
  - FormatterKit/ArrayFormatter (1.8.1):
    - FormatterKit/Resources
  - FormatterKit/ColorFormatter (1.8.1):
    - FormatterKit/Resources
  - FormatterKit/LocationFormatter (1.8.1):
    - FormatterKit/Resources
  - FormatterKit/NameFormatter (1.8.1):
    - FormatterKit/Resources
  - FormatterKit/OrdinalNumberFormatter (1.8.1):
    - FormatterKit/Resources
  - FormatterKit/Resources (1.8.1)
  - FormatterKit/TimeIntervalFormatter (1.8.1):
    - FormatterKit/Resources
  - FormatterKit/UnitOfInformationFormatter (1.8.1):
    - FormatterKit/Resources
  - FormatterKit/URLRequestFormatter (1.8.1):
    - FormatterKit/Resources
  - Gridicons (0.2)
  - Helpshift (5.7.1)
  - HockeySDK (3.8.6):
    - HockeySDK/AllFeaturesLib (= 3.8.6)
  - HockeySDK/AllFeaturesLib (3.8.6)
  - Lookback (1.4.1):
    - PDKTZipArchive
  - Mixpanel (2.9.4):
    - Mixpanel/Mixpanel (= 2.9.4)
  - Mixpanel/Mixpanel (2.9.4)
  - MRProgress (0.7.0):
    - MRProgress/ActivityIndicator (= 0.7.0)
    - MRProgress/Blur (= 0.7.0)
    - MRProgress/Circular (= 0.7.0)
    - MRProgress/Icons (= 0.7.0)
    - MRProgress/NavigationBarProgress (= 0.7.0)
    - MRProgress/Overlay (= 0.7.0)
  - MRProgress/ActivityIndicator (0.7.0):
    - MRProgress/Stopable
  - MRProgress/Blur (0.7.0):
    - MRProgress/Helper
  - MRProgress/Circular (0.7.0):
    - MRProgress/Helper
    - MRProgress/ProgressBaseClass
    - MRProgress/Stopable
  - MRProgress/Helper (0.7.0)
  - MRProgress/Icons (0.7.0)
  - MRProgress/NavigationBarProgress (0.7.0):
    - MRProgress/ProgressBaseClass
  - MRProgress/Overlay (0.7.0):
    - MRProgress/ActivityIndicator
    - MRProgress/Blur
    - MRProgress/Circular
    - MRProgress/Helper
    - MRProgress/Icons
  - MRProgress/ProgressBaseClass (0.7.0)
  - MRProgress/Stopable (0.7.0):
    - MRProgress/Helper
  - Nimble (4.0.1)
  - NSObject-SafeExpectations (0.0.2)
  - NSURL+IDN (0.3)
  - OCMock (3.1.2)
  - OHHTTPStubs (4.6.0):
    - OHHTTPStubs/Default (= 4.6.0)
  - OHHTTPStubs/Core (4.6.0)
  - OHHTTPStubs/Default (4.6.0):
    - OHHTTPStubs/Core
    - OHHTTPStubs/JSON
    - OHHTTPStubs/NSURLSession
    - OHHTTPStubs/OHPathHelpers
  - OHHTTPStubs/JSON (4.6.0):
    - OHHTTPStubs/Core
  - OHHTTPStubs/NSURLSession (4.6.0):
    - OHHTTPStubs/Core
  - OHHTTPStubs/OHPathHelpers (4.6.0)
  - OHHTTPStubs/Swift (4.6.0):
    - OHHTTPStubs/Core
  - PDKTZipArchive (0.4.1)
  - Reachability (3.2)
  - ReactiveCocoa (2.4.7):
    - ReactiveCocoa/UI (= 2.4.7)
  - ReactiveCocoa/Core (2.4.7):
    - ReactiveCocoa/no-arc
  - ReactiveCocoa/no-arc (2.4.7)
  - ReactiveCocoa/UI (2.4.7):
    - ReactiveCocoa/Core
  - Simperium (0.8.17):
    - Simperium/DiffMatchPach (= 0.8.17)
    - Simperium/JRSwizzle (= 0.8.17)
    - Simperium/SocketTrust (= 0.8.17)
    - Simperium/SPReachability (= 0.8.17)
    - Simperium/SSKeychain (= 0.8.17)
  - Simperium/DiffMatchPach (0.8.17)
  - Simperium/JRSwizzle (0.8.17)
  - Simperium/SocketTrust (0.8.17)
  - Simperium/SPReachability (0.8.17)
  - Simperium/SSKeychain (0.8.17)
  - Specta (1.0.5)
  - SVProgressHUD (1.1.3)
  - UIDeviceIdentifier (0.5.0)
  - WordPress-AppbotX (1.0.6)
<<<<<<< HEAD
  - WordPress-Aztec-iOS (0.2.0):
=======
  - WordPress-Aztec-iOS (0.3.0):
>>>>>>> 77761f9e
    - Gridicons (= 0.2)
  - WordPress-iOS-Editor (1.8.1):
    - CocoaLumberjack (~> 2.2.0)
    - NSObject-SafeExpectations (~> 0.0.2)
    - WordPressCom-Analytics-iOS (~> 0.1.0)
  - WordPress-iOS-Shared (0.6.1):
    - CocoaLumberjack (~> 2.2.0)
  - WordPressCom-Analytics-iOS (0.1.19)
  - WordPressCom-Stats-iOS (0.7.7):
    - AFNetworking (~> 3.1.0)
    - CocoaLumberjack (~> 2.2.0)
    - NSObject-SafeExpectations (~> 0.0.2)
    - WordPress-iOS-Shared (~> 0.5)
    - WordPressCom-Analytics-iOS (~> 0.1.4)
    - WordPressCom-Stats-iOS/Services (= 0.7.7)
    - WordPressCom-Stats-iOS/UI (= 0.7.7)
  - WordPressCom-Stats-iOS/Services (0.7.7):
    - AFNetworking (~> 3.1.0)
    - CocoaLumberjack (~> 2.2.0)
    - NSObject-SafeExpectations (~> 0.0.2)
    - WordPress-iOS-Shared (~> 0.5)
    - WordPressCom-Analytics-iOS (~> 0.1.4)
  - WordPressCom-Stats-iOS/UI (0.7.7):
    - AFNetworking (~> 3.1.0)
    - CocoaLumberjack (~> 2.2.0)
    - NSObject-SafeExpectations (~> 0.0.2)
    - WordPress-iOS-Shared (~> 0.5)
    - WordPressCom-Analytics-iOS (~> 0.1.4)
    - WordPressCom-Stats-iOS/Services
  - WordPressComKit (0.0.5):
    - Alamofire (~> 3.0)
  - WPMediaPicker (0.10.1)
  - wpxmlrpc (0.8.2)

DEPENDENCIES:
  - 1PasswordExtension (= 1.8.1)
  - AFNetworking (= 3.1.0)
  - Automattic-Tracks-iOS (from `https://github.com/Automattic/Automattic-Tracks-iOS.git`, tag `0.1.1`)
  - BuddyBuildSDK (~> 1.0.11)
  - CocoaLumberjack (~> 2.2.0)
  - Crashlytics
  - DTCoreText (= 1.6.16)
  - Expecta (= 1.0.5)
  - FormatterKit (~> 1.8.1)
  - Gridicons (from `https://github.com/Automattic/Gridicons-iOS.git`, commit `8bd04e18eddaaf36810887c94837571e68f7cc24`)
  - Helpshift (~> 5.7.1)
  - HockeySDK (~> 3.8.0)
  - Lookback (= 1.4.1)
  - Mixpanel (= 2.9.4)
  - MRProgress (~> 0.7.0)
  - Nimble (~> 4.0.0)
  - NSObject-SafeExpectations (= 0.0.2)
  - NSURL+IDN (= 0.3)
  - OCMock (= 3.1.2)
  - OHHTTPStubs (~> 4.6.0)
  - OHHTTPStubs/Swift (~> 4.6.0)
  - Reachability (= 3.2)
  - ReactiveCocoa (~> 2.4.7)
  - Simperium (= 0.8.17)
  - Specta (= 1.0.5)
  - SVProgressHUD (~> 1.1.3)
  - UIDeviceIdentifier (~> 0.1)
  - WordPress-AppbotX (from `https://github.com/wordpress-mobile/appbotx.git`, commit `479d05f7d6b963c9b44040e6ea9f190e8bd9a47a`)
<<<<<<< HEAD
  - WordPress-Aztec-iOS (from `https://github.com/wordpress-mobile/WordPress-Aztec-iOS.git`, commit `f40ba3003b6d8949019defb407a8e68db3a91e53`)
=======
  - WordPress-Aztec-iOS (from `https://github.com/wordpress-mobile/WordPress-Aztec-iOS.git`, commit `7d02c77349245c6e4d3bcdf63a878f90eb4a4e39`)
>>>>>>> 77761f9e
  - WordPress-iOS-Editor (= 1.8.1)
  - WordPress-iOS-Shared (= 0.6.1)
  - WordPressCom-Analytics-iOS (= 0.1.19)
  - WordPressCom-Stats-iOS (= 0.7.7)
  - WordPressCom-Stats-iOS/Services (= 0.7.7)
<<<<<<< HEAD
  - WordPressComKit (from `https://github.com/Automattic/WordPressComKit.git`, commit `392d7f3326e613b79502ea556f645be161c31a97`)
=======
  - WordPressComKit (= 0.0.5)
>>>>>>> 77761f9e
  - WPMediaPicker (~> 0.10.1)
  - wpxmlrpc (~> 0.8)

EXTERNAL SOURCES:
  Automattic-Tracks-iOS:
    :git: https://github.com/Automattic/Automattic-Tracks-iOS.git
    :tag: 0.1.1
  Gridicons:
    :commit: 8bd04e18eddaaf36810887c94837571e68f7cc24
    :git: https://github.com/Automattic/Gridicons-iOS.git
  WordPress-AppbotX:
    :commit: 479d05f7d6b963c9b44040e6ea9f190e8bd9a47a
    :git: https://github.com/wordpress-mobile/appbotx.git
  WordPress-Aztec-iOS:
<<<<<<< HEAD
    :commit: f40ba3003b6d8949019defb407a8e68db3a91e53
    :git: https://github.com/wordpress-mobile/WordPress-Aztec-iOS.git
  WordPressComKit:
    :commit: 392d7f3326e613b79502ea556f645be161c31a97
    :git: https://github.com/Automattic/WordPressComKit.git
=======
    :commit: 7d02c77349245c6e4d3bcdf63a878f90eb4a4e39
    :git: https://github.com/wordpress-mobile/WordPress-Aztec-iOS.git
>>>>>>> 77761f9e

CHECKOUT OPTIONS:
  Automattic-Tracks-iOS:
    :git: https://github.com/Automattic/Automattic-Tracks-iOS.git
    :tag: 0.1.1
  Gridicons:
    :commit: 8bd04e18eddaaf36810887c94837571e68f7cc24
    :git: https://github.com/Automattic/Gridicons-iOS.git
  WordPress-AppbotX:
    :commit: 479d05f7d6b963c9b44040e6ea9f190e8bd9a47a
    :git: https://github.com/wordpress-mobile/appbotx.git
  WordPress-Aztec-iOS:
<<<<<<< HEAD
    :commit: f40ba3003b6d8949019defb407a8e68db3a91e53
    :git: https://github.com/wordpress-mobile/WordPress-Aztec-iOS.git
  WordPressComKit:
    :commit: 392d7f3326e613b79502ea556f645be161c31a97
    :git: https://github.com/Automattic/WordPressComKit.git
=======
    :commit: 7d02c77349245c6e4d3bcdf63a878f90eb4a4e39
    :git: https://github.com/wordpress-mobile/WordPress-Aztec-iOS.git
>>>>>>> 77761f9e

SPEC CHECKSUMS:
  1PasswordExtension: 00d6f4caae77c19ba33045b8569fbeb9689f0d1d
  AFNetworking: 5e0e199f73d8626b11e79750991f5d173d1f8b67
  Alamofire: b70a7352335f8ea5babd0a923eb7e8eacc67b877
  Automattic-Tracks-iOS: b130494633946a970ffe70c02461cf61c2bf488a
  BuddyBuildSDK: f4682598772ae66c9ef5554d2d78d0a19fb413a0
  CocoaLumberjack: 17fe8581f84914d5d7e6360f7c70022b173c3ae0
  Crashlytics: 4391d8df0b125345e9f209c5db6e7f40a6a8435d
  DTCoreText: 934a16fe9ffdd169c96261721b39dc312b75713d
  DTFoundation: 3b6b1b817d2a7fb02e7eaf2596c922a68145bd43
  Expecta: e1c022fcd33910b6be89c291d2775b3fe27a89fe
  Fabric: 5755268d0171435ab167e3d0878a28a777deaf10
  FormatterKit: 11ad17b983200629246a5a466f6f1bfa2df823cb
  Gridicons: 5c33065054b19e56a47d252b52e321746b97a414
  Helpshift: 48ee4b24dc5f0ae7d1dfd8dded6eea327069a014
  HockeySDK: ab68303eec6680f6b539de65d747742dd276e934
  Lookback: 37c23f97894612f6eccc215440c8f990fbb5a607
  Mixpanel: 80d2ca9bb38ae91c1044d738e80fe448377ac89f
  MRProgress: 1cb0051b678be4a2ef4881414cd316768fc70028
  Nimble: 0f3c8b8b084cda391209c3c5efbb48bedeeb920a
  NSObject-SafeExpectations: 7d7f48df90df4e11da7cfe86b64f45eff7a7f521
  NSURL+IDN: 82355a0afd532fe1de08f6417c134b49b1a1c4b3
  OCMock: a10ea9f0a6e921651f96f78b6faee95ebc813b92
  OHHTTPStubs: cb1aefbbeb4de4e741644455d4b945538e5248a2
  PDKTZipArchive: 22bbab52b49f46a3adf1acf134311fd252c43feb
  Reachability: 33e18b67625424e47b6cde6d202dce689ad7af96
  ReactiveCocoa: eb38dee0a0e698f73a9b25e5c1faea2bb4c79240
  Simperium: 0111b16b6d72bc598a99e244ef87025ae433b27e
  Specta: ac94d110b865115fe60ff2c6d7281053c6f8e8a2
  SVProgressHUD: 748080e4f36e603f6c02aec292664239df5279c1
  UIDeviceIdentifier: a959a6d4f51036b4180dd31fb26483a820f1cc46
  WordPress-AppbotX: b5abc0ba45e3da5827f84e9f346c963180f1b545
<<<<<<< HEAD
  WordPress-Aztec-iOS: 6e2bc76c4201877935122b64ad4afd680d6de050
=======
  WordPress-Aztec-iOS: 49c682caa55e69bfbe12545dc1f448207060f6f4
>>>>>>> 77761f9e
  WordPress-iOS-Editor: 3118f5d6b142b6bf322f3393a7dd98a28bca68cb
  WordPress-iOS-Shared: ad09acb8508e771f40a06ee64902c6dc4d0d73d0
  WordPressCom-Analytics-iOS: 1b01177ee3f588e984465b5b37ebcbb342836a8d
  WordPressCom-Stats-iOS: 5996ea5bc7ce2096400fdc33e3368b5524f7288a
  WordPressComKit: 4dc52eebc508b8e056d8bf8e931a7be95d467e3b
  WPMediaPicker: 645ecc2435293cc898c76180f3994358a68cae20
  wpxmlrpc: 38623cc415117914d6ab5bf2ab8a57a4076cc469

<<<<<<< HEAD
PODFILE CHECKSUM: 63a3011ff480d878d4a87ed9c77fa154337cea7d
=======
PODFILE CHECKSUM: 7dde837343883c2cbf4f5fc49119cff78979e276
>>>>>>> 77761f9e

COCOAPODS: 1.0.1<|MERGE_RESOLUTION|>--- conflicted
+++ resolved
@@ -155,11 +155,7 @@
   - SVProgressHUD (1.1.3)
   - UIDeviceIdentifier (0.5.0)
   - WordPress-AppbotX (1.0.6)
-<<<<<<< HEAD
-  - WordPress-Aztec-iOS (0.2.0):
-=======
   - WordPress-Aztec-iOS (0.3.0):
->>>>>>> 77761f9e
     - Gridicons (= 0.2)
   - WordPress-iOS-Editor (1.8.1):
     - CocoaLumberjack (~> 2.2.0)
@@ -223,21 +219,13 @@
   - SVProgressHUD (~> 1.1.3)
   - UIDeviceIdentifier (~> 0.1)
   - WordPress-AppbotX (from `https://github.com/wordpress-mobile/appbotx.git`, commit `479d05f7d6b963c9b44040e6ea9f190e8bd9a47a`)
-<<<<<<< HEAD
-  - WordPress-Aztec-iOS (from `https://github.com/wordpress-mobile/WordPress-Aztec-iOS.git`, commit `f40ba3003b6d8949019defb407a8e68db3a91e53`)
-=======
   - WordPress-Aztec-iOS (from `https://github.com/wordpress-mobile/WordPress-Aztec-iOS.git`, commit `7d02c77349245c6e4d3bcdf63a878f90eb4a4e39`)
->>>>>>> 77761f9e
   - WordPress-iOS-Editor (= 1.8.1)
   - WordPress-iOS-Shared (= 0.6.1)
   - WordPressCom-Analytics-iOS (= 0.1.19)
   - WordPressCom-Stats-iOS (= 0.7.7)
   - WordPressCom-Stats-iOS/Services (= 0.7.7)
-<<<<<<< HEAD
-  - WordPressComKit (from `https://github.com/Automattic/WordPressComKit.git`, commit `392d7f3326e613b79502ea556f645be161c31a97`)
-=======
   - WordPressComKit (= 0.0.5)
->>>>>>> 77761f9e
   - WPMediaPicker (~> 0.10.1)
   - wpxmlrpc (~> 0.8)
 
@@ -252,16 +240,8 @@
     :commit: 479d05f7d6b963c9b44040e6ea9f190e8bd9a47a
     :git: https://github.com/wordpress-mobile/appbotx.git
   WordPress-Aztec-iOS:
-<<<<<<< HEAD
-    :commit: f40ba3003b6d8949019defb407a8e68db3a91e53
-    :git: https://github.com/wordpress-mobile/WordPress-Aztec-iOS.git
-  WordPressComKit:
-    :commit: 392d7f3326e613b79502ea556f645be161c31a97
-    :git: https://github.com/Automattic/WordPressComKit.git
-=======
     :commit: 7d02c77349245c6e4d3bcdf63a878f90eb4a4e39
     :git: https://github.com/wordpress-mobile/WordPress-Aztec-iOS.git
->>>>>>> 77761f9e
 
 CHECKOUT OPTIONS:
   Automattic-Tracks-iOS:
@@ -274,16 +254,8 @@
     :commit: 479d05f7d6b963c9b44040e6ea9f190e8bd9a47a
     :git: https://github.com/wordpress-mobile/appbotx.git
   WordPress-Aztec-iOS:
-<<<<<<< HEAD
-    :commit: f40ba3003b6d8949019defb407a8e68db3a91e53
-    :git: https://github.com/wordpress-mobile/WordPress-Aztec-iOS.git
-  WordPressComKit:
-    :commit: 392d7f3326e613b79502ea556f645be161c31a97
-    :git: https://github.com/Automattic/WordPressComKit.git
-=======
     :commit: 7d02c77349245c6e4d3bcdf63a878f90eb4a4e39
     :git: https://github.com/wordpress-mobile/WordPress-Aztec-iOS.git
->>>>>>> 77761f9e
 
 SPEC CHECKSUMS:
   1PasswordExtension: 00d6f4caae77c19ba33045b8569fbeb9689f0d1d
@@ -317,11 +289,7 @@
   SVProgressHUD: 748080e4f36e603f6c02aec292664239df5279c1
   UIDeviceIdentifier: a959a6d4f51036b4180dd31fb26483a820f1cc46
   WordPress-AppbotX: b5abc0ba45e3da5827f84e9f346c963180f1b545
-<<<<<<< HEAD
-  WordPress-Aztec-iOS: 6e2bc76c4201877935122b64ad4afd680d6de050
-=======
   WordPress-Aztec-iOS: 49c682caa55e69bfbe12545dc1f448207060f6f4
->>>>>>> 77761f9e
   WordPress-iOS-Editor: 3118f5d6b142b6bf322f3393a7dd98a28bca68cb
   WordPress-iOS-Shared: ad09acb8508e771f40a06ee64902c6dc4d0d73d0
   WordPressCom-Analytics-iOS: 1b01177ee3f588e984465b5b37ebcbb342836a8d
@@ -330,10 +298,6 @@
   WPMediaPicker: 645ecc2435293cc898c76180f3994358a68cae20
   wpxmlrpc: 38623cc415117914d6ab5bf2ab8a57a4076cc469
 
-<<<<<<< HEAD
-PODFILE CHECKSUM: 63a3011ff480d878d4a87ed9c77fa154337cea7d
-=======
 PODFILE CHECKSUM: 7dde837343883c2cbf4f5fc49119cff78979e276
->>>>>>> 77761f9e
 
 COCOAPODS: 1.0.1