--- conflicted
+++ resolved
@@ -67,11 +67,7 @@
 
 - (BOOL)isAtomic
 {
-<<<<<<< HEAD
-    // DRM: before merging I need to load this from the endpoint.
-=======
     // This is temporary until we start parsing a new value from the reader endpoint.
->>>>>>> baf70542
     return false;
 }
 
