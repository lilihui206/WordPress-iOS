PODS:
  - 1PasswordExtension (1.8.5)
  - Alamofire (4.7.3)
  - AlamofireNetworkActivityIndicator (2.3.0):
    - Alamofire (~> 4.7)
  - Automattic-Tracks-iOS (0.4.2):
    - CocoaLumberjack (~> 3.5.2)
    - Reachability (~> 3.1)
    - Sentry (~> 4)
    - UIDeviceIdentifier (~> 1.1.4)
  - boost-for-react-native (1.63.0)
  - Charts (3.2.2):
    - Charts/Core (= 3.2.2)
  - Charts/Core (3.2.2)
  - CocoaLumberjack (3.5.2):
    - CocoaLumberjack/Core (= 3.5.2)
  - CocoaLumberjack/Core (3.5.2)
  - DoubleConversion (1.1.5)
  - Down (0.6.6)
  - Folly (2018.10.22.00):
    - boost-for-react-native
    - DoubleConversion
    - Folly/Default (= 2018.10.22.00)
    - glog
  - Folly/Default (2018.10.22.00):
    - boost-for-react-native
    - DoubleConversion
    - glog
  - FormatterKit/Resources (1.8.2)
  - FormatterKit/TimeIntervalFormatter (1.8.2):
    - FormatterKit/Resources
  - FSInteractiveMap (0.1.0)
  - Gifu (3.2.0)
  - GiphyCoreSDK (1.4.3)
  - glog (0.3.5)
  - GoogleSignIn (4.4.0):
    - "GoogleToolboxForMac/NSDictionary+URLArguments (~> 2.1)"
    - "GoogleToolboxForMac/NSString+URLArguments (~> 2.1)"
    - GTMSessionFetcher/Core (~> 1.1)
  - GoogleToolboxForMac/DebugUtils (2.2.1):
    - GoogleToolboxForMac/Defines (= 2.2.1)
  - GoogleToolboxForMac/Defines (2.2.1)
  - "GoogleToolboxForMac/NSDictionary+URLArguments (2.2.1)":
    - GoogleToolboxForMac/DebugUtils (= 2.2.1)
    - GoogleToolboxForMac/Defines (= 2.2.1)
    - "GoogleToolboxForMac/NSString+URLArguments (= 2.2.1)"
  - "GoogleToolboxForMac/NSString+URLArguments (2.2.1)"
  - Gridicons (0.19)
  - GTMSessionFetcher/Core (1.2.2)
  - Gutenberg (1.13.0):
    - React (= 0.60.0-patched)
    - React-RCTImage (= 0.60.0-patched)
    - RNTAztecView
    - WordPress-Aztec-iOS
  - HockeySDK (5.1.4):
    - HockeySDK/DefaultLib (= 5.1.4)
  - HockeySDK/DefaultLib (5.1.4)
  - lottie-ios (2.5.2)
  - MRProgress (0.8.3):
    - MRProgress/ActivityIndicator (= 0.8.3)
    - MRProgress/Blur (= 0.8.3)
    - MRProgress/Circular (= 0.8.3)
    - MRProgress/Icons (= 0.8.3)
    - MRProgress/NavigationBarProgress (= 0.8.3)
    - MRProgress/Overlay (= 0.8.3)
  - MRProgress/ActivityIndicator (0.8.3):
    - MRProgress/Stopable
  - MRProgress/Blur (0.8.3):
    - MRProgress/Helper
  - MRProgress/Circular (0.8.3):
    - MRProgress/Helper
    - MRProgress/ProgressBaseClass
    - MRProgress/Stopable
  - MRProgress/Helper (0.8.3)
  - MRProgress/Icons (0.8.3)
  - MRProgress/NavigationBarProgress (0.8.3):
    - MRProgress/ProgressBaseClass
  - MRProgress/Overlay (0.8.3):
    - MRProgress/ActivityIndicator
    - MRProgress/Blur
    - MRProgress/Circular
    - MRProgress/Helper
    - MRProgress/Icons
  - MRProgress/ProgressBaseClass (0.8.3)
  - MRProgress/Stopable (0.8.3):
    - MRProgress/Helper
  - Nimble (7.3.4)
  - NSObject-SafeExpectations (0.0.3)
  - "NSURL+IDN (0.3)"
  - OCMock (3.4.3)
  - OHHTTPStubs (6.1.0):
    - OHHTTPStubs/Default (= 6.1.0)
  - OHHTTPStubs/Core (6.1.0)
  - OHHTTPStubs/Default (6.1.0):
    - OHHTTPStubs/Core
    - OHHTTPStubs/JSON
    - OHHTTPStubs/NSURLSession
    - OHHTTPStubs/OHPathHelpers
  - OHHTTPStubs/JSON (6.1.0):
    - OHHTTPStubs/Core
  - OHHTTPStubs/NSURLSession (6.1.0):
    - OHHTTPStubs/Core
  - OHHTTPStubs/OHPathHelpers (6.1.0)
  - OHHTTPStubs/Swift (6.1.0):
    - OHHTTPStubs/Default
  - Reachability (3.2)
  - React (0.60.0-patched):
    - React-Core (= 0.60.0-patched)
    - React-DevSupport (= 0.60.0-patched)
    - React-RCTActionSheet (= 0.60.0-patched)
    - React-RCTAnimation (= 0.60.0-patched)
    - React-RCTBlob (= 0.60.0-patched)
    - React-RCTImage (= 0.60.0-patched)
    - React-RCTLinking (= 0.60.0-patched)
    - React-RCTNetwork (= 0.60.0-patched)
    - React-RCTSettings (= 0.60.0-patched)
    - React-RCTText (= 0.60.0-patched)
    - React-RCTVibration (= 0.60.0-patched)
    - React-RCTWebSocket (= 0.60.0-patched)
  - React-Core (0.60.0-patched):
    - Folly (= 2018.10.22.00)
    - glog
    - React-Core/Default (= 0.60.0-patched)
    - React-cxxreact (= 0.60.0-patched)
    - React-jsi (= 0.60.0-patched)
    - React-jsiexecutor (= 0.60.0-patched)
    - yoga (= 0.60.0-patched.React)
  - React-Core/Default (0.60.0-patched):
    - Folly (= 2018.10.22.00)
    - glog
    - React-cxxreact (= 0.60.0-patched)
    - React-jsi (= 0.60.0-patched)
    - React-jsiexecutor (= 0.60.0-patched)
    - yoga (= 0.60.0-patched.React)
  - React-cxxreact (0.60.0-patched):
    - boost-for-react-native (= 1.63.0)
    - DoubleConversion
    - Folly (= 2018.10.22.00)
    - glog
    - React-jsinspector (= 0.60.0-patched)
  - React-DevSupport (0.60.0-patched):
    - React-Core (= 0.60.0-patched)
    - React-jsinspector (= 0.60.0-patched)
    - React-RCTWebSocket (= 0.60.0-patched)
  - React-jsi (0.60.0-patched):
    - boost-for-react-native (= 1.63.0)
    - DoubleConversion
    - Folly (= 2018.10.22.00)
    - glog
    - React-jsi/Default (= 0.60.0-patched)
  - React-jsi/Default (0.60.0-patched):
    - boost-for-react-native (= 1.63.0)
    - DoubleConversion
    - Folly (= 2018.10.22.00)
    - glog
  - React-jsiexecutor (0.60.0-patched):
    - DoubleConversion
    - Folly (= 2018.10.22.00)
    - glog
    - React-cxxreact (= 0.60.0-patched)
    - React-jsi (= 0.60.0-patched)
  - React-jsinspector (0.60.0-patched)
  - react-native-keyboard-aware-scroll-view (0.8.7):
    - React
  - react-native-safe-area (0.5.1):
    - React
  - react-native-video (4.4.1):
    - React-Core
    - react-native-video/Video (= 4.4.1)
  - react-native-video/Video (4.4.1):
    - React-Core
  - React-RCTActionSheet (0.60.0-patched):
    - React-Core (= 0.60.0-patched)
  - React-RCTAnimation (0.60.0-patched):
    - React-Core (= 0.60.0-patched)
  - React-RCTBlob (0.60.0-patched):
    - React-Core (= 0.60.0-patched)
    - React-jsi (= 0.60.0-patched)
    - React-RCTNetwork (= 0.60.0-patched)
    - React-RCTWebSocket (= 0.60.0-patched)
  - React-RCTImage (0.60.0-patched):
    - React-Core (= 0.60.0-patched)
    - React-RCTNetwork (= 0.60.0-patched)
  - React-RCTLinking (0.60.0-patched):
    - React-Core (= 0.60.0-patched)
  - React-RCTNetwork (0.60.0-patched):
    - React-Core (= 0.60.0-patched)
  - React-RCTSettings (0.60.0-patched):
    - React-Core (= 0.60.0-patched)
  - React-RCTText (0.60.0-patched):
    - React-Core (= 0.60.0-patched)
  - React-RCTVibration (0.60.0-patched):
    - React-Core (= 0.60.0-patched)
  - React-RCTWebSocket (0.60.0-patched):
    - React-Core (= 0.60.0-patched)
  - ReactNativeDarkMode (0.0.10):
    - React
  - RNSVG (9.3.3-gb):
    - React-Core
    - React-RCTImage
  - RNTAztecView (1.13.0):
    - React-Core
    - WordPress-Aztec-iOS
  - Sentry (4.4.0):
    - Sentry/Core (= 4.4.0)
  - Sentry/Core (4.4.0)
  - SimulatorStatusMagic (2.4.1)
  - Starscream (3.0.6)
  - SVProgressHUD (2.2.5)
  - UIDeviceIdentifier (1.1.4)
  - WordPress-Aztec-iOS (1.9.0)
  - WordPress-Editor-iOS (1.9.0):
    - WordPress-Aztec-iOS (= 1.9.0)
<<<<<<< HEAD
  - WordPressAuthenticator (1.10.0-beta.4):
=======
  - WordPressAuthenticator (1.10.0-beta.5):
>>>>>>> d1e6ee97
    - 1PasswordExtension (= 1.8.5)
    - Alamofire (= 4.7.3)
    - CocoaLumberjack (~> 3.5)
    - GoogleSignIn (~> 4.4)
    - Gridicons (~> 0.15)
    - lottie-ios (= 2.5.2)
    - "NSURL+IDN (= 0.3)"
    - SVProgressHUD (= 2.2.5)
    - WordPressKit (~> 4.5.0)
    - WordPressShared (~> 1.8)
    - WordPressUI (~> 1.3)
  - WordPressKit (4.5.1-beta.1):
    - Alamofire (~> 4.7.3)
    - CocoaLumberjack (~> 3.4)
    - NSObject-SafeExpectations (= 0.0.3)
    - UIDeviceIdentifier (~> 1.1.4)
    - WordPressShared (~> 1.8.0)
    - wpxmlrpc (= 0.8.4)
  - WordPressMocks (0.0.6)
  - WordPressShared (1.8.7):
    - CocoaLumberjack (~> 3.4)
    - FormatterKit/TimeIntervalFormatter (= 1.8.2)
  - WordPressUI (1.3.5)
  - WPMediaPicker (1.4.2)
  - wpxmlrpc (0.8.4)
  - yoga (0.60.0-patched.React)
  - ZendeskSDK (3.0.1):
    - ZendeskSDK/Providers (= 3.0.1)
    - ZendeskSDK/UI (= 3.0.1)
  - ZendeskSDK/Core (3.0.1)
  - ZendeskSDK/Providers (3.0.1):
    - ZendeskSDK/Core
  - ZendeskSDK/UI (3.0.1):
    - ZendeskSDK/Core
    - ZendeskSDK/Providers
  - ZIPFoundation (0.9.9)

DEPENDENCIES:
  - 1PasswordExtension (= 1.8.5)
  - Alamofire (= 4.7.3)
  - AlamofireNetworkActivityIndicator (~> 2.3)
  - Automattic-Tracks-iOS (~> 0.4.2)
  - Charts (~> 3.2.2)
  - CocoaLumberjack (= 3.5.2)
  - Down (~> 0.6.6)
  - Folly (from `https://raw.githubusercontent.com/wordpress-mobile/gutenberg-mobile/640455e3203791f84b207974fa8c3e307f1fa586/react-native-gutenberg-bridge/third-party-podspecs/Folly.podspec.json`)
  - FormatterKit/TimeIntervalFormatter (= 1.8.2)
  - FSInteractiveMap (from `https://github.com/wordpress-mobile/FSInteractiveMap.git`, tag `0.2.0`)
  - Gifu (= 3.2.0)
  - GiphyCoreSDK (~> 1.4.0)
  - glog (from `https://raw.githubusercontent.com/wordpress-mobile/gutenberg-mobile/640455e3203791f84b207974fa8c3e307f1fa586/react-native-gutenberg-bridge/third-party-podspecs/glog.podspec.json`)
  - Gridicons (~> 0.16)
  - Gutenberg (from `http://github.com/wordpress-mobile/gutenberg-mobile/`, commit `640455e3203791f84b207974fa8c3e307f1fa586`)
  - HockeySDK (= 5.1.4)
  - MRProgress (= 0.8.3)
  - Nimble (~> 7.3.1)
  - NSObject-SafeExpectations (= 0.0.3)
  - "NSURL+IDN (= 0.3)"
  - OCMock (~> 3.4)
  - OHHTTPStubs (= 6.1.0)
  - OHHTTPStubs/Swift (= 6.1.0)
  - Reachability (= 3.2)
  - React (from `https://raw.githubusercontent.com/wordpress-mobile/gutenberg-mobile/640455e3203791f84b207974fa8c3e307f1fa586/react-native-gutenberg-bridge/third-party-podspecs/React.podspec.json`)
  - React-Core (from `https://raw.githubusercontent.com/wordpress-mobile/gutenberg-mobile/640455e3203791f84b207974fa8c3e307f1fa586/react-native-gutenberg-bridge/third-party-podspecs/React-Core.podspec.json`)
  - React-cxxreact (from `https://raw.githubusercontent.com/wordpress-mobile/gutenberg-mobile/640455e3203791f84b207974fa8c3e307f1fa586/react-native-gutenberg-bridge/third-party-podspecs/React-cxxreact.podspec.json`)
  - React-DevSupport (from `https://raw.githubusercontent.com/wordpress-mobile/gutenberg-mobile/640455e3203791f84b207974fa8c3e307f1fa586/react-native-gutenberg-bridge/third-party-podspecs/React-DevSupport.podspec.json`)
  - React-jsi (from `https://raw.githubusercontent.com/wordpress-mobile/gutenberg-mobile/640455e3203791f84b207974fa8c3e307f1fa586/react-native-gutenberg-bridge/third-party-podspecs/React-jsi.podspec.json`)
  - React-jsiexecutor (from `https://raw.githubusercontent.com/wordpress-mobile/gutenberg-mobile/640455e3203791f84b207974fa8c3e307f1fa586/react-native-gutenberg-bridge/third-party-podspecs/React-jsiexecutor.podspec.json`)
  - React-jsinspector (from `https://raw.githubusercontent.com/wordpress-mobile/gutenberg-mobile/640455e3203791f84b207974fa8c3e307f1fa586/react-native-gutenberg-bridge/third-party-podspecs/React-jsinspector.podspec.json`)
  - react-native-keyboard-aware-scroll-view (from `https://raw.githubusercontent.com/wordpress-mobile/gutenberg-mobile/640455e3203791f84b207974fa8c3e307f1fa586/react-native-gutenberg-bridge/third-party-podspecs/react-native-keyboard-aware-scroll-view.podspec.json`)
  - react-native-safe-area (from `https://raw.githubusercontent.com/wordpress-mobile/gutenberg-mobile/640455e3203791f84b207974fa8c3e307f1fa586/react-native-gutenberg-bridge/third-party-podspecs/react-native-safe-area.podspec.json`)
  - react-native-video (from `https://raw.githubusercontent.com/wordpress-mobile/gutenberg-mobile/640455e3203791f84b207974fa8c3e307f1fa586/react-native-gutenberg-bridge/third-party-podspecs/react-native-video.podspec.json`)
  - React-RCTActionSheet (from `https://raw.githubusercontent.com/wordpress-mobile/gutenberg-mobile/640455e3203791f84b207974fa8c3e307f1fa586/react-native-gutenberg-bridge/third-party-podspecs/React-RCTActionSheet.podspec.json`)
  - React-RCTAnimation (from `https://raw.githubusercontent.com/wordpress-mobile/gutenberg-mobile/640455e3203791f84b207974fa8c3e307f1fa586/react-native-gutenberg-bridge/third-party-podspecs/React-RCTAnimation.podspec.json`)
  - React-RCTBlob (from `https://raw.githubusercontent.com/wordpress-mobile/gutenberg-mobile/640455e3203791f84b207974fa8c3e307f1fa586/react-native-gutenberg-bridge/third-party-podspecs/React-RCTBlob.podspec.json`)
  - React-RCTImage (from `https://raw.githubusercontent.com/wordpress-mobile/gutenberg-mobile/640455e3203791f84b207974fa8c3e307f1fa586/react-native-gutenberg-bridge/third-party-podspecs/React-RCTImage.podspec.json`)
  - React-RCTLinking (from `https://raw.githubusercontent.com/wordpress-mobile/gutenberg-mobile/640455e3203791f84b207974fa8c3e307f1fa586/react-native-gutenberg-bridge/third-party-podspecs/React-RCTLinking.podspec.json`)
  - React-RCTNetwork (from `https://raw.githubusercontent.com/wordpress-mobile/gutenberg-mobile/640455e3203791f84b207974fa8c3e307f1fa586/react-native-gutenberg-bridge/third-party-podspecs/React-RCTNetwork.podspec.json`)
  - React-RCTSettings (from `https://raw.githubusercontent.com/wordpress-mobile/gutenberg-mobile/640455e3203791f84b207974fa8c3e307f1fa586/react-native-gutenberg-bridge/third-party-podspecs/React-RCTSettings.podspec.json`)
  - React-RCTText (from `https://raw.githubusercontent.com/wordpress-mobile/gutenberg-mobile/640455e3203791f84b207974fa8c3e307f1fa586/react-native-gutenberg-bridge/third-party-podspecs/React-RCTText.podspec.json`)
  - React-RCTVibration (from `https://raw.githubusercontent.com/wordpress-mobile/gutenberg-mobile/640455e3203791f84b207974fa8c3e307f1fa586/react-native-gutenberg-bridge/third-party-podspecs/React-RCTVibration.podspec.json`)
  - React-RCTWebSocket (from `https://raw.githubusercontent.com/wordpress-mobile/gutenberg-mobile/640455e3203791f84b207974fa8c3e307f1fa586/react-native-gutenberg-bridge/third-party-podspecs/React-RCTWebSocket.podspec.json`)
  - ReactNativeDarkMode (from `https://raw.githubusercontent.com/wordpress-mobile/gutenberg-mobile/640455e3203791f84b207974fa8c3e307f1fa586/react-native-gutenberg-bridge/third-party-podspecs/ReactNativeDarkMode.podspec.json`)
  - RNSVG (from `https://raw.githubusercontent.com/wordpress-mobile/gutenberg-mobile/640455e3203791f84b207974fa8c3e307f1fa586/react-native-gutenberg-bridge/third-party-podspecs/RNSVG.podspec.json`)
  - RNTAztecView (from `http://github.com/wordpress-mobile/gutenberg-mobile/`, commit `640455e3203791f84b207974fa8c3e307f1fa586`)
  - SimulatorStatusMagic
  - Starscream (= 3.0.6)
  - SVProgressHUD (= 2.2.5)
  - WordPress-Editor-iOS (~> 1.9.0)
<<<<<<< HEAD
  - WordPressAuthenticator (from `https://github.com/wordpress-mobile/WordPressAuthenticator-iOS.git`, branch `fix/12556-siwa_wp_password_entry_fix`)
  - WordPressKit (from `https://github.com/wordpress-mobile/WordPressKit-iOS.git`, branch `issue/12556-siwa_add_data_to_error`)
=======
  - WordPressAuthenticator (~> 1.10.0-beta.5)
  - WordPressKit (~> 4.5.0)
>>>>>>> d1e6ee97
  - WordPressMocks (~> 0.0.6)
  - WordPressShared (~> 1.8.7)
  - WordPressUI (~> 1.3.5)
  - WPMediaPicker (~> 1.4.2)
  - yoga (from `https://raw.githubusercontent.com/wordpress-mobile/gutenberg-mobile/640455e3203791f84b207974fa8c3e307f1fa586/react-native-gutenberg-bridge/third-party-podspecs/yoga.podspec.json`)
  - ZendeskSDK (from `https://github.com/zendesk/zendesk_sdk_ios`, tag `3.0.1-swift5.1-GM`)
  - ZIPFoundation (~> 0.9.8)

SPEC REPOS:
  https://github.com/cocoapods/specs.git:
    - 1PasswordExtension
    - Alamofire
    - AlamofireNetworkActivityIndicator
    - Automattic-Tracks-iOS
    - boost-for-react-native
    - Charts
    - CocoaLumberjack
    - DoubleConversion
    - Down
    - FormatterKit
    - Gifu
    - GiphyCoreSDK
    - GoogleSignIn
    - GoogleToolboxForMac
    - Gridicons
    - GTMSessionFetcher
    - HockeySDK
    - lottie-ios
    - MRProgress
    - Nimble
    - NSObject-SafeExpectations
    - "NSURL+IDN"
    - OCMock
    - OHHTTPStubs
    - Reachability
    - Sentry
    - SimulatorStatusMagic
    - Starscream
    - SVProgressHUD
    - UIDeviceIdentifier
    - WordPress-Aztec-iOS
    - WordPress-Editor-iOS
    - WordPressMocks
    - WordPressShared
    - WordPressUI
    - WPMediaPicker
    - wpxmlrpc
    - ZIPFoundation

EXTERNAL SOURCES:
  Folly:
    :podspec: https://raw.githubusercontent.com/wordpress-mobile/gutenberg-mobile/640455e3203791f84b207974fa8c3e307f1fa586/react-native-gutenberg-bridge/third-party-podspecs/Folly.podspec.json
  FSInteractiveMap:
    :git: https://github.com/wordpress-mobile/FSInteractiveMap.git
    :tag: 0.2.0
  glog:
    :podspec: https://raw.githubusercontent.com/wordpress-mobile/gutenberg-mobile/640455e3203791f84b207974fa8c3e307f1fa586/react-native-gutenberg-bridge/third-party-podspecs/glog.podspec.json
  Gutenberg:
    :commit: 640455e3203791f84b207974fa8c3e307f1fa586
    :git: http://github.com/wordpress-mobile/gutenberg-mobile/
  React:
    :podspec: https://raw.githubusercontent.com/wordpress-mobile/gutenberg-mobile/640455e3203791f84b207974fa8c3e307f1fa586/react-native-gutenberg-bridge/third-party-podspecs/React.podspec.json
  React-Core:
    :podspec: https://raw.githubusercontent.com/wordpress-mobile/gutenberg-mobile/640455e3203791f84b207974fa8c3e307f1fa586/react-native-gutenberg-bridge/third-party-podspecs/React-Core.podspec.json
  React-cxxreact:
    :podspec: https://raw.githubusercontent.com/wordpress-mobile/gutenberg-mobile/640455e3203791f84b207974fa8c3e307f1fa586/react-native-gutenberg-bridge/third-party-podspecs/React-cxxreact.podspec.json
  React-DevSupport:
    :podspec: https://raw.githubusercontent.com/wordpress-mobile/gutenberg-mobile/640455e3203791f84b207974fa8c3e307f1fa586/react-native-gutenberg-bridge/third-party-podspecs/React-DevSupport.podspec.json
  React-jsi:
    :podspec: https://raw.githubusercontent.com/wordpress-mobile/gutenberg-mobile/640455e3203791f84b207974fa8c3e307f1fa586/react-native-gutenberg-bridge/third-party-podspecs/React-jsi.podspec.json
  React-jsiexecutor:
    :podspec: https://raw.githubusercontent.com/wordpress-mobile/gutenberg-mobile/640455e3203791f84b207974fa8c3e307f1fa586/react-native-gutenberg-bridge/third-party-podspecs/React-jsiexecutor.podspec.json
  React-jsinspector:
    :podspec: https://raw.githubusercontent.com/wordpress-mobile/gutenberg-mobile/640455e3203791f84b207974fa8c3e307f1fa586/react-native-gutenberg-bridge/third-party-podspecs/React-jsinspector.podspec.json
  react-native-keyboard-aware-scroll-view:
    :podspec: https://raw.githubusercontent.com/wordpress-mobile/gutenberg-mobile/640455e3203791f84b207974fa8c3e307f1fa586/react-native-gutenberg-bridge/third-party-podspecs/react-native-keyboard-aware-scroll-view.podspec.json
  react-native-safe-area:
    :podspec: https://raw.githubusercontent.com/wordpress-mobile/gutenberg-mobile/640455e3203791f84b207974fa8c3e307f1fa586/react-native-gutenberg-bridge/third-party-podspecs/react-native-safe-area.podspec.json
  react-native-video:
    :podspec: https://raw.githubusercontent.com/wordpress-mobile/gutenberg-mobile/640455e3203791f84b207974fa8c3e307f1fa586/react-native-gutenberg-bridge/third-party-podspecs/react-native-video.podspec.json
  React-RCTActionSheet:
    :podspec: https://raw.githubusercontent.com/wordpress-mobile/gutenberg-mobile/640455e3203791f84b207974fa8c3e307f1fa586/react-native-gutenberg-bridge/third-party-podspecs/React-RCTActionSheet.podspec.json
  React-RCTAnimation:
    :podspec: https://raw.githubusercontent.com/wordpress-mobile/gutenberg-mobile/640455e3203791f84b207974fa8c3e307f1fa586/react-native-gutenberg-bridge/third-party-podspecs/React-RCTAnimation.podspec.json
  React-RCTBlob:
    :podspec: https://raw.githubusercontent.com/wordpress-mobile/gutenberg-mobile/640455e3203791f84b207974fa8c3e307f1fa586/react-native-gutenberg-bridge/third-party-podspecs/React-RCTBlob.podspec.json
  React-RCTImage:
    :podspec: https://raw.githubusercontent.com/wordpress-mobile/gutenberg-mobile/640455e3203791f84b207974fa8c3e307f1fa586/react-native-gutenberg-bridge/third-party-podspecs/React-RCTImage.podspec.json
  React-RCTLinking:
    :podspec: https://raw.githubusercontent.com/wordpress-mobile/gutenberg-mobile/640455e3203791f84b207974fa8c3e307f1fa586/react-native-gutenberg-bridge/third-party-podspecs/React-RCTLinking.podspec.json
  React-RCTNetwork:
    :podspec: https://raw.githubusercontent.com/wordpress-mobile/gutenberg-mobile/640455e3203791f84b207974fa8c3e307f1fa586/react-native-gutenberg-bridge/third-party-podspecs/React-RCTNetwork.podspec.json
  React-RCTSettings:
    :podspec: https://raw.githubusercontent.com/wordpress-mobile/gutenberg-mobile/640455e3203791f84b207974fa8c3e307f1fa586/react-native-gutenberg-bridge/third-party-podspecs/React-RCTSettings.podspec.json
  React-RCTText:
    :podspec: https://raw.githubusercontent.com/wordpress-mobile/gutenberg-mobile/640455e3203791f84b207974fa8c3e307f1fa586/react-native-gutenberg-bridge/third-party-podspecs/React-RCTText.podspec.json
  React-RCTVibration:
    :podspec: https://raw.githubusercontent.com/wordpress-mobile/gutenberg-mobile/640455e3203791f84b207974fa8c3e307f1fa586/react-native-gutenberg-bridge/third-party-podspecs/React-RCTVibration.podspec.json
  React-RCTWebSocket:
    :podspec: https://raw.githubusercontent.com/wordpress-mobile/gutenberg-mobile/640455e3203791f84b207974fa8c3e307f1fa586/react-native-gutenberg-bridge/third-party-podspecs/React-RCTWebSocket.podspec.json
  ReactNativeDarkMode:
    :podspec: https://raw.githubusercontent.com/wordpress-mobile/gutenberg-mobile/640455e3203791f84b207974fa8c3e307f1fa586/react-native-gutenberg-bridge/third-party-podspecs/ReactNativeDarkMode.podspec.json
  RNSVG:
    :podspec: https://raw.githubusercontent.com/wordpress-mobile/gutenberg-mobile/640455e3203791f84b207974fa8c3e307f1fa586/react-native-gutenberg-bridge/third-party-podspecs/RNSVG.podspec.json
  RNTAztecView:
    :commit: 640455e3203791f84b207974fa8c3e307f1fa586
    :git: http://github.com/wordpress-mobile/gutenberg-mobile/
  WordPressAuthenticator:
    :branch: fix/12556-siwa_wp_password_entry_fix
    :git: https://github.com/wordpress-mobile/WordPressAuthenticator-iOS.git
  WordPressKit:
    :branch: issue/12556-siwa_add_data_to_error
    :git: https://github.com/wordpress-mobile/WordPressKit-iOS.git
  yoga:
    :podspec: https://raw.githubusercontent.com/wordpress-mobile/gutenberg-mobile/640455e3203791f84b207974fa8c3e307f1fa586/react-native-gutenberg-bridge/third-party-podspecs/yoga.podspec.json
  ZendeskSDK:
    :git: https://github.com/zendesk/zendesk_sdk_ios
    :tag: 3.0.1-swift5.1-GM

CHECKOUT OPTIONS:
  FSInteractiveMap:
    :git: https://github.com/wordpress-mobile/FSInteractiveMap.git
    :tag: 0.2.0
  Gutenberg:
    :commit: 640455e3203791f84b207974fa8c3e307f1fa586
    :git: http://github.com/wordpress-mobile/gutenberg-mobile/
  RNTAztecView:
    :commit: 640455e3203791f84b207974fa8c3e307f1fa586
    :git: http://github.com/wordpress-mobile/gutenberg-mobile/
  WordPressAuthenticator:
    :commit: ff0d62360b7b26358fb53f6b31064c6cfd6d6de0
    :git: https://github.com/wordpress-mobile/WordPressAuthenticator-iOS.git
  WordPressKit:
    :commit: a60a06e6fbda33b413ab104f9d0d500b89dcf655
    :git: https://github.com/wordpress-mobile/WordPressKit-iOS.git
  ZendeskSDK:
    :git: https://github.com/zendesk/zendesk_sdk_ios
    :tag: 3.0.1-swift5.1-GM

SPEC CHECKSUMS:
  1PasswordExtension: 0e95bdea64ec8ff2f4f693be5467a09fac42a83d
  Alamofire: c7287b6e5d7da964a70935e5db17046b7fde6568
  AlamofireNetworkActivityIndicator: 18346ff6d770d9513d0ac6f2d99706f40f93dbaa
  Automattic-Tracks-iOS: 4958112090127397a28e8338c776b0e3a9ad7425
  boost-for-react-native: 39c7adb57c4e60d6c5479dd8623128eb5b3f0f2c
  Charts: f69cf0518b6d1d62608ca504248f1bbe0b6ae77e
  CocoaLumberjack: 118bf4a820efc641f79fa487b75ed928dccfae23
  DoubleConversion: e22e0762848812a87afd67ffda3998d9ef29170c
  Down: 71bf4af3c04fa093e65dffa25c4b64fa61287373
  Folly: 30e7936e1c45c08d884aa59369ed951a8e68cf51
  FormatterKit: 4b8f29acc9b872d5d12a63efb560661e8f2e1b98
  FSInteractiveMap: a396f610f48b76cb540baa87139d056429abda86
  Gifu: 7bcb6427457d85e0b4dff5a84ec5947ac19a93ea
  GiphyCoreSDK: 354d60d3e1ea11050fb4fed272e0e4dd7d1eb48d
  glog: 1f3da668190260b06b429bb211bfbee5cd790c28
  GoogleSignIn: 7ff245e1a7b26d379099d3243a562f5747e23d39
  GoogleToolboxForMac: b3553629623a3b1bff17f555e736cd5a6d95ad55
  Gridicons: dc92efbe5fd60111d2e8ea051d84a60cca552abc
  GTMSessionFetcher: 61bb0f61a4cb560030f1222021178008a5727a23
  Gutenberg: 6b40a7678121891fc21b12fb6334ad205a40409d
  HockeySDK: 15afe6bc0a5bfe3a531fd73dbf082095f37dac3b
  lottie-ios: 3fef45d3fabe63e3c7c2eb603dd64ddfffc73062
  MRProgress: 16de7cc9f347e8846797a770db102a323fe7ef09
  Nimble: 051e3d8912d40138fa5591c78594f95fb172af37
  NSObject-SafeExpectations: b989b68a8a9b7b9f2b264a8b52ba9d7aab8f3129
  "NSURL+IDN": 82355a0afd532fe1de08f6417c134b49b1a1c4b3
  OCMock: 43565190abc78977ad44a61c0d20d7f0784d35ab
  OHHTTPStubs: 1e21c7d2c084b8153fc53d48400d8919d2d432d0
  Reachability: 33e18b67625424e47b6cde6d202dce689ad7af96
  React: f208cb37831d73d3feafe90ff5c353ef67516cfb
  React-Core: c84e22ad089efdf344669e09c0036a8e68c87c54
  React-cxxreact: 83e0eeaaf0bdcb32196c1d1b45741375e988e766
  React-DevSupport: 3415f47b173bd12db823ef0c3792cf476007a4b3
  React-jsi: 1ac67673d6a1151f8252af77caf2171098377d1d
  React-jsiexecutor: 59a89ffa9ab4c0d8d4ac98cda564038be4951b3f
  React-jsinspector: fd89d0a2012fb6d4e452c1caa87f4ed85902e128
  react-native-keyboard-aware-scroll-view: 01c4b2303c4ef1c49c4d239c9c5856f0393104df
  react-native-safe-area: e8230b0017d76c00de6b01e2412dcf86b127c6a3
  react-native-video: 9de661e89386bb7ab78cc68e61a146cbdf5ad4ad
  React-RCTActionSheet: f6f84ea3818164bba944c67ba6e681d9c4bb4d2e
  React-RCTAnimation: cf0b6eda1308a7b49acf8efa424fe7bfbf8f7854
  React-RCTBlob: 3811d8208edd395946cff234d43cf616d7cbb0c3
  React-RCTImage: da8d433e4e0746ae78917378edcbb24b5ab58846
  React-RCTLinking: 223b1a5500c89ad56baafea9b949d82a47a5874a
  React-RCTNetwork: 7aa744dd0b169df268e68010326f3036e7aa2588
  React-RCTSettings: 7edbd802e9fa868dde68f0cbfab67c28412e32d5
  React-RCTText: d09f0d5aaf3ce225cf33ba4bdc067537b689acab
  React-RCTVibration: 4e773d837c5608294b80c6f0b90e8f217731660a
  React-RCTWebSocket: 47dfd49bb143d4847fae643816e02646b7bce1b9
  ReactNativeDarkMode: f61376360c5d983907e5c316e8e1c853a8c2f348
  RNSVG: c820516df826221ce4969594bf3e822a464abd51
  RNTAztecView: d42fdf8b52979cf0b1844d1b439ac5574df29077
  Sentry: 26650184fe71eb7476dfd2737acb5ea6cc64b4b1
  SimulatorStatusMagic: 28d4a9d1a500ac7cea0b2b5a43c1c6ddb40ba56c
  Starscream: ef3ece99d765eeccb67de105bfa143f929026cf5
  SVProgressHUD: 1428aafac632c1f86f62aa4243ec12008d7a51d6
  UIDeviceIdentifier: 8f8a24b257a4d978c8d40ad1e7355b944ffbfa8c
  WordPress-Aztec-iOS: e58c7ab55b0bae53418a705876093fed314b6586
  WordPress-Editor-iOS: 36114a1e155b0696939dba80989652c185e91e01
<<<<<<< HEAD
  WordPressAuthenticator: 1209da99b223bc440ff0f6f0f671e61e3fe00942
  WordPressKit: bab738886bfd6efe52e1d9d0d82d7fb46e30fa58
=======
  WordPressAuthenticator: 8cb07ec62e6b5c7985410cf7302e321ebbf55563
  WordPressKit: 87ba4cce3f5269e26a09568a749ec1b8b2ba2267
>>>>>>> d1e6ee97
  WordPressMocks: 5913bd04586a360212e07a8ccbcb36068d4425a3
  WordPressShared: 09cf184caa614835f5811e8609227165201e6d3e
  WordPressUI: 1b006c7440e85e724b9773c7ebe3a2e783f70941
  WPMediaPicker: 1897f312c7b41114ffd239fb782431ae602134a1
  wpxmlrpc: 6ba55c773cfa27083ae4a2173e69b19f46da98e2
  yoga: 4e71c9a33abf45ba55af55ae9cbc86f4234bb2a9
  ZendeskSDK: 787414f9240ee6ef8cfe4ea0f00e8b4d01d2d264
  ZIPFoundation: 89df685c971926b0323087952320bdfee9f0b6ef

<<<<<<< HEAD
PODFILE CHECKSUM: 192821f0f0c71093d8a9f3bae456fc70f67c1339
=======
PODFILE CHECKSUM: fc505c1cda50d51b091e1948971eb8550af82715
>>>>>>> d1e6ee97

COCOAPODS: 1.7.5<|MERGE_RESOLUTION|>--- conflicted
+++ resolved
@@ -211,11 +211,7 @@
   - WordPress-Aztec-iOS (1.9.0)
   - WordPress-Editor-iOS (1.9.0):
     - WordPress-Aztec-iOS (= 1.9.0)
-<<<<<<< HEAD
-  - WordPressAuthenticator (1.10.0-beta.4):
-=======
-  - WordPressAuthenticator (1.10.0-beta.5):
->>>>>>> d1e6ee97
+  - WordPressAuthenticator (1.10.0-beta.6):
     - 1PasswordExtension (= 1.8.5)
     - Alamofire (= 4.7.3)
     - CocoaLumberjack (~> 3.5)
@@ -305,13 +301,8 @@
   - Starscream (= 3.0.6)
   - SVProgressHUD (= 2.2.5)
   - WordPress-Editor-iOS (~> 1.9.0)
-<<<<<<< HEAD
   - WordPressAuthenticator (from `https://github.com/wordpress-mobile/WordPressAuthenticator-iOS.git`, branch `fix/12556-siwa_wp_password_entry_fix`)
   - WordPressKit (from `https://github.com/wordpress-mobile/WordPressKit-iOS.git`, branch `issue/12556-siwa_add_data_to_error`)
-=======
-  - WordPressAuthenticator (~> 1.10.0-beta.5)
-  - WordPressKit (~> 4.5.0)
->>>>>>> d1e6ee97
   - WordPressMocks (~> 0.0.6)
   - WordPressShared (~> 1.8.7)
   - WordPressUI (~> 1.3.5)
@@ -442,7 +433,7 @@
     :commit: 640455e3203791f84b207974fa8c3e307f1fa586
     :git: http://github.com/wordpress-mobile/gutenberg-mobile/
   WordPressAuthenticator:
-    :commit: ff0d62360b7b26358fb53f6b31064c6cfd6d6de0
+    :commit: f09c3d35ba9e1dfde42282f90a80537c2a853f8b
     :git: https://github.com/wordpress-mobile/WordPressAuthenticator-iOS.git
   WordPressKit:
     :commit: a60a06e6fbda33b413ab104f9d0d500b89dcf655
@@ -511,13 +502,8 @@
   UIDeviceIdentifier: 8f8a24b257a4d978c8d40ad1e7355b944ffbfa8c
   WordPress-Aztec-iOS: e58c7ab55b0bae53418a705876093fed314b6586
   WordPress-Editor-iOS: 36114a1e155b0696939dba80989652c185e91e01
-<<<<<<< HEAD
-  WordPressAuthenticator: 1209da99b223bc440ff0f6f0f671e61e3fe00942
+  WordPressAuthenticator: cc453a0ab98c7bb6dd0cd89b7c16cd447b4fdd7f
   WordPressKit: bab738886bfd6efe52e1d9d0d82d7fb46e30fa58
-=======
-  WordPressAuthenticator: 8cb07ec62e6b5c7985410cf7302e321ebbf55563
-  WordPressKit: 87ba4cce3f5269e26a09568a749ec1b8b2ba2267
->>>>>>> d1e6ee97
   WordPressMocks: 5913bd04586a360212e07a8ccbcb36068d4425a3
   WordPressShared: 09cf184caa614835f5811e8609227165201e6d3e
   WordPressUI: 1b006c7440e85e724b9773c7ebe3a2e783f70941
@@ -527,10 +513,6 @@
   ZendeskSDK: 787414f9240ee6ef8cfe4ea0f00e8b4d01d2d264
   ZIPFoundation: 89df685c971926b0323087952320bdfee9f0b6ef
 
-<<<<<<< HEAD
-PODFILE CHECKSUM: 192821f0f0c71093d8a9f3bae456fc70f67c1339
-=======
-PODFILE CHECKSUM: fc505c1cda50d51b091e1948971eb8550af82715
->>>>>>> d1e6ee97
+PODFILE CHECKSUM: 496a284071c4521e1e15749505d7932df7e19677
 
 COCOAPODS: 1.7.5