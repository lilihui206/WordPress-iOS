--- conflicted
+++ resolved
@@ -20,11 +20,8 @@
     case gutenbergMentions
     case gutenbergModalLayoutPicker
     case whatIsNew
-<<<<<<< HEAD
+    case newNavBarAppearance
     case stories
-=======
-    case newNavBarAppearance
->>>>>>> 80f035e1
 
     /// Returns a boolean indicating if the feature is enabled
     var enabled: Bool {
@@ -69,12 +66,10 @@
             return false
         case .whatIsNew:
             return BuildConfiguration.current == .localDeveloper
-<<<<<<< HEAD
+        case .newNavBarAppearance:
+            return BuildConfiguration.current == .localDeveloper
         case .stories:
             return BuildConfiguration.current ~= [.localDeveloper, .a8cBranchTest]
-=======
-        case .newNavBarAppearance:
-            return BuildConfiguration.current == .localDeveloper
         }
     }
 
@@ -85,7 +80,6 @@
                 return "wordpress_ios_unified_login_and_signup"
             default:
                 return nil
->>>>>>> 80f035e1
         }
     }
 }
@@ -140,13 +134,10 @@
             return "Gutenberg Modal Layout Picker"
         case .whatIsNew:
             return "What's New / Feature Announcement"
-<<<<<<< HEAD
+        case .newNavBarAppearance:
+            return "New Navigation Bar Appearance"
         case .stories:
             return "Stories"
-=======
-        case .newNavBarAppearance:
-            return "New Navigation Bar Appearance"
->>>>>>> 80f035e1
         }
     }
 
