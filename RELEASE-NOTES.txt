15.1
-----
* [**] Block Editor: Add support to upload videos to Cover Blocks after the editor has closed.
* [*] Block Editor: Display the animation of animated GIFs while editing image blocks.
* [**] Block editor: Adds support for theme colors and gradients.
* [*] App Settings: Added an app-level toggle for light or dark appearance.
* [*] Fix a bug where the Latest Post date on Insights Stats was being calculated incorrectly.
* Block editor: [*] Support for breaking out of captions/citation authors by pressing enter on the following blocks: image, video, gallery, quote, and pullquote.
* Block editor: [**] Adds editor support for theme defined colors and theme defined gradients on cover and button blocks.
* [*] Fixed a bug where "Follow another site" was using the wrong steps in the "Grow Your Audience" Quick Start tour. 
* [*] Fix a bug where Quick Start completed tasks were not communicated to VoiceOver users.
* [**] Quick Start: added VoiceOver support to the Next Steps section.
* [*] Fixed a bug where the "Publish a post" Quick Start tour didn't reflect the app's new information architecture 
* [***] Free GIFs can now be added to the media library, posts, and pages.
<<<<<<< HEAD
* [*] Block editor: Fix 'Take a Photo' option failing after adding an image to gallery block
=======
* [**] You can now set pages as your site's homepage or posts page directly from the Pages list.
>>>>>>> 3bdd11f9

15.0
-----
* [**] Block editor: Fix media upload progress when there's no connection.
* [*] Fix a bug where taking a photo for your user gravatar got you blocked in the crop screen.
* Reader: Updated card design
* [internal] Logging in via 'Continue with Google' has changes that can cause regressions. See https://git.io/Jf2LF for full testing details.
* [***] Block Editor: New block: Verse
* [***] Block Editor: Trash icon that is used to remove blocks is moved to the new menu reachable via ellipsis button in the block toolbar
* [**] Block Editor: Add support for changing overlay color settings in Cover block
* [**] Block Editor: Add enter/exit animation in FloatingToolbar
* [**] Block Editor: Block toolbar can now collapse when the block width is smaller than the toolbar content
* [**] Block Editor: Creating undo levels less frequently
* [**] Block Editor: Tooltip for page template selection buttons
* [*] Block Editor: Fix merging of text blocks when text had active formatting (bold, italic, strike, link)
* [*] Block Editor: Fix button alignment in page templates and make strings consistent
* [*] Block Editor: Add support for displaying radial gradients in Buttons and Cover blocks
* [internal] Signing up via 'Continue with Google' has changes that can cause regressions. See https://git.io/JfwjX for full testing details.
* My Site: Add support for setting the Homepage and Posts Page for a site.

14.9
-----
* Streamlined navigation: now there are fewer and better organized tabs, posting shortcuts and more, so you can find what you need fast.
* My Site: the "Add Posts and Pages" features has been moved. There is a new "Floating Action Button" in "My Site" that lets you create a new post or page without having to navigate to another screen.
* My Site: the "Me" section has been moved. There is a new button on the top right of "My Site" that lets you access the "Me" section from there.
* Reader: revamped UI with a tab bar that lets you quickly switch between sections, and filtering and settings panes to easily access and manage your favorite content.
* [internal] the "Change Username" on the Signup Epilogue screen has navigation changes that can cause regressions. See https://git.io/JfGnv for testing details.
* [internal] the "3 button view" (WP.com email, Google, SIWA, Site Address) presented after pressing the "Log In" button has navigation changes that can cause regressions. See https://git.io/JfZUV for testing details.
* [**] Support the superscript and subscript HTML formatting on the Block Editor and Classic Editor.
* [**] Block editor: Support for the pullquote block.
* [**] Block editor: Fix the icons and buttons in Gallery, Paragraph, List and MediaText block on RTL mode.
* [**] Block editor: Update page templates to use new blocks.
* [**] Block editor: Fix a crash when uploading new videos on a video block.
* [**] Block Editor: Add support for changing background and text color in Buttons block
* [internal] the "enter your password" screen has navigation changes that can cause regressions. See https://git.io/Jfl1C for full testing details.
* Support the superscript and subscript HTML formatting on the Block Editor and Classic Editor.
* [***] You can now draw on images to annotate them using the Edit image feature in the post editor.
* [*] Fixed a bug on the editors where changing a featured image didn't trigger that the post/page changed.

14.8.1
-----
* Fix adding and removing of featured images to posts.

14.8
-----
* Block Editor: Mentions insertion are now available for WP.com and Jetpack sites.

* Block editor: Prefill caption for image blocks when available on the Media library
* Block editor: New block: Buttons. From now you’ll be able to add the individual Button block only inside the Buttons block
* Block editor: Fix bug where whitespaces at start of text blocks were being removed
* Block editor: Add support for upload options in Cover block
* Block editor: Floating toolbar, previously located above nested blocks, is now placed at the bottom of the screen
* Block editor: Fix the icons in FloatingToolbar on RTL mode
* Block editor: Fix Quote block so it visually reflects selected alignment
* Block editor: Fix bug where buttons in page templates were not rendering correctly on web
* Block editor: Remove Subscription Button from the Blog template since it didn't have an initial functionality and it is hard to configure for users.
* [internal] the "send magic link" screen has navigation changes that can cause regressions. See https://git.io/Jfqiz for testing details.
* Updated UI for Login and Signup epilogues.
* Fixes delayed split view resizing while rotating your device.

14.7
-----
* Classic Editor: Fixed action sheet position for additional Media sources picker on iPad
* [internal] the signup flow using email has code changes that can cause regressions. See https://git.io/JvALZ for testing details.
* [internal] Notifications tab should pop to the root of the navigation stack when tapping on the tab from within a notification detail screen. See https://git.io/Jvxka for testing details.
* Classic and Block editor: Prefill caption for image blocks when available on the Media library.
* [internal] the "login by email" flow and the self-hosted login flow have code changes that can cause regressions. See https://git.io/JfeFN for testing details.
* Block editor: Disable ripple effect in all BottomSheet's controls.
* Block editor: New block: Columns
* Block editor: New starter page template: Blog
* Block editor: Make Starter Page Template picker buttons visible only when the screen height is enough
* Block editor: Fix a bug which caused to show URL settings modal randomly when changing the device orientation multiple times during the time Starter Page Template Preview is open
* [internal] the login by email flow and the self-hosted login flow have code changes that can cause regressions. See https://git.io/JfeFN for testing details.
* Updated the appearance of the login and signup buttons to make signup more prominent.
* [internal] the navigation to the "login by site address" flow has code changes that can cause regressions. See https://git.io/JfvP9 for testing details.
* Updated site details screen title to My Site, to avoid duplicating the title of the current site which is displayed in the screen's header area.
* You can now schedule your post, add tags or change the visibility before hitting "Publish Now" — and you don't have to go to the Post Settings for this!

* Login Epilogue: fixed issue where account information never stopped loading for some self-hosted sites.
* Updated site details screen title to My Site, to avoid duplicating the title of the current site which is displayed in the screen's header area.

14.6
-----
* [internal] the login flow with 2-factor authentication enabled has code changes that can cause regressions. See https://git.io/Jvdil for testing details.
* [internal] the login and signup Magic Link flows have code changes that could cause regressions. See https://git.io/JvSD6 and https://git.io/Jvy4P for testing details.
* [internal] the login and signup Magic Link flows have code changes that can cause regressions. See https://git.io/Jvy4P for testing details.
* [internal] the login and signup Continue with Google flows have code changes that can cause regressions. See https://git.io/JvypB for testing details.
* Notifications: Fix layout on screens with a notch.
* Post Commenting: fixed issue that prevented selecting an @ mention suggestion.
* Fixed an issue that could have caused the app to crash when accessing Site Pages.
* Site Creation: faster site creation, removed intermediate steps. Just select what kind of site you'd like, enter the domain name and the site will be created.
* Post Preview: Increase Post and Page Preview size on iPads running iOS 13.
* Block editor: Added the Cover block
* Block editor: Removed the dimming effect on unselected blocks
* Block editor: Add alignment options for Heading block
* Block editor: Implemented dropdown toolbar for alignment toolbar in Heading, Paragraph, Image, MediaText blocks
* Block Editor: When editing link settings, tapping the keyboard return button now closes the settings panel as well as closing the keyboard.
* Fixed a crash when a blog's URL became `nil` from a Core Data operation.
* Added Share action to the more menu in the Posts list
* Period Stats: fix colors when switching between light and dark modes.
* Media uploads from "Other Apps": Fixed an issue where the Cancel button on the document picker/browser was not showing up in Light Mode.
* Fix a crash when accessing Blog Posts from the Quick Actions button on iPads running iOS 12 and below.
* Reader post detail: fix colors when switching between light and dark modes.
* Fixed an issue where Continue with Apple button wouldn't respond after Jetpack Setup > Sign up flow completed.


14.5
-----
* Block editor: New block: Latest Posts
* Block editor: Fix Quote block's left border not being visible in Dark Mode
* Block editor: Added Starter Page Templates: when you create a new page, we now show you a few templates to get started more quickly.
* Block editor: Fix crash when pasting HTML content with embeded images on paragraphs
* Post Settings: Fix issue where the status of a post showed "Scheduled" instead of "Published" after scheduling before the current date.
* Stats: Fix background color in Dark Mode on wider screen sizes.
* Post Settings: Fix issue where the calendar selection may not match the selected date when site timezone differs from device timezone.
* Dark Mode fixes:
  - Border color on Search bars.
  - Stats background color on wider screen sizes.
  - Media Picker action bar background color.
  - Login and Signup button colors.
  - Reader comments colors.
  - Jetpack install flow colors.
* Reader: Fix toolbar and search bar width on wider screen sizes.
* Updated the Signup and Login Magic Link confirmation screen advising the user to check their spam/junk folder.
* Updated appearance of Google login/signup button.
* Updated appearance of Apple login/signup button.

14.4.1
-----
* Block Editor: Fix crash when inserting a Button Block.

14.4
-----
* Post Settings: Fixes the displayed publish date of posts which are to be immediately published.

14.3
-----
* Aztec and Block Editor: Fix the presentation of ordered lists with large numbers.
* Added Quick Action buttons on the Site Details page to access the most frequently used parts of a site.
* Block editor: Add support for changing image sizes in Image blocks
* Block editor: Add support for upload options in Gallery block
* Block editor: Added the Button block
* Block editor: Added the Group block
* Block editor: Add scroll support inside block picker and block settings
* Block editor: Fix issue where adding emojis to the post title added strong HTML elements to the title of the post
* Block editor: Fix issue where alignment of paragraph blocks was not always being respected when splitting the paragraph or reading the post's html content.
* Block editor: We’ve introduced a new toolbar that floats above the block you’re editing, which makes navigating your blocks easier — especially complex ones.

* Block editor: Add support for upload options in Gallery block
* Aztec and Block Editor: Fix the presentation of ordered lists with large numbers.
* Added Quick Action buttons on the Site Details page to access the most frequently used parts of a site.
* Post Settings: Adjusts the weekday symbols in the calendar depending on Regional settings.


14.2
-----
* Comment Editing: Fixed a bug that could cause the text selection to be on the wrong line
* Comments: Fixed an bug that could cause HTML markup to be displayed in the comment content
* Media editing: You can now crop, zoom in/out and rotate images that are inserted or being inserted in a post.
* Post Preview: Added a new Desktop preview mode on iPhone and Mobile preview on iPad when previewing posts or pages.
* Post Preview: Added new navigation, "Open in Safari" and Share options when previewing posts or pages.
* Block editor: Long-press Inserter icon to show options to add before/after
* Block editor: Retry displaying image when connectivity restores
* Block editor: Show an "Edit" button overlay on selected image blocks
* Block editor: Add support for image size options in the gallery block
* Signup and Login: signup or login via magic link now supports multiple email clients.
                    Tapping on the "Open Email" button will present a list of installed email client to choose from.
* Posts: Fixed a bug that could disable comments on a draft post when previewing that post.
* Reader: Fixed an issue where a new comment may not appear.
* Reader: Added Post Reblogging feature. You can now reblog a post from the reader to your site(s). There is a new "reblog" button in the post action bar.
          Tapping on it allows to choose the site where to post, and opens the editor of your choice with pre-populated content from the original post.
* Fixed a bug that was causing the app to crash when the user tapped "Retry" on Post List

14.1
-----
* Fixes a bug that could cause some web page previews to remain unauthenticated even after logging in.
* Stats: added a This Week widget to display Views for the past week.
* Block Editor: Reduced padding around text on Rich Text based blocks.
* Block Editor: New block "Shortcode". You can now create and edit Shortcode blocks in the editor.
* Publicize: connecting with Facebook is working again.
* Web Views: the title and button colors in the header of web views was grey, and is now white.

14.0
-----
* Stats: Updated default cards for the Insights view.
* Fixed a bug that displayed incorrect time stamps for scheduled posts.
* Post Settings: Added a new Calendar picker to select a Post's publish date
* Fixed bugs with the "Save as Draft" action extension's navigation bar colors and iPad sizing in iOS 13.
* Fixes appearance issues with navigation bar colors when logged out of the app.
* Fixed a bug that was causing the App to crash when the user tapped on certain notifications.
* Block Editor: Hide image size selection options when image is a url
* Block Editor: Fix displaying placeholder for images
* Block Editor: Fix crash on undo
* Block Editor: Fix styling on navigation UI
* Block Editor: Fix a focus issue
* Fixed a bug that displayed incorrect time stamps for scheduled posts.
* Post Settings: Added a new Calendar picker to select a Post's publish date
* Comment: Add ability to comment in fullscreen
* Stats: fixed issue that could cause incorrect Stats to be displayed when viewing Stats from a widget.
* Stats Today widgets: large numbers are now abbreviated.
* Fixed a bug where files imported from other apps were being renamed to a random name.
* Fixes a crash that could happen in the notifications tab.

13.9
-----
* Stats: added a Today widget to display All-Time stats.
* Block Editor: New block "Gallery". You can now create image galleries using WordPress Media library.
* Block Editor: Fix crash dismissing bottom-sheet after device rotation.
* Block Editor: Add support for changing Settings in the List Block.
* Block Editor: Add support for Video block settings.
* Quick Start: fixed issue that caused 'Follow other sites' tour to not be marked complete.
* Fixed a bug that was causing the App to crash when the user tapped on certain notifications.

13.8
-----
* When a post has an autosave, the autosave version can be loaded into the editor.
* Support: Fix issue that caused 'Message failed to send' error.
* WebView: Fix iOS 13 crash with popover.
* Fixed an issue where the Me screen would sometimes be blank.
* Block editor: New Spacer block to create white space between two blocks.
* Block editor: Images from Image Block can now be previewed full screen by tapping on them.
* Fixed an issue that caused logging in with a 2FA Google account to fail.
* Sign in with Apple: now supports logging in with 2FA enabled on linked WordPress accounts.
* Stats: Fixed issue that caused incorrect data to be displayed.

13.7
-----
* Updated the mobile apps blog address to a non-retired blog.
* Block editor: Added option to insert images from "Free Photo Library".
* Block editor: Fix issue where the keyboard would not capitalize sentences correctly on some cases
* Block editor: Add alignment to paragraph blocks
* Fixed a bug that made comment moderation fail on the first attempt for self-hosted sites.
* Stats Refresh: Stats will reload when the application will move to foreground state.
* Stats: each Period and Post stat now loads independently.
* Block editor: Added support for the preformatted block.
* Stats Today widget: updated design and enabled expanding.

* Block editor: Added option to insert images from "Free Photo Library" and "Other Apps".

13.6
-----
* Fixed a bug that was not submiting posts for review
* Better support for creating or editing posts while offline. Posts can be saved while offline and they will be automatically uploaded (or published) when the device is back online.
* Support: fix issue where issues could be created via Help Center search without setting a contact email.

* Me view: fix issue where view was blank when logging in with a self-hosted site.
* Block Editor: Added support for image alignment options.

13.5
-----
* Block editor: Fix issue when "New Photo Post" shortcut won't add the selected photo to the post.
* Block editor: Add Link Target (Open in new tab) to Image Block settings.
* Block editor: DarkMode improvements.
* Block editor: New block "Media & Text".
* Block Editor: Fix issue where the block inserter layout wasn't correct after device rotation.
* Dark Mode: General improvements
* Stats: each Insight stat now loads independently.
* Stats: added ability to customize Insights.

13.4.1
-----
Post Settings: Fixed a crash with featured image.
Removed Giphy as a media source due to changes in their SDK.

13.4
-----
* Sign In With Apple: if the Apple ID has been disconnected from the WordPress app, log out the account.
* Sign In With Apple: if the Apple ID has been disconnected from the WordPress app, log out the account on app launch.
* Dark Mode: General improvements
* Share Extension: Fixed the text view content inset

* Universal links: Pass back to Safari if we can't handle a URL.
* Sign In With Apple: fixed issue with re-logging in on an existing WP account.
* Block editor: Fix a bug on iOS 13.0 were tapping on a link opens Safari
* Block editor: Fix a link editing issue, where trying to add a empty link at the start of another link would remove the existing link.

13.3
-----
* Block editor: Add rich text styling to video captions
* Block editor: Blocks that would be replaced are now hidden when add block bottom sheet displays
* Block editor: Tapping on empty editor area now always inserts new block at end of post
* Block editor: Fixed a performance issue that caused a freeze in the editor with long text content.
* Dark Mode: Fixed colors in rich notifications
* Reader: Fixed issue with links opening while scrolling in reader posts and comments.

13.2
-----
* When Log In is selected, all available options are displayed.
* Shows an alert instead of showing a new screen for facebook publicize error.

13.1
-----
* Moved Notification Settings from the Me tab to the Notifications tab.
* Account Settings: added the ability to change the username.
* Stats: added File Downloads to period stats.
* Stats Periods: Fixed an issue that made the Post stats title button unable.
* Adds a Publish Now action to posts in the posts list.
* Stats Periods: Fixed a bug that affected the header date when the site and the device timezones were different.
* My Sites: Fixed a problem where some sites would appear duplicated.

* Stats Periods: Fixed an issue that made the Post stats title button unable.
* Stats Periods: Fixed a bug that affected the header date when the site and the device timezones were different.
* Adds a Publish Now action to posts in the posts list.
* My Sites: Fixed a problem where some sites would appear duplicated.

13.0
-----
* Stats: now use site timezone instead of device.
* Improved color scheme consistency.
* Post Stats: date bar no longer goes prior to earliest date available.
* Block editor: Adding a block from the post title now shows the add block here indicator.
* Block editor: Deselect post title any time a block is added
* Block editor: Auto-enabled upon first open of a block post, unless opted out in v12.9.
* Block editor: You can now enable and disable the block editor on a per-site basis.

12.9
-----
* Offline support: Create Post is now available from empty results view in offline mode.
* Post Preview: Displaying preview generation status in navigation bar instead of a
                blocking spinner.
* Block editor: Tapping on an empty editor area will create a new paragraph block
* Block editor: Fix content loss issue when loading unsupported blocks containing inner blocks.
* Block editor: Adding a block from the Post Title now inserts the block at the top of the Post.
* Stats Insights: Fixed issue that prevented some stats from showing for low volume sites.

12.8
-----
* Stats Insights: New two-column layout for Follower Totals stats.
* Stats Periods: Countries Map added in countries section.
* Updated copy for preview unavailable screen
* Stats Insights: New two-column layout for This Year stats.
* Stats Insights: added details option for This Year stats.
* Stats Insights: New two-column layout for Most Popular Time stats.
* Stats: modified appearance of empty charts.
* Stats Insights: Fixed issue where refreshing would sometimes clear the stats.
* Stats overview chart: Fixed issue with legend location on iOS 11.
* Stats Periods: Fixed crash when the Countries map displayed one country only
* Added a selection of user customizable app icons. Change it via Me > App Settings > App Icon.
* Update the app's colors using the Muriel color palette.
* Stats Periods detail views: Fixed an issue where rotation would truncate data.
* Stats Periods: Fixed an issue when a period interval was selected.

12.7
-----
* Block Editor: Video, Quote and More blocks are available now.
* Post Settings: Setting a Featured Image on a Post/Site should now work better in poor network conditions.
* Offline Improvements: Posts that failed to upload due to connectivity issues will be auto-uploaded.
* Block Editor: Copy/Paste of text with attributes( bold, italic, ...) will be respected on the editor.
* Block Editor: Updated color scheme.
* Block Editor: Nested lists are now available on the toolbar.
* Post Settings: Setting a Featured Image on a Post/Site should now work better in poor netowrk conditions.
* Stats Insights: New two-column layout for All-Time stats.
* Stats Insights: New two-column layout for Today stats.
* Post preview: Fixed issue with preview for self hosted sites not working.

12.6
-----
* Block Editor: Added UI to display a warning when a block has invalid content.
* Block Editor: Fixed issue with link settings where “Open in New Tab” was always OFF on open.
* Removed the limit of number of photos that can be shared from other apps.
* Account Settings Primary Site now shows the site domain if the site has no name.
* The app now launches a bit more quickly.
* Added a list of third-party library acknowledgements.
* Updated messaging experience for a reply upload result.
* Stats: Fixed an issue where chart axes may be formatted incorrectly in some locales.

12.5
-----
* Fixed Notices sometimes showing behind the keyboard
* Implemented Domain Credit feature
* Implemented auto saving a post on preview
* The app now launches a bit more quickly.
* Fixed broken images in posts created by the share extension.
* Deprecated local previews

12.4.1
------
* Copy/Paste from post contents to other apps is working again.

12.4
-----
* You can now mark notifications as unread with just a swipe.
* Fixed crash when searching Free Photo Library.
* Better URL validation when logging in with a self hosted site.
* Account Settings Primary Site now shows the site URL if the site has no name.
* Implemented incremental improvements to accessibility experience across the app.
* Updated error message when tag loading failed.

12.3
-----
* Images are now imported from TextBundle and TextPack files shared from other apps
* Added support for importing Markdown files shared from other apps
* Resolved a crash that might occur during the new Site Creation flow.
* Improved connectivity errors messaging in sharing screen.
* Quotes in Reader are now easier to read, thanks to a vertical bar on the left making them more visually distinct
* Fixed an issue where some text in Activity Log would show up in a wrong language
* Jetpack Remote Install: enabled the native feature to install and activate Jetpack on a self-hosted site

12.2
-----
* Draft preview now shows the remote version of the post.
* Initial support for importing TextBundle and TextPack from other apps.
* Support for lists in Gutenberg posts.
* Several UI details were polished in the Site Creation flow.

12.1
-----
* Improve messages when updates to user account details fail because of server logic, for exanple email being used for another account.
* Improved text import from other apps, such as Bear or Ulysses 🥰
* Added support on the editor for video elements that use the source elements. For example:
```<video alt="Another video with bunnies">
<source src="https://videos.files.wordpress.com/kUJmAcSf/bbb_sunflower_1080p_30fps_normal.mp4" type="video/mp4">
</video>```
* Block editor now supports the creation of posts with pre-inserted photos and the the 3touch action of starting a post with photo.

12.1
-----
* Improve messages when updates to user account details fail because of server logic, for exanple email being used for another account.
* Improved text import from other apps, such as Bear or Ulysses 🥰
* Reader: fixed issue where empty state buttons were not functional.

12.0
-----
* Redesigned Notices
* Changed offline error messages to be less disruptive.
* Resolved a defect in the new Site Creation flow where the site preview address bar could be edited.
* Made it easier to find a domain for your new site, by moving the best match to the top of the search results.

11.9
------
* Quick Start v2: After creating a new site with WordPress.com there are more tutorials available, now including tips to improve growth.
* Quick Start will also be suggested less often, but when it's more likely to be helpful.
* Added connection error alert in Sharing screen.
* Increased padding at the bottom of the share extension's editor, to make typing a longer post a bit more comfortable.
* Removes the white background color applied to the site icon on the site details screen.
* Updated No Results View illustration and copy displayed on connectivity issue.
* Enhanced Site Creation flow for smarter, more personalized sites.<|MERGE_RESOLUTION|>--- conflicted
+++ resolved
@@ -12,11 +12,8 @@
 * [**] Quick Start: added VoiceOver support to the Next Steps section.
 * [*] Fixed a bug where the "Publish a post" Quick Start tour didn't reflect the app's new information architecture 
 * [***] Free GIFs can now be added to the media library, posts, and pages.
-<<<<<<< HEAD
+* [**] You can now set pages as your site's homepage or posts page directly from the Pages list.
 * [*] Block editor: Fix 'Take a Photo' option failing after adding an image to gallery block
-=======
-* [**] You can now set pages as your site's homepage or posts page directly from the Pages list.
->>>>>>> 3bdd11f9
 
 15.0
 -----
