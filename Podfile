--- conflicted
+++ resolved
@@ -149,11 +149,7 @@
     ## Gutenberg (React Native)
     ## =====================
     ##
-<<<<<<< HEAD
-    gutenberg :commit => '7ee68b4ae5869ddc2940188ca7c017b9aa2479cf'
-=======
-    gutenberg :tag => 'v1.37.1'
->>>>>>> 2f87b429
+    gutenberg :commit => '0d7a951e5b5e4efed38422519e3e2a026c2b964d'
 
     ## Third party libraries
     ## =====================
