PODS:
  - 1PasswordExtension (1.8.6)
  - Alamofire (4.8.0)
  - AlamofireImage (3.5.2):
    - Alamofire (~> 4.8)
  - AlamofireNetworkActivityIndicator (2.4.0):
    - Alamofire (~> 4.8)
  - AppAuth (1.3.0):
    - AppAuth/Core (= 1.3.0)
    - AppAuth/ExternalUserAgent (= 1.3.0)
  - AppAuth/Core (1.3.0)
  - AppAuth/ExternalUserAgent (1.3.0)
  - AppCenter (2.5.1):
    - AppCenter/Analytics (= 2.5.1)
    - AppCenter/Crashes (= 2.5.1)
  - AppCenter/Analytics (2.5.1):
    - AppCenter/Core
  - AppCenter/Core (2.5.1)
  - AppCenter/Crashes (2.5.1):
    - AppCenter/Core
  - AppCenter/Distribute (2.5.1):
    - AppCenter/Core
  - Automattic-Tracks-iOS (0.4.4):
    - CocoaLumberjack (~> 3)
    - Reachability (~> 3)
    - Sentry (~> 4)
    - Sodium (~> 0.8.0)
    - UIDeviceIdentifier (~> 1)
  - boost-for-react-native (1.63.0)
  - Charts (3.2.2):
    - Charts/Core (= 3.2.2)
  - Charts/Core (3.2.2)
  - CocoaLumberjack (3.5.2):
    - CocoaLumberjack/Core (= 3.5.2)
  - CocoaLumberjack/Core (3.5.2)
  - DoubleConversion (1.1.5)
  - Down (0.6.6)
  - FBLazyVector (0.61.5)
  - FBReactNativeSpec (0.61.5):
    - Folly (= 2018.10.22.00)
    - RCTRequired (= 0.61.5)
    - RCTTypeSafety (= 0.61.5)
    - React-Core (= 0.61.5)
    - React-jsi (= 0.61.5)
    - ReactCommon/turbomodule/core (= 0.61.5)
  - Folly (2018.10.22.00):
    - boost-for-react-native
    - DoubleConversion
    - Folly/Default (= 2018.10.22.00)
    - glog
  - Folly/Default (2018.10.22.00):
    - boost-for-react-native
    - DoubleConversion
    - glog
  - FormatterKit/Resources (1.8.2)
  - FormatterKit/TimeIntervalFormatter (1.8.2):
    - FormatterKit/Resources
  - FSInteractiveMap (0.1.0)
  - Gifu (3.2.0)
  - glog (0.3.5)
  - GoogleSignIn (5.0.2):
    - AppAuth (~> 1.2)
    - GTMAppAuth (~> 1.0)
    - GTMSessionFetcher/Core (~> 1.1)
  - Gridicons (1.0.1)
  - GTMAppAuth (1.0.0):
    - AppAuth/Core (~> 1.0)
    - GTMSessionFetcher (~> 1.1)
  - GTMSessionFetcher (1.4.0):
    - GTMSessionFetcher/Full (= 1.4.0)
  - GTMSessionFetcher/Core (1.4.0)
  - GTMSessionFetcher/Full (1.4.0):
    - GTMSessionFetcher/Core (= 1.4.0)
  - Gutenberg (1.28.1):
    - React (= 0.61.5)
    - React-CoreModules (= 0.61.5)
    - React-RCTImage (= 0.61.5)
    - RNTAztecView
  - JTAppleCalendar (8.0.3)
  - lottie-ios (3.1.6)
  - MediaEditor (1.1.0):
    - TOCropViewController (~> 2.5.2)
  - MRProgress (0.8.3):
    - MRProgress/ActivityIndicator (= 0.8.3)
    - MRProgress/Blur (= 0.8.3)
    - MRProgress/Circular (= 0.8.3)
    - MRProgress/Icons (= 0.8.3)
    - MRProgress/NavigationBarProgress (= 0.8.3)
    - MRProgress/Overlay (= 0.8.3)
  - MRProgress/ActivityIndicator (0.8.3):
    - MRProgress/Stopable
  - MRProgress/Blur (0.8.3):
    - MRProgress/Helper
  - MRProgress/Circular (0.8.3):
    - MRProgress/Helper
    - MRProgress/ProgressBaseClass
    - MRProgress/Stopable
  - MRProgress/Helper (0.8.3)
  - MRProgress/Icons (0.8.3)
  - MRProgress/NavigationBarProgress (0.8.3):
    - MRProgress/ProgressBaseClass
  - MRProgress/Overlay (0.8.3):
    - MRProgress/ActivityIndicator
    - MRProgress/Blur
    - MRProgress/Circular
    - MRProgress/Helper
    - MRProgress/Icons
  - MRProgress/ProgressBaseClass (0.8.3)
  - MRProgress/Stopable (0.8.3):
    - MRProgress/Helper
  - Nimble (7.3.4)
  - NSObject-SafeExpectations (0.0.4)
  - "NSURL+IDN (0.4)"
  - OCMock (3.4.3)
  - OHHTTPStubs (6.1.0):
    - OHHTTPStubs/Default (= 6.1.0)
  - OHHTTPStubs/Core (6.1.0)
  - OHHTTPStubs/Default (6.1.0):
    - OHHTTPStubs/Core
    - OHHTTPStubs/JSON
    - OHHTTPStubs/NSURLSession
    - OHHTTPStubs/OHPathHelpers
  - OHHTTPStubs/JSON (6.1.0):
    - OHHTTPStubs/Core
  - OHHTTPStubs/NSURLSession (6.1.0):
    - OHHTTPStubs/Core
  - OHHTTPStubs/OHPathHelpers (6.1.0)
  - OHHTTPStubs/Swift (6.1.0):
    - OHHTTPStubs/Default
  - RCTRequired (0.61.5)
  - RCTTypeSafety (0.61.5):
    - FBLazyVector (= 0.61.5)
    - Folly (= 2018.10.22.00)
    - RCTRequired (= 0.61.5)
    - React-Core (= 0.61.5)
  - Reachability (3.2)
  - React (0.61.5):
    - React-Core (= 0.61.5)
    - React-Core/DevSupport (= 0.61.5)
    - React-Core/RCTWebSocket (= 0.61.5)
    - React-RCTActionSheet (= 0.61.5)
    - React-RCTAnimation (= 0.61.5)
    - React-RCTBlob (= 0.61.5)
    - React-RCTImage (= 0.61.5)
    - React-RCTLinking (= 0.61.5)
    - React-RCTNetwork (= 0.61.5)
    - React-RCTSettings (= 0.61.5)
    - React-RCTText (= 0.61.5)
    - React-RCTVibration (= 0.61.5)
  - React-Core (0.61.5):
    - Folly (= 2018.10.22.00)
    - glog
    - React-Core/Default (= 0.61.5)
    - React-cxxreact (= 0.61.5)
    - React-jsi (= 0.61.5)
    - React-jsiexecutor (= 0.61.5)
    - Yoga
  - React-Core/CoreModulesHeaders (0.61.5):
    - Folly (= 2018.10.22.00)
    - glog
    - React-Core/Default
    - React-cxxreact (= 0.61.5)
    - React-jsi (= 0.61.5)
    - React-jsiexecutor (= 0.61.5)
    - Yoga
  - React-Core/Default (0.61.5):
    - Folly (= 2018.10.22.00)
    - glog
    - React-cxxreact (= 0.61.5)
    - React-jsi (= 0.61.5)
    - React-jsiexecutor (= 0.61.5)
    - Yoga
  - React-Core/DevSupport (0.61.5):
    - Folly (= 2018.10.22.00)
    - glog
    - React-Core/Default (= 0.61.5)
    - React-Core/RCTWebSocket (= 0.61.5)
    - React-cxxreact (= 0.61.5)
    - React-jsi (= 0.61.5)
    - React-jsiexecutor (= 0.61.5)
    - React-jsinspector (= 0.61.5)
    - Yoga
  - React-Core/RCTActionSheetHeaders (0.61.5):
    - Folly (= 2018.10.22.00)
    - glog
    - React-Core/Default
    - React-cxxreact (= 0.61.5)
    - React-jsi (= 0.61.5)
    - React-jsiexecutor (= 0.61.5)
    - Yoga
  - React-Core/RCTAnimationHeaders (0.61.5):
    - Folly (= 2018.10.22.00)
    - glog
    - React-Core/Default
    - React-cxxreact (= 0.61.5)
    - React-jsi (= 0.61.5)
    - React-jsiexecutor (= 0.61.5)
    - Yoga
  - React-Core/RCTBlobHeaders (0.61.5):
    - Folly (= 2018.10.22.00)
    - glog
    - React-Core/Default
    - React-cxxreact (= 0.61.5)
    - React-jsi (= 0.61.5)
    - React-jsiexecutor (= 0.61.5)
    - Yoga
  - React-Core/RCTImageHeaders (0.61.5):
    - Folly (= 2018.10.22.00)
    - glog
    - React-Core/Default
    - React-cxxreact (= 0.61.5)
    - React-jsi (= 0.61.5)
    - React-jsiexecutor (= 0.61.5)
    - Yoga
  - React-Core/RCTLinkingHeaders (0.61.5):
    - Folly (= 2018.10.22.00)
    - glog
    - React-Core/Default
    - React-cxxreact (= 0.61.5)
    - React-jsi (= 0.61.5)
    - React-jsiexecutor (= 0.61.5)
    - Yoga
  - React-Core/RCTNetworkHeaders (0.61.5):
    - Folly (= 2018.10.22.00)
    - glog
    - React-Core/Default
    - React-cxxreact (= 0.61.5)
    - React-jsi (= 0.61.5)
    - React-jsiexecutor (= 0.61.5)
    - Yoga
  - React-Core/RCTSettingsHeaders (0.61.5):
    - Folly (= 2018.10.22.00)
    - glog
    - React-Core/Default
    - React-cxxreact (= 0.61.5)
    - React-jsi (= 0.61.5)
    - React-jsiexecutor (= 0.61.5)
    - Yoga
  - React-Core/RCTTextHeaders (0.61.5):
    - Folly (= 2018.10.22.00)
    - glog
    - React-Core/Default
    - React-cxxreact (= 0.61.5)
    - React-jsi (= 0.61.5)
    - React-jsiexecutor (= 0.61.5)
    - Yoga
  - React-Core/RCTVibrationHeaders (0.61.5):
    - Folly (= 2018.10.22.00)
    - glog
    - React-Core/Default
    - React-cxxreact (= 0.61.5)
    - React-jsi (= 0.61.5)
    - React-jsiexecutor (= 0.61.5)
    - Yoga
  - React-Core/RCTWebSocket (0.61.5):
    - Folly (= 2018.10.22.00)
    - glog
    - React-Core/Default (= 0.61.5)
    - React-cxxreact (= 0.61.5)
    - React-jsi (= 0.61.5)
    - React-jsiexecutor (= 0.61.5)
    - Yoga
  - React-CoreModules (0.61.5):
    - FBReactNativeSpec (= 0.61.5)
    - Folly (= 2018.10.22.00)
    - RCTTypeSafety (= 0.61.5)
    - React-Core/CoreModulesHeaders (= 0.61.5)
    - React-RCTImage (= 0.61.5)
    - ReactCommon/turbomodule/core (= 0.61.5)
  - React-cxxreact (0.61.5):
    - boost-for-react-native (= 1.63.0)
    - DoubleConversion
    - Folly (= 2018.10.22.00)
    - glog
    - React-jsinspector (= 0.61.5)
  - React-jsi (0.61.5):
    - boost-for-react-native (= 1.63.0)
    - DoubleConversion
    - Folly (= 2018.10.22.00)
    - glog
    - React-jsi/Default (= 0.61.5)
  - React-jsi/Default (0.61.5):
    - boost-for-react-native (= 1.63.0)
    - DoubleConversion
    - Folly (= 2018.10.22.00)
    - glog
  - React-jsiexecutor (0.61.5):
    - DoubleConversion
    - Folly (= 2018.10.22.00)
    - glog
    - React-cxxreact (= 0.61.5)
    - React-jsi (= 0.61.5)
  - React-jsinspector (0.61.5)
  - react-native-keyboard-aware-scroll-view (0.8.8):
    - React
  - react-native-linear-gradient (2.5.6):
    - React
  - react-native-safe-area (0.5.1):
    - React
  - react-native-slider (2.0.7):
    - React
  - react-native-video (5.0.2):
    - React
    - react-native-video/Video (= 5.0.2)
  - react-native-video/Video (5.0.2):
    - React
  - React-RCTActionSheet (0.61.5):
    - React-Core/RCTActionSheetHeaders (= 0.61.5)
  - React-RCTAnimation (0.61.5):
    - React-Core/RCTAnimationHeaders (= 0.61.5)
  - React-RCTBlob (0.61.5):
    - React-Core/RCTBlobHeaders (= 0.61.5)
    - React-Core/RCTWebSocket (= 0.61.5)
    - React-jsi (= 0.61.5)
    - React-RCTNetwork (= 0.61.5)
  - React-RCTImage (0.61.5):
    - React-Core/RCTImageHeaders (= 0.61.5)
    - React-RCTNetwork (= 0.61.5)
  - React-RCTLinking (0.61.5):
    - React-Core/RCTLinkingHeaders (= 0.61.5)
  - React-RCTNetwork (0.61.5):
    - React-Core/RCTNetworkHeaders (= 0.61.5)
  - React-RCTSettings (0.61.5):
    - React-Core/RCTSettingsHeaders (= 0.61.5)
  - React-RCTText (0.61.5):
    - React-Core/RCTTextHeaders (= 0.61.5)
  - React-RCTVibration (0.61.5):
    - React-Core/RCTVibrationHeaders (= 0.61.5)
  - ReactCommon (0.61.5):
    - ReactCommon/jscallinvoker (= 0.61.5)
    - ReactCommon/turbomodule (= 0.61.5)
  - ReactCommon/jscallinvoker (0.61.5):
    - DoubleConversion
    - Folly (= 2018.10.22.00)
    - glog
    - React-cxxreact (= 0.61.5)
  - ReactCommon/turbomodule (0.61.5):
    - DoubleConversion
    - Folly (= 2018.10.22.00)
    - glog
    - React-Core (= 0.61.5)
    - React-cxxreact (= 0.61.5)
    - React-jsi (= 0.61.5)
    - ReactCommon/jscallinvoker (= 0.61.5)
    - ReactCommon/turbomodule/core (= 0.61.5)
    - ReactCommon/turbomodule/samples (= 0.61.5)
  - ReactCommon/turbomodule/core (0.61.5):
    - DoubleConversion
    - Folly (= 2018.10.22.00)
    - glog
    - React-Core (= 0.61.5)
    - React-cxxreact (= 0.61.5)
    - React-jsi (= 0.61.5)
    - ReactCommon/jscallinvoker (= 0.61.5)
  - ReactCommon/turbomodule/samples (0.61.5):
    - DoubleConversion
    - Folly (= 2018.10.22.00)
    - glog
    - React-Core (= 0.61.5)
    - React-cxxreact (= 0.61.5)
    - React-jsi (= 0.61.5)
    - ReactCommon/jscallinvoker (= 0.61.5)
    - ReactCommon/turbomodule/core (= 0.61.5)
  - ReactNativeDarkMode (0.0.10):
    - React
  - RNSVG (9.13.6-gb):
    - React
  - RNTAztecView (1.28.1):
    - React-Core
    - WordPress-Aztec-iOS (~> 1.19.2)
  - Sentry (4.5.0):
    - Sentry/Core (= 4.5.0)
  - Sentry/Core (4.5.0)
  - SimulatorStatusMagic (2.4.1)
  - Sodium (0.8.0)
  - Starscream (3.0.6)
  - SVProgressHUD (2.2.5)
  - TOCropViewController (2.5.2)
  - UIDeviceIdentifier (1.4.0)
  - WordPress-Aztec-iOS (1.19.2)
  - WordPress-Editor-iOS (1.19.2):
    - WordPress-Aztec-iOS (= 1.19.2)
<<<<<<< HEAD
  - WordPressAuthenticator (1.17.0-beta.7):
=======
  - WordPressAuthenticator (1.17.0-beta.8):
>>>>>>> 71ae1f5d
    - 1PasswordExtension (= 1.8.6)
    - Alamofire (= 4.8)
    - CocoaLumberjack (~> 3.5)
    - GoogleSignIn (~> 5.0.2)
    - Gridicons (~> 1.0)
    - lottie-ios (= 3.1.6)
    - "NSURL+IDN (= 0.4)"
    - SVProgressHUD (= 2.2.5)
    - WordPressKit (~> 4.9.0-beta.1)
    - WordPressShared (~> 1.8.16)
    - WordPressUI (~> 1.7.0)
  - WordPressKit (4.9.0-beta.2):
    - Alamofire (~> 4.8.0)
    - CocoaLumberjack (~> 3.4)
    - NSObject-SafeExpectations (= 0.0.4)
    - UIDeviceIdentifier (~> 1)
    - WordPressShared (~> 1.8.16)
    - wpxmlrpc (= 0.8.5)
  - WordPressMocks (0.0.8)
  - WordPressShared (1.8.16):
    - CocoaLumberjack (~> 3.4)
    - FormatterKit/TimeIntervalFormatter (= 1.8.2)
  - WordPressUI (1.7.0)
  - WPMediaPicker (1.7.0-beta.2)
  - wpxmlrpc (0.8.5)
  - Yoga (1.14.0)
  - ZendeskCommonUISDK (4.0.0):
    - ZendeskSDKConfigurationsSDK (~> 1.1.2)
  - ZendeskCoreSDK (2.2.2)
  - ZendeskMessagingAPISDK (3.0.0):
    - ZendeskSDKConfigurationsSDK (~> 1.1.2)
  - ZendeskMessagingSDK (3.0.0):
    - ZendeskCommonUISDK (~> 4.0.0)
    - ZendeskMessagingAPISDK (~> 3.0.0)
  - ZendeskSDKConfigurationsSDK (1.1.3)
  - ZendeskSupportProvidersSDK (5.0.1):
    - ZendeskCoreSDK (~> 2.2.1)
  - ZendeskSupportSDK (5.0.0):
    - ZendeskMessagingSDK (~> 3.0.0)
    - ZendeskSupportProvidersSDK (~> 5.0.0)
  - ZIPFoundation (0.9.10)

DEPENDENCIES:
  - Alamofire (= 4.8.0)
  - AlamofireImage (= 3.5.2)
  - AlamofireNetworkActivityIndicator (~> 2.4)
  - AppCenter (= 2.5.1)
  - AppCenter/Distribute (= 2.5.1)
  - Automattic-Tracks-iOS (~> 0.4.4)
  - Charts (~> 3.2.2)
  - CocoaLumberjack (= 3.5.2)
  - Down (~> 0.6.6)
  - FBLazyVector (from `https://raw.githubusercontent.com/wordpress-mobile/gutenberg-mobile/0bc5bad80b3df02eed64eb3a31559e38986e0401/react-native-gutenberg-bridge/third-party-podspecs/FBLazyVector.podspec.json`)
  - FBReactNativeSpec (from `https://raw.githubusercontent.com/wordpress-mobile/gutenberg-mobile/0bc5bad80b3df02eed64eb3a31559e38986e0401/react-native-gutenberg-bridge/third-party-podspecs/FBReactNativeSpec.podspec.json`)
  - Folly (from `https://raw.githubusercontent.com/wordpress-mobile/gutenberg-mobile/0bc5bad80b3df02eed64eb3a31559e38986e0401/react-native-gutenberg-bridge/third-party-podspecs/Folly.podspec.json`)
  - FormatterKit/TimeIntervalFormatter (= 1.8.2)
  - FSInteractiveMap (from `https://github.com/wordpress-mobile/FSInteractiveMap.git`, tag `0.2.0`)
  - Gifu (= 3.2.0)
  - glog (from `https://raw.githubusercontent.com/wordpress-mobile/gutenberg-mobile/0bc5bad80b3df02eed64eb3a31559e38986e0401/react-native-gutenberg-bridge/third-party-podspecs/glog.podspec.json`)
  - Gridicons (~> 1.0.1)
  - Gutenberg (from `http://github.com/wordpress-mobile/gutenberg-mobile/`, commit `0bc5bad80b3df02eed64eb3a31559e38986e0401`)
  - JTAppleCalendar (~> 8.0.2)
  - MediaEditor (~> 1.1.0)
  - MRProgress (= 0.8.3)
  - Nimble (~> 7.3.1)
  - NSObject-SafeExpectations (~> 0.0.4)
  - "NSURL+IDN (~> 0.4)"
  - OCMock (= 3.4.3)
  - OHHTTPStubs (= 6.1.0)
  - OHHTTPStubs/Swift (= 6.1.0)
  - RCTRequired (from `https://raw.githubusercontent.com/wordpress-mobile/gutenberg-mobile/0bc5bad80b3df02eed64eb3a31559e38986e0401/react-native-gutenberg-bridge/third-party-podspecs/RCTRequired.podspec.json`)
  - RCTTypeSafety (from `https://raw.githubusercontent.com/wordpress-mobile/gutenberg-mobile/0bc5bad80b3df02eed64eb3a31559e38986e0401/react-native-gutenberg-bridge/third-party-podspecs/RCTTypeSafety.podspec.json`)
  - Reachability (= 3.2)
  - React (from `https://raw.githubusercontent.com/wordpress-mobile/gutenberg-mobile/0bc5bad80b3df02eed64eb3a31559e38986e0401/react-native-gutenberg-bridge/third-party-podspecs/React.podspec.json`)
  - React-Core (from `https://raw.githubusercontent.com/wordpress-mobile/gutenberg-mobile/0bc5bad80b3df02eed64eb3a31559e38986e0401/react-native-gutenberg-bridge/third-party-podspecs/React-Core.podspec.json`)
  - React-CoreModules (from `https://raw.githubusercontent.com/wordpress-mobile/gutenberg-mobile/0bc5bad80b3df02eed64eb3a31559e38986e0401/react-native-gutenberg-bridge/third-party-podspecs/React-CoreModules.podspec.json`)
  - React-cxxreact (from `https://raw.githubusercontent.com/wordpress-mobile/gutenberg-mobile/0bc5bad80b3df02eed64eb3a31559e38986e0401/react-native-gutenberg-bridge/third-party-podspecs/React-cxxreact.podspec.json`)
  - React-jsi (from `https://raw.githubusercontent.com/wordpress-mobile/gutenberg-mobile/0bc5bad80b3df02eed64eb3a31559e38986e0401/react-native-gutenberg-bridge/third-party-podspecs/React-jsi.podspec.json`)
  - React-jsiexecutor (from `https://raw.githubusercontent.com/wordpress-mobile/gutenberg-mobile/0bc5bad80b3df02eed64eb3a31559e38986e0401/react-native-gutenberg-bridge/third-party-podspecs/React-jsiexecutor.podspec.json`)
  - React-jsinspector (from `https://raw.githubusercontent.com/wordpress-mobile/gutenberg-mobile/0bc5bad80b3df02eed64eb3a31559e38986e0401/react-native-gutenberg-bridge/third-party-podspecs/React-jsinspector.podspec.json`)
  - react-native-keyboard-aware-scroll-view (from `https://raw.githubusercontent.com/wordpress-mobile/gutenberg-mobile/0bc5bad80b3df02eed64eb3a31559e38986e0401/react-native-gutenberg-bridge/third-party-podspecs/react-native-keyboard-aware-scroll-view.podspec.json`)
  - react-native-linear-gradient (from `https://raw.githubusercontent.com/wordpress-mobile/gutenberg-mobile/0bc5bad80b3df02eed64eb3a31559e38986e0401/react-native-gutenberg-bridge/third-party-podspecs/react-native-linear-gradient.podspec.json`)
  - react-native-safe-area (from `https://raw.githubusercontent.com/wordpress-mobile/gutenberg-mobile/0bc5bad80b3df02eed64eb3a31559e38986e0401/react-native-gutenberg-bridge/third-party-podspecs/react-native-safe-area.podspec.json`)
  - react-native-slider (from `https://raw.githubusercontent.com/wordpress-mobile/gutenberg-mobile/0bc5bad80b3df02eed64eb3a31559e38986e0401/react-native-gutenberg-bridge/third-party-podspecs/react-native-slider.podspec.json`)
  - react-native-video (from `https://raw.githubusercontent.com/wordpress-mobile/gutenberg-mobile/0bc5bad80b3df02eed64eb3a31559e38986e0401/react-native-gutenberg-bridge/third-party-podspecs/react-native-video.podspec.json`)
  - React-RCTActionSheet (from `https://raw.githubusercontent.com/wordpress-mobile/gutenberg-mobile/0bc5bad80b3df02eed64eb3a31559e38986e0401/react-native-gutenberg-bridge/third-party-podspecs/React-RCTActionSheet.podspec.json`)
  - React-RCTAnimation (from `https://raw.githubusercontent.com/wordpress-mobile/gutenberg-mobile/0bc5bad80b3df02eed64eb3a31559e38986e0401/react-native-gutenberg-bridge/third-party-podspecs/React-RCTAnimation.podspec.json`)
  - React-RCTBlob (from `https://raw.githubusercontent.com/wordpress-mobile/gutenberg-mobile/0bc5bad80b3df02eed64eb3a31559e38986e0401/react-native-gutenberg-bridge/third-party-podspecs/React-RCTBlob.podspec.json`)
  - React-RCTImage (from `https://raw.githubusercontent.com/wordpress-mobile/gutenberg-mobile/0bc5bad80b3df02eed64eb3a31559e38986e0401/react-native-gutenberg-bridge/third-party-podspecs/React-RCTImage.podspec.json`)
  - React-RCTLinking (from `https://raw.githubusercontent.com/wordpress-mobile/gutenberg-mobile/0bc5bad80b3df02eed64eb3a31559e38986e0401/react-native-gutenberg-bridge/third-party-podspecs/React-RCTLinking.podspec.json`)
  - React-RCTNetwork (from `https://raw.githubusercontent.com/wordpress-mobile/gutenberg-mobile/0bc5bad80b3df02eed64eb3a31559e38986e0401/react-native-gutenberg-bridge/third-party-podspecs/React-RCTNetwork.podspec.json`)
  - React-RCTSettings (from `https://raw.githubusercontent.com/wordpress-mobile/gutenberg-mobile/0bc5bad80b3df02eed64eb3a31559e38986e0401/react-native-gutenberg-bridge/third-party-podspecs/React-RCTSettings.podspec.json`)
  - React-RCTText (from `https://raw.githubusercontent.com/wordpress-mobile/gutenberg-mobile/0bc5bad80b3df02eed64eb3a31559e38986e0401/react-native-gutenberg-bridge/third-party-podspecs/React-RCTText.podspec.json`)
  - React-RCTVibration (from `https://raw.githubusercontent.com/wordpress-mobile/gutenberg-mobile/0bc5bad80b3df02eed64eb3a31559e38986e0401/react-native-gutenberg-bridge/third-party-podspecs/React-RCTVibration.podspec.json`)
  - ReactCommon (from `https://raw.githubusercontent.com/wordpress-mobile/gutenberg-mobile/0bc5bad80b3df02eed64eb3a31559e38986e0401/react-native-gutenberg-bridge/third-party-podspecs/ReactCommon.podspec.json`)
  - ReactNativeDarkMode (from `https://raw.githubusercontent.com/wordpress-mobile/gutenberg-mobile/0bc5bad80b3df02eed64eb3a31559e38986e0401/react-native-gutenberg-bridge/third-party-podspecs/ReactNativeDarkMode.podspec.json`)
  - RNSVG (from `https://raw.githubusercontent.com/wordpress-mobile/gutenberg-mobile/0bc5bad80b3df02eed64eb3a31559e38986e0401/react-native-gutenberg-bridge/third-party-podspecs/RNSVG.podspec.json`)
  - RNTAztecView (from `http://github.com/wordpress-mobile/gutenberg-mobile/`, commit `0bc5bad80b3df02eed64eb3a31559e38986e0401`)
  - SimulatorStatusMagic
  - Starscream (= 3.0.6)
  - SVProgressHUD (= 2.2.5)
  - WordPress-Editor-iOS (~> 1.19.2)
<<<<<<< HEAD
  - WordPressAuthenticator (~> 1.17.0-beta.7)
  - WordPressKit (~> 4.9.0-beta.1)
=======
  - WordPressAuthenticator (~> 1.17.0-beta.8)
  - WordPressKit (~> 4.9.0-beta.2)
>>>>>>> 71ae1f5d
  - WordPressMocks (~> 0.0.8)
  - WordPressShared (~> 1.8.16)
  - WordPressUI (~> 1.7.0)
  - WPMediaPicker (from `https://github.com/wordpress-mobile/MediaPicker-iOS.git`, tag `1.7.0-beta.2`)
  - Yoga (from `https://raw.githubusercontent.com/wordpress-mobile/gutenberg-mobile/0bc5bad80b3df02eed64eb3a31559e38986e0401/react-native-gutenberg-bridge/third-party-podspecs/Yoga.podspec.json`)
  - ZendeskSupportSDK (= 5.0.0)
  - ZIPFoundation (~> 0.9.8)

SPEC REPOS:
  trunk:
    - 1PasswordExtension
    - Alamofire
    - AlamofireImage
    - AlamofireNetworkActivityIndicator
    - AppAuth
    - AppCenter
    - Automattic-Tracks-iOS
    - boost-for-react-native
    - Charts
    - CocoaLumberjack
    - DoubleConversion
    - Down
    - FormatterKit
    - Gifu
    - GoogleSignIn
    - Gridicons
    - GTMAppAuth
    - GTMSessionFetcher
    - JTAppleCalendar
    - lottie-ios
    - MediaEditor
    - MRProgress
    - Nimble
    - NSObject-SafeExpectations
    - "NSURL+IDN"
    - OCMock
    - OHHTTPStubs
    - Reachability
    - Sentry
    - SimulatorStatusMagic
    - Sodium
    - Starscream
    - SVProgressHUD
    - TOCropViewController
    - UIDeviceIdentifier
    - WordPress-Aztec-iOS
    - WordPress-Editor-iOS
    - WordPressAuthenticator
    - WordPressKit
    - WordPressMocks
    - WordPressShared
    - WordPressUI
    - wpxmlrpc
    - ZendeskCommonUISDK
    - ZendeskCoreSDK
    - ZendeskMessagingAPISDK
    - ZendeskMessagingSDK
    - ZendeskSDKConfigurationsSDK
    - ZendeskSupportProvidersSDK
    - ZendeskSupportSDK
    - ZIPFoundation

EXTERNAL SOURCES:
  FBLazyVector:
    :podspec: https://raw.githubusercontent.com/wordpress-mobile/gutenberg-mobile/0bc5bad80b3df02eed64eb3a31559e38986e0401/react-native-gutenberg-bridge/third-party-podspecs/FBLazyVector.podspec.json
  FBReactNativeSpec:
    :podspec: https://raw.githubusercontent.com/wordpress-mobile/gutenberg-mobile/0bc5bad80b3df02eed64eb3a31559e38986e0401/react-native-gutenberg-bridge/third-party-podspecs/FBReactNativeSpec.podspec.json
  Folly:
    :podspec: https://raw.githubusercontent.com/wordpress-mobile/gutenberg-mobile/0bc5bad80b3df02eed64eb3a31559e38986e0401/react-native-gutenberg-bridge/third-party-podspecs/Folly.podspec.json
  FSInteractiveMap:
    :git: https://github.com/wordpress-mobile/FSInteractiveMap.git
    :tag: 0.2.0
  glog:
    :podspec: https://raw.githubusercontent.com/wordpress-mobile/gutenberg-mobile/0bc5bad80b3df02eed64eb3a31559e38986e0401/react-native-gutenberg-bridge/third-party-podspecs/glog.podspec.json
  Gutenberg:
    :commit: 0bc5bad80b3df02eed64eb3a31559e38986e0401
    :git: http://github.com/wordpress-mobile/gutenberg-mobile/
  RCTRequired:
    :podspec: https://raw.githubusercontent.com/wordpress-mobile/gutenberg-mobile/0bc5bad80b3df02eed64eb3a31559e38986e0401/react-native-gutenberg-bridge/third-party-podspecs/RCTRequired.podspec.json
  RCTTypeSafety:
    :podspec: https://raw.githubusercontent.com/wordpress-mobile/gutenberg-mobile/0bc5bad80b3df02eed64eb3a31559e38986e0401/react-native-gutenberg-bridge/third-party-podspecs/RCTTypeSafety.podspec.json
  React:
    :podspec: https://raw.githubusercontent.com/wordpress-mobile/gutenberg-mobile/0bc5bad80b3df02eed64eb3a31559e38986e0401/react-native-gutenberg-bridge/third-party-podspecs/React.podspec.json
  React-Core:
    :podspec: https://raw.githubusercontent.com/wordpress-mobile/gutenberg-mobile/0bc5bad80b3df02eed64eb3a31559e38986e0401/react-native-gutenberg-bridge/third-party-podspecs/React-Core.podspec.json
  React-CoreModules:
    :podspec: https://raw.githubusercontent.com/wordpress-mobile/gutenberg-mobile/0bc5bad80b3df02eed64eb3a31559e38986e0401/react-native-gutenberg-bridge/third-party-podspecs/React-CoreModules.podspec.json
  React-cxxreact:
    :podspec: https://raw.githubusercontent.com/wordpress-mobile/gutenberg-mobile/0bc5bad80b3df02eed64eb3a31559e38986e0401/react-native-gutenberg-bridge/third-party-podspecs/React-cxxreact.podspec.json
  React-jsi:
    :podspec: https://raw.githubusercontent.com/wordpress-mobile/gutenberg-mobile/0bc5bad80b3df02eed64eb3a31559e38986e0401/react-native-gutenberg-bridge/third-party-podspecs/React-jsi.podspec.json
  React-jsiexecutor:
    :podspec: https://raw.githubusercontent.com/wordpress-mobile/gutenberg-mobile/0bc5bad80b3df02eed64eb3a31559e38986e0401/react-native-gutenberg-bridge/third-party-podspecs/React-jsiexecutor.podspec.json
  React-jsinspector:
    :podspec: https://raw.githubusercontent.com/wordpress-mobile/gutenberg-mobile/0bc5bad80b3df02eed64eb3a31559e38986e0401/react-native-gutenberg-bridge/third-party-podspecs/React-jsinspector.podspec.json
  react-native-keyboard-aware-scroll-view:
    :podspec: https://raw.githubusercontent.com/wordpress-mobile/gutenberg-mobile/0bc5bad80b3df02eed64eb3a31559e38986e0401/react-native-gutenberg-bridge/third-party-podspecs/react-native-keyboard-aware-scroll-view.podspec.json
  react-native-linear-gradient:
    :podspec: https://raw.githubusercontent.com/wordpress-mobile/gutenberg-mobile/0bc5bad80b3df02eed64eb3a31559e38986e0401/react-native-gutenberg-bridge/third-party-podspecs/react-native-linear-gradient.podspec.json
  react-native-safe-area:
    :podspec: https://raw.githubusercontent.com/wordpress-mobile/gutenberg-mobile/0bc5bad80b3df02eed64eb3a31559e38986e0401/react-native-gutenberg-bridge/third-party-podspecs/react-native-safe-area.podspec.json
  react-native-slider:
    :podspec: https://raw.githubusercontent.com/wordpress-mobile/gutenberg-mobile/0bc5bad80b3df02eed64eb3a31559e38986e0401/react-native-gutenberg-bridge/third-party-podspecs/react-native-slider.podspec.json
  react-native-video:
    :podspec: https://raw.githubusercontent.com/wordpress-mobile/gutenberg-mobile/0bc5bad80b3df02eed64eb3a31559e38986e0401/react-native-gutenberg-bridge/third-party-podspecs/react-native-video.podspec.json
  React-RCTActionSheet:
    :podspec: https://raw.githubusercontent.com/wordpress-mobile/gutenberg-mobile/0bc5bad80b3df02eed64eb3a31559e38986e0401/react-native-gutenberg-bridge/third-party-podspecs/React-RCTActionSheet.podspec.json
  React-RCTAnimation:
    :podspec: https://raw.githubusercontent.com/wordpress-mobile/gutenberg-mobile/0bc5bad80b3df02eed64eb3a31559e38986e0401/react-native-gutenberg-bridge/third-party-podspecs/React-RCTAnimation.podspec.json
  React-RCTBlob:
    :podspec: https://raw.githubusercontent.com/wordpress-mobile/gutenberg-mobile/0bc5bad80b3df02eed64eb3a31559e38986e0401/react-native-gutenberg-bridge/third-party-podspecs/React-RCTBlob.podspec.json
  React-RCTImage:
    :podspec: https://raw.githubusercontent.com/wordpress-mobile/gutenberg-mobile/0bc5bad80b3df02eed64eb3a31559e38986e0401/react-native-gutenberg-bridge/third-party-podspecs/React-RCTImage.podspec.json
  React-RCTLinking:
    :podspec: https://raw.githubusercontent.com/wordpress-mobile/gutenberg-mobile/0bc5bad80b3df02eed64eb3a31559e38986e0401/react-native-gutenberg-bridge/third-party-podspecs/React-RCTLinking.podspec.json
  React-RCTNetwork:
    :podspec: https://raw.githubusercontent.com/wordpress-mobile/gutenberg-mobile/0bc5bad80b3df02eed64eb3a31559e38986e0401/react-native-gutenberg-bridge/third-party-podspecs/React-RCTNetwork.podspec.json
  React-RCTSettings:
    :podspec: https://raw.githubusercontent.com/wordpress-mobile/gutenberg-mobile/0bc5bad80b3df02eed64eb3a31559e38986e0401/react-native-gutenberg-bridge/third-party-podspecs/React-RCTSettings.podspec.json
  React-RCTText:
    :podspec: https://raw.githubusercontent.com/wordpress-mobile/gutenberg-mobile/0bc5bad80b3df02eed64eb3a31559e38986e0401/react-native-gutenberg-bridge/third-party-podspecs/React-RCTText.podspec.json
  React-RCTVibration:
    :podspec: https://raw.githubusercontent.com/wordpress-mobile/gutenberg-mobile/0bc5bad80b3df02eed64eb3a31559e38986e0401/react-native-gutenberg-bridge/third-party-podspecs/React-RCTVibration.podspec.json
  ReactCommon:
    :podspec: https://raw.githubusercontent.com/wordpress-mobile/gutenberg-mobile/0bc5bad80b3df02eed64eb3a31559e38986e0401/react-native-gutenberg-bridge/third-party-podspecs/ReactCommon.podspec.json
  ReactNativeDarkMode:
    :podspec: https://raw.githubusercontent.com/wordpress-mobile/gutenberg-mobile/0bc5bad80b3df02eed64eb3a31559e38986e0401/react-native-gutenberg-bridge/third-party-podspecs/ReactNativeDarkMode.podspec.json
  RNSVG:
    :podspec: https://raw.githubusercontent.com/wordpress-mobile/gutenberg-mobile/0bc5bad80b3df02eed64eb3a31559e38986e0401/react-native-gutenberg-bridge/third-party-podspecs/RNSVG.podspec.json
  RNTAztecView:
    :commit: 0bc5bad80b3df02eed64eb3a31559e38986e0401
    :git: http://github.com/wordpress-mobile/gutenberg-mobile/
  WPMediaPicker:
    :git: https://github.com/wordpress-mobile/MediaPicker-iOS.git
    :tag: 1.7.0-beta.2
  Yoga:
    :podspec: https://raw.githubusercontent.com/wordpress-mobile/gutenberg-mobile/0bc5bad80b3df02eed64eb3a31559e38986e0401/react-native-gutenberg-bridge/third-party-podspecs/Yoga.podspec.json

CHECKOUT OPTIONS:
  FSInteractiveMap:
    :git: https://github.com/wordpress-mobile/FSInteractiveMap.git
    :tag: 0.2.0
  Gutenberg:
    :commit: 0bc5bad80b3df02eed64eb3a31559e38986e0401
    :git: http://github.com/wordpress-mobile/gutenberg-mobile/
  RNTAztecView:
    :commit: 0bc5bad80b3df02eed64eb3a31559e38986e0401
    :git: http://github.com/wordpress-mobile/gutenberg-mobile/
  WPMediaPicker:
    :git: https://github.com/wordpress-mobile/MediaPicker-iOS.git
    :tag: 1.7.0-beta.2

SPEC CHECKSUMS:
  1PasswordExtension: f97cc80ae58053c331b2b6dc8843ba7103b33794
  Alamofire: 3ec537f71edc9804815215393ae2b1a8ea33a844
  AlamofireImage: 63cfe3baf1370be6c498149687cf6db3e3b00999
  AlamofireNetworkActivityIndicator: 9acc3de3ca6645bf0efed462396b0df13dd3e7b8
  AppAuth: 73574f3013a1e65b9601a3ddc8b3158cce68c09d
  AppCenter: fddcbac6e4baae3d93a196ceb0bfe0e4ce407dec
  Automattic-Tracks-iOS: dbe6301bebdc1e444972475bae19299491702cef
  boost-for-react-native: 39c7adb57c4e60d6c5479dd8623128eb5b3f0f2c
  Charts: f69cf0518b6d1d62608ca504248f1bbe0b6ae77e
  CocoaLumberjack: 118bf4a820efc641f79fa487b75ed928dccfae23
  DoubleConversion: e22e0762848812a87afd67ffda3998d9ef29170c
  Down: 71bf4af3c04fa093e65dffa25c4b64fa61287373
  FBLazyVector: 47798d43f20e85af0d3cef09928b6e2d16dbbe4c
  FBReactNativeSpec: 8d0bf8eca089153f4196975ca190cda8c2d5dbd2
  Folly: 30e7936e1c45c08d884aa59369ed951a8e68cf51
  FormatterKit: 4b8f29acc9b872d5d12a63efb560661e8f2e1b98
  FSInteractiveMap: a396f610f48b76cb540baa87139d056429abda86
  Gifu: 7bcb6427457d85e0b4dff5a84ec5947ac19a93ea
  glog: 1f3da668190260b06b429bb211bfbee5cd790c28
  GoogleSignIn: 7137d297ddc022a7e0aa4619c86d72c909fa7213
  Gridicons: 8e19276b20bb15d1fda1d4d0db96d066d170135b
  GTMAppAuth: 4deac854479704f348309e7b66189e604cf5e01e
  GTMSessionFetcher: 6f5c8abbab8a9bce4bb3f057e317728ec6182b10
  Gutenberg: 5ec2064892ee100c16b55b6ea2bc69aa22f683f9
  JTAppleCalendar: 932cadea40b1051beab10f67843451d48ba16c99
  lottie-ios: 85ce835dd8c53e02509f20729fc7d6a4e6645a0a
  MediaEditor: a1838320ae55bf92af0fd938c6767c68265a9351
  MRProgress: 16de7cc9f347e8846797a770db102a323fe7ef09
  Nimble: 051e3d8912d40138fa5591c78594f95fb172af37
  NSObject-SafeExpectations: ab8fe623d36b25aa1f150affa324e40a2f3c0374
  "NSURL+IDN": afc873e639c18138a1589697c3add197fe8679ca
  OCMock: 43565190abc78977ad44a61c0d20d7f0784d35ab
  OHHTTPStubs: 1e21c7d2c084b8153fc53d48400d8919d2d432d0
  RCTRequired: 3ca691422140f76f04fd2af6dc90914cf0f81ef1
  RCTTypeSafety: aab4e9679dbb3682bf0404fded7b9557d7306795
  Reachability: 33e18b67625424e47b6cde6d202dce689ad7af96
  React: 5a954890216a4493df5ab2149f70f18592b513ac
  React-Core: 865fa241faa644ff20cb5ec87787b32a5acc43b3
  React-CoreModules: 026fafece67a3802aa8bb1995d27227b0d95e0f5
  React-cxxreact: 9c76312456310d1b486e23edb9ce576a5397ebc2
  React-jsi: 6d6afac4873e8a3433334378589a0a8190d58070
  React-jsiexecutor: 9dfdcd0db23042623894dcbc02d61a772da8e3c1
  React-jsinspector: 89927b9ec6d75759882949d2043ba704565edaec
  react-native-keyboard-aware-scroll-view: ffa9152671fec9a571197ed2d02e0fcb90206e60
  react-native-linear-gradient: 258ba8c61848324b1f2019bed5f460e6396137b7
  react-native-safe-area: e8230b0017d76c00de6b01e2412dcf86b127c6a3
  react-native-slider: b36527edad24d49d9f3b53f3078334f45558f97b
  react-native-video: d01ed7ff1e38fa7dcc6c15c94cf505e661b7bfd0
  React-RCTActionSheet: e8f642cfaa396b6b09fd38f53378506c2d63af35
  React-RCTAnimation: cec1abbcfb006978a288c5072e3d611d6ff76d4c
  React-RCTBlob: 7596eb2048150e429127a92a701e6cd40a8c0a74
  React-RCTImage: 03c7e36877a579ee51dcc33079cc8bc98658a722
  React-RCTLinking: cdc3f1aaff5f321bc954a98b7ffae3f864a6eaa3
  React-RCTNetwork: 33b3da6944786edea496a5fc6afea466633fd711
  React-RCTSettings: a3b7b3124315f8c91fad5d8aff08ee97d4b471cd
  React-RCTText: ee9c8b70180fb58d062483d9664cd921d14b5961
  React-RCTVibration: 20deb1f6f001000d1f2603722ec110c66c74796b
  ReactCommon: 48926fc48fcd7c8a629860049ffba9c23b4005dc
  ReactNativeDarkMode: f61376360c5d983907e5c316e8e1c853a8c2f348
  RNSVG: 68a534a5db06dcbdaebfd5079349191598caef7b
  RNTAztecView: bdbd8112013c9f9719e8501fe42134cd3b225ca6
  Sentry: ab6c209f23700d1460691dbc90e19ed0a05d496b
  SimulatorStatusMagic: 28d4a9d1a500ac7cea0b2b5a43c1c6ddb40ba56c
  Sodium: 63c0ca312a932e6da481689537d4b35568841bdc
  Starscream: ef3ece99d765eeccb67de105bfa143f929026cf5
  SVProgressHUD: 1428aafac632c1f86f62aa4243ec12008d7a51d6
  TOCropViewController: e9da34f484aedd4e5d5a8ab230ba217cfe16c729
  UIDeviceIdentifier: 44f805037d21b94394821828f4fcaba34b38c2d0
  WordPress-Aztec-iOS: d01bf0c5e150ae6a046f06ba63b7cc2762061c0b
  WordPress-Editor-iOS: 5b726489e5ae07b7281a2862d69aba2d5c83f140
<<<<<<< HEAD
  WordPressAuthenticator: aa6c0a219c17cdfdb19fe6c2a1859b2577857cd5
  WordPressKit: e8aab0ace717c9b9be307ccfdda08821f31b655c
=======
  WordPressAuthenticator: 4fe95997e179d447e19b24e26c872b18e6dc9903
  WordPressKit: e4985f2f9834ea67d1f88e114564103e0d6f94c9
>>>>>>> 71ae1f5d
  WordPressMocks: b4064b99a073117bbc304abe82df78f2fbe60992
  WordPressShared: 1bc316ed162f42af4e0fa2869437e9e28b532b01
  WordPressUI: 1cf47a3b78154faf69caa18569ee7ece1e510fa0
  WPMediaPicker: d4f6fb1f2f803469c28ada02e2cc60e4e5140882
  wpxmlrpc: 6a9bdd6ab9d1b159b384b0df0f3f39de9af4fecf
  Yoga: c920bf12bf8146aa5cd118063378c2cf5682d16c
  ZendeskCommonUISDK: 3c432801e31abff97d6e30441ea102eaef6b99e2
  ZendeskCoreSDK: 86513e62c1ab68913416c9044463d9b687ca944f
  ZendeskMessagingAPISDK: 7c0cbd1d2c941f05b36f73e7db5faee5863fe8b0
  ZendeskMessagingSDK: 6f168161d834dd66668344f645f7a6b6b121b58a
  ZendeskSDKConfigurationsSDK: 918241bc7ec30e0af9e1b16333d54a584ee8ab9e
  ZendeskSupportProvidersSDK: e183d32abac888c448469e2005c4a5a8c3ed73f0
  ZendeskSupportSDK: a87ab1e4badace92c75eb11dc77ede1e995b2adc
  ZIPFoundation: 249fa8890597086cd536bb2df5c9804d84e122b0

<<<<<<< HEAD
PODFILE CHECKSUM: aa1715102586a9f890261c173b4520d349e5174a
=======
PODFILE CHECKSUM: 1b114ba0ce15a937bd1827bcc54f74c411810081
>>>>>>> 71ae1f5d

COCOAPODS: 1.8.4<|MERGE_RESOLUTION|>--- conflicted
+++ resolved
@@ -380,11 +380,7 @@
   - WordPress-Aztec-iOS (1.19.2)
   - WordPress-Editor-iOS (1.19.2):
     - WordPress-Aztec-iOS (= 1.19.2)
-<<<<<<< HEAD
-  - WordPressAuthenticator (1.17.0-beta.7):
-=======
   - WordPressAuthenticator (1.17.0-beta.8):
->>>>>>> 71ae1f5d
     - 1PasswordExtension (= 1.8.6)
     - Alamofire (= 4.8)
     - CocoaLumberjack (~> 3.5)
@@ -487,13 +483,8 @@
   - Starscream (= 3.0.6)
   - SVProgressHUD (= 2.2.5)
   - WordPress-Editor-iOS (~> 1.19.2)
-<<<<<<< HEAD
-  - WordPressAuthenticator (~> 1.17.0-beta.7)
-  - WordPressKit (~> 4.9.0-beta.1)
-=======
   - WordPressAuthenticator (~> 1.17.0-beta.8)
   - WordPressKit (~> 4.9.0-beta.2)
->>>>>>> 71ae1f5d
   - WordPressMocks (~> 0.0.8)
   - WordPressShared (~> 1.8.16)
   - WordPressUI (~> 1.7.0)
@@ -717,13 +708,8 @@
   UIDeviceIdentifier: 44f805037d21b94394821828f4fcaba34b38c2d0
   WordPress-Aztec-iOS: d01bf0c5e150ae6a046f06ba63b7cc2762061c0b
   WordPress-Editor-iOS: 5b726489e5ae07b7281a2862d69aba2d5c83f140
-<<<<<<< HEAD
-  WordPressAuthenticator: aa6c0a219c17cdfdb19fe6c2a1859b2577857cd5
-  WordPressKit: e8aab0ace717c9b9be307ccfdda08821f31b655c
-=======
   WordPressAuthenticator: 4fe95997e179d447e19b24e26c872b18e6dc9903
   WordPressKit: e4985f2f9834ea67d1f88e114564103e0d6f94c9
->>>>>>> 71ae1f5d
   WordPressMocks: b4064b99a073117bbc304abe82df78f2fbe60992
   WordPressShared: 1bc316ed162f42af4e0fa2869437e9e28b532b01
   WordPressUI: 1cf47a3b78154faf69caa18569ee7ece1e510fa0
@@ -739,10 +725,6 @@
   ZendeskSupportSDK: a87ab1e4badace92c75eb11dc77ede1e995b2adc
   ZIPFoundation: 249fa8890597086cd536bb2df5c9804d84e122b0
 
-<<<<<<< HEAD
-PODFILE CHECKSUM: aa1715102586a9f890261c173b4520d349e5174a
-=======
-PODFILE CHECKSUM: 1b114ba0ce15a937bd1827bcc54f74c411810081
->>>>>>> 71ae1f5d
+PODFILE CHECKSUM: f05c04c07cd0ce82dd5651ec7df1710b74d9677f
 
 COCOAPODS: 1.8.4