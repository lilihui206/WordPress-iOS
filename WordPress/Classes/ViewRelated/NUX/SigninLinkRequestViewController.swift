import UIKit

/// Step one in the auth link flow. This VC displays a form to request a "magic"
/// authentication link be emailed to the user.  Allows the user to signin via
/// email instead of their password.
///
class SigninLinkRequestViewController : NUXAbstractViewController
{

    @IBOutlet var label: UILabel!
    @IBOutlet var sendLinkButton: NUXSubmitButton!
<<<<<<< HEAD
    var restrictSigninToWPCom = false
=======
    @IBOutlet var usePasswordButton: UIButton!

>>>>>>> c901a668

    /// A convenience method for obtaining an instance of the controller from a storyboard.
    ///
    /// - Parameters:
    ///     - loginFields: A LoginFields instance containing any prefilled credentials.
    ///
    class func controller(loginFields: LoginFields) -> SigninLinkRequestViewController {
        let storyboard = UIStoryboard(name: "Signin", bundle: NSBundle.mainBundle())
        let controller = storyboard.instantiateViewControllerWithIdentifier("SigninLinkRequestViewController") as! SigninLinkRequestViewController
        controller.loginFields = loginFields
        return controller
    }


    // MARK: - Lifecycle Methods


    override func viewDidLoad() {
        super.viewDidLoad()

        localizeControls()

        let email = loginFields.username
        if !email.isValidEmail() {
            assert(email.isValidEmail(), "The value of loginFields.username was not a valid email address.")
        }
    }


    override func viewDidAppear(animated: Bool) {
        super.viewDidAppear(animated)
        assert(SigninHelpers.controllerWasPresentedFromRootViewController(self),
               "Only present parts of the magic link signin flow from the application's root vc.")
    }


    // MARK: - Configuration


    /// Assigns localized strings to various UIControl defined in the storyboard.
    ///
    func localizeControls() {
        let format = NSLocalizedString("Get a link sent to %@ to sign in instantly.", comment: "Short instructional text. The %@ is a placeholder for the user's email address.")
        label.text = NSString(format: format, loginFields.username) as String

        let sendLinkButtonTitle = NSLocalizedString("Send Link", comment: "Title of a button. The text should be uppercase.  Clicking requests a hyperlink be emailed ot the user.").localizedUppercaseString
        sendLinkButton.setTitle(sendLinkButtonTitle, forState: .Normal)
        sendLinkButton.setTitle(sendLinkButtonTitle, forState: .Highlighted)

        let usePasswordTitle = NSLocalizedString("Enter your password instead", comment: "Title of a button. ")
        usePasswordButton.setTitle(usePasswordTitle, forState: .Normal)
        usePasswordButton.setTitle(usePasswordTitle, forState: .Highlighted)
    }


    func configureLoading(animating: Bool) {
        sendLinkButton.showActivityIndicator(animating)

        sendLinkButton.enabled = !animating
    }


    // MARK: - Instance Methods


    /// Makes the call to request a magic authentication link be emailed to the user.
    ///
    func requestAuthenticationLink() {
        let email = loginFields.username
        guard email.isValidEmail() else {
            // This is a bit of paranioa as in practice it should never happen.
            // However, let's make sure we give the user some useful feedback just in case.
            DDLogSwift.logError("Attempted to request authentication link, but the email address did not appear valid.")
            WPError.showAlertWithTitle(NSLocalizedString("Can Not Request Link", comment: "Title of an alert letting the user know"),
                                       message: NSLocalizedString("A valid email address is needed to mail an authentication link. Please return to the previous scren and provide a valid email address.", comment: "An error message."))
            return
        }

        configureLoading(true)
        let service = AccountService(managedObjectContext: ContextManager.sharedInstance().mainContext)
        service.requestAuthenticationLink(email,
            success: { [weak self] in
                self?.didRequestAuthenticationLink()
                self?.configureLoading(false)

            }, failure: { [weak self] (error: NSError!) in
                WPAppAnalytics.track(.LoginMagicLinkFailed)
                self?.displayError(error)
                self?.configureLoading(false)
            })
    }


    /// Displays the next step in the magic links sign in flow. 
    ///
    func didRequestAuthenticationLink() {
        WPAppAnalytics.track(.LoginMagicLinkRequested)
        SigninHelpers.saveEmailAddressForTokenAuth(loginFields.username)
        let controller = SigninLinkMailViewController.controller(loginFields)
        controller.dismissBlock = dismissBlock
        controller.restrictSigninToWPCom = restrictSigninToWPCom
        navigationController?.pushViewController(controller, animated: true)
    }


    // MARK: - Actions


    @IBAction func handleSendLinkTapped(sender: UIButton) {
        requestAuthenticationLink()
    }


    @IBAction func handleUsePasswordTapped(sender: UIButton) {
        WPAppAnalytics.track(.LoginMagicLinkExited)
        let controller = SigninWPComViewController.controller(loginFields)
        controller.dismissBlock = dismissBlock
        controller.restrictSigninToWPCom = restrictSigninToWPCom
        navigationController?.pushViewController(controller, animated: true)
    }

}<|MERGE_RESOLUTION|>--- conflicted
+++ resolved
@@ -9,12 +9,8 @@
 
     @IBOutlet var label: UILabel!
     @IBOutlet var sendLinkButton: NUXSubmitButton!
-<<<<<<< HEAD
+    @IBOutlet var usePasswordButton: UIButton!
     var restrictSigninToWPCom = false
-=======
-    @IBOutlet var usePasswordButton: UIButton!
-
->>>>>>> c901a668
 
     /// A convenience method for obtaining an instance of the controller from a storyboard.
     ///
