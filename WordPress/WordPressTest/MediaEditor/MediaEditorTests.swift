import XCTest
import TOCropViewController
import Nimble

@testable import WordPress

class MediaEditorTests: XCTestCase {
    private let image = UIImage()

    override class func setUp() {
        super.setUp()
        MediaEditor.capabilities = [MockCapability.self]
    }

    func testNavigationBarIsHidden() {
        let mediaEditor = MediaEditor(image)

        expect(mediaEditor.navigationBar.isHidden).to(beTrue())
    }

    func testModalTransitionStyle() {
        let mediaEditor = MediaEditor(image)

        expect(mediaEditor.modalTransitionStyle).to(equal(.crossDissolve))
    }

    func testModalPresentationStyle() {
        let mediaEditor = MediaEditor(image)

        expect(mediaEditor.modalPresentationStyle).to(equal(.fullScreen))
    }

    func testHubDelegate() {
        let mediaEditor = MediaEditor(image)

        let hubDelegate = mediaEditor.hub.delegate as? MediaEditor

        expect(hubDelegate).to(equal(mediaEditor))
    }

    func testGivesTheListOfCapabilitiesIconsAndNames() {
        let mediaEditor = MediaEditor(image)

        expect(mediaEditor.hub.capabilities.count).to(equal(1))
    }

    func testSettingStylesChangingTheCurrentShownCapability() {
        let mediaEditor = MediaEditor(image)

        mediaEditor.styles = [.doneLabel: "foo"]

        let currentCapability = mediaEditor.currentCapability as? MockCapability
        expect(currentCapability?.applyCalled).to(beTrue())
    }

    func testEditPresentsFromTheGivenViewController() {
        let viewController = UIViewControllerMock()
        let mediaEditor = MediaEditor(image)

        mediaEditor.edit(from: viewController, onFinishEditing: { _, _ in })

        expect(viewController.didCallPresentWith).to(equal(mediaEditor))
    }

    // WHEN: One single image + one single capability

    func testShowTheCapabilityRightAway() {
        let mediaEditor = MediaEditor(image)

        expect(mediaEditor.visibleViewController).to(equal(mediaEditor.currentCapability?.viewController))
    }

    func testWhenCancelingDismissTheMediaEditor() {
        let viewController = UIViewController()
        UIApplication.shared.topWindow?.addSubview(viewController.view)
        let mediaEditor = MediaEditor(image)
        viewController.present(mediaEditor, animated: false)

        mediaEditor.currentCapability?.onCancel()

        expect(viewController.presentedViewController).toEventually(beNil())
    }

    func testWhenFinishEditingCallOnFinishEditing() {
        var didCallOnFinishEditing = false
        let mediaEditor = MediaEditor(image)
        mediaEditor.onFinishEditing = { _, _ in
            didCallOnFinishEditing = true
        }

        mediaEditor.currentCapability?.onFinishEditing(image, [.rotate])

        expect(didCallOnFinishEditing).to(beTrue())
    }

    func testWhenFinishEditingKeepRecordOfTheActions() {
        let mediaEditor = MediaEditor(image)
        mediaEditor.actions = [.crop]
        mediaEditor.onFinishEditing = { _, _ in }

        mediaEditor.currentCapability?.onFinishEditing(image, [.rotate])

        expect(mediaEditor.actions).to(equal([.crop, .rotate]))
    }

    func testWhenFinishEditingImagesReturnTheImages() {
        var returnedImages: [UIImage] = []
        let mediaEditor = MediaEditor(image)
        mediaEditor.onFinishEditing = { images, _ in
            returnedImages = images as! [UIImage]
        }

        mediaEditor.currentCapability?.onFinishEditing(image, [.rotate])

        expect(returnedImages).to(equal([image]))
    }

    // WHEN: Async image + one single capability

    func testRequestThumbAndFullImageQuality() {
        let asyncImage = AsyncImageMock()

        _ = MediaEditor(asyncImage)

        expect(asyncImage.didCallThumbnail).to(beTrue())
        expect(asyncImage.didCallFull).to(beTrue())
    }

    func testIfThumbnailIsAvailableShowItInHub() {
        let asyncImage = AsyncImageMock()
        asyncImage.thumb = UIImage()

        let mediaEditor = MediaEditor(asyncImage)
        UIApplication.shared.topWindow?.addSubview(mediaEditor.view)

        expect((mediaEditor.hub.imagesCollectionView.cellForItem(at: IndexPath(row: 0, section: 0)) as? MediaEditorImageCell)?.imageView.image).toEventually(equal(asyncImage.thumb))
    }

    func testDoNotRequestThumbnailIfOneIsGiven() {
        let asyncImage = AsyncImageMock()
        asyncImage.thumb = UIImage()

        _ = MediaEditor(asyncImage)

        expect(asyncImage.didCallFull).to(beTrue())
        expect(asyncImage.didCallThumbnail).to(beFalse())
    }

    func testShowActivityIndicatorWhenLoadingImage() {
        let asyncImage = AsyncImageMock()
        asyncImage.thumb = UIImage()

        let mediaEditor = MediaEditor(asyncImage)

        expect(mediaEditor.hub.activityIndicatorView.isHidden).to(beFalse())
    }

    func testWhenThumbnailIsAvailableShowItInHub() {
        let asyncImage = AsyncImageMock()
        let thumb = UIImage()
        let mediaEditor = MediaEditor(asyncImage)
        UIApplication.shared.topWindow?.addSubview(mediaEditor.view)

        asyncImage.simulate(thumbHasBeenDownloaded: thumb)

        expect((mediaEditor.hub.collectionView(mediaEditor.hub.imagesCollectionView, cellForItemAt: IndexPath(row: 0, section: 0)) as? MediaEditorImageCell)?.imageView.image).toEventually(equal(thumb))
    }

    func testWhenFullImageIsAvailableShowItInHub() {
        let asyncImage = AsyncImageMock()
        let fullImage = UIImage()
        let mediaEditor = MediaEditor(asyncImage)
        UIApplication.shared.topWindow?.addSubview(mediaEditor.view)

        asyncImage.simulate(fullImageHasBeenDownloaded: fullImage)

        expect((mediaEditor.hub.collectionView(mediaEditor.hub.imagesCollectionView, cellForItemAt: IndexPath(row: 0, section: 0)) as? MediaEditorImageCell)?.imageView.image).toEventually(equal(fullImage))
    }

    func testWhenFullImageIsAvailableHideActivityIndicatorView() {
        let asyncImage = AsyncImageMock()
        let fullImage = UIImage()
        let mediaEditor = MediaEditor(asyncImage)
        UIApplication.shared.topWindow?.addSubview(mediaEditor.view)

        asyncImage.simulate(fullImageHasBeenDownloaded: fullImage)

        expect(mediaEditor.hub.activityIndicatorView.isHidden).toEventually(beTrue())
    }

    func testPresentCapabilityAfterFullImageIsAvailable() {
        let asyncImage = AsyncImageMock()
        let fullImage = UIImage()
        let mediaEditor = MediaEditor(asyncImage)

        asyncImage.simulate(fullImageHasBeenDownloaded: fullImage)

        expect(mediaEditor.currentCapability).toEventuallyNot(beNil())
        expect(mediaEditor.visibleViewController).to(equal(mediaEditor.currentCapability?.viewController))
    }

    func testCallCancelOnAsyncImageWhenUserCancel() {
        let asyncImage = AsyncImageMock()
        let mediaEditor = MediaEditor(asyncImage)

        mediaEditor.hub.cancelIconButton.sendActions(for: .touchUpInside)

        expect(asyncImage.didCallCancel).to(beTrue())
    }

    func testDoNotDisplayThumbnailIfFullImageIsAlreadyVisible() {
        let asyncImage = AsyncImageMock()
        let fullImage = UIImage(color: .white)!
        let thumbImage = UIImage(color: .black)!
        let mediaEditor = MediaEditor(asyncImage)
        UIApplication.shared.topWindow?.addSubview(mediaEditor.view)

        asyncImage.simulate(fullImageHasBeenDownloaded: fullImage)
        asyncImage.simulate(thumbHasBeenDownloaded: thumbImage)

        expect((mediaEditor.hub.imagesCollectionView.cellForItem(at: IndexPath(row: 0, section: 0)) as? MediaEditorImageCell)?.imageView.image).toEventually(equal(fullImage))
        expect((mediaEditor.hub.imagesCollectionView.cellForItem(at: IndexPath(row: 0, section: 0)) as? MediaEditorImageCell)?.imageView.image).toEventuallyNot(equal(thumbImage))
    }

    func testHidesThumbsToolbar() {
        let asyncImage = AsyncImageMock()

        let mediaEditor = MediaEditor(asyncImage)

        expect(mediaEditor.hub.thumbsCollectionView.isHidden).to(beTrue())
    }

    func testWhenFinishEditingAsyncImageReturnTheAsyncImage() {
        // Given
        var returnedImages: [AsyncImage] = []
        let asyncImage = AsyncImageMock()
        let mediaEditor = MediaEditor(asyncImage)
        asyncImage.simulate(fullImageHasBeenDownloaded: UIImage())
        mediaEditor.onFinishEditing = { images, _ in
            returnedImages = images
        }
        expect(mediaEditor.currentCapability).toEventuallyNot(beNil()) // Wait capability appear

        // When
        mediaEditor.currentCapability?.onFinishEditing(image, [.rotate])

        // Then
        expect(returnedImages.first?.isEdited).to(beTrue())
        expect(returnedImages.first?.editedImage).to(equal(image))
    }


    func testDisableDoneButtonWhileLoading() {
        let asyncImage = AsyncImageMock()

        let mediaEditor = MediaEditor(asyncImage)

        expect(mediaEditor.hub.doneButton.isEnabled).to(beFalse())
    }

    func testEnableDoneButtonOnceImageIsLoaded() {
        let asyncImage = AsyncImageMock()
        let mediaEditor = MediaEditor(asyncImage)

        asyncImage.simulate(fullImageHasBeenDownloaded: image)

        expect(mediaEditor.hub.doneButton.isEnabled).toEventually(beTrue())
    }

    // WHEN: Multiple images + one single capability

    func testShowThumbs() {
        let whiteImage = UIImage(color: .white)!
        let blackImage = UIImage(color: .black)!

        let mediaEditor = MediaEditor([whiteImage, blackImage])

        let firstThumb = mediaEditor.hub.collectionView(mediaEditor.hub.thumbsCollectionView, cellForItemAt: IndexPath(row: 0, section: 0)) as? MediaEditorThumbCell
        let secondThumb = mediaEditor.hub.collectionView(mediaEditor.hub.thumbsCollectionView, cellForItemAt: IndexPath(row: 1, section: 0)) as? MediaEditorThumbCell
        expect(firstThumb?.thumbImageView.image).to(equal(whiteImage))
        expect(secondThumb?.thumbImageView.image).to(equal(blackImage))
    }

    func testPresentsTheHub() {
        let whiteImage = UIImage(color: .white)!
        let blackImage = UIImage(color: .black)!

        let mediaEditor = MediaEditor([whiteImage, blackImage])

        expect(mediaEditor.currentCapability).to(beNil())
        expect(mediaEditor.visibleViewController).to(equal(mediaEditor.hub))
    }

    func testTappingACapabilityPresentsIt() {
        let whiteImage = UIImage(color: .white)!
        let blackImage = UIImage(color: .black)!
        let mediaEditor = MediaEditor([whiteImage, blackImage])

        mediaEditor.capabilityTapped(0)

        expect(mediaEditor.currentCapability).toNot(beNil())
        expect(mediaEditor.visibleViewController).to(equal(mediaEditor.currentCapability?.viewController))
    }

    func testCallingOnCancelWhenShowingACapabilityGoesBackToHub() {
        let whiteImage = UIImage(color: .white)!
        let blackImage = UIImage(color: .black)!
        let mediaEditor = MediaEditor([whiteImage, blackImage])
        mediaEditor.capabilityTapped(0)

        mediaEditor.currentCapability?.onCancel()

        expect(mediaEditor.currentCapability).to(beNil())
        expect(mediaEditor.visibleViewController).to(equal(mediaEditor.hub))
    }

    func testCallingOnFinishWhenShowingACapabilityUpdatesTheImage() {
        let whiteImage = UIImage(color: .white)!
        let blackImage = UIImage(color: .black)!
        let editedImage = UIImage()
        let mediaEditor = MediaEditor([whiteImage, blackImage])
        mediaEditor.capabilityTapped(0)

        mediaEditor.currentCapability?.onFinishEditing(editedImage, [.crop])

        expect(mediaEditor.images[0]).to(equal(editedImage))
        expect(mediaEditor.hub.availableImages[0]).to(equal(editedImage))
        expect(mediaEditor.hub.availableThumbs[0]).to(equal(editedImage))
    }

    func testWhenCancelingDismissTheCapabilityAndGoesBackToHub() {
        let viewController = UIViewController()
        UIApplication.shared.topWindow?.addSubview(viewController.view)
        let whiteImage = UIImage(color: .white)!
        let blackImage = UIImage(color: .black)!
        let mediaEditor = MediaEditor([whiteImage, blackImage])
        viewController.present(mediaEditor, animated: false)
        mediaEditor.capabilityTapped(0)

        mediaEditor.currentCapability?.onCancel()

        expect(mediaEditor.visibleViewController).toEventually(equal(mediaEditor.hub))
    }

    func testWhenFinishEditingMultipleImagesReturnAllTheImages() {
        var returnedImages: [UIImage] = []
        let editedImage = UIImage(color: .black)!
        let mediaEditor = MediaEditor([image, image])
        mediaEditor.onFinishEditing = { images, _ in
            returnedImages = images as! [UIImage]
        }
        mediaEditor.capabilityTapped(0)
        mediaEditor.currentCapability?.onFinishEditing(editedImage, [.rotate])

        mediaEditor.hub.doneButton.sendActions(for: .touchUpInside)

        expect(returnedImages).to(equal([editedImage, image]))
    }

    func testWhenCancelEditingMultipleImagesCallOnCancel() {
        var didCallOnCancel = false
        let mediaEditor = MediaEditor([image, image])
        mediaEditor.onCancel = {
            didCallOnCancel = true
        }

        mediaEditor.hub.cancelIconButton.sendActions(for: .touchUpInside)

        expect(didCallOnCancel).to(beTrue())
    }

    // WHEN: Multiple async images + one single capability

    func testShowThumbsToolbar() {
        let asyncImages = [AsyncImageMock(), AsyncImageMock()]

        let mediaEditor = MediaEditor(asyncImages)

        expect(mediaEditor.hub.thumbsCollectionView.isHidden).to(beFalse())
    }

    func testWhenGivenMultipleAsyncImagesPresentsTheHub() {
        let asyncImages = [AsyncImageMock(), AsyncImageMock()]

        let mediaEditor = MediaEditor(asyncImages)

        expect(mediaEditor.currentCapability).to(beNil())
        expect(mediaEditor.visibleViewController).to(equal(mediaEditor.hub))
    }

    func testTappingACapabilityDoesntPresentItRightAway() {
        let asyncImages = [AsyncImageMock(), AsyncImageMock()]
        let mediaEditor = MediaEditor(asyncImages)

        mediaEditor.capabilityTapped(0)

        expect(mediaEditor.currentCapability).to(beNil())
        expect(mediaEditor.visibleViewController).to(equal(mediaEditor.hub))
    }

    func testTappingACapabilityStartsTheRequestForTheFullImage() {
        let firstImage = AsyncImageMock()
        let seconImage = AsyncImageMock()
        let mediaEditor = MediaEditor([firstImage, seconImage])

        mediaEditor.capabilityTapped(0)

        expect(firstImage.didCallFull).to(beTrue())
    }

    func testWhenTheFullImageIsAvailableShowTheCapability() {
        let fullImage = UIImage()
        let firstImage = AsyncImageMock()
        let seconImage = AsyncImageMock()
        let mediaEditor = MediaEditor([firstImage, seconImage])
        mediaEditor.capabilityTapped(0)

        firstImage.simulate(fullImageHasBeenDownloaded: fullImage)

        expect(mediaEditor.currentCapability).toEventuallyNot(beNil())
        expect(mediaEditor.visibleViewController).to(equal(mediaEditor.currentCapability?.viewController))
    }

    func testWhenTheFullImageIsAvailableUpdateTheImageReferences() {
        let fullImage = UIImage()
        let firstImage = AsyncImageMock()
        let seconImage = AsyncImageMock()
        let mediaEditor = MediaEditor([firstImage, seconImage])
        mediaEditor.capabilityTapped(0)

        firstImage.simulate(fullImageHasBeenDownloaded: fullImage)

        expect(mediaEditor.hub.availableThumbs[0]).toEventually(equal(fullImage))
        expect(mediaEditor.hub.availableImages[0]).to(equal(fullImage))
        expect(mediaEditor.images[0]).to(equal(fullImage))
    }

    func testWhenFinishEditingMultipleAsyncImageReturnAllAsyncImages() {
        // Given
        var returnedImages: [AsyncImage] = []
        let firstImage = AsyncImageMock()
        let seconImage = AsyncImageMock()
        let mediaEditor = MediaEditor([firstImage, seconImage])
        mediaEditor.capabilityTapped(0)
        firstImage.simulate(fullImageHasBeenDownloaded: UIImage())
        mediaEditor.onFinishEditing = { images, _ in
            returnedImages = images
        }
        expect(mediaEditor.currentCapability).toEventuallyNot(beNil()) // Wait capability appear
        mediaEditor.currentCapability?.onFinishEditing(image, [.rotate])

        // When
        mediaEditor.hub.doneButton.sendActions(for: .touchUpInside)

        // Then
        expect(returnedImages.first?.isEdited).to(beTrue())
        expect(returnedImages.first?.editedImage).to(equal(image))
    }

    func testUpdateEditedImagesIndexesAfterEditingAnImage() {
        // Given
        let firstImage = AsyncImageMock()
        let seconImage = AsyncImageMock()
        let mediaEditor = MediaEditor([firstImage, seconImage])
        mediaEditor.capabilityTapped(0)
        firstImage.simulate(fullImageHasBeenDownloaded: image)
        seconImage.simulate(fullImageHasBeenDownloaded: image)
        expect(mediaEditor.currentCapability).toEventuallyNot(beNil()) // Wait capability appear

        // When
        mediaEditor.currentCapability?.onFinishEditing(image, [.rotate])

        // Then
<<<<<<< HEAD
        expect(mediaEditor.editedImagesIndexes).to(equal([1]))
    }

    func testRetryAfterAMediaFailsToLoad() {
        // Given
        let firstImage = AsyncImageMock()
        let seconImage = AsyncImageMock()
        let mediaEditor = MediaEditor([firstImage, seconImage])
        tapFirstCapability(in: mediaEditor)
        seconImage.simulateFailure()

        // When
        mediaEditor.retry()
        seconImage.simulate(fullImageHasBeenDownloaded: image)

        // Then
        expect(mediaEditor.currentCapability).toEventuallyNot(beNil())
    }

    // Wait for the last image to be selected and then
    // tap the first capability.
    private func tapFirstCapability(in mediaEditor: MediaEditor) {
        expect(mediaEditor.selectedImageIndex).toEventually(equal(1))
        mediaEditor.capabilityTapped(0)
=======
        expect(mediaEditor.editedImagesIndexes).to(equal([0]))
>>>>>>> 2b2fdfb6
    }

}

class MockCapability: MediaEditorCapability {
    static var name = "MockCapability"

    static var icon = UIImage()

    var applyCalled = false

    var image: UIImage

    lazy var viewController: UIViewController = {
        return UIViewController()
    }()

    var onFinishEditing: (UIImage, [MediaEditorOperation]) -> ()

    var onCancel: (() -> ())

    required init(_ image: UIImage, onFinishEditing: @escaping (UIImage, [MediaEditorOperation]) -> (), onCancel: @escaping () -> ()) {
        self.image = image
        self.onFinishEditing = onFinishEditing
        self.onCancel = onCancel
    }

    func apply(styles: MediaEditorStyles) {
        applyCalled = true
    }
}

private class AsyncImageMock: AsyncImage {
    var didCallThumbnail = false
    var didCallFull = false
    var didCallCancel = false

    var finishedRetrievingThumbnail: ((UIImage?) -> ())?
    var finishedRetrievingFullImage: ((UIImage?) -> ())?

    var thumb: UIImage?

    func thumbnail(finishedRetrievingThumbnail: @escaping (UIImage?) -> ()) {
        didCallThumbnail = true
        self.finishedRetrievingThumbnail = finishedRetrievingThumbnail
    }

    func full(finishedRetrievingFullImage: @escaping (UIImage?) -> ()) {
        didCallFull = true
        self.finishedRetrievingFullImage = finishedRetrievingFullImage
    }

    func cancel() {
        didCallCancel = true
    }

    func simulate(thumbHasBeenDownloaded thumb: UIImage) {
        finishedRetrievingThumbnail?(thumb)
    }

    func simulate(fullImageHasBeenDownloaded image: UIImage) {
        finishedRetrievingFullImage?(image)
    }

    func simulateFailure() {
        finishedRetrievingFullImage?(nil)
    }
}

private class UIViewControllerMock: UIViewController {
    var didCallPresentWith: UIViewController?

    override func present(_ viewControllerToPresent: UIViewController, animated flag: Bool, completion: (() -> Void)? = nil) {
        didCallPresentWith = viewControllerToPresent
    }
}<|MERGE_RESOLUTION|>--- conflicted
+++ resolved
@@ -471,8 +471,7 @@
         mediaEditor.currentCapability?.onFinishEditing(image, [.rotate])
 
         // Then
-<<<<<<< HEAD
-        expect(mediaEditor.editedImagesIndexes).to(equal([1]))
+        expect(mediaEditor.editedImagesIndexes).to(equal([0]))
     }
 
     func testRetryAfterAMediaFailsToLoad() {
@@ -480,25 +479,15 @@
         let firstImage = AsyncImageMock()
         let seconImage = AsyncImageMock()
         let mediaEditor = MediaEditor([firstImage, seconImage])
-        tapFirstCapability(in: mediaEditor)
-        seconImage.simulateFailure()
+        mediaEditor.capabilityTapped(0)
+        firstImage.simulateFailure()
 
         // When
         mediaEditor.retry()
-        seconImage.simulate(fullImageHasBeenDownloaded: image)
+        firstImage.simulate(fullImageHasBeenDownloaded: image)
 
         // Then
         expect(mediaEditor.currentCapability).toEventuallyNot(beNil())
-    }
-
-    // Wait for the last image to be selected and then
-    // tap the first capability.
-    private func tapFirstCapability(in mediaEditor: MediaEditor) {
-        expect(mediaEditor.selectedImageIndex).toEventually(equal(1))
-        mediaEditor.capabilityTapped(0)
-=======
-        expect(mediaEditor.editedImagesIndexes).to(equal([0]))
->>>>>>> 2b2fdfb6
     }
 
 }
