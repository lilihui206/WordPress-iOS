--- conflicted
+++ resolved
@@ -24,12 +24,9 @@
 * [*] Fixed a bug where the "Publish a post" Quick Start tour didn't reflect the app's new information architecture
 * [***] Free GIFs can now be added to the media library, posts, and pages.
 * [**] You can now set pages as your site's homepage or posts page directly from the Pages list.
-<<<<<<< HEAD
 * [**] Fixed a bug that prevented some logins via 'Continue with Apple'.
 * [**] Reader: Fixed a bug where tapping on the more menu may not present the menu
-=======
 * [*] Block editor: Fix 'Take a Photo' option failing after adding an image to gallery block
->>>>>>> 06700c5c
 
 15.0
 -----
