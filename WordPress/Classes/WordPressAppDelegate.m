--- conflicted
+++ resolved
@@ -115,16 +115,6 @@
     // Push notifications
     [NotificationsManager registerForPushNotifications];
     [NotificationsManager handleNotificationForApplicationLaunch:launchOptions];
-<<<<<<< HEAD
-=======
-    
-	//listener for XML-RPC errors
-	//in the future we could put the errors message in a dedicated screen that users can bring to front when samething went wrong, and can take a look at the error msg.
-	[[NSNotificationCenter defaultCenter] addObserver:self selector:@selector(showNotificationErrorAlert:) name:kXML_RPC_ERROR_OCCURS object:nil];
-	
-	// another notification message came from comments --> CommentUploadFailed
-	[[NSNotificationCenter defaultCenter] addObserver:self selector:@selector(showNotificationErrorAlert:) name:CommentUploadFailedNotification object:nil];
->>>>>>> 87113c05
 
     // Deferred tasks to speed up app launch
     dispatch_async(dispatch_get_global_queue(DISPATCH_QUEUE_PRIORITY_BACKGROUND, 0), ^{
@@ -420,8 +410,6 @@
     [self.tabBarController setSelectedIndex:notificationsTabIndex];
 }
 
-<<<<<<< HEAD
-=======
 - (void)showReaderTab {
     NSInteger readerTabIndex = [[self.tabBarController viewControllers] indexOfObject:self.readerPostsViewController.navigationController];
     [self.tabBarController setSelectedIndex:readerTabIndex];
@@ -493,29 +481,6 @@
         return NO;
     }
     return YES;
-}
-
-#pragma mark - Global Alerts
-
-- (void)showAlertWithTitle:(NSString *)title message:(NSString *)message {
-	DDLogInfo(@"Showing alert with title: %@", message);
-    UIAlertView *alert = [[UIAlertView alloc] initWithTitle:title
-                          message:message
-                          delegate:self
-						cancelButtonTitle:NSLocalizedString(@"Need Help?", @"'Need help?' button label, links off to the WP for iOS FAQ.")
-						otherButtonTitles:NSLocalizedString(@"OK", @"OK button label."), nil];
-    [alert show];
-}
->>>>>>> 87113c05
-
-#pragma mark - Global Alerts
-
-- (void)alertView:(UIAlertView *)alertView clickedButtonAtIndex:(NSInteger)buttonIndex {
-    if (alertView.tag == 102) { // Update alert
-        if (buttonIndex == 1) {
-            [[UIApplication sharedApplication] openURL:[NSURL URLWithString:@"http://itunes.apple.com/us/app/wordpress/id335703880?mt=8&ls=1"]];
-        }
-    }
 }
 
 
