#import "WPPostViewController.h"
#import "WPPostViewController_Internal.h"

#import <AssetsLibrary/AssetsLibrary.h>
#import <WordPress-iOS-Editor/WPEditorView.h>
#import <WordPress-iOS-Shared/NSString+Util.h>
#import <WordPress-iOS-Shared/UIImage+Util.h>
#import <WordPress-iOS-Shared/WPFontManager.h>
#import <WordPress-iOS-Shared/WPStyleGuide.h>
#import <WordPressCom-Analytics-iOS/WPAnalytics.h>
#import "ContextManager.h"
#import "Post.h"
#import "Coordinate.h"
#import "Media.h"
#import "WPTableViewCell.h"
#import "BlogSelectorViewController.h"
#import "WPBlogSelectorButton.h"
#import "LocationService.h"
#import "BlogService.h"
#import "MediaService.h"
#import "PostService.h"
#import "NSString+Helpers.h"
#import "WPMediaUploader.h"
#import "WPButtonForNavigationBar.h"
#import "WPUploadStatusView.h"
#import "WordPressAppDelegate.h"

NSString *const WPEditorNavigationRestorationID = @"WPEditorNavigationRestorationID";
NSString *const WPAbstractPostRestorationKey = @"WPAbstractPostRestorationKey";
NSString *const kUserDefaultsNewEditorAvailable = @"kUserDefaultsNewEditorAvailable";
NSString *const kUserDefaultsNewEditorEnabled = @"kUserDefaultsNewEditorEnabled";
const CGRect NavigationBarButtonRect = {
    .origin.x = 0.0f,
    .origin.y = 0.0f,
    .size.width = 30.0f,
    .size.height = 30.0f
};

// Secret URL config parameters
NSString *const kWPEditorConfigURLParamAvailable = @"available";
NSString *const kWPEditorConfigURLParamEnabled = @"enabled";

static NSInteger const MaximumNumberOfPictures = 5;
static NSUInteger const WPPostViewControllerSaveOnExitActionSheetTag = 201;
static CGFloat const SpacingBetweeenNavbarButtons = 20.0f;
static CGFloat const RightSpacingOnExitNavbarButton = 5.0f;
static NSDictionary *DisabledButtonBarStyle;
static NSDictionary *EnabledButtonBarStyle;

@interface WPPostViewController ()<CTAssetsPickerControllerDelegate, UIPopoverControllerDelegate> {
    NSOperationQueue *_mediaUploadQueue;
}

@property (nonatomic, strong) UIButton *blogPickerButton;
@property (nonatomic, strong) UIView *uploadStatusView;
@property (nonatomic, strong) UIPopoverController *blogSelectorPopover;
@property (nonatomic) BOOL dismissingBlogPicker;
@property (nonatomic) CGPoint scrollOffsetRestorePoint;

#pragma mark - Bar Button Items
@property (nonatomic, strong) UIBarButtonItem *secondaryLeftUIBarButtonItem;
@property (nonatomic, strong) UIBarButtonItem *negativeSeparator;
@property (nonatomic, strong) UIBarButtonItem *cancelButton;
@property (nonatomic, strong) UIBarButtonItem *editBarButtonItem;
@property (nonatomic, strong) UIBarButtonItem *saveBarButtonItem;
@property (nonatomic, strong) UIBarButtonItem *previewBarButtonItem;
@property (nonatomic, strong) UIBarButtonItem *optionsBarButtonItem;
@end

@implementation WPPostViewController

#pragma mark - Initializers & dealloc

- (void)dealloc
{
    _failedMediaAlertView.delegate = nil;
    [_mediaUploadQueue removeObserver:self forKeyPath:@"operationCount"];
    [[NSNotificationCenter defaultCenter] removeObserver:self];
}

- (id)initWithDraftForLastUsedBlog
{
    NSManagedObjectContext *context = [[ContextManager sharedInstance] mainContext];
    BlogService *blogService = [[BlogService alloc] initWithManagedObjectContext:context];

    Blog *blog = [blogService lastUsedOrFirstBlog];
    [self syncOptionsIfNecessaryForBlog:blog afterBlogChanged:YES];
    Post *post = [PostService createDraftPostInMainContextForBlog:blog];
    return [self initWithPost:post
						 mode:kWPPostViewControllerModeEdit];
}

- (id)initWithPost:(AbstractPost *)post
{
    return [self initWithPost:post
                         mode:kWPPostViewControllerModePreview];
}

- (id)initWithPost:(AbstractPost *)post
			  mode:(WPPostViewControllerMode)mode
{
    self = [super initWithMode:mode];
	
    if (self) {
        self.restorationIdentifier = NSStringFromClass([self class]);
        self.restorationClass = [self class];

        _post = post;
		
        [self configureMediaUploadQueue];
		
        if (_post.remoteStatus == AbstractPostRemoteStatusLocal) {
            _editMode = EditPostViewControllerModeNewPost;
        } else {
            _editMode = EditPostViewControllerModeEditPost;
        }
    }
	
    return self;
}

- (id)initWithTitle:(NSString *)title
		 andContent:(NSString *)content
			andTags:(NSString *)tags
		   andImage:(NSString *)image
{
    self = [self initWithDraftForLastUsedBlog];
	
    if (self) {
        self.restorationIdentifier = NSStringFromClass([self class]);
        self.restorationClass = [self class];
        self.modalTransitionStyle = UIModalPresentationCustom;
        Post *post = (Post *)self.post;
        post.postTitle = title;
        post.content = content;
        post.tags = tags;
        
        if (image) {
            NSURL *imageURL = [NSURL URLWithString:image];
			
            if (imageURL) {
				static NSString* const kFormat = @"<a href=\"%@\"><img src=\"%@\"></a>";
				
                NSString *aimg = [NSString stringWithFormat:kFormat, [imageURL absoluteString], [imageURL absoluteString]];
                content = [NSString stringWithFormat:@"%@\n%@", aimg, content];
                post.content = content;
            } else {
                // Assume image as base64 encoded string.
                // TODO: Wrangle a base64 encoded image.
            }
        }
    }
	
    return self;
}

#pragma mark - UIViewControllerRestoration

+ (UIViewController *)viewControllerWithRestorationIdentifierPath:(NSArray *)identifierComponents
															coder:(NSCoder *)coder
{
    if ([[identifierComponents lastObject] isEqualToString:WPEditorNavigationRestorationID]) {
        UINavigationController *navController = [[UINavigationController alloc] init];
        navController.restorationIdentifier = WPEditorNavigationRestorationID;
        return navController;
    }
    
    NSString *postID = [coder decodeObjectForKey:WPAbstractPostRestorationKey];
    if (!postID) {
        return nil;
    }
    
    NSManagedObjectContext *context = [[ContextManager sharedInstance] mainContext];
    NSManagedObjectID *objectID = [context.persistentStoreCoordinator managedObjectIDForURIRepresentation:[NSURL URLWithString:postID]];
    if (!objectID) {
        return nil;
    }
    
    NSError *error = nil;
    AbstractPost *restoredPost = (AbstractPost *)[context existingObjectWithID:objectID error:&error];
    if (error || !restoredPost) {
        return nil;
    }
    
    return [[self alloc] initWithPost:restoredPost];
}

- (void)encodeRestorableStateWithCoder:(NSCoder *)coder
{
    [coder encodeObject:[[self.post.objectID URIRepresentation] absoluteString] forKey:WPAbstractPostRestorationKey];
    [super encodeRestorableStateWithCoder:coder];
}

#pragma mark - Media upload configuration

- (void)configureMediaUploadQueue
{
    _mediaUploadQueue = [NSOperationQueue new];
    _mediaUploadQueue.maxConcurrentOperationCount = 4;
    [_mediaUploadQueue addObserver:self forKeyPath:@"operationCount" options:NSKeyValueObservingOptionNew context:nil];
}

#pragma mark - View lifecycle

- (void)viewDidLoad
{
    [super viewDidLoad];
    
    DisabledButtonBarStyle = @{NSFontAttributeName: [WPStyleGuide regularTextFontSemiBold], NSForegroundColorAttributeName: [UIColor colorWithWhite:1.0 alpha:0.25]};
    EnabledButtonBarStyle = @{NSFontAttributeName: [WPStyleGuide regularTextFontSemiBold], NSForegroundColorAttributeName: [UIColor whiteColor]};
    
    // This is a trick to kick the starting UIButtonBarItem to the left
    self.negativeSeparator = [[UIBarButtonItem alloc] initWithBarButtonSystemItem:UIBarButtonSystemItemFixedSpace target:nil action:nil];
    self.negativeSeparator.width = -12;
    
    [self createRevisionOfPost];
    [self removeIncompletelyUploadedMediaFilesAsAResultOfACrash];
    
    [[NSNotificationCenter defaultCenter] removeObserver:self];
	[[NSNotificationCenter defaultCenter] addObserver:self selector:@selector(insertMediaBelow:)
                                                 name:MediaShouldInsertBelowNotification
                                               object:nil];
	[[NSNotificationCenter defaultCenter] addObserver:self
                                             selector:@selector(removeMedia:)
                                                 name:@"ShouldRemoveMedia"
                                               object:nil];
    
    [self geotagNewPost];
    self.delegate = self;
    
    [self refreshNavigationBarButtons:NO];
}

- (void)viewDidAppear:(BOOL)animated
{
	[super viewDidAppear:animated];
    
	[self refreshNavigationBarButtons:NO];
    
	if (self.isEditing) {
		if ([self shouldHideStatusBarWhileTyping]) {
			[[UIApplication sharedApplication] setStatusBarHidden:YES
													withAnimation:UIStatusBarAnimationSlide];
		}
	}
}

#pragma mark - Actions

- (void)showBlogSelectorPrompt
{
    if (![self.post hasSiteSpecificChanges]) {
        [self showBlogSelector];
        return;
    }
    UIAlertView *alertView = [[UIAlertView alloc] initWithTitle:NSLocalizedString(@"Change Site", @"Title of an alert prompting the user that they are about to change the blog they are posting to.")
                                                        message:NSLocalizedString(@"Choosing a different site will lose edits to site specific content like media and categories. Are you sure?", @"And alert message warning the user they will loose blog specific edits like categories, and media if they change the blog being posted to.")
                                                       delegate:self
                                              cancelButtonTitle:NSLocalizedString(@"Cancel",@"")
                                              otherButtonTitles:NSLocalizedString(@"OK",@""), nil];
    alertView.tag = EditPostViewControllerAlertTagSwitchBlogs;
    [alertView show];
}

- (void)showBlogSelector
{
    if (IS_IPAD && self.blogSelectorPopover.isPopoverVisible) {
        [self.blogSelectorPopover dismissPopoverAnimated:YES];
        self.blogSelectorPopover = nil;
    }
    
    void (^dismissHandler)() = ^(void) {
        if (IS_IPAD) {
            [self.blogSelectorPopover dismissPopoverAnimated:YES];
        } else {
            self.dismissingBlogPicker = YES;
            [self dismissViewControllerAnimated:YES completion:nil];
            self.dismissingBlogPicker = NO;
        }
    };
    void (^selectedCompletion)(NSManagedObjectID *) = ^(NSManagedObjectID *selectedObjectID) {
        NSManagedObjectContext *context = [[ContextManager sharedInstance] mainContext];
        Blog *blog = (Blog *)[context objectWithID:selectedObjectID];
        
        if (blog) {
            BlogService *blogService = [[BlogService alloc] initWithManagedObjectContext:context];

            [blogService flagBlogAsLastUsed:blog];
            AbstractPost *newPost = [self createNewDraftForBlog:blog];
            AbstractPost *oldPost = self.post;
            
            NSString *content = oldPost.content;
            if ([oldPost.media count] > 0) {
                for (Media *media in oldPost.media) {
                    content = [self removeMedia:media fromString:content];
                }
            }
            newPost.content = content;
            newPost.postTitle = oldPost.postTitle;
            newPost.password = oldPost.password;
            newPost.status = oldPost.status;
            newPost.dateCreated = oldPost.dateCreated;
            
            if ([newPost isKindOfClass:[Post class]]) {
                ((Post *)newPost).tags = ((Post *)oldPost).tags;
            }

            self.post = newPost;
            [self createRevisionOfPost];
            
            [oldPost.original deleteRevision];
            [oldPost.original remove];

            [self syncOptionsIfNecessaryForBlog:blog afterBlogChanged:YES];
        }
        
        [self refreshUIForCurrentPost];
        [self refreshNavigationBarButtons:NO];
        dismissHandler();
    };
    
    BlogSelectorViewController *vc = [[BlogSelectorViewController alloc] initWithSelectedBlogObjectID:self.post.blog.objectID
                                                                                   selectedCompletion:selectedCompletion
                                                                                     cancelCompletion:dismissHandler];
    vc.title = NSLocalizedString(@"Select Site", @"");
    UINavigationController *navController = [[UINavigationController alloc] initWithRootViewController:vc];
    navController.navigationBar.translucent = NO;
    navController.navigationBar.barStyle = UIBarStyleBlack;
    
    if (IS_IPAD) {
        vc.preferredContentSize = CGSizeMake(320.0, 500);
        self.blogSelectorPopover = [[UIPopoverController alloc] initWithContentViewController:navController];
        self.blogSelectorPopover.backgroundColor = [WPStyleGuide newKidOnTheBlockBlue];
        self.blogSelectorPopover.delegate = self;
        [self.blogSelectorPopover presentPopoverFromBarButtonItem:self.secondaryLeftUIBarButtonItem permittedArrowDirections:UIPopoverArrowDirectionAny animated:YES];

    } else {
        navController.modalPresentationStyle = UIModalPresentationPageSheet;
        navController.modalTransitionStyle = UIModalTransitionStyleCoverVertical;
        [self presentViewController:navController animated:YES completion:nil];
    }
}

- (Class)classForSettingsViewController
{
    return [PostSettingsViewController class];
}

- (void)showCancelMediaUploadPrompt
{
    UIAlertView *alertView = [[UIAlertView alloc] initWithTitle:NSLocalizedString(@"Cancel Media Uploads", nil) message:NSLocalizedString(@"This will stop the current media uploads in progress. Are you sure you want to proceed?", @"This is displayed if the user taps the uploading text in the post editor") delegate:self cancelButtonTitle:NSLocalizedString(@"Cancel", nil) otherButtonTitles:NSLocalizedString(@"Ok", nil), nil];
    alertView.tag = EditPostViewControllerAlertCancelMediaUpload;
    [alertView show];
}

- (void)cancelMediaUploads
{
    [_mediaUploadQueue cancelAllOperations];
}

- (void)showSettings
{
    if ([self isMediaInUploading]) {
        [self showMediaInUploadingAlert];
        return;
    }
    
    Post *post = (Post *)self.post;
    PostSettingsViewController *vc = [[[self classForSettingsViewController] alloc] initWithPost:post shouldHideStatusBar:YES];
	vc.hidesBottomBarWhenPushed = YES;
    [self.navigationController pushViewController:vc animated:YES];
}

- (void)showPreview
{
    if ([self isMediaInUploading]) {
        [self showMediaInUploadingAlert];
        return;
    }
    
    PostPreviewViewController *vc = [[PostPreviewViewController alloc] initWithPost:self.post shouldHideStatusBar:self.isEditing];
	vc.hidesBottomBarWhenPushed = YES;
    [self.navigationController pushViewController:vc animated:YES];
}

- (void)showMediaOptions
{
    [self.editorView saveSelection];
    
    CTAssetsPickerController *picker = [[CTAssetsPickerController alloc] init];
	picker.delegate = self;
    
    // Only show photos for now (not videos)
    picker.assetsFilter = [ALAssetsFilter allPhotos];
    
    [self presentViewController:picker animated:YES completion:nil];
    picker.childNavigationController.navigationBar.translucent = NO;
}

#pragma mark - Editing

- (void)cancelEditing
{
    if (_currentActionSheet) return;
    
    if ([self isMediaInUploading]) {
        [self showMediaInUploadingAlert];
        return;
    }
    
	[self stopEditing];
    [self.postSettingsViewController endEditingAction:nil];
	
    if (![self hasChanges]) {
        [WPAnalytics track:WPAnalyticsStatEditorClosed];
		
		if (self.editMode == EditPostViewControllerModeNewPost) {
			[self discardChangesAndDismiss];
		} else {
            [self refreshNavigationBarButtons:YES];
            [self discardChanges];
		}
        return;
    }
	UIActionSheet *actionSheet;
	if (![self.post.original.status isEqualToString:@"draft"] && self.editMode != EditPostViewControllerModeNewPost) {
        // The post is already published in the server or it was intended to be and failed: Discard changes or keep editing
		actionSheet = [[UIActionSheet alloc] initWithTitle:NSLocalizedString(@"You have unsaved changes.", @"Title of message with options that shown when there are unsaved changes and the author is trying to move away from the post.")
												  delegate:self
                                         cancelButtonTitle:NSLocalizedString(@"Keep Editing", @"Button shown if there are unsaved changes and the author is trying to move away from the post.")
                                    destructiveButtonTitle:NSLocalizedString(@"Discard", @"Button shown if there are unsaved changes and the author is trying to move away from the post.")
										 otherButtonTitles:nil];
    } else if (self.editMode == EditPostViewControllerModeNewPost) {
        // The post is a local draft or an autosaved draft: Discard or Save
        actionSheet = [[UIActionSheet alloc] initWithTitle:NSLocalizedString(@"You have unsaved changes.", @"Title of message with options that shown when there are unsaved changes and the author is trying to move away from the post.")
                                                  delegate:self
                                         cancelButtonTitle:NSLocalizedString(@"Keep Editing", @"Button shown if there are unsaved changes and the author is trying to move away from the post.")
                                    destructiveButtonTitle:NSLocalizedString(@"Discard", @"Button shown if there are unsaved changes and the author is trying to move away from the post.")
                                         otherButtonTitles:NSLocalizedString(@"Save Draft", @"Button shown if there are unsaved changes and the author is trying to move away from the post."), nil];
    } else {
        // The post was already a draft
        actionSheet = [[UIActionSheet alloc] initWithTitle:NSLocalizedString(@"You have unsaved changes.", @"Title of message with options that shown when there are unsaved changes and the author is trying to move away from the post.")
                                                  delegate:self
                                         cancelButtonTitle:NSLocalizedString(@"Keep Editing", @"Button shown if there are unsaved changes and the author is trying to move away from the post.")
                                    destructiveButtonTitle:NSLocalizedString(@"Discard", @"Button shown if there are unsaved changes and the author is trying to move away from the post.")
                                         otherButtonTitles:NSLocalizedString(@"Update Draft", @"Button shown if there are unsaved changes and the author is trying to move away from an already published/saved post."), nil];
    }
    
    actionSheet.tag = WPPostViewControllerSaveOnExitActionSheetTag;
    actionSheet.actionSheetStyle = UIActionSheetStyleAutomatic;
    if (IS_IPAD) {
        [actionSheet showFromBarButtonItem:self.cancelButton animated:YES];
    } else {
        [actionSheet showFromToolbar:self.navigationController.toolbar];
    }
}

#pragma mark - Visual editor in settings

+ (void)setNewEditorAvailable:(BOOL)isAvailable
{
	NSUserDefaults *defaults = [NSUserDefaults standardUserDefaults];
	[defaults setBool:isAvailable forKey:kUserDefaultsNewEditorAvailable];
	[defaults synchronize];
}

+ (void)setNewEditorEnabled:(BOOL)isEnabled
{
    NSUserDefaults *defaults = [NSUserDefaults standardUserDefaults];
    [defaults setBool:isEnabled forKey:kUserDefaultsNewEditorEnabled];
    [defaults synchronize];
}

+ (BOOL)isNewEditorAvailable
{
	return [[NSUserDefaults standardUserDefaults] boolForKey:kUserDefaultsNewEditorAvailable];
}

+ (BOOL)isNewEditorEnabled
{    
    return [[NSUserDefaults standardUserDefaults] boolForKey:kUserDefaultsNewEditorEnabled];
}

#pragma mark - Instance Methods

- (UIImage *)tintedImageWithColor:(UIColor *)tintColor image:(UIImage *)image
{
    UIGraphicsBeginImageContextWithOptions(image.size, NO, [[UIScreen mainScreen] scale]);
    CGContextRef context = UIGraphicsGetCurrentContext();
    
    CGContextTranslateCTM(context, 0, image.size.height);
    CGContextScaleCTM(context, 1.0, -1.0);
    
    CGRect rect = CGRectMake(0, 0, image.size.width, image.size.height);
    
    // draw alpha-mask
    CGContextSetBlendMode(context, kCGBlendModeNormal);
    CGContextDrawImage(context, rect, image.CGImage);
    
    // draw tint color, preserving alpha values of original image
    CGContextSetBlendMode(context, kCGBlendModeSourceIn);
    [tintColor setFill];
    CGContextFillRect(context, rect);
    
    UIImage *coloredImage = UIGraphicsGetImageFromCurrentImageContext();
    UIGraphicsEndImageContext();
    return coloredImage;
}

- (AbstractPost *)createNewDraftForBlog:(Blog *)blog {
    return [PostService createDraftPostInMainContextForBlog:blog];
}

- (void)geotagNewPost {
    if (EditPostViewControllerModeNewPost != self.editMode) {
        return;
    }
    
    if (self.post.blog.geolocationEnabled && ![LocationService sharedService].locationServicesDisabled) {
        [[LocationService sharedService] getCurrentLocationAndAddress:^(CLLocation *location, NSString *address, NSError *error) {
            if (location) {
                if(self.post.isDeleted) {
                    return;
                }
                Coordinate *coord = [[Coordinate alloc] initWithCoordinate:location.coordinate];
                Post *post = (Post *)self.post;
                post.geolocation = coord;
            }
        }];
    }
}

/*
 Sync the blog if desired info is missing.
 
 Always sync after a blog switch to ensure options are updated. Otherwise, 
 only sync for new posts when launched from the post tab vs the posts list.
 */
- (void)syncOptionsIfNecessaryForBlog:(Blog *)blog afterBlogChanged:(BOOL)blogChanged
{
    if (blogChanged) {
        NSManagedObjectContext *context = [[ContextManager sharedInstance] mainContext];
        __block BlogService *blogService = [[BlogService alloc] initWithManagedObjectContext:context];

        [blogService syncBlog:blog success:^{
            blogService = nil;
        } failure:^(NSError *error) {
            blogService = nil;
        }];
    }
}

- (NSString *)editorTitle
{
    NSString *title = @"";
    if (self.editMode == EditPostViewControllerModeNewPost) {
        title = NSLocalizedString(@"New Post", @"Post Editor screen title.");
    } else {
        if ([self.post.postTitle length]) {
            title = self.post.postTitle;
        } else {
            title = NSLocalizedString(@"Edit Post", @"Post Editor screen title.");
        }
    }
    return title;
}

- (BOOL)hasChanges
{
    return [self.post hasChanged];
}

#pragma mark - UI Manipulation

/**
 *  @brief      Refreshes the navigation bar buttons.
 *  
 *  @param      editingChanged      Should be YES if this call is triggered by an editing status
 *                                  change (ie: it it's triggered by the VC going into edit mode
 *                                  or vice-versa).
 */
- (void)refreshNavigationBarButtons:(BOOL)editingChanged
{
    [self refreshNavigationBarLeftButtons:editingChanged];
    [self refreshNavigationBarRightButtons:editingChanged];
}

- (void)refreshNavigationBarLeftButtons:(BOOL)editingChanged
{
    UIBarButtonItem *secondaryleftHandButton = self.secondaryLeftUIBarButtonItem;
    
    if ([self isEditing] && !self.post.hasRemote) {
        // Editing a new post
        [self.navigationItem setLeftBarButtonItems:nil];
        NSArray* leftBarButtons;
        if (secondaryleftHandButton) {
            leftBarButtons = @[self.negativeSeparator, self.cancelXButton, secondaryleftHandButton];
        } else {
            leftBarButtons = @[self.negativeSeparator, self.cancelXButton];
        }
        [self.navigationItem setLeftBarButtonItems:leftBarButtons animated:NO];
    } else if ([self isEditing] && self.post.hasRemote) {
        // Editing an existing post (draft or published)
        [self.navigationItem setLeftBarButtonItems:nil];
        NSArray* leftBarButtons;
        if (secondaryleftHandButton) {
            leftBarButtons = @[self.negativeSeparator, self.cancelChevronButton, secondaryleftHandButton];
        } else {
            leftBarButtons = @[self.negativeSeparator, self.cancelChevronButton];
        }
        [self.navigationItem setLeftBarButtonItems:leftBarButtons animated:NO];
	} else {
        [self.navigationItem setLeftBarButtonItems:nil];
        [self.navigationItem setLeftBarButtonItem:self.navigationItem.backBarButtonItem animated:NO];
	}
}

- (void)refreshNavigationBarRightButtons:(BOOL)editingChanged
{
    if ([self isEditing]) {
        if (editingChanged) {
            NSArray* rightBarButtons = @[self.saveBarButtonItem,
                                         [self optionsBarButtonItem],
                                         [self previewBarButtonItem]];
            
            [self.navigationItem setRightBarButtonItems:rightBarButtons animated:YES];
        } else {
            self.saveBarButtonItem.title = [self saveBarButtonItemTitle];
        }

		BOOL updateEnabled = self.hasChanges || self.post.remoteStatus == AbstractPostRemoteStatusFailed;
		[self.navigationItem.rightBarButtonItem setEnabled:updateEnabled];		
	} else {
		NSArray* rightBarButtons = @[self.editBarButtonItem,
									 [self previewBarButtonItem]];
		
		[self.navigationItem setRightBarButtonItems:rightBarButtons animated:YES];
	}
}

- (void)refreshUIForCurrentPost
{
    self.titleText = self.post.postTitle;
    
    if(self.post.content == nil || [self.post.content isEmpty]) {
        self.bodyText = @"";
    } else {
        if ((self.post.mt_text_more != nil) && ([self.post.mt_text_more length] > 0)) {
			self.bodyText = [NSString stringWithFormat:@"%@\n<!--more-->\n%@", self.post.content, self.post.mt_text_more];
        } else {
			self.bodyText = self.post.content;
        }
    }
}

/**
 *	@brief		Returns a BOOL specifying if the status bar should be hidden while typing.
 *	@details	The status bar should never hide on the iPad.
 *
 *	@returns	YES if the keyboard should be hidden, NO otherwise.
 */
- (BOOL)shouldHideStatusBarWhileTyping
{
    /*
     Never hide for the iPad.
     Always hide on the iPhone except for portrait + external keyboard
     */
    if (IS_IPAD) {
        return NO;
    }
    return YES;
}

#pragma mark - Custom UI elements

- (WPButtonForNavigationBar*)buttonForBarWithImageNamed:(NSString*)imageName
												  frame:(CGRect)frame
												 target:(id)target
											   selector:(SEL)selector
{
	NSAssert([imageName isKindOfClass:[NSString class]],
			 @"Expected imageName to be a non nil string.");

	UIImage* image = [UIImage imageNamed:imageName];
	
	WPButtonForNavigationBar* button = [[WPButtonForNavigationBar alloc] initWithFrame:frame];
	
	[button setImage:image forState:UIControlStateNormal];
	[button addTarget:target action:selector forControlEvents:UIControlEventTouchUpInside];
	
	return button;
}

- (UIBarButtonItem*)cancelChevronButton
{
    WPButtonForNavigationBar* cancelButton = [self buttonForBarWithImageNamed:@"icon-posts-editor-chevron"
                                                                        frame:NavigationBarButtonRect
                                                                       target:self
                                                                     selector:@selector(cancelEditing)];
    cancelButton.removeDefaultLeftSpacing = YES;
    cancelButton.removeDefaultRightSpacing = YES;
    cancelButton.rightSpacing = RightSpacingOnExitNavbarButton;
    
    UIBarButtonItem *button = [[UIBarButtonItem alloc] initWithCustomView:cancelButton];
    _cancelButton = button;
    return _cancelButton;
}

- (UIBarButtonItem*)cancelXButton
{
    WPButtonForNavigationBar* cancelButton = [self buttonForBarWithImageNamed:@"icon-posts-editor-x"
                                                                        frame:NavigationBarButtonRect
                                                                       target:self
                                                                     selector:@selector(cancelEditing)];
    cancelButton.removeDefaultLeftSpacing = YES;
    cancelButton.removeDefaultRightSpacing = YES;
    cancelButton.rightSpacing = RightSpacingOnExitNavbarButton;
    
    UIBarButtonItem *button = [[UIBarButtonItem alloc] initWithCustomView:cancelButton];
    _cancelButton = button;
	return _cancelButton;
}

- (UIBarButtonItem *)editBarButtonItem
{
    if (!_editBarButtonItem) {
        NSString* buttonTitle = NSLocalizedString(@"Edit",
                                                  @"Label for the button to edit the current post.");
        
        UIBarButtonItem *editButton = [[UIBarButtonItem alloc] initWithTitle:buttonTitle
                                                                   style:UIBarButtonItemStylePlain
                                                                  target:self
                                                                  action:@selector(startEditing)];
        
        // Seems to be an issue witht the appearance proxy not being respected, so resetting these here
        [editButton setTitleTextAttributes:EnabledButtonBarStyle forState:UIControlStateNormal];
        [editButton setTitleTextAttributes:DisabledButtonBarStyle forState:UIControlStateDisabled];
        _editBarButtonItem = editButton;
    }
    
	return _editBarButtonItem;
}

- (UIBarButtonItem *)optionsBarButtonItem
{
	if (!_optionsBarButtonItem) {
        WPButtonForNavigationBar *button = [self buttonForBarWithImageNamed:@"icon-posts-editor-options"
                                                                      frame:NavigationBarButtonRect
                                                                     target:self
                                                                   selector:@selector(showSettings)];
        
        button.removeDefaultRightSpacing = YES;
        button.rightSpacing = SpacingBetweeenNavbarButtons / 2.0f;
        button.removeDefaultLeftSpacing = YES;
        button.leftSpacing = SpacingBetweeenNavbarButtons / 2.0f;
        NSString *optionsTitle = NSLocalizedString(@"Options", @"Title of the Post Settings navigation button in the Post Editor. Tapping shows settings and options related to the post being edited.");
        button.accessibilityLabel = optionsTitle;
        button.accessibilityIdentifier = @"Options";
        _optionsBarButtonItem = [[UIBarButtonItem alloc] initWithCustomView:button];
    }
    
	return _optionsBarButtonItem;
}

- (UIBarButtonItem *)previewBarButtonItem
{
	if (!_previewBarButtonItem) {
        WPButtonForNavigationBar* button = [self buttonForBarWithImageNamed:@"icon-posts-editor-preview"
                                                                      frame:NavigationBarButtonRect
                                                                     target:self
                                                                   selector:@selector(showPreview)];
        
        button.removeDefaultRightSpacing = YES;
        button.rightSpacing = SpacingBetweeenNavbarButtons / 2.0f;
        button.removeDefaultLeftSpacing = YES;
        button.leftSpacing = SpacingBetweeenNavbarButtons / 2.0f;
        _previewBarButtonItem = [[UIBarButtonItem alloc] initWithCustomView:button];
    }
	
	return _previewBarButtonItem;
}

- (UIBarButtonItem *)saveBarButtonItem
{
    if (!_saveBarButtonItem) {
        NSString *buttonTitle = [self saveBarButtonItemTitle];

        UIBarButtonItem *saveButton = [[UIBarButtonItem alloc] initWithTitle:buttonTitle
                                                                       style:[WPStyleGuide barButtonStyleForDone]
                                                                      target:self
                                                                      action:@selector(saveAction)];
        
        // Seems to be an issue witht the appearance proxy not being respected, so resetting these here
        [saveButton setTitleTextAttributes:EnabledButtonBarStyle forState:UIControlStateNormal];
        [saveButton setTitleTextAttributes:DisabledButtonBarStyle forState:UIControlStateDisabled];
        _saveBarButtonItem = saveButton;
    }

	return _saveBarButtonItem;
}

- (NSString*)saveBarButtonItemTitle
{
    NSString *buttonTitle = nil;
    
    if(![self.post hasRemote] || ![self.post.status isEqualToString:self.post.original.status]) {
        if ([self.post.status isEqualToString:@"publish"] && ([self.post.dateCreated compare:[NSDate date]] == NSOrderedDescending)) {
            buttonTitle = NSLocalizedString(@"Schedule", @"Schedule button, this is what the Publish button changes to in the Post Editor if the post has been scheduled for posting later.");
            
        } else if ([self.post.status isEqualToString:@"publish"]){
            buttonTitle = NSLocalizedString(@"Post", @"Publish button label.");
            
        } else {
            buttonTitle = NSLocalizedString(@"Save", @"Save button label (saving content, ex: Post, Page, Comment).");
        }
    } else {
        buttonTitle = NSLocalizedString(@"Update", @"Update button label (saving content, ex: Post, Page, Comment).");
    }
    NSAssert([buttonTitle isKindOfClass:[NSString class]], @"Expected to have a title at this point.");
    
    return buttonTitle;
}

- (UIBarButtonItem *)secondaryLeftUIBarButtonItem
{
    UIBarButtonItem *aUIButtonBarItem;
    
    NSManagedObjectContext *context = [[ContextManager sharedInstance] mainContext];
    BlogService *blogService = [[BlogService alloc] initWithManagedObjectContext:context];
    NSInteger blogCount = [blogService blogCountForAllAccounts];
    
    if (_mediaUploadQueue.operationCount > 0) {
        aUIButtonBarItem = [[UIBarButtonItem alloc] initWithCustomView:self.uploadStatusView];
    } else if(blogCount <= 1 || self.editMode == EditPostViewControllerModeEditPost || [[WordPressAppDelegate sharedWordPressApplicationDelegate] isNavigatingMeTab]) {
        aUIButtonBarItem = nil;
    } else {
        UIButton *blogButton = self.blogPickerButton;
        NSString *blogName = [self.post.blog.blogName length] == 0 ? self.post.blog.url : self.post.blog.blogName;
        NSMutableAttributedString *titleText = [[NSMutableAttributedString alloc] initWithString:[NSString stringWithFormat:@"%@", blogName]
                                                                                      attributes:@{ NSFontAttributeName : [WPFontManager openSansBoldFontOfSize:14.0] }];
        
        [blogButton setAttributedTitle:titleText forState:UIControlStateNormal];
        if (IS_IPAD) {
            //size to fit here so the iPad popover works properly
            [blogButton sizeToFit];
        }
        aUIButtonBarItem = [[UIBarButtonItem alloc] initWithCustomView:blogButton];
    }
    
    _secondaryLeftUIBarButtonItem = aUIButtonBarItem;
    return _secondaryLeftUIBarButtonItem;
}

- (UIButton *)blogPickerButton
{
    if (!_blogPickerButton) {
        CGFloat titleButtonWidth = (IS_IPAD) ? 300.0f : 170.0f;
        UIButton *button = [WPBlogSelectorButton buttonWithFrame:CGRectMake(0.0f, 0.0f, titleButtonWidth , 30.0f) buttonStyle:WPBlogSelectorButtonTypeSingleLine];
        [button addTarget:self action:@selector(showBlogSelectorPrompt) forControlEvents:UIControlEventTouchUpInside];
        _blogPickerButton = button;
    }
    
    return _blogPickerButton;
}

- (UIView *)uploadStatusView
{
    if (_uploadStatusView) {
        return _uploadStatusView;
    }
    WPUploadStatusView *uploadStatusView = [[WPUploadStatusView alloc] initWithFrame:CGRectMake(0.0, 0.0, (IS_IPAD) ? 260.0f : 180.0f, 33.0)];
    uploadStatusView.tappedView = ^{
        [self showCancelMediaUploadPrompt];
    };
    _uploadStatusView = uploadStatusView;
    return _uploadStatusView;
}

# pragma mark - Model State Methods

- (void)createRevisionOfPost
{
    // Using performBlock: with the AbstractPost on the main context:
    // Prevents a hang on opening this view on slow and fast devices
    // by deferring the cloning and UI update.
    // Slower devices have the effect of the content appearing after
    // a short delay
    [self.post.managedObjectContext performBlock:^{
        self.post = [self.post createRevision];
        [self.post save];
        [self refreshUIForCurrentPost];
    }];
}

// This will remove any media objects that are in the uploading status. The reason we do this is because if the editor crashes during an image upload the app
// will have an image stuck in the uploading state and the user will be unable to quit out of the app unless they remove the image by hand. In the absence of a media
// browser to see a users attached images we should remove this image from the post.
// NOTE: This is a temporary fix, long term we should explore other options such as automatically retrying after a crash
- (void)removeIncompletelyUploadedMediaFilesAsAResultOfACrash
{
    [self.post.managedObjectContext performBlock:^{
        NSMutableArray *mediaToRemove = [[NSMutableArray alloc] init];
        for (Media *media in self.post.media) {
            if (media.remoteStatus == MediaRemoteStatusPushing) {
                [mediaToRemove addObject:media];
            }
        }
        [mediaToRemove makeObjectsPerformSelector:@selector(remove)];
    }];
}

- (void)discardChanges
{
    [self.post.original deleteRevision];
    
    if (self.editMode == EditPostViewControllerModeNewPost) {
        [self.post.original remove];
    }
}

- (void)discardChangesAndDismiss
{
    [self discardChanges];
    [self dismissEditView];
}

- (void)dismissEditView
{
    if (self.onClose) {
        self.onClose();
        self.onClose = nil;
	} else if (self.presentingViewController) {
		[self.presentingViewController dismissViewControllerAnimated:YES completion:nil];
	} else {
		[self.navigationController popViewControllerAnimated:YES];
	}
}

- (void)saveAction
{
    if (_currentActionSheet.isVisible) {
        [_currentActionSheet dismissWithClickedButtonIndex:-1 animated:YES];
        _currentActionSheet = nil;
    }
    
	if ([self isMediaInUploading] ) {
		[self showMediaInUploadingAlert];
		return;
	}
    
    if ([self hasFailedMedia]) {
        [self showFailedMediaAlert];
        return;
    }
    
	[self savePostAndDismissVC];
}

/**
 *	@brief		Saves the post being edited and closes this VC.
 */
- (void)savePostAndDismissVC
{
	[self savePost];
    [self dismissEditView];
}

/**
 *	@brief		Saves the post being edited and uploads it.
 */
- (void)savePost
{
    DDLogMethod();
    [self logSavePostStats];

    [self.view endEditing:YES];
    
    [self.post.original applyRevision];
    [self.post.original deleteRevision];
    
	NSString *postTitle = self.post.original.postTitle;
    NSManagedObjectContext *context = [[ContextManager sharedInstance] mainContext];
    PostService *postService = [[PostService alloc] initWithManagedObjectContext:context];
    [postService uploadPost:(Post *)self.post.original
                    success:^{
                        DDLogInfo(@"post uploaded: %@", postTitle);
                    } failure:^(NSError *error) {
                        DDLogError(@"post failed: %@", [error localizedDescription]);
                    }];

    [self didSaveNewPost];
}

- (void)didSaveNewPost
{
    if (_editMode == EditPostViewControllerModeNewPost) {
        [[WordPressAppDelegate sharedWordPressApplicationDelegate] switchTabToPostsListForPost:self.post];
    }
}

- (void)logSavePostStats
{
    NSString *buttonTitle = self.navigationItem.rightBarButtonItem.title;
    
    // This word counting algorithm is from : http://stackoverflow.com/a/13367063
    __block NSInteger originalWordCount = 0;
    [self.post.original.content enumerateSubstringsInRange:NSMakeRange(0, [self.post.original.content length])
                                                   options:NSStringEnumerationByWords | NSStringEnumerationLocalized
                                                usingBlock:^(NSString *substring, NSRange substringRange, NSRange enclosingRange, BOOL *stop){
                                                    originalWordCount++;
                                                }];
    
    __block NSInteger wordCount = 0;
    [self.post.content enumerateSubstringsInRange:NSMakeRange(0, [self.post.content length])
                                          options:NSStringEnumerationByWords | NSStringEnumerationLocalized
                                       usingBlock:^(NSString *substring, NSRange substringRange, NSRange enclosingRange, BOOL *stop){
                                           wordCount++;
                                       }];
    
    NSMutableDictionary *properties = [[NSMutableDictionary alloc] initWithCapacity:2];
    properties[@"word_count"] = @(wordCount);
    if ([self.post hasRemote]) {
        properties[@"word_diff_count"] = @(wordCount - originalWordCount);
    }
    
    if ([buttonTitle isEqualToString:NSLocalizedString(@"Post", nil)]) {
        [WPAnalytics track:WPAnalyticsStatEditorPublishedPost withProperties:properties];
        
        if ([self.post hasPhoto]) {
            [WPAnalytics track:WPAnalyticsStatPublishedPostWithPhoto];
        }
        
        if ([self.post hasVideo]) {
            [WPAnalytics track:WPAnalyticsStatPublishedPostWithVideo];
        }
        
        if ([self.post hasCategories]) {
            [WPAnalytics track:WPAnalyticsStatPublishedPostWithCategories];
        }
        
        if ([self.post hasTags]) {
            [WPAnalytics track:WPAnalyticsStatPublishedPostWithTags];
        }
    } else if ([buttonTitle isEqualToString:NSLocalizedString(@"Schedule", nil)]) {
        [WPAnalytics track:WPAnalyticsStatEditorScheduledPost withProperties:properties];
    } else if ([buttonTitle isEqualToString:NSLocalizedString(@"Save", nil)]) {
        [WPAnalytics track:WPAnalyticsStatEditorSavedDraft];
    } else {
        [WPAnalytics track:WPAnalyticsStatEditorUpdatedPost withProperties:properties];
    }
}

/**
 *  @brief      Save changes to core data
 */
- (void)autosaveContent
{
    self.post.postTitle = self.titleText;
    
    self.post.content = self.bodyText;
    if ([self.post.content rangeOfString:@"<!--more-->"].location != NSNotFound)
        self.post.mt_text_more = @"";
    
    if ( self.post.original.password != nil ) { //original post was password protected
        if ( self.post.password == nil || [self.post.password isEqualToString:@""] ) { //removed the password
            self.post.password = @"";
        }
    }
    
    [self.post save];
}

#pragma mark - Media State Methods

- (BOOL)hasFailedMedia
{
	BOOL hasFailedMedia = NO;
    
	NSSet *mediaFiles = self.post.media;
	for (Media *media in mediaFiles) {
		if(media.remoteStatus == MediaRemoteStatusFailed) {
			hasFailedMedia = YES;
			break;
		}
	}
	mediaFiles = nil;
    
	return hasFailedMedia;
}

//check if there are media in uploading status
- (BOOL)isMediaInUploading
{
	BOOL isMediaInUploading = NO;
	
	NSSet *mediaFiles = self.post.media;
	for (Media *media in mediaFiles) {
		if(media.remoteStatus == MediaRemoteStatusPushing) {
			isMediaInUploading = YES;
			break;
		}
	}
	mediaFiles = nil;
	return isMediaInUploading;
}

- (void)showFailedMediaAlert
{
    if (_failedMediaAlertView)
        return;
    _failedMediaAlertView = [[UIAlertView alloc] initWithTitle:NSLocalizedString(@"Pending media", @"Title for alert when trying to publish a post with failed media items")
                                                       message:NSLocalizedString(@"There are media items in this post that aren't uploaded to the server. Do you want to continue?", @"")
                                                      delegate:self
                                             cancelButtonTitle:NSLocalizedString(@"No", @"")
                                             otherButtonTitles:NSLocalizedString(@"Post anyway", @""), nil];
    _failedMediaAlertView.tag = EditPostViewControllerAlertTagFailedMedia;
    [_failedMediaAlertView show];
}

- (void)showMediaInUploadingAlert
{
	//the post is using the network connection and cannot be stoped, show a message to the user
	UIAlertView *blogIsCurrentlyBusy = [[UIAlertView alloc] initWithTitle:NSLocalizedString(@"Uploading media", @"Title for alert when trying to save/exit a post before media upload process is complete.")
																  message:NSLocalizedString(@"You are currently uploading media. Please wait until this completes.", @"This is a notification the user receives if they are trying to save a post (or exit) before the media upload process is complete.")
																 delegate:nil cancelButtonTitle:NSLocalizedString(@"OK", @"") otherButtonTitles:nil];
	[blogIsCurrentlyBusy show];
}

#pragma mark - Media Formatting

- (void)insertImage:(NSString *)url alt:(NSString *)alt
{
    [self.editorView insertImage:url alt:alt];
}

- (void)insertMediaBelow:(NSNotification *)notification
{
	Media *media = (Media *)[notification object];
    [self insertMedia:media];
}

- (void)insertMedia:(Media *)media
{
    NSAssert(_post != nil, @"The post should not be nil here.");
    NSAssert(!_post.isFault, @"The post should not be a fault here here.");
    NSAssert(_post.managedObjectContext != nil,
             @"The post's MOC should not be nil here.");
    
	NSString *prefix = @"<br /><br />";
    
	if(self.post.content == nil || [self.post.content isEqualToString:@""]) {
		self.post.content = @"";
		prefix = @"";
	}
	
	NSMutableString *content = [[NSMutableString alloc] initWithString:self.post.content];
	NSRange imgHTML = [content rangeOfString: media.html];
	NSRange imgHTMLPre = [content rangeOfString:[NSString stringWithFormat:@"%@%@", @"<br /><br />", media.html]];
 	NSRange imgHTMLPost = [content rangeOfString:[NSString stringWithFormat:@"%@%@", media.html, @"<br /><br />"]];
	
	if (imgHTMLPre.location == NSNotFound && imgHTMLPost.location == NSNotFound && imgHTML.location == NSNotFound) {
		[content appendString:[NSString stringWithFormat:@"%@%@", prefix, media.html]];
        self.post.content = content;
	}
	else {
		if (imgHTMLPre.location != NSNotFound)
			[content replaceCharactersInRange:imgHTMLPre withString:@""];
		else if (imgHTMLPost.location != NSNotFound)
			[content replaceCharactersInRange:imgHTMLPost withString:@""];
		else
			[content replaceCharactersInRange:imgHTML withString:@""];
		[content appendString:[NSString stringWithFormat:@"<br /><br />%@", media.html]];
		self.post.content = content;
	}
    
    dispatch_async(dispatch_get_main_queue(), ^{
        [self refreshUIForCurrentPost];
    });
    [self.post save];
}

- (void)removeMedia:(NSNotification *)notification
{
	//remove the html string for the media object
	Media *media = (Media *)[notification object];
    self.titleText = [self removeMedia:media fromString:self.titleText];
    [self autosaveContent];
    [self refreshUIForCurrentPost];
}

- (NSString *)removeMedia:(Media *)media fromString:(NSString *)string
{
	string = [string stringByReplacingOccurrencesOfString:[NSString stringWithFormat:@"<br /><br />%@", media.html] withString:@""];
	string = [string stringByReplacingOccurrencesOfString:[NSString stringWithFormat:@"%@<br /><br />", media.html] withString:@""];
	string = [string stringByReplacingOccurrencesOfString:media.html withString:@""];
    
    return string;
}

#pragma mark - UIPopoverControllerDelegate methods

- (void)popoverController:(UIPopoverController *)popoverController willRepositionPopoverToRect:(inout CGRect *)rect inView:(inout UIView **)view {
    if (popoverController == self.blogSelectorPopover) {
        CGRect titleRect = self.navigationItem.titleView.frame;
        titleRect = [self.navigationController.view convertRect:titleRect fromView:self.navigationItem.titleView.superview];
        
        *view = self.navigationController.view;
        *rect = titleRect;
    }
}

#pragma mark - AlertView Delegate Methods

- (void)alertView:(UIAlertView *)alertView clickedButtonAtIndex:(NSInteger)buttonIndex {
    if (alertView.tag == EditPostViewControllerAlertTagFailedMedia) {
        if (buttonIndex == 1) {
            DDLogInfo(@"Saving post even after some media failed to upload");
			[self savePostAndDismissVC];
        }
        _failedMediaAlertView = nil;
    } else if (alertView.tag == EditPostViewControllerAlertTagSwitchBlogs) {
        if (buttonIndex == 1) {
            [self showBlogSelector];
        }
    } else if (alertView.tag == EditPostViewControllerAlertCancelMediaUpload) {
        if (buttonIndex == 1) {
            [self cancelMediaUploads];
        }
    }
    return;
}

#pragma mark - ActionSheet Delegate Methods

- (void)willPresentActionSheet:(UIActionSheet *)actionSheet {
    _currentActionSheet = actionSheet;
}

- (void)actionSheet:(UIActionSheet *)actionSheet didDismissWithButtonIndex:(NSInteger)buttonIndex {
    if ([actionSheet tag] == WPPostViewControllerSaveOnExitActionSheetTag) {
        if (buttonIndex == actionSheet.destructiveButtonIndex) {
            [self actionSheetDiscardButtonPressed];
        } else if (buttonIndex == actionSheet.cancelButtonIndex) {
            [self actionSheetKeepEditingButtonPressed];
        } else if (buttonIndex == actionSheet.firstOtherButtonIndex) {
            [self actionSheetSaveDraftButtonPressed];
        }
    }
    
    _currentActionSheet = nil;
}

#pragma mark - UIActionSheet helper methods

- (void)actionSheetDiscardButtonPressed
{
    [self discardChangesAndDismiss];
    [WPAnalytics track:WPAnalyticsStatEditorDiscardedChanges];
}

- (void)actionSheetKeepEditingButtonPressed
{
    [self startEditing];
}

- (void)actionSheetSaveDraftButtonPressed
{
    if (![self.post hasRemote] && [self.post.status isEqualToString:@"publish"]) {
        self.post.status = @"draft";
    }
    DDLogInfo(@"Saving post as a draft after user initially attempted to cancel");
    [self savePostAndDismissVC];
}

#pragma mark - WPEditorViewControllerDelegate delegate

- (void)editorDidBeginEditing:(WPEditorViewController *)editorController
{
	if ([self shouldHideStatusBarWhileTyping])
	{
		[[UIApplication sharedApplication] setStatusBarHidden:YES
												withAnimation:UIStatusBarAnimationSlide];
	}
    
    [self refreshNavigationBarButtons:YES];
}

- (void)editorDidEndEditing:(WPEditorViewController *)editorController
{
	[[UIApplication sharedApplication] setStatusBarHidden:NO
											withAnimation:UIStatusBarAnimationSlide];
}

- (void)editorTitleDidChange:(WPEditorViewController *)editorController
{
    [self autosaveContent];
    [self refreshNavigationBarButtons:NO];
}

- (void)editorTextDidChange:(WPEditorViewController *)editorController
{
    [self autosaveContent];
    [self refreshNavigationBarButtons:NO];
}

- (void)editorDidPressSettings:(WPEditorViewController *)editorController
{
    [self showSettings];
}

- (void)editorDidPressMedia:(WPEditorViewController *)editorController
{
    [self showMediaOptions];
}

- (void)editorDidPressPreview:(WPEditorViewController *)editorController
{
    [self showPreview];
}

- (void)editorDidFinishLoadingDOM:(WPEditorViewController *)editorController
{
    [self refreshUIForCurrentPost];
}

#pragma mark - Generating unique IDs

- (NSString*)uniqueId
{
    CFUUIDRef uuidRef = CFUUIDCreate(NULL);
    CFStringRef uuidStringRef = CFUUIDCreateString(NULL, uuidRef);
    CFRelease(uuidRef);
    
    return (__bridge_transfer NSString *)uuidStringRef;
}

#pragma mark - CTAssetsPickerControllerDelegate

- (void)assetsPickerController:(CTAssetsPickerController *)picker didFinishPickingAssets:(NSArray *)assets
{
    [self dismissViewControllerAnimated:YES completion:^{        
        for (ALAsset *asset in assets) {
            if ([[asset valueForProperty:ALAssetPropertyType] isEqualToString:ALAssetTypeVideo]) {
                // Could handle videos here
            } else if ([[asset valueForProperty:ALAssetPropertyType] isEqualToString:ALAssetTypePhoto]) {
                MediaService *mediaService = [[MediaService alloc] initWithManagedObjectContext:[[ContextManager sharedInstance] mainContext]];
                [mediaService createMediaWithAsset:asset forPostObjectID:self.post.objectID completion:^(Media *media) {
<<<<<<< HEAD
                    if (!media){
                        [WPError showAlertWithTitle:NSLocalizedString(@"Failed to export media", nil) message:@""];
=======
                    if (!media) {
>>>>>>> f69df7a5
                        return;
                    }
                    NSString* imageUniqueId = [self uniqueId];
                    
                    NSURL* url = [[NSURL alloc] initFileURLWithPath:media.localURL];
                    
                    [self.editorView insertLocalImage:[url absoluteString] uniqueId:imageUniqueId];
                    
                    AFHTTPRequestOperation *operation = [mediaService operationToUploadMedia:media withSuccess:^{
                        [self.editorView replaceLocalImageWithRemoteImage:media.remoteURL uniqueId:imageUniqueId];
                    } failure:^(NSError *error) {
                        if (error.domain == NSURLErrorDomain && error.code == NSURLErrorCancelled) {
                            DDLogWarn(@"Media uploader failed with cancelled upload: %@", error.localizedDescription);
                            return;
                        }
                        
                        [WPError showAlertWithTitle:NSLocalizedString(@"Upload failed", nil) message:error.localizedDescription];
                    }];
                    [_mediaUploadQueue addOperation:operation];
                }];
            }
        }
        
        // Need to refresh the post object. If we didn't, self.post.media would appear
        // to be unchanged causing the Media State Methods to fail.
        [self.post.managedObjectContext refreshObject:self.post mergeChanges:YES];
    }];
}

- (BOOL)assetsPickerController:(CTAssetsPickerController *)picker shouldSelectAsset:(ALAsset *)asset
{
    if ([asset valueForProperty:ALAssetPropertyType] == ALAssetTypePhoto) {
        return picker.selectedAssets.count < MaximumNumberOfPictures;
    } else {
        return YES;
    }
}

#pragma mark - KVO

- (void)observeValueForKeyPath:(NSString *)keyPath ofObject:(id)object change:(NSDictionary *)change context:(void *)context {
    if ([object isEqual:_mediaUploadQueue]) {
        dispatch_async(dispatch_get_main_queue(), ^{
            [self refreshNavigationBarButtons:NO];
        });
    }
}

@end<|MERGE_RESOLUTION|>--- conflicted
+++ resolved
@@ -1345,12 +1345,8 @@
             } else if ([[asset valueForProperty:ALAssetPropertyType] isEqualToString:ALAssetTypePhoto]) {
                 MediaService *mediaService = [[MediaService alloc] initWithManagedObjectContext:[[ContextManager sharedInstance] mainContext]];
                 [mediaService createMediaWithAsset:asset forPostObjectID:self.post.objectID completion:^(Media *media) {
-<<<<<<< HEAD
                     if (!media){
                         [WPError showAlertWithTitle:NSLocalizedString(@"Failed to export media", nil) message:@""];
-=======
-                    if (!media) {
->>>>>>> f69df7a5
                         return;
                     }
                     NSString* imageUniqueId = [self uniqueId];
