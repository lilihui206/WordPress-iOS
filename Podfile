--- conflicted
+++ resolved
@@ -140,11 +140,7 @@
     ## Gutenberg (React Native)
     ## =====================
     ##
-<<<<<<< HEAD
-    gutenberg :commit => '97c47accc06d639accf91ac22ab9e999e80fd435'
-=======
     gutenberg :commit => '46764f1b5a9472fa656123c0aabdaa333f61aa6d'
->>>>>>> 1b72389c
 
     ## Third party libraries
     ## =====================
