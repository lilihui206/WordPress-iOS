source 'https://cdn.cocoapods.org/'

unless ['BUNDLE_BIN_PATH', 'BUNDLE_GEMFILE'].any? { |k| ENV.key?(k) }
  raise 'Please run CocoaPods via `bundle exec`'
end

inhibit_all_warnings!
use_frameworks!

app_ios_deployment_target = Gem::Version.new('11.0')

platform :ios, app_ios_deployment_target.version
workspace 'WordPress.xcworkspace'

## Pods shared between all the targets
## ===================================
##
def wordpress_shared
    pod 'WordPressShared', '~> 1.12.0'
    #pod 'WordPressShared', :git => 'https://github.com/wordpress-mobile/WordPress-iOS-Shared.git', :tag => ''
    #pod 'WordPressShared', :git => 'https://github.com/wordpress-mobile/WordPress-iOS-Shared.git', :branch => ''
    #pod 'WordPressShared', :git => 'https://github.com/wordpress-mobile/WordPress-iOS-Shared.git', :commit  => ''
    #pod 'WordPressShared', :path => '../WordPress-iOS-Shared'
end

def aztec
    ## When using a tagged version, feel free to comment out the WordPress-Aztec-iOS line below.
    ## When using a commit number (during development) you should provide the same commit number for both pods.
    ##
    #pod 'WordPress-Aztec-iOS', :git => 'https://github.com/wordpress-mobile/AztecEditor-iOS.git', :commit => ''
    #pod 'WordPress-Editor-iOS', :git => 'https://github.com/wordpress-mobile/AztecEditor-iOS.git', :commit => ''
    #pod 'WordPress-Editor-iOS', :git => 'https://github.com/wordpress-mobile/AztecEditor-iOS.git', :tag => ''
    #pod 'WordPress-Editor-iOS', :path => '../AztecEditor-iOS'
    pod 'WordPress-Editor-iOS', '~> 1.19.3'
end

def wordpress_ui
    pod 'WordPressUI', '~> 1.7.1'
    #pod 'WordPressUI', :git => 'https://github.com/wordpress-mobile/WordPressUI-iOS', :tag => ''
    #pod 'WordPressUI', :git => 'https://github.com/wordpress-mobile/WordPressUI-iOS', :branch => ''
    #pod 'WordPressUI', :git => 'https://github.com/wordpress-mobile/WordPressUI-iOS', :commit => ''
    #pod 'WordPressUI', :path => '../WordPressUI-iOS'
end

def wordpress_kit
<<<<<<< HEAD
    # pod 'WordPressKit', '~> 4.21.0-beta.2'
=======
    pod 'WordPressKit', '~> 4.21.0-beta.2'
>>>>>>> 89cbf7a7
    # pod 'WordPressKit', :git => 'https://github.com/wordpress-mobile/WordPressKit-iOS.git', :tag => ''
    pod 'WordPressKit', :git => 'https://github.com/wordpress-mobile/WordPressKit-iOS.git', :branch => 'gutenberg/issues/2721-submitSiteTemplate'
    # pod 'WordPressKit', :git => 'https://github.com/wordpress-mobile/WordPressKit-iOS.git', :commit => ''
    # pod 'WordPressKit', :path => '../WordPressKit-iOS'
end

def shared_with_all_pods
    wordpress_shared
    pod 'CocoaLumberjack', '~> 3.0'
    pod 'NSObject-SafeExpectations', '~> 0.0.4'
end

def shared_with_networking_pods
    pod 'Alamofire', '4.8.0'
    pod 'Reachability', '3.2'

    wordpress_kit
end

def shared_test_pods
    pod 'OHHTTPStubs', '6.1.0'
    pod 'OHHTTPStubs/Swift', '6.1.0'
    pod 'OCMock', '3.4.3'
end

def shared_with_extension_pods
    pod 'Gridicons', '~> 1.0.2-beta.1'
    pod 'ZIPFoundation', '~> 0.9.8'
    pod 'Down', '~> 0.6.6'
end

def gutenberg(options)
    options[:git] = 'http://github.com/wordpress-mobile/gutenberg-mobile/'
    options[:submodules] = true
    local_gutenberg = ENV['LOCAL_GUTENBERG']
    if local_gutenberg
      options = { :path => local_gutenberg.include?('/') ? local_gutenberg : '../gutenberg-mobile' }
    end
    pod 'Gutenberg', options
    pod 'RNTAztecView', options

    gutenberg_dependencies options
end

def gutenberg_dependencies(options)
    dependencies = [
        'FBReactNativeSpec',
        'FBLazyVector',
        'React',
        'ReactCommon',
        'RCTRequired',
        'RCTTypeSafety',
        'React-Core',
        'React-CoreModules',
        'React-RCTActionSheet',
        'React-RCTAnimation',
        'React-RCTBlob',
        'React-RCTImage',
        'React-RCTLinking',
        'React-RCTNetwork',
        'React-RCTSettings',
        'React-RCTText',
        'React-RCTVibration',
        'React-cxxreact',
        'React-jsinspector',
        'React-jsi',
        'React-jsiexecutor',
        'Yoga',
        'Folly',
        'glog',
        'react-native-keyboard-aware-scroll-view',
        'react-native-safe-area',
        'react-native-safe-area-context',
        'react-native-video',
        'RNSVG',
        'ReactNativeDarkMode',
        'react-native-slider',
        'react-native-linear-gradient',
        'react-native-get-random-values',
        'react-native-blur',
        'RNScreens',
        'RNReanimated',
        'RNGestureHandler',
        'RNCMaskedView'
    ]
    if options[:path]
        podspec_prefix = options[:path]
    else
        tag_or_commit = options[:tag] || options[:commit]
        podspec_prefix = "https://raw.githubusercontent.com/wordpress-mobile/gutenberg-mobile/#{tag_or_commit}"
    end

    for pod_name in dependencies do
        pod pod_name, :podspec => "#{podspec_prefix}/third-party-podspecs/#{pod_name}.podspec.json"
    end
end

## WordPress iOS
## =============
##
target 'WordPress' do
    project 'WordPress/WordPress.xcodeproj'

    shared_with_all_pods
    shared_with_networking_pods
    shared_with_extension_pods

    ## Gutenberg (React Native)
    ## =====================
    ##
    gutenberg :tag => 'v1.41.0'

    ## Third party libraries
    ## =====================
    ##
    pod 'Charts', '~> 3.2.2'
    pod 'Gifu', '3.2.0'
    pod 'AppCenter', '2.5.1', :configurations => ['Release-Internal', 'Release-Alpha']
    pod 'AppCenter/Distribute', '2.5.1', :configurations => ['Release-Internal', 'Release-Alpha']
    pod 'MRProgress', '0.8.3'
    pod 'Starscream', '3.0.6'
    pod 'SVProgressHUD', '2.2.5'
    pod 'ZendeskSupportSDK', '5.1.1'
    pod 'AlamofireImage', '3.5.2'
    pod 'AlamofireNetworkActivityIndicator', '~> 2.4'
    pod 'FSInteractiveMap', :git => 'https://github.com/wordpress-mobile/FSInteractiveMap.git', :tag => '0.2.0'
    pod 'JTAppleCalendar', '~> 8.0.2'
    pod 'AMScrollingNavbar', '5.6.0'
    pod 'CropViewController', '2.5.3'

    ## Automattic libraries
    ## ====================
    ##
    wordpress_kit
    wordpress_shared

    # Production

    pod 'Automattic-Tracks-iOS', '~> 0.5.1'
    # While in PR
    #pod 'Automattic-Tracks-iOS', :git => 'https://github.com/Automattic/Automattic-Tracks-iOS.git', :branch => 'add/more-logging'
    # Local Development
    #pod 'Automattic-Tracks-iOS', :path => '~/Projects/Automattic-Tracks-iOS'

    pod 'NSURL+IDN', '~> 0.4'

    pod 'WPMediaPicker', '~> 1.7.2'
    #pod 'WPMediaPicker', :git => 'https://github.com/wordpress-mobile/MediaPicker-iOS.git', :tag => '1.7.0'
    ## while PR is in review:
    # pod 'WPMediaPicker', :git => 'https://github.com/wordpress-mobile/MediaPicker-iOS.git', :branch => ''
    # pod 'WPMediaPicker', :path => '../MediaPicker-iOS'

    pod 'Gridicons', '~> 1.0.2-beta.1'

    pod 'WordPressAuthenticator', '~> 1.29.0-beta'
    # While in PR
    # pod 'WordPressAuthenticator', :git => 'https://github.com/wordpress-mobile/WordPressAuthenticator-iOS.git', :branch => ''
    # pod 'WordPressAuthenticator', :git => 'https://github.com/wordpress-mobile/WordPressAuthenticator-iOS.git', :commit => ''
    # pod 'WordPressAuthenticator', :path => '../WordPressAuthenticator-iOS'

    pod 'MediaEditor', '~> 1.2.1'
    # pod 'MediaEditor', :git => 'https://github.com/wordpress-mobile/MediaEditor-iOS.git', :commit => 'a4178ed9b0f3622faafb41dd12503e26c5523a32'
    # pod 'MediaEditor', :path => '../MediaEditor-iOS'

    aztec
    wordpress_ui

    target 'WordPressTest' do
        inherit! :search_paths

        shared_test_pods
        pod 'Nimble', '~> 7.3.1'
    end


    post_install do |installer|
        project_root = File.dirname(__FILE__)

        puts 'Patching RCTShadowView to fix nested group block - it could be removed after upgrade to 0.62'
        %x(patch "#{project_root}/Pods/React-Core/React/Views/RCTShadowView.m" < "#{project_root}/patches/RN-RCTShadowView.patch")
        puts 'Patching RCTActionSheet to add possibility to disable action sheet buttons -
        it could be removed once PR with that functionality will be merged into RN'
        %x(patch "#{project_root}/Pods/React-RCTActionSheet/RCTActionSheetManager.m" < "#{project_root}/patches/RN-RCTActionSheetManager.patch")
        puts 'Patching RCTUIImageViewAnimated to fix a problem where images will not load when built using the iOS 14 SDK (Xcode 12) -
        it can be removed once we upgrade Gutenberg to use RN 0.63 or later'
        %x(patch "#{project_root}/Pods/React-RCTImage/RCTUIImageViewAnimated.m" < "#{project_root}/patches/RN-RCTUIImageViewAnimated.patch")

        ## Convert the 3rd-party license acknowledgements markdown into html for use in the app
        require 'commonmarker'

        acknowledgements = 'Acknowledgments'
        markdown = File.read("#{project_root}/Pods/Target Support Files/Pods-WordPress/Pods-WordPress-acknowledgements.markdown")
        rendered_html = CommonMarker.render_html(markdown, :DEFAULT)
        styled_html = "<head>
                         <meta name=\"viewport\" content=\"width=device-width, initial-scale=1\">
                         <style>
                           body {
                             font-family: -apple-system, BlinkMacSystemFont, 'Segoe UI', Roboto, Oxygen, Ubuntu, Cantarell, 'Open Sans', 'Helvetica Neue', sans-serif;
                             font-size: 16px;
                             color: #1a1a1a;
                             margin: 20px;
                           }
                          @media (prefers-color-scheme: dark) {
                           body {
                            background: #1a1a1a;
                            color: white;
                           }
                          }
                           pre {
                            white-space: pre-wrap;
                           }
                         </style>
                         <title>
                           #{acknowledgements}
                         </title>
                       </head>
                       <body>
                         #{rendered_html}
                       </body>"

          ## Remove the <h1>, since we've promoted it to <title>
          styled_html = styled_html.sub("<h1>Acknowledgements</h1>", '')

          ## The glog library's license contains a URL that does not wrap in the web view,
          ## leading to a large right-hand whitespace gutter.  Work around this by explicitly
          ## inserting a <br> in the HTML.  Use gsub juuust in case another one sneaks in later.
          styled_html = styled_html.gsub('p?hl=en#dR3YEbitojA/COPYING', 'p?hl=en#dR3YEbitojA/COPYING<br>')

        File.write("#{project_root}/Pods/Target Support Files/Pods-WordPress/acknowledgements.html", styled_html)

        # Let Pods targets inherit deployment target from the app
        # This solution is suggested here: https://github.com/CocoaPods/CocoaPods/issues/4859
        # =====================================
        #
        installer.pods_project.targets.each do |target|
            target.build_configurations.each do |configuration|
               pod_ios_deployment_target = Gem::Version.new(configuration.build_settings['IPHONEOS_DEPLOYMENT_TARGET'])
               configuration.build_settings.delete 'IPHONEOS_DEPLOYMENT_TARGET' if pod_ios_deployment_target <= app_ios_deployment_target
            end
        end
    end
end


## Share Extension
## ===============
##
target 'WordPressShareExtension' do
    project 'WordPress/WordPress.xcodeproj'

    shared_with_extension_pods

    aztec
    shared_with_all_pods
    shared_with_networking_pods
    wordpress_ui
end


## DraftAction Extension
## =====================
##
target 'WordPressDraftActionExtension' do
    project 'WordPress/WordPress.xcodeproj'

    shared_with_extension_pods

    aztec
    shared_with_all_pods
    shared_with_networking_pods
    wordpress_ui
end


## Today Widget
## ============
##
target 'WordPressTodayWidget' do
    project 'WordPress/WordPress.xcodeproj'

    shared_with_all_pods
    shared_with_networking_pods

    wordpress_ui
end

## All Time Widget
## ============
##
target 'WordPressAllTimeWidget' do
    project 'WordPress/WordPress.xcodeproj'

    shared_with_all_pods
    shared_with_networking_pods

    wordpress_ui
end

## This Week Widget
## ============
##
target 'WordPressThisWeekWidget' do
    project 'WordPress/WordPress.xcodeproj'

    shared_with_all_pods
    shared_with_networking_pods

    wordpress_ui
end

## Notification Content Extension
## ==============================
##
target 'WordPressNotificationContentExtension' do
    project 'WordPress/WordPress.xcodeproj'

    wordpress_kit
    wordpress_shared
    wordpress_ui
end



## Notification Service Extension
## ==============================
##
target 'WordPressNotificationServiceExtension' do
    project 'WordPress/WordPress.xcodeproj'

    wordpress_kit
    wordpress_shared
    wordpress_ui
end


## Mocks
## ===================
##
def wordpress_mocks
  pod 'WordPressMocks', '~> 0.0.9'
  # pod 'WordPressMocks', :git => 'https://github.com/wordpress-mobile/WordPressMocks.git', :commit => ''
  # pod 'WordPressMocks', :git => 'https://github.com/wordpress-mobile/WordPressMocks.git', :branch => ''
  # pod 'WordPressMocks', :path => '../WordPressMocks'
end


## Screenshot Generation
## ===================
##
target 'WordPressScreenshotGeneration' do
    project 'WordPress/WordPress.xcodeproj'

    wordpress_mocks
    pod 'SimulatorStatusMagic'
end

## UI Tests
## ===================
##
target 'WordPressUITests' do
    project 'WordPress/WordPress.xcodeproj'

    wordpress_mocks
end

# Static Frameworks:
# ============
#
# Make all pods that are not shared across multiple targets into static frameworks by overriding the static_framework? function to return true
# Linking the shared frameworks statically would lead to duplicate symbols
# A future version of CocoaPods may make this easier to do. See https://github.com/CocoaPods/CocoaPods/issues/7428
shared_targets = ['WordPressFlux']
pre_install do |installer|
    static = []
    dynamic = []
    installer.pod_targets.each do |pod|

        # Statically linking Sentry results in a conflict with `NSDictionary.objectAtKeyPath`, but dynamically
        # linking it resolves this.
        if pod.name == "Sentry"
          dynamic << pod
          next
        end

        # If this pod is a dependency of one of our shared targets, it must be linked dynamically
        if pod.target_definitions.any? { |t| shared_targets.include? t.name }
          dynamic << pod
          next
        end
        static << pod
		pod.instance_variable_set(:@build_type, Pod::BuildType.static_framework)
    end
    puts "Installing #{static.count} pods as static frameworks"
    puts "Installing #{dynamic.count} pods as dynamic frameworks"
end<|MERGE_RESOLUTION|>--- conflicted
+++ resolved
@@ -43,13 +43,9 @@
 end
 
 def wordpress_kit
-<<<<<<< HEAD
-    # pod 'WordPressKit', '~> 4.21.0-beta.2'
-=======
-    pod 'WordPressKit', '~> 4.21.0-beta.2'
->>>>>>> 89cbf7a7
+    pod 'WordPressKit', '~> 4.21.0-beta.3'
     # pod 'WordPressKit', :git => 'https://github.com/wordpress-mobile/WordPressKit-iOS.git', :tag => ''
-    pod 'WordPressKit', :git => 'https://github.com/wordpress-mobile/WordPressKit-iOS.git', :branch => 'gutenberg/issues/2721-submitSiteTemplate'
+    # pod 'WordPressKit', :git => 'https://github.com/wordpress-mobile/WordPressKit-iOS.git', :branch => 'gutenberg/issues/2721-submitSiteTemplate'
     # pod 'WordPressKit', :git => 'https://github.com/wordpress-mobile/WordPressKit-iOS.git', :commit => ''
     # pod 'WordPressKit', :path => '../WordPressKit-iOS'
 end
