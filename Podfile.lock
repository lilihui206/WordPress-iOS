PODS:
  - 1PasswordExtension (1.8.6)
  - Alamofire (4.8.0)
  - AlamofireImage (3.5.2):
    - Alamofire (~> 4.8)
  - AlamofireNetworkActivityIndicator (2.4.0):
    - Alamofire (~> 4.8)
  - AMScrollingNavbar (5.6.0)
  - AppAuth (1.4.0):
    - AppAuth/Core (= 1.4.0)
    - AppAuth/ExternalUserAgent (= 1.4.0)
  - AppAuth/Core (1.4.0)
  - AppAuth/ExternalUserAgent (1.4.0)
  - AppCenter (2.5.1):
    - AppCenter/Analytics (= 2.5.1)
    - AppCenter/Crashes (= 2.5.1)
  - AppCenter/Analytics (2.5.1):
    - AppCenter/Core
  - AppCenter/Core (2.5.1)
  - AppCenter/Crashes (2.5.1):
    - AppCenter/Core
  - AppCenter/Distribute (2.5.1):
    - AppCenter/Core
  - Automattic-Tracks-iOS (0.5.0):
    - CocoaLumberjack (~> 3)
    - Reachability (~> 3)
    - Sentry (~> 4)
    - Sodium (~> 0.8.0)
    - UIDeviceIdentifier (~> 1)
  - boost-for-react-native (1.63.0)
  - Charts (3.2.2):
    - Charts/Core (= 3.2.2)
  - Charts/Core (3.2.2)
  - CocoaLumberjack (3.5.2):
    - CocoaLumberjack/Core (= 3.5.2)
  - CocoaLumberjack/Core (3.5.2)
  - CropViewController (2.5.3)
  - DoubleConversion (1.1.5)
  - Down (0.6.6)
  - FBLazyVector (0.61.5)
  - FBReactNativeSpec (0.61.5):
    - Folly (= 2018.10.22.00)
    - RCTRequired (= 0.61.5)
    - RCTTypeSafety (= 0.61.5)
    - React-Core (= 0.61.5)
    - React-jsi (= 0.61.5)
    - ReactCommon/turbomodule/core (= 0.61.5)
  - Folly (2018.10.22.00):
    - boost-for-react-native
    - DoubleConversion
    - Folly/Default (= 2018.10.22.00)
    - glog
  - Folly/Default (2018.10.22.00):
    - boost-for-react-native
    - DoubleConversion
    - glog
  - FormatterKit/Resources (1.8.2)
  - FormatterKit/TimeIntervalFormatter (1.8.2):
    - FormatterKit/Resources
  - FSInteractiveMap (0.1.0)
  - Gifu (3.2.0)
  - glog (0.3.5)
  - GoogleSignIn (5.0.2):
    - AppAuth (~> 1.2)
    - GTMAppAuth (~> 1.0)
    - GTMSessionFetcher/Core (~> 1.1)
  - Gridicons (1.0.1)
  - GTMAppAuth (1.0.0):
    - AppAuth/Core (~> 1.0)
    - GTMSessionFetcher (~> 1.1)
  - GTMSessionFetcher (1.4.0):
    - GTMSessionFetcher/Full (= 1.4.0)
  - GTMSessionFetcher/Core (1.4.0)
  - GTMSessionFetcher/Full (1.4.0):
    - GTMSessionFetcher/Core (= 1.4.0)
  - Gutenberg (1.34.0):
    - React (= 0.61.5)
    - React-CoreModules (= 0.61.5)
    - React-RCTImage (= 0.61.5)
    - RNTAztecView
  - JTAppleCalendar (8.0.3)
  - lottie-ios (3.1.6)
  - MediaEditor (1.2.0):
    - CropViewController (~> 2.5.3)
  - MRProgress (0.8.3):
    - MRProgress/ActivityIndicator (= 0.8.3)
    - MRProgress/Blur (= 0.8.3)
    - MRProgress/Circular (= 0.8.3)
    - MRProgress/Icons (= 0.8.3)
    - MRProgress/NavigationBarProgress (= 0.8.3)
    - MRProgress/Overlay (= 0.8.3)
  - MRProgress/ActivityIndicator (0.8.3):
    - MRProgress/Stopable
  - MRProgress/Blur (0.8.3):
    - MRProgress/Helper
  - MRProgress/Circular (0.8.3):
    - MRProgress/Helper
    - MRProgress/ProgressBaseClass
    - MRProgress/Stopable
  - MRProgress/Helper (0.8.3)
  - MRProgress/Icons (0.8.3)
  - MRProgress/NavigationBarProgress (0.8.3):
    - MRProgress/ProgressBaseClass
  - MRProgress/Overlay (0.8.3):
    - MRProgress/ActivityIndicator
    - MRProgress/Blur
    - MRProgress/Circular
    - MRProgress/Helper
    - MRProgress/Icons
  - MRProgress/ProgressBaseClass (0.8.3)
  - MRProgress/Stopable (0.8.3):
    - MRProgress/Helper
  - Nimble (7.3.4)
  - NSObject-SafeExpectations (0.0.4)
  - "NSURL+IDN (0.4)"
  - OCMock (3.4.3)
  - OHHTTPStubs (6.1.0):
    - OHHTTPStubs/Default (= 6.1.0)
  - OHHTTPStubs/Core (6.1.0)
  - OHHTTPStubs/Default (6.1.0):
    - OHHTTPStubs/Core
    - OHHTTPStubs/JSON
    - OHHTTPStubs/NSURLSession
    - OHHTTPStubs/OHPathHelpers
  - OHHTTPStubs/JSON (6.1.0):
    - OHHTTPStubs/Core
  - OHHTTPStubs/NSURLSession (6.1.0):
    - OHHTTPStubs/Core
  - OHHTTPStubs/OHPathHelpers (6.1.0)
  - OHHTTPStubs/Swift (6.1.0):
    - OHHTTPStubs/Default
  - RCTRequired (0.61.5)
  - RCTTypeSafety (0.61.5):
    - FBLazyVector (= 0.61.5)
    - Folly (= 2018.10.22.00)
    - RCTRequired (= 0.61.5)
    - React-Core (= 0.61.5)
  - Reachability (3.2)
  - React (0.61.5):
    - React-Core (= 0.61.5)
    - React-Core/DevSupport (= 0.61.5)
    - React-Core/RCTWebSocket (= 0.61.5)
    - React-RCTActionSheet (= 0.61.5)
    - React-RCTAnimation (= 0.61.5)
    - React-RCTBlob (= 0.61.5)
    - React-RCTImage (= 0.61.5)
    - React-RCTLinking (= 0.61.5)
    - React-RCTNetwork (= 0.61.5)
    - React-RCTSettings (= 0.61.5)
    - React-RCTText (= 0.61.5)
    - React-RCTVibration (= 0.61.5)
  - React-Core (0.61.5):
    - Folly (= 2018.10.22.00)
    - glog
    - React-Core/Default (= 0.61.5)
    - React-cxxreact (= 0.61.5)
    - React-jsi (= 0.61.5)
    - React-jsiexecutor (= 0.61.5)
    - Yoga
  - React-Core/CoreModulesHeaders (0.61.5):
    - Folly (= 2018.10.22.00)
    - glog
    - React-Core/Default
    - React-cxxreact (= 0.61.5)
    - React-jsi (= 0.61.5)
    - React-jsiexecutor (= 0.61.5)
    - Yoga
  - React-Core/Default (0.61.5):
    - Folly (= 2018.10.22.00)
    - glog
    - React-cxxreact (= 0.61.5)
    - React-jsi (= 0.61.5)
    - React-jsiexecutor (= 0.61.5)
    - Yoga
  - React-Core/DevSupport (0.61.5):
    - Folly (= 2018.10.22.00)
    - glog
    - React-Core/Default (= 0.61.5)
    - React-Core/RCTWebSocket (= 0.61.5)
    - React-cxxreact (= 0.61.5)
    - React-jsi (= 0.61.5)
    - React-jsiexecutor (= 0.61.5)
    - React-jsinspector (= 0.61.5)
    - Yoga
  - React-Core/RCTActionSheetHeaders (0.61.5):
    - Folly (= 2018.10.22.00)
    - glog
    - React-Core/Default
    - React-cxxreact (= 0.61.5)
    - React-jsi (= 0.61.5)
    - React-jsiexecutor (= 0.61.5)
    - Yoga
  - React-Core/RCTAnimationHeaders (0.61.5):
    - Folly (= 2018.10.22.00)
    - glog
    - React-Core/Default
    - React-cxxreact (= 0.61.5)
    - React-jsi (= 0.61.5)
    - React-jsiexecutor (= 0.61.5)
    - Yoga
  - React-Core/RCTBlobHeaders (0.61.5):
    - Folly (= 2018.10.22.00)
    - glog
    - React-Core/Default
    - React-cxxreact (= 0.61.5)
    - React-jsi (= 0.61.5)
    - React-jsiexecutor (= 0.61.5)
    - Yoga
  - React-Core/RCTImageHeaders (0.61.5):
    - Folly (= 2018.10.22.00)
    - glog
    - React-Core/Default
    - React-cxxreact (= 0.61.5)
    - React-jsi (= 0.61.5)
    - React-jsiexecutor (= 0.61.5)
    - Yoga
  - React-Core/RCTLinkingHeaders (0.61.5):
    - Folly (= 2018.10.22.00)
    - glog
    - React-Core/Default
    - React-cxxreact (= 0.61.5)
    - React-jsi (= 0.61.5)
    - React-jsiexecutor (= 0.61.5)
    - Yoga
  - React-Core/RCTNetworkHeaders (0.61.5):
    - Folly (= 2018.10.22.00)
    - glog
    - React-Core/Default
    - React-cxxreact (= 0.61.5)
    - React-jsi (= 0.61.5)
    - React-jsiexecutor (= 0.61.5)
    - Yoga
  - React-Core/RCTSettingsHeaders (0.61.5):
    - Folly (= 2018.10.22.00)
    - glog
    - React-Core/Default
    - React-cxxreact (= 0.61.5)
    - React-jsi (= 0.61.5)
    - React-jsiexecutor (= 0.61.5)
    - Yoga
  - React-Core/RCTTextHeaders (0.61.5):
    - Folly (= 2018.10.22.00)
    - glog
    - React-Core/Default
    - React-cxxreact (= 0.61.5)
    - React-jsi (= 0.61.5)
    - React-jsiexecutor (= 0.61.5)
    - Yoga
  - React-Core/RCTVibrationHeaders (0.61.5):
    - Folly (= 2018.10.22.00)
    - glog
    - React-Core/Default
    - React-cxxreact (= 0.61.5)
    - React-jsi (= 0.61.5)
    - React-jsiexecutor (= 0.61.5)
    - Yoga
  - React-Core/RCTWebSocket (0.61.5):
    - Folly (= 2018.10.22.00)
    - glog
    - React-Core/Default (= 0.61.5)
    - React-cxxreact (= 0.61.5)
    - React-jsi (= 0.61.5)
    - React-jsiexecutor (= 0.61.5)
    - Yoga
  - React-CoreModules (0.61.5):
    - FBReactNativeSpec (= 0.61.5)
    - Folly (= 2018.10.22.00)
    - RCTTypeSafety (= 0.61.5)
    - React-Core/CoreModulesHeaders (= 0.61.5)
    - React-RCTImage (= 0.61.5)
    - ReactCommon/turbomodule/core (= 0.61.5)
  - React-cxxreact (0.61.5):
    - boost-for-react-native (= 1.63.0)
    - DoubleConversion
    - Folly (= 2018.10.22.00)
    - glog
    - React-jsinspector (= 0.61.5)
  - React-jsi (0.61.5):
    - boost-for-react-native (= 1.63.0)
    - DoubleConversion
    - Folly (= 2018.10.22.00)
    - glog
    - React-jsi/Default (= 0.61.5)
  - React-jsi/Default (0.61.5):
    - boost-for-react-native (= 1.63.0)
    - DoubleConversion
    - Folly (= 2018.10.22.00)
    - glog
  - React-jsiexecutor (0.61.5):
    - DoubleConversion
    - Folly (= 2018.10.22.00)
    - glog
    - React-cxxreact (= 0.61.5)
    - React-jsi (= 0.61.5)
  - React-jsinspector (0.61.5)
  - react-native-blur (3.3.0):
    - React
  - react-native-get-random-values (1.4.0):
    - React
  - react-native-keyboard-aware-scroll-view (0.8.8):
    - React
  - react-native-linear-gradient (2.5.6):
    - React
  - react-native-safe-area (0.5.1):
    - React
  - react-native-slider (3.0.2):
    - React
  - react-native-video (5.0.2):
    - React
    - react-native-video/Video (= 5.0.2)
  - react-native-video/Video (5.0.2):
    - React
  - React-RCTActionSheet (0.61.5):
    - React-Core/RCTActionSheetHeaders (= 0.61.5)
  - React-RCTAnimation (0.61.5):
    - React-Core/RCTAnimationHeaders (= 0.61.5)
  - React-RCTBlob (0.61.5):
    - React-Core/RCTBlobHeaders (= 0.61.5)
    - React-Core/RCTWebSocket (= 0.61.5)
    - React-jsi (= 0.61.5)
    - React-RCTNetwork (= 0.61.5)
  - React-RCTImage (0.61.5):
    - React-Core/RCTImageHeaders (= 0.61.5)
    - React-RCTNetwork (= 0.61.5)
  - React-RCTLinking (0.61.5):
    - React-Core/RCTLinkingHeaders (= 0.61.5)
  - React-RCTNetwork (0.61.5):
    - React-Core/RCTNetworkHeaders (= 0.61.5)
  - React-RCTSettings (0.61.5):
    - React-Core/RCTSettingsHeaders (= 0.61.5)
  - React-RCTText (0.61.5):
    - React-Core/RCTTextHeaders (= 0.61.5)
  - React-RCTVibration (0.61.5):
    - React-Core/RCTVibrationHeaders (= 0.61.5)
  - ReactCommon (0.61.5):
    - ReactCommon/jscallinvoker (= 0.61.5)
    - ReactCommon/turbomodule (= 0.61.5)
  - ReactCommon/jscallinvoker (0.61.5):
    - DoubleConversion
    - Folly (= 2018.10.22.00)
    - glog
    - React-cxxreact (= 0.61.5)
  - ReactCommon/turbomodule (0.61.5):
    - DoubleConversion
    - Folly (= 2018.10.22.00)
    - glog
    - React-Core (= 0.61.5)
    - React-cxxreact (= 0.61.5)
    - React-jsi (= 0.61.5)
    - ReactCommon/jscallinvoker (= 0.61.5)
    - ReactCommon/turbomodule/core (= 0.61.5)
    - ReactCommon/turbomodule/samples (= 0.61.5)
  - ReactCommon/turbomodule/core (0.61.5):
    - DoubleConversion
    - Folly (= 2018.10.22.00)
    - glog
    - React-Core (= 0.61.5)
    - React-cxxreact (= 0.61.5)
    - React-jsi (= 0.61.5)
    - ReactCommon/jscallinvoker (= 0.61.5)
  - ReactCommon/turbomodule/samples (0.61.5):
    - DoubleConversion
    - Folly (= 2018.10.22.00)
    - glog
    - React-Core (= 0.61.5)
    - React-cxxreact (= 0.61.5)
    - React-jsi (= 0.61.5)
    - ReactCommon/jscallinvoker (= 0.61.5)
    - ReactCommon/turbomodule/core (= 0.61.5)
  - ReactNativeDarkMode (0.0.10):
    - React
  - RNSVG (9.13.6-gb):
    - React
  - RNTAztecView (1.34.0):
    - React-Core
    - WordPress-Aztec-iOS (~> 1.19.3)
  - Sentry (4.5.0):
    - Sentry/Core (= 4.5.0)
  - Sentry/Core (4.5.0)
  - SimulatorStatusMagic (2.4.1)
  - Sodium (0.8.0)
  - Starscream (3.0.6)
  - SVProgressHUD (2.2.5)
  - UIDeviceIdentifier (1.5.0)
  - WordPress-Aztec-iOS (1.19.3)
  - WordPress-Editor-iOS (1.19.3):
    - WordPress-Aztec-iOS (= 1.19.3)
  - WordPressAuthenticator (1.22.0-beta.17):
    - 1PasswordExtension (= 1.8.6)
    - Alamofire (= 4.8)
    - CocoaLumberjack (~> 3.5)
    - GoogleSignIn (~> 5.0.2)
    - Gridicons (~> 1.0)
    - lottie-ios (= 3.1.6)
    - "NSURL+IDN (= 0.4)"
    - SVProgressHUD (= 2.2.5)
    - WordPressKit (~> 4.14-beta)
    - WordPressShared (~> 1.10-beta)
    - WordPressUI (~> 1.7.0)
  - WordPressKit (4.14.0-beta.2):
    - Alamofire (~> 4.8.0)
    - CocoaLumberjack (~> 3.4)
    - NSObject-SafeExpectations (= 0.0.4)
    - UIDeviceIdentifier (~> 1)
    - WordPressShared (~> 1.10-beta)
    - wpxmlrpc (= 0.8.5)
  - WordPressMocks (0.0.8)
  - WordPressShared (1.10.0-beta.3):
    - CocoaLumberjack (~> 3.4)
    - FormatterKit/TimeIntervalFormatter (= 1.8.2)
  - WordPressUI (1.7.1)
  - WPMediaPicker (1.7.0)
  - wpxmlrpc (0.8.5)
  - Yoga (1.14.0)
  - ZendeskCommonUISDK (4.0.0):
    - ZendeskSDKConfigurationsSDK (~> 1.1.2)
  - ZendeskCoreSDK (2.2.2)
  - ZendeskMessagingAPISDK (3.0.0):
    - ZendeskSDKConfigurationsSDK (~> 1.1.2)
  - ZendeskMessagingSDK (3.0.0):
    - ZendeskCommonUISDK (~> 4.0.0)
    - ZendeskMessagingAPISDK (~> 3.0.0)
  - ZendeskSDKConfigurationsSDK (1.1.3)
  - ZendeskSupportProvidersSDK (5.0.1):
    - ZendeskCoreSDK (~> 2.2.1)
  - ZendeskSupportSDK (5.0.0):
    - ZendeskMessagingSDK (~> 3.0.0)
    - ZendeskSupportProvidersSDK (~> 5.0.0)
  - ZIPFoundation (0.9.10)

DEPENDENCIES:
  - Alamofire (= 4.8.0)
  - AlamofireImage (= 3.5.2)
  - AlamofireNetworkActivityIndicator (~> 2.4)
  - AMScrollingNavbar (= 5.6.0)
  - AppCenter (= 2.5.1)
  - AppCenter/Distribute (= 2.5.1)
  - Automattic-Tracks-iOS (~> 0.5.0)
  - Charts (~> 3.2.2)
  - CocoaLumberjack (~> 3.0)
  - Down (~> 0.6.6)
  - FBLazyVector (from `https://raw.githubusercontent.com/wordpress-mobile/gutenberg-mobile/v1.34.0/third-party-podspecs/FBLazyVector.podspec.json`)
  - FBReactNativeSpec (from `https://raw.githubusercontent.com/wordpress-mobile/gutenberg-mobile/v1.34.0/third-party-podspecs/FBReactNativeSpec.podspec.json`)
  - Folly (from `https://raw.githubusercontent.com/wordpress-mobile/gutenberg-mobile/v1.34.0/third-party-podspecs/Folly.podspec.json`)
  - FSInteractiveMap (from `https://github.com/wordpress-mobile/FSInteractiveMap.git`, tag `0.2.0`)
  - Gifu (= 3.2.0)
  - glog (from `https://raw.githubusercontent.com/wordpress-mobile/gutenberg-mobile/v1.34.0/third-party-podspecs/glog.podspec.json`)
  - Gridicons (~> 1.0.1)
  - Gutenberg (from `http://github.com/wordpress-mobile/gutenberg-mobile/`, tag `v1.34.0`)
  - JTAppleCalendar (~> 8.0.2)
  - MediaEditor (~> 1.2.0)
  - MRProgress (= 0.8.3)
  - Nimble (~> 7.3.1)
  - NSObject-SafeExpectations (~> 0.0.4)
  - "NSURL+IDN (~> 0.4)"
  - OCMock (= 3.4.3)
  - OHHTTPStubs (= 6.1.0)
  - OHHTTPStubs/Swift (= 6.1.0)
  - RCTRequired (from `https://raw.githubusercontent.com/wordpress-mobile/gutenberg-mobile/v1.34.0/third-party-podspecs/RCTRequired.podspec.json`)
  - RCTTypeSafety (from `https://raw.githubusercontent.com/wordpress-mobile/gutenberg-mobile/v1.34.0/third-party-podspecs/RCTTypeSafety.podspec.json`)
  - Reachability (= 3.2)
  - React (from `https://raw.githubusercontent.com/wordpress-mobile/gutenberg-mobile/v1.34.0/third-party-podspecs/React.podspec.json`)
  - React-Core (from `https://raw.githubusercontent.com/wordpress-mobile/gutenberg-mobile/v1.34.0/third-party-podspecs/React-Core.podspec.json`)
  - React-CoreModules (from `https://raw.githubusercontent.com/wordpress-mobile/gutenberg-mobile/v1.34.0/third-party-podspecs/React-CoreModules.podspec.json`)
  - React-cxxreact (from `https://raw.githubusercontent.com/wordpress-mobile/gutenberg-mobile/v1.34.0/third-party-podspecs/React-cxxreact.podspec.json`)
  - React-jsi (from `https://raw.githubusercontent.com/wordpress-mobile/gutenberg-mobile/v1.34.0/third-party-podspecs/React-jsi.podspec.json`)
  - React-jsiexecutor (from `https://raw.githubusercontent.com/wordpress-mobile/gutenberg-mobile/v1.34.0/third-party-podspecs/React-jsiexecutor.podspec.json`)
  - React-jsinspector (from `https://raw.githubusercontent.com/wordpress-mobile/gutenberg-mobile/v1.34.0/third-party-podspecs/React-jsinspector.podspec.json`)
  - react-native-blur (from `https://raw.githubusercontent.com/wordpress-mobile/gutenberg-mobile/v1.34.0/third-party-podspecs/react-native-blur.podspec.json`)
  - react-native-get-random-values (from `https://raw.githubusercontent.com/wordpress-mobile/gutenberg-mobile/v1.34.0/third-party-podspecs/react-native-get-random-values.podspec.json`)
  - react-native-keyboard-aware-scroll-view (from `https://raw.githubusercontent.com/wordpress-mobile/gutenberg-mobile/v1.34.0/third-party-podspecs/react-native-keyboard-aware-scroll-view.podspec.json`)
  - react-native-linear-gradient (from `https://raw.githubusercontent.com/wordpress-mobile/gutenberg-mobile/v1.34.0/third-party-podspecs/react-native-linear-gradient.podspec.json`)
  - react-native-safe-area (from `https://raw.githubusercontent.com/wordpress-mobile/gutenberg-mobile/v1.34.0/third-party-podspecs/react-native-safe-area.podspec.json`)
  - react-native-slider (from `https://raw.githubusercontent.com/wordpress-mobile/gutenberg-mobile/v1.34.0/third-party-podspecs/react-native-slider.podspec.json`)
  - react-native-video (from `https://raw.githubusercontent.com/wordpress-mobile/gutenberg-mobile/v1.34.0/third-party-podspecs/react-native-video.podspec.json`)
  - React-RCTActionSheet (from `https://raw.githubusercontent.com/wordpress-mobile/gutenberg-mobile/v1.34.0/third-party-podspecs/React-RCTActionSheet.podspec.json`)
  - React-RCTAnimation (from `https://raw.githubusercontent.com/wordpress-mobile/gutenberg-mobile/v1.34.0/third-party-podspecs/React-RCTAnimation.podspec.json`)
  - React-RCTBlob (from `https://raw.githubusercontent.com/wordpress-mobile/gutenberg-mobile/v1.34.0/third-party-podspecs/React-RCTBlob.podspec.json`)
  - React-RCTImage (from `https://raw.githubusercontent.com/wordpress-mobile/gutenberg-mobile/v1.34.0/third-party-podspecs/React-RCTImage.podspec.json`)
  - React-RCTLinking (from `https://raw.githubusercontent.com/wordpress-mobile/gutenberg-mobile/v1.34.0/third-party-podspecs/React-RCTLinking.podspec.json`)
  - React-RCTNetwork (from `https://raw.githubusercontent.com/wordpress-mobile/gutenberg-mobile/v1.34.0/third-party-podspecs/React-RCTNetwork.podspec.json`)
  - React-RCTSettings (from `https://raw.githubusercontent.com/wordpress-mobile/gutenberg-mobile/v1.34.0/third-party-podspecs/React-RCTSettings.podspec.json`)
  - React-RCTText (from `https://raw.githubusercontent.com/wordpress-mobile/gutenberg-mobile/v1.34.0/third-party-podspecs/React-RCTText.podspec.json`)
  - React-RCTVibration (from `https://raw.githubusercontent.com/wordpress-mobile/gutenberg-mobile/v1.34.0/third-party-podspecs/React-RCTVibration.podspec.json`)
  - ReactCommon (from `https://raw.githubusercontent.com/wordpress-mobile/gutenberg-mobile/v1.34.0/third-party-podspecs/ReactCommon.podspec.json`)
  - ReactNativeDarkMode (from `https://raw.githubusercontent.com/wordpress-mobile/gutenberg-mobile/v1.34.0/third-party-podspecs/ReactNativeDarkMode.podspec.json`)
  - RNSVG (from `https://raw.githubusercontent.com/wordpress-mobile/gutenberg-mobile/v1.34.0/third-party-podspecs/RNSVG.podspec.json`)
  - RNTAztecView (from `http://github.com/wordpress-mobile/gutenberg-mobile/`, tag `v1.34.0`)
  - SimulatorStatusMagic
  - Starscream (= 3.0.6)
  - SVProgressHUD (= 2.2.5)
  - WordPress-Editor-iOS (~> 1.19.3)
  - WordPressAuthenticator (from `https://github.com/wordpress-mobile/WordPressAuthenticator-iOS.git`, commit `6191ef8`)
  - WordPressKit (~> 4.14-beta)
  - WordPressMocks (~> 0.0.8)
  - WordPressShared (from `https://github.com/wordpress-mobile/WordPress-iOS-Shared.git`, commit `ec212d0`)
  - WordPressUI (~> 1.7.1)
  - WPMediaPicker (~> 1.7.0)
  - Yoga (from `https://raw.githubusercontent.com/wordpress-mobile/gutenberg-mobile/v1.34.0/third-party-podspecs/Yoga.podspec.json`)
  - ZendeskSupportSDK (= 5.0.0)
  - ZIPFoundation (~> 0.9.8)

SPEC REPOS:
  trunk:
    - 1PasswordExtension
    - Alamofire
    - AlamofireImage
    - AlamofireNetworkActivityIndicator
    - AMScrollingNavbar
    - AppAuth
    - AppCenter
    - Automattic-Tracks-iOS
    - boost-for-react-native
    - Charts
    - CocoaLumberjack
    - CropViewController
    - DoubleConversion
    - Down
    - FormatterKit
    - Gifu
    - GoogleSignIn
    - Gridicons
    - GTMAppAuth
    - GTMSessionFetcher
    - JTAppleCalendar
    - lottie-ios
    - MediaEditor
    - MRProgress
    - Nimble
    - NSObject-SafeExpectations
    - "NSURL+IDN"
    - OCMock
    - OHHTTPStubs
    - Reachability
    - Sentry
    - SimulatorStatusMagic
    - Sodium
    - Starscream
    - SVProgressHUD
    - UIDeviceIdentifier
    - WordPress-Aztec-iOS
    - WordPress-Editor-iOS
    - WordPressKit
    - WordPressMocks
    - WordPressUI
    - WPMediaPicker
    - wpxmlrpc
    - ZendeskCommonUISDK
    - ZendeskCoreSDK
    - ZendeskMessagingAPISDK
    - ZendeskMessagingSDK
    - ZendeskSDKConfigurationsSDK
    - ZendeskSupportProvidersSDK
    - ZendeskSupportSDK
    - ZIPFoundation

EXTERNAL SOURCES:
  FBLazyVector:
    :podspec: https://raw.githubusercontent.com/wordpress-mobile/gutenberg-mobile/v1.34.0/third-party-podspecs/FBLazyVector.podspec.json
  FBReactNativeSpec:
    :podspec: https://raw.githubusercontent.com/wordpress-mobile/gutenberg-mobile/v1.34.0/third-party-podspecs/FBReactNativeSpec.podspec.json
  Folly:
    :podspec: https://raw.githubusercontent.com/wordpress-mobile/gutenberg-mobile/v1.34.0/third-party-podspecs/Folly.podspec.json
  FSInteractiveMap:
    :git: https://github.com/wordpress-mobile/FSInteractiveMap.git
    :tag: 0.2.0
  glog:
    :podspec: https://raw.githubusercontent.com/wordpress-mobile/gutenberg-mobile/v1.34.0/third-party-podspecs/glog.podspec.json
  Gutenberg:
    :git: http://github.com/wordpress-mobile/gutenberg-mobile/
    :submodules: true
    :tag: v1.34.0
  RCTRequired:
    :podspec: https://raw.githubusercontent.com/wordpress-mobile/gutenberg-mobile/v1.34.0/third-party-podspecs/RCTRequired.podspec.json
  RCTTypeSafety:
    :podspec: https://raw.githubusercontent.com/wordpress-mobile/gutenberg-mobile/v1.34.0/third-party-podspecs/RCTTypeSafety.podspec.json
  React:
    :podspec: https://raw.githubusercontent.com/wordpress-mobile/gutenberg-mobile/v1.34.0/third-party-podspecs/React.podspec.json
  React-Core:
    :podspec: https://raw.githubusercontent.com/wordpress-mobile/gutenberg-mobile/v1.34.0/third-party-podspecs/React-Core.podspec.json
  React-CoreModules:
    :podspec: https://raw.githubusercontent.com/wordpress-mobile/gutenberg-mobile/v1.34.0/third-party-podspecs/React-CoreModules.podspec.json
  React-cxxreact:
    :podspec: https://raw.githubusercontent.com/wordpress-mobile/gutenberg-mobile/v1.34.0/third-party-podspecs/React-cxxreact.podspec.json
  React-jsi:
    :podspec: https://raw.githubusercontent.com/wordpress-mobile/gutenberg-mobile/v1.34.0/third-party-podspecs/React-jsi.podspec.json
  React-jsiexecutor:
    :podspec: https://raw.githubusercontent.com/wordpress-mobile/gutenberg-mobile/v1.34.0/third-party-podspecs/React-jsiexecutor.podspec.json
  React-jsinspector:
    :podspec: https://raw.githubusercontent.com/wordpress-mobile/gutenberg-mobile/v1.34.0/third-party-podspecs/React-jsinspector.podspec.json
  react-native-blur:
    :podspec: https://raw.githubusercontent.com/wordpress-mobile/gutenberg-mobile/v1.34.0/third-party-podspecs/react-native-blur.podspec.json
  react-native-get-random-values:
    :podspec: https://raw.githubusercontent.com/wordpress-mobile/gutenberg-mobile/v1.34.0/third-party-podspecs/react-native-get-random-values.podspec.json
  react-native-keyboard-aware-scroll-view:
    :podspec: https://raw.githubusercontent.com/wordpress-mobile/gutenberg-mobile/v1.34.0/third-party-podspecs/react-native-keyboard-aware-scroll-view.podspec.json
  react-native-linear-gradient:
    :podspec: https://raw.githubusercontent.com/wordpress-mobile/gutenberg-mobile/v1.34.0/third-party-podspecs/react-native-linear-gradient.podspec.json
  react-native-safe-area:
    :podspec: https://raw.githubusercontent.com/wordpress-mobile/gutenberg-mobile/v1.34.0/third-party-podspecs/react-native-safe-area.podspec.json
  react-native-slider:
    :podspec: https://raw.githubusercontent.com/wordpress-mobile/gutenberg-mobile/v1.34.0/third-party-podspecs/react-native-slider.podspec.json
  react-native-video:
    :podspec: https://raw.githubusercontent.com/wordpress-mobile/gutenberg-mobile/v1.34.0/third-party-podspecs/react-native-video.podspec.json
  React-RCTActionSheet:
    :podspec: https://raw.githubusercontent.com/wordpress-mobile/gutenberg-mobile/v1.34.0/third-party-podspecs/React-RCTActionSheet.podspec.json
  React-RCTAnimation:
    :podspec: https://raw.githubusercontent.com/wordpress-mobile/gutenberg-mobile/v1.34.0/third-party-podspecs/React-RCTAnimation.podspec.json
  React-RCTBlob:
    :podspec: https://raw.githubusercontent.com/wordpress-mobile/gutenberg-mobile/v1.34.0/third-party-podspecs/React-RCTBlob.podspec.json
  React-RCTImage:
    :podspec: https://raw.githubusercontent.com/wordpress-mobile/gutenberg-mobile/v1.34.0/third-party-podspecs/React-RCTImage.podspec.json
  React-RCTLinking:
    :podspec: https://raw.githubusercontent.com/wordpress-mobile/gutenberg-mobile/v1.34.0/third-party-podspecs/React-RCTLinking.podspec.json
  React-RCTNetwork:
    :podspec: https://raw.githubusercontent.com/wordpress-mobile/gutenberg-mobile/v1.34.0/third-party-podspecs/React-RCTNetwork.podspec.json
  React-RCTSettings:
    :podspec: https://raw.githubusercontent.com/wordpress-mobile/gutenberg-mobile/v1.34.0/third-party-podspecs/React-RCTSettings.podspec.json
  React-RCTText:
    :podspec: https://raw.githubusercontent.com/wordpress-mobile/gutenberg-mobile/v1.34.0/third-party-podspecs/React-RCTText.podspec.json
  React-RCTVibration:
    :podspec: https://raw.githubusercontent.com/wordpress-mobile/gutenberg-mobile/v1.34.0/third-party-podspecs/React-RCTVibration.podspec.json
  ReactCommon:
    :podspec: https://raw.githubusercontent.com/wordpress-mobile/gutenberg-mobile/v1.34.0/third-party-podspecs/ReactCommon.podspec.json
  ReactNativeDarkMode:
    :podspec: https://raw.githubusercontent.com/wordpress-mobile/gutenberg-mobile/v1.34.0/third-party-podspecs/ReactNativeDarkMode.podspec.json
  RNSVG:
    :podspec: https://raw.githubusercontent.com/wordpress-mobile/gutenberg-mobile/v1.34.0/third-party-podspecs/RNSVG.podspec.json
  RNTAztecView:
    :git: http://github.com/wordpress-mobile/gutenberg-mobile/
    :submodules: true
<<<<<<< HEAD
  WordPressAuthenticator:
    :commit: 6191ef8
    :git: https://github.com/wordpress-mobile/WordPressAuthenticator-iOS.git
  WordPressShared:
    :commit: ec212d0
    :git: https://github.com/wordpress-mobile/WordPress-iOS-Shared.git
=======
    :tag: v1.34.0
>>>>>>> 075ca058
  Yoga:
    :podspec: https://raw.githubusercontent.com/wordpress-mobile/gutenberg-mobile/v1.34.0/third-party-podspecs/Yoga.podspec.json

CHECKOUT OPTIONS:
  FSInteractiveMap:
    :git: https://github.com/wordpress-mobile/FSInteractiveMap.git
    :tag: 0.2.0
  Gutenberg:
    :git: http://github.com/wordpress-mobile/gutenberg-mobile/
    :submodules: true
    :tag: v1.34.0
  RNTAztecView:
    :git: http://github.com/wordpress-mobile/gutenberg-mobile/
    :submodules: true
<<<<<<< HEAD
  WordPressAuthenticator:
    :commit: 6191ef8
    :git: https://github.com/wordpress-mobile/WordPressAuthenticator-iOS.git
  WordPressShared:
    :commit: ec212d0
    :git: https://github.com/wordpress-mobile/WordPress-iOS-Shared.git
=======
    :tag: v1.34.0
>>>>>>> 075ca058

SPEC CHECKSUMS:
  1PasswordExtension: f97cc80ae58053c331b2b6dc8843ba7103b33794
  Alamofire: 3ec537f71edc9804815215393ae2b1a8ea33a844
  AlamofireImage: 63cfe3baf1370be6c498149687cf6db3e3b00999
  AlamofireNetworkActivityIndicator: 9acc3de3ca6645bf0efed462396b0df13dd3e7b8
  AMScrollingNavbar: cf0ec5a5ee659d76ba2509f630bf14fba7e16dc3
  AppAuth: 31bcec809a638d7bd2f86ea8a52bd45f6e81e7c7
  AppCenter: fddcbac6e4baae3d93a196ceb0bfe0e4ce407dec
  Automattic-Tracks-iOS: 89ccce073a4461831ec8aad2e6100bb77fb9d5d2
  boost-for-react-native: 39c7adb57c4e60d6c5479dd8623128eb5b3f0f2c
  Charts: f69cf0518b6d1d62608ca504248f1bbe0b6ae77e
  CocoaLumberjack: 118bf4a820efc641f79fa487b75ed928dccfae23
  CropViewController: a5c143548a0fabcd6cc25f2d26e40460cfb8c78c
  DoubleConversion: e22e0762848812a87afd67ffda3998d9ef29170c
  Down: 71bf4af3c04fa093e65dffa25c4b64fa61287373
  FBLazyVector: 47798d43f20e85af0d3cef09928b6e2d16dbbe4c
  FBReactNativeSpec: 8d0bf8eca089153f4196975ca190cda8c2d5dbd2
  Folly: 30e7936e1c45c08d884aa59369ed951a8e68cf51
  FormatterKit: 4b8f29acc9b872d5d12a63efb560661e8f2e1b98
  FSInteractiveMap: a396f610f48b76cb540baa87139d056429abda86
  Gifu: 7bcb6427457d85e0b4dff5a84ec5947ac19a93ea
  glog: 1f3da668190260b06b429bb211bfbee5cd790c28
  GoogleSignIn: 7137d297ddc022a7e0aa4619c86d72c909fa7213
  Gridicons: 8e19276b20bb15d1fda1d4d0db96d066d170135b
  GTMAppAuth: 4deac854479704f348309e7b66189e604cf5e01e
  GTMSessionFetcher: 6f5c8abbab8a9bce4bb3f057e317728ec6182b10
  Gutenberg: aed47cf7e72ab346ba7fed3607a19c95658cf5b0
  JTAppleCalendar: 932cadea40b1051beab10f67843451d48ba16c99
  lottie-ios: 85ce835dd8c53e02509f20729fc7d6a4e6645a0a
  MediaEditor: 1ff91fda23f693b97c8b56de2456a46bbbebdbe1
  MRProgress: 16de7cc9f347e8846797a770db102a323fe7ef09
  Nimble: 051e3d8912d40138fa5591c78594f95fb172af37
  NSObject-SafeExpectations: ab8fe623d36b25aa1f150affa324e40a2f3c0374
  "NSURL+IDN": afc873e639c18138a1589697c3add197fe8679ca
  OCMock: 43565190abc78977ad44a61c0d20d7f0784d35ab
  OHHTTPStubs: 1e21c7d2c084b8153fc53d48400d8919d2d432d0
  RCTRequired: 3ca691422140f76f04fd2af6dc90914cf0f81ef1
  RCTTypeSafety: aab4e9679dbb3682bf0404fded7b9557d7306795
  Reachability: 33e18b67625424e47b6cde6d202dce689ad7af96
  React: 5a954890216a4493df5ab2149f70f18592b513ac
  React-Core: 865fa241faa644ff20cb5ec87787b32a5acc43b3
  React-CoreModules: 026fafece67a3802aa8bb1995d27227b0d95e0f5
  React-cxxreact: 9c76312456310d1b486e23edb9ce576a5397ebc2
  React-jsi: 6d6afac4873e8a3433334378589a0a8190d58070
  React-jsiexecutor: 9dfdcd0db23042623894dcbc02d61a772da8e3c1
  React-jsinspector: 89927b9ec6d75759882949d2043ba704565edaec
  react-native-blur: adb31865c20137dacb53c32e3423374ac2b8c5a0
  react-native-get-random-values: 8940331a943a46c165d3ed05802c09c392f8dd46
  react-native-keyboard-aware-scroll-view: ffa9152671fec9a571197ed2d02e0fcb90206e60
  react-native-linear-gradient: 258ba8c61848324b1f2019bed5f460e6396137b7
  react-native-safe-area: e8230b0017d76c00de6b01e2412dcf86b127c6a3
  react-native-slider: 2f186719b7ada773b78141b8dae62081d819b206
  react-native-video: d01ed7ff1e38fa7dcc6c15c94cf505e661b7bfd0
  React-RCTActionSheet: e8f642cfaa396b6b09fd38f53378506c2d63af35
  React-RCTAnimation: cec1abbcfb006978a288c5072e3d611d6ff76d4c
  React-RCTBlob: 7596eb2048150e429127a92a701e6cd40a8c0a74
  React-RCTImage: 03c7e36877a579ee51dcc33079cc8bc98658a722
  React-RCTLinking: cdc3f1aaff5f321bc954a98b7ffae3f864a6eaa3
  React-RCTNetwork: 33b3da6944786edea496a5fc6afea466633fd711
  React-RCTSettings: a3b7b3124315f8c91fad5d8aff08ee97d4b471cd
  React-RCTText: ee9c8b70180fb58d062483d9664cd921d14b5961
  React-RCTVibration: 20deb1f6f001000d1f2603722ec110c66c74796b
  ReactCommon: 48926fc48fcd7c8a629860049ffba9c23b4005dc
  ReactNativeDarkMode: f61376360c5d983907e5c316e8e1c853a8c2f348
  RNSVG: 68a534a5db06dcbdaebfd5079349191598caef7b
  RNTAztecView: 43c16fe501ae68907e77f71396c2ae92d214ce84
  Sentry: ab6c209f23700d1460691dbc90e19ed0a05d496b
  SimulatorStatusMagic: 28d4a9d1a500ac7cea0b2b5a43c1c6ddb40ba56c
  Sodium: 63c0ca312a932e6da481689537d4b35568841bdc
  Starscream: ef3ece99d765eeccb67de105bfa143f929026cf5
  SVProgressHUD: 1428aafac632c1f86f62aa4243ec12008d7a51d6
  UIDeviceIdentifier: a79ccdfc940373835a7d8e9fc7541e6bf61b6319
  WordPress-Aztec-iOS: b7ac8b30f746992e85d9668453ac87c2cdcecf4f
  WordPress-Editor-iOS: 1886f7fe464d79ee64ccfe7985281f8cf45f75eb
  WordPressAuthenticator: f1409be31cb8ed5076a00e84b19458ffa55e23a1
  WordPressKit: eb32b62436777b67862e78e9b3eab51d0210e815
  WordPressMocks: b4064b99a073117bbc304abe82df78f2fbe60992
  WordPressShared: ab11b5a5b07fba6716aa0f5efe0b57f733da9fbc
  WordPressUI: 9da5d966b8beb091950cd96880db398d7f30e246
  WPMediaPicker: 754bc043ea42abc2eae8a07e5680c777c112666a
  wpxmlrpc: 6a9bdd6ab9d1b159b384b0df0f3f39de9af4fecf
  Yoga: c920bf12bf8146aa5cd118063378c2cf5682d16c
  ZendeskCommonUISDK: 3c432801e31abff97d6e30441ea102eaef6b99e2
  ZendeskCoreSDK: 86513e62c1ab68913416c9044463d9b687ca944f
  ZendeskMessagingAPISDK: 7c0cbd1d2c941f05b36f73e7db5faee5863fe8b0
  ZendeskMessagingSDK: 6f168161d834dd66668344f645f7a6b6b121b58a
  ZendeskSDKConfigurationsSDK: 918241bc7ec30e0af9e1b16333d54a584ee8ab9e
  ZendeskSupportProvidersSDK: e183d32abac888c448469e2005c4a5a8c3ed73f0
  ZendeskSupportSDK: a87ab1e4badace92c75eb11dc77ede1e995b2adc
  ZIPFoundation: 249fa8890597086cd536bb2df5c9804d84e122b0

<<<<<<< HEAD
PODFILE CHECKSUM: c4783bddf36c16bf60a434cce04f065387bffdaa
=======
PODFILE CHECKSUM: ce07fb0878cbc3fccdc7badf1fd42c0594b90ea3
>>>>>>> 075ca058

COCOAPODS: 1.8.4<|MERGE_RESOLUTION|>--- conflicted
+++ resolved
@@ -629,16 +629,13 @@
   RNTAztecView:
     :git: http://github.com/wordpress-mobile/gutenberg-mobile/
     :submodules: true
-<<<<<<< HEAD
+    :tag: v1.34.0
   WordPressAuthenticator:
     :commit: 6191ef8
     :git: https://github.com/wordpress-mobile/WordPressAuthenticator-iOS.git
   WordPressShared:
     :commit: ec212d0
     :git: https://github.com/wordpress-mobile/WordPress-iOS-Shared.git
-=======
-    :tag: v1.34.0
->>>>>>> 075ca058
   Yoga:
     :podspec: https://raw.githubusercontent.com/wordpress-mobile/gutenberg-mobile/v1.34.0/third-party-podspecs/Yoga.podspec.json
 
@@ -653,16 +650,13 @@
   RNTAztecView:
     :git: http://github.com/wordpress-mobile/gutenberg-mobile/
     :submodules: true
-<<<<<<< HEAD
+    :tag: v1.34.0
   WordPressAuthenticator:
     :commit: 6191ef8
     :git: https://github.com/wordpress-mobile/WordPressAuthenticator-iOS.git
   WordPressShared:
     :commit: ec212d0
     :git: https://github.com/wordpress-mobile/WordPress-iOS-Shared.git
-=======
-    :tag: v1.34.0
->>>>>>> 075ca058
 
 SPEC CHECKSUMS:
   1PasswordExtension: f97cc80ae58053c331b2b6dc8843ba7103b33794
@@ -755,10 +749,6 @@
   ZendeskSupportSDK: a87ab1e4badace92c75eb11dc77ede1e995b2adc
   ZIPFoundation: 249fa8890597086cd536bb2df5c9804d84e122b0
 
-<<<<<<< HEAD
-PODFILE CHECKSUM: c4783bddf36c16bf60a434cce04f065387bffdaa
-=======
-PODFILE CHECKSUM: ce07fb0878cbc3fccdc7badf1fd42c0594b90ea3
->>>>>>> 075ca058
+PODFILE CHECKSUM: ed833d804d174fe931000c3494249a8ef3ce33e2
 
 COCOAPODS: 1.8.4