PODS:
  - 1PasswordExtension (1.8.6)
  - Alamofire (4.8.0)
  - AlamofireImage (3.5.2):
    - Alamofire (~> 4.8)
  - AlamofireNetworkActivityIndicator (2.4.0):
    - Alamofire (~> 4.8)
  - AMScrollingNavbar (5.6.0)
  - AppAuth (1.4.0):
    - AppAuth/Core (= 1.4.0)
    - AppAuth/ExternalUserAgent (= 1.4.0)
  - AppAuth/Core (1.4.0)
  - AppAuth/ExternalUserAgent (1.4.0)
  - AppCenter (2.5.1):
    - AppCenter/Analytics (= 2.5.1)
    - AppCenter/Crashes (= 2.5.1)
  - AppCenter/Analytics (2.5.1):
    - AppCenter/Core
  - AppCenter/Core (2.5.1)
  - AppCenter/Crashes (2.5.1):
    - AppCenter/Core
  - AppCenter/Distribute (2.5.1):
    - AppCenter/Core
  - Automattic-Tracks-iOS (0.5.1-beta.1):
    - CocoaLumberjack (~> 3)
    - Reachability (~> 3)
    - Sentry (~> 4)
    - Sodium (~> 0.8.0)
    - UIDeviceIdentifier (~> 1)
  - boost-for-react-native (1.63.0)
  - Charts (3.2.2):
    - Charts/Core (= 3.2.2)
  - Charts/Core (3.2.2)
  - CocoaLumberjack (3.5.2):
    - CocoaLumberjack/Core (= 3.5.2)
  - CocoaLumberjack/Core (3.5.2)
  - CropViewController (2.5.3)
  - DoubleConversion (1.1.5)
  - Down (0.6.6)
  - FBLazyVector (0.61.5)
  - FBReactNativeSpec (0.61.5):
    - Folly (= 2018.10.22.00)
    - RCTRequired (= 0.61.5)
    - RCTTypeSafety (= 0.61.5)
    - React-Core (= 0.61.5)
    - React-jsi (= 0.61.5)
    - ReactCommon/turbomodule/core (= 0.61.5)
  - Folly (2018.10.22.00):
    - boost-for-react-native
    - DoubleConversion
    - Folly/Default (= 2018.10.22.00)
    - glog
  - Folly/Default (2018.10.22.00):
    - boost-for-react-native
    - DoubleConversion
    - glog
  - FormatterKit/Resources (1.8.2)
  - FormatterKit/TimeIntervalFormatter (1.8.2):
    - FormatterKit/Resources
  - FSInteractiveMap (0.1.0)
  - Gifu (3.2.0)
  - glog (0.3.5)
  - GoogleSignIn (5.0.2):
    - AppAuth (~> 1.2)
    - GTMAppAuth (~> 1.0)
    - GTMSessionFetcher/Core (~> 1.1)
  - Gridicons (1.0.1)
  - GTMAppAuth (1.0.0):
    - AppAuth/Core (~> 1.0)
    - GTMSessionFetcher (~> 1.1)
  - GTMSessionFetcher (1.4.0):
    - GTMSessionFetcher/Full (= 1.4.0)
  - GTMSessionFetcher/Core (1.4.0)
  - GTMSessionFetcher/Full (1.4.0):
    - GTMSessionFetcher/Core (= 1.4.0)
  - Gutenberg (1.34.0):
    - React (= 0.61.5)
    - React-CoreModules (= 0.61.5)
    - React-RCTImage (= 0.61.5)
    - RNTAztecView
  - JTAppleCalendar (8.0.3)
  - lottie-ios (3.1.6)
  - MediaEditor (1.2.0):
    - CropViewController (~> 2.5.3)
  - MRProgress (0.8.3):
    - MRProgress/ActivityIndicator (= 0.8.3)
    - MRProgress/Blur (= 0.8.3)
    - MRProgress/Circular (= 0.8.3)
    - MRProgress/Icons (= 0.8.3)
    - MRProgress/NavigationBarProgress (= 0.8.3)
    - MRProgress/Overlay (= 0.8.3)
  - MRProgress/ActivityIndicator (0.8.3):
    - MRProgress/Stopable
  - MRProgress/Blur (0.8.3):
    - MRProgress/Helper
  - MRProgress/Circular (0.8.3):
    - MRProgress/Helper
    - MRProgress/ProgressBaseClass
    - MRProgress/Stopable
  - MRProgress/Helper (0.8.3)
  - MRProgress/Icons (0.8.3)
  - MRProgress/NavigationBarProgress (0.8.3):
    - MRProgress/ProgressBaseClass
  - MRProgress/Overlay (0.8.3):
    - MRProgress/ActivityIndicator
    - MRProgress/Blur
    - MRProgress/Circular
    - MRProgress/Helper
    - MRProgress/Icons
  - MRProgress/ProgressBaseClass (0.8.3)
  - MRProgress/Stopable (0.8.3):
    - MRProgress/Helper
  - Nimble (7.3.4)
  - NSObject-SafeExpectations (0.0.4)
  - "NSURL+IDN (0.4)"
  - OCMock (3.4.3)
  - OHHTTPStubs (6.1.0):
    - OHHTTPStubs/Default (= 6.1.0)
  - OHHTTPStubs/Core (6.1.0)
  - OHHTTPStubs/Default (6.1.0):
    - OHHTTPStubs/Core
    - OHHTTPStubs/JSON
    - OHHTTPStubs/NSURLSession
    - OHHTTPStubs/OHPathHelpers
  - OHHTTPStubs/JSON (6.1.0):
    - OHHTTPStubs/Core
  - OHHTTPStubs/NSURLSession (6.1.0):
    - OHHTTPStubs/Core
  - OHHTTPStubs/OHPathHelpers (6.1.0)
  - OHHTTPStubs/Swift (6.1.0):
    - OHHTTPStubs/Default
  - RCTRequired (0.61.5)
  - RCTTypeSafety (0.61.5):
    - FBLazyVector (= 0.61.5)
    - Folly (= 2018.10.22.00)
    - RCTRequired (= 0.61.5)
    - React-Core (= 0.61.5)
  - Reachability (3.2)
  - React (0.61.5):
    - React-Core (= 0.61.5)
    - React-Core/DevSupport (= 0.61.5)
    - React-Core/RCTWebSocket (= 0.61.5)
    - React-RCTActionSheet (= 0.61.5)
    - React-RCTAnimation (= 0.61.5)
    - React-RCTBlob (= 0.61.5)
    - React-RCTImage (= 0.61.5)
    - React-RCTLinking (= 0.61.5)
    - React-RCTNetwork (= 0.61.5)
    - React-RCTSettings (= 0.61.5)
    - React-RCTText (= 0.61.5)
    - React-RCTVibration (= 0.61.5)
  - React-Core (0.61.5):
    - Folly (= 2018.10.22.00)
    - glog
    - React-Core/Default (= 0.61.5)
    - React-cxxreact (= 0.61.5)
    - React-jsi (= 0.61.5)
    - React-jsiexecutor (= 0.61.5)
    - Yoga
  - React-Core/CoreModulesHeaders (0.61.5):
    - Folly (= 2018.10.22.00)
    - glog
    - React-Core/Default
    - React-cxxreact (= 0.61.5)
    - React-jsi (= 0.61.5)
    - React-jsiexecutor (= 0.61.5)
    - Yoga
  - React-Core/Default (0.61.5):
    - Folly (= 2018.10.22.00)
    - glog
    - React-cxxreact (= 0.61.5)
    - React-jsi (= 0.61.5)
    - React-jsiexecutor (= 0.61.5)
    - Yoga
  - React-Core/DevSupport (0.61.5):
    - Folly (= 2018.10.22.00)
    - glog
    - React-Core/Default (= 0.61.5)
    - React-Core/RCTWebSocket (= 0.61.5)
    - React-cxxreact (= 0.61.5)
    - React-jsi (= 0.61.5)
    - React-jsiexecutor (= 0.61.5)
    - React-jsinspector (= 0.61.5)
    - Yoga
  - React-Core/RCTActionSheetHeaders (0.61.5):
    - Folly (= 2018.10.22.00)
    - glog
    - React-Core/Default
    - React-cxxreact (= 0.61.5)
    - React-jsi (= 0.61.5)
    - React-jsiexecutor (= 0.61.5)
    - Yoga
  - React-Core/RCTAnimationHeaders (0.61.5):
    - Folly (= 2018.10.22.00)
    - glog
    - React-Core/Default
    - React-cxxreact (= 0.61.5)
    - React-jsi (= 0.61.5)
    - React-jsiexecutor (= 0.61.5)
    - Yoga
  - React-Core/RCTBlobHeaders (0.61.5):
    - Folly (= 2018.10.22.00)
    - glog
    - React-Core/Default
    - React-cxxreact (= 0.61.5)
    - React-jsi (= 0.61.5)
    - React-jsiexecutor (= 0.61.5)
    - Yoga
  - React-Core/RCTImageHeaders (0.61.5):
    - Folly (= 2018.10.22.00)
    - glog
    - React-Core/Default
    - React-cxxreact (= 0.61.5)
    - React-jsi (= 0.61.5)
    - React-jsiexecutor (= 0.61.5)
    - Yoga
  - React-Core/RCTLinkingHeaders (0.61.5):
    - Folly (= 2018.10.22.00)
    - glog
    - React-Core/Default
    - React-cxxreact (= 0.61.5)
    - React-jsi (= 0.61.5)
    - React-jsiexecutor (= 0.61.5)
    - Yoga
  - React-Core/RCTNetworkHeaders (0.61.5):
    - Folly (= 2018.10.22.00)
    - glog
    - React-Core/Default
    - React-cxxreact (= 0.61.5)
    - React-jsi (= 0.61.5)
    - React-jsiexecutor (= 0.61.5)
    - Yoga
  - React-Core/RCTSettingsHeaders (0.61.5):
    - Folly (= 2018.10.22.00)
    - glog
    - React-Core/Default
    - React-cxxreact (= 0.61.5)
    - React-jsi (= 0.61.5)
    - React-jsiexecutor (= 0.61.5)
    - Yoga
  - React-Core/RCTTextHeaders (0.61.5):
    - Folly (= 2018.10.22.00)
    - glog
    - React-Core/Default
    - React-cxxreact (= 0.61.5)
    - React-jsi (= 0.61.5)
    - React-jsiexecutor (= 0.61.5)
    - Yoga
  - React-Core/RCTVibrationHeaders (0.61.5):
    - Folly (= 2018.10.22.00)
    - glog
    - React-Core/Default
    - React-cxxreact (= 0.61.5)
    - React-jsi (= 0.61.5)
    - React-jsiexecutor (= 0.61.5)
    - Yoga
  - React-Core/RCTWebSocket (0.61.5):
    - Folly (= 2018.10.22.00)
    - glog
    - React-Core/Default (= 0.61.5)
    - React-cxxreact (= 0.61.5)
    - React-jsi (= 0.61.5)
    - React-jsiexecutor (= 0.61.5)
    - Yoga
  - React-CoreModules (0.61.5):
    - FBReactNativeSpec (= 0.61.5)
    - Folly (= 2018.10.22.00)
    - RCTTypeSafety (= 0.61.5)
    - React-Core/CoreModulesHeaders (= 0.61.5)
    - React-RCTImage (= 0.61.5)
    - ReactCommon/turbomodule/core (= 0.61.5)
  - React-cxxreact (0.61.5):
    - boost-for-react-native (= 1.63.0)
    - DoubleConversion
    - Folly (= 2018.10.22.00)
    - glog
    - React-jsinspector (= 0.61.5)
  - React-jsi (0.61.5):
    - boost-for-react-native (= 1.63.0)
    - DoubleConversion
    - Folly (= 2018.10.22.00)
    - glog
    - React-jsi/Default (= 0.61.5)
  - React-jsi/Default (0.61.5):
    - boost-for-react-native (= 1.63.0)
    - DoubleConversion
    - Folly (= 2018.10.22.00)
    - glog
  - React-jsiexecutor (0.61.5):
    - DoubleConversion
    - Folly (= 2018.10.22.00)
    - glog
    - React-cxxreact (= 0.61.5)
    - React-jsi (= 0.61.5)
  - React-jsinspector (0.61.5)
  - react-native-blur (3.3.0):
    - React
  - react-native-get-random-values (1.4.0):
    - React
  - react-native-keyboard-aware-scroll-view (0.8.8):
    - React
  - react-native-linear-gradient (2.5.6):
    - React
  - react-native-safe-area (0.5.1):
    - React
  - react-native-safe-area-context (3.0.2):
    - React
  - react-native-slider (3.0.2):
    - React
  - react-native-video (5.0.2):
    - React
    - react-native-video/Video (= 5.0.2)
  - react-native-video/Video (5.0.2):
    - React
  - React-RCTActionSheet (0.61.5):
    - React-Core/RCTActionSheetHeaders (= 0.61.5)
  - React-RCTAnimation (0.61.5):
    - React-Core/RCTAnimationHeaders (= 0.61.5)
  - React-RCTBlob (0.61.5):
    - React-Core/RCTBlobHeaders (= 0.61.5)
    - React-Core/RCTWebSocket (= 0.61.5)
    - React-jsi (= 0.61.5)
    - React-RCTNetwork (= 0.61.5)
  - React-RCTImage (0.61.5):
    - React-Core/RCTImageHeaders (= 0.61.5)
    - React-RCTNetwork (= 0.61.5)
  - React-RCTLinking (0.61.5):
    - React-Core/RCTLinkingHeaders (= 0.61.5)
  - React-RCTNetwork (0.61.5):
    - React-Core/RCTNetworkHeaders (= 0.61.5)
  - React-RCTSettings (0.61.5):
    - React-Core/RCTSettingsHeaders (= 0.61.5)
  - React-RCTText (0.61.5):
    - React-Core/RCTTextHeaders (= 0.61.5)
  - React-RCTVibration (0.61.5):
    - React-Core/RCTVibrationHeaders (= 0.61.5)
  - ReactCommon (0.61.5):
    - ReactCommon/jscallinvoker (= 0.61.5)
    - ReactCommon/turbomodule (= 0.61.5)
  - ReactCommon/jscallinvoker (0.61.5):
    - DoubleConversion
    - Folly (= 2018.10.22.00)
    - glog
    - React-cxxreact (= 0.61.5)
  - ReactCommon/turbomodule (0.61.5):
    - DoubleConversion
    - Folly (= 2018.10.22.00)
    - glog
    - React-Core (= 0.61.5)
    - React-cxxreact (= 0.61.5)
    - React-jsi (= 0.61.5)
    - ReactCommon/jscallinvoker (= 0.61.5)
    - ReactCommon/turbomodule/core (= 0.61.5)
    - ReactCommon/turbomodule/samples (= 0.61.5)
  - ReactCommon/turbomodule/core (0.61.5):
    - DoubleConversion
    - Folly (= 2018.10.22.00)
    - glog
    - React-Core (= 0.61.5)
    - React-cxxreact (= 0.61.5)
    - React-jsi (= 0.61.5)
    - ReactCommon/jscallinvoker (= 0.61.5)
  - ReactCommon/turbomodule/samples (0.61.5):
    - DoubleConversion
    - Folly (= 2018.10.22.00)
    - glog
    - React-Core (= 0.61.5)
    - React-cxxreact (= 0.61.5)
    - React-jsi (= 0.61.5)
    - ReactCommon/jscallinvoker (= 0.61.5)
    - ReactCommon/turbomodule/core (= 0.61.5)
  - ReactNativeDarkMode (0.0.10):
    - React
  - RNCMaskedView (0.1.10):
    - React
  - RNGestureHandler (1.6.1):
    - React
  - RNReanimated (1.9.0):
    - React
  - RNScreens (2.8.0):
    - React
  - RNSVG (9.13.6-gb):
    - React
  - RNTAztecView (1.34.0):
    - React-Core
    - WordPress-Aztec-iOS (~> 1.19.3)
  - Sentry (4.5.0):
    - Sentry/Core (= 4.5.0)
  - Sentry/Core (4.5.0)
  - SimulatorStatusMagic (2.4.1)
  - Sodium (0.8.0)
  - Starscream (3.0.6)
  - SVProgressHUD (2.2.5)
  - UIDeviceIdentifier (1.5.0)
  - WordPress-Aztec-iOS (1.19.3)
  - WordPress-Editor-iOS (1.19.3):
    - WordPress-Aztec-iOS (= 1.19.3)
<<<<<<< HEAD
  - WordPressAuthenticator (1.23.0-beta.xxx):
=======
  - WordPressAuthenticator (1.23.0-beta.11):
>>>>>>> d0dae3c5
    - 1PasswordExtension (= 1.8.6)
    - Alamofire (= 4.8)
    - CocoaLumberjack (~> 3.5)
    - GoogleSignIn (~> 5.0.2)
    - Gridicons (~> 1.0)
    - lottie-ios (= 3.1.6)
    - "NSURL+IDN (= 0.4)"
    - SVProgressHUD (= 2.2.5)
    - WordPressKit (~> 4.14-beta)
    - WordPressShared (~> 1.11-beta)
    - WordPressUI (~> 1.7.0)
  - WordPressKit (4.14.0):
    - Alamofire (~> 4.8.0)
    - CocoaLumberjack (~> 3.4)
    - NSObject-SafeExpectations (= 0.0.4)
    - UIDeviceIdentifier (~> 1)
    - WordPressShared (~> 1.10-beta)
    - wpxmlrpc (= 0.8.5)
  - WordPressMocks (0.0.8)
  - WordPressShared (1.11.0):
    - CocoaLumberjack (~> 3.4)
    - FormatterKit/TimeIntervalFormatter (= 1.8.2)
  - WordPressUI (1.7.1)
  - WPMediaPicker (1.7.0)
  - wpxmlrpc (0.8.5)
  - Yoga (1.14.0)
  - ZendeskCommonUISDK (4.0.0):
    - ZendeskSDKConfigurationsSDK (~> 1.1.2)
  - ZendeskCoreSDK (2.2.2)
  - ZendeskMessagingAPISDK (3.0.0):
    - ZendeskSDKConfigurationsSDK (~> 1.1.2)
  - ZendeskMessagingSDK (3.0.0):
    - ZendeskCommonUISDK (~> 4.0.0)
    - ZendeskMessagingAPISDK (~> 3.0.0)
  - ZendeskSDKConfigurationsSDK (1.1.3)
  - ZendeskSupportProvidersSDK (5.0.1):
    - ZendeskCoreSDK (~> 2.2.1)
  - ZendeskSupportSDK (5.0.0):
    - ZendeskMessagingSDK (~> 3.0.0)
    - ZendeskSupportProvidersSDK (~> 5.0.0)
  - ZIPFoundation (0.9.10)

DEPENDENCIES:
  - Alamofire (= 4.8.0)
  - AlamofireImage (= 3.5.2)
  - AlamofireNetworkActivityIndicator (~> 2.4)
  - AMScrollingNavbar (= 5.6.0)
  - AppCenter (= 2.5.1)
  - AppCenter/Distribute (= 2.5.1)
  - Automattic-Tracks-iOS (~> 0.5.1-beta.1)
  - Charts (~> 3.2.2)
  - CocoaLumberjack (~> 3.0)
  - Down (~> 0.6.6)
  - FBLazyVector (from `https://raw.githubusercontent.com/wordpress-mobile/gutenberg-mobile/bd76109049d2eeead78478d20d66ffd7b1567dd3/third-party-podspecs/FBLazyVector.podspec.json`)
  - FBReactNativeSpec (from `https://raw.githubusercontent.com/wordpress-mobile/gutenberg-mobile/bd76109049d2eeead78478d20d66ffd7b1567dd3/third-party-podspecs/FBReactNativeSpec.podspec.json`)
  - Folly (from `https://raw.githubusercontent.com/wordpress-mobile/gutenberg-mobile/bd76109049d2eeead78478d20d66ffd7b1567dd3/third-party-podspecs/Folly.podspec.json`)
  - FSInteractiveMap (from `https://github.com/wordpress-mobile/FSInteractiveMap.git`, tag `0.2.0`)
  - Gifu (= 3.2.0)
  - glog (from `https://raw.githubusercontent.com/wordpress-mobile/gutenberg-mobile/bd76109049d2eeead78478d20d66ffd7b1567dd3/third-party-podspecs/glog.podspec.json`)
  - Gridicons (~> 1.0.1)
  - Gutenberg (from `http://github.com/wordpress-mobile/gutenberg-mobile/`, commit `bd76109049d2eeead78478d20d66ffd7b1567dd3`)
  - JTAppleCalendar (~> 8.0.2)
  - MediaEditor (~> 1.2.0)
  - MRProgress (= 0.8.3)
  - Nimble (~> 7.3.1)
  - NSObject-SafeExpectations (~> 0.0.4)
  - "NSURL+IDN (~> 0.4)"
  - OCMock (= 3.4.3)
  - OHHTTPStubs (= 6.1.0)
  - OHHTTPStubs/Swift (= 6.1.0)
  - RCTRequired (from `https://raw.githubusercontent.com/wordpress-mobile/gutenberg-mobile/bd76109049d2eeead78478d20d66ffd7b1567dd3/third-party-podspecs/RCTRequired.podspec.json`)
  - RCTTypeSafety (from `https://raw.githubusercontent.com/wordpress-mobile/gutenberg-mobile/bd76109049d2eeead78478d20d66ffd7b1567dd3/third-party-podspecs/RCTTypeSafety.podspec.json`)
  - Reachability (= 3.2)
  - React (from `https://raw.githubusercontent.com/wordpress-mobile/gutenberg-mobile/bd76109049d2eeead78478d20d66ffd7b1567dd3/third-party-podspecs/React.podspec.json`)
  - React-Core (from `https://raw.githubusercontent.com/wordpress-mobile/gutenberg-mobile/bd76109049d2eeead78478d20d66ffd7b1567dd3/third-party-podspecs/React-Core.podspec.json`)
  - React-CoreModules (from `https://raw.githubusercontent.com/wordpress-mobile/gutenberg-mobile/bd76109049d2eeead78478d20d66ffd7b1567dd3/third-party-podspecs/React-CoreModules.podspec.json`)
  - React-cxxreact (from `https://raw.githubusercontent.com/wordpress-mobile/gutenberg-mobile/bd76109049d2eeead78478d20d66ffd7b1567dd3/third-party-podspecs/React-cxxreact.podspec.json`)
  - React-jsi (from `https://raw.githubusercontent.com/wordpress-mobile/gutenberg-mobile/bd76109049d2eeead78478d20d66ffd7b1567dd3/third-party-podspecs/React-jsi.podspec.json`)
  - React-jsiexecutor (from `https://raw.githubusercontent.com/wordpress-mobile/gutenberg-mobile/bd76109049d2eeead78478d20d66ffd7b1567dd3/third-party-podspecs/React-jsiexecutor.podspec.json`)
  - React-jsinspector (from `https://raw.githubusercontent.com/wordpress-mobile/gutenberg-mobile/bd76109049d2eeead78478d20d66ffd7b1567dd3/third-party-podspecs/React-jsinspector.podspec.json`)
  - react-native-blur (from `https://raw.githubusercontent.com/wordpress-mobile/gutenberg-mobile/bd76109049d2eeead78478d20d66ffd7b1567dd3/third-party-podspecs/react-native-blur.podspec.json`)
  - react-native-get-random-values (from `https://raw.githubusercontent.com/wordpress-mobile/gutenberg-mobile/bd76109049d2eeead78478d20d66ffd7b1567dd3/third-party-podspecs/react-native-get-random-values.podspec.json`)
  - react-native-keyboard-aware-scroll-view (from `https://raw.githubusercontent.com/wordpress-mobile/gutenberg-mobile/bd76109049d2eeead78478d20d66ffd7b1567dd3/third-party-podspecs/react-native-keyboard-aware-scroll-view.podspec.json`)
  - react-native-linear-gradient (from `https://raw.githubusercontent.com/wordpress-mobile/gutenberg-mobile/bd76109049d2eeead78478d20d66ffd7b1567dd3/third-party-podspecs/react-native-linear-gradient.podspec.json`)
  - react-native-safe-area (from `https://raw.githubusercontent.com/wordpress-mobile/gutenberg-mobile/bd76109049d2eeead78478d20d66ffd7b1567dd3/third-party-podspecs/react-native-safe-area.podspec.json`)
  - react-native-safe-area-context (from `https://raw.githubusercontent.com/wordpress-mobile/gutenberg-mobile/bd76109049d2eeead78478d20d66ffd7b1567dd3/third-party-podspecs/react-native-safe-area-context.podspec.json`)
  - react-native-slider (from `https://raw.githubusercontent.com/wordpress-mobile/gutenberg-mobile/bd76109049d2eeead78478d20d66ffd7b1567dd3/third-party-podspecs/react-native-slider.podspec.json`)
  - react-native-video (from `https://raw.githubusercontent.com/wordpress-mobile/gutenberg-mobile/bd76109049d2eeead78478d20d66ffd7b1567dd3/third-party-podspecs/react-native-video.podspec.json`)
  - React-RCTActionSheet (from `https://raw.githubusercontent.com/wordpress-mobile/gutenberg-mobile/bd76109049d2eeead78478d20d66ffd7b1567dd3/third-party-podspecs/React-RCTActionSheet.podspec.json`)
  - React-RCTAnimation (from `https://raw.githubusercontent.com/wordpress-mobile/gutenberg-mobile/bd76109049d2eeead78478d20d66ffd7b1567dd3/third-party-podspecs/React-RCTAnimation.podspec.json`)
  - React-RCTBlob (from `https://raw.githubusercontent.com/wordpress-mobile/gutenberg-mobile/bd76109049d2eeead78478d20d66ffd7b1567dd3/third-party-podspecs/React-RCTBlob.podspec.json`)
  - React-RCTImage (from `https://raw.githubusercontent.com/wordpress-mobile/gutenberg-mobile/bd76109049d2eeead78478d20d66ffd7b1567dd3/third-party-podspecs/React-RCTImage.podspec.json`)
  - React-RCTLinking (from `https://raw.githubusercontent.com/wordpress-mobile/gutenberg-mobile/bd76109049d2eeead78478d20d66ffd7b1567dd3/third-party-podspecs/React-RCTLinking.podspec.json`)
  - React-RCTNetwork (from `https://raw.githubusercontent.com/wordpress-mobile/gutenberg-mobile/bd76109049d2eeead78478d20d66ffd7b1567dd3/third-party-podspecs/React-RCTNetwork.podspec.json`)
  - React-RCTSettings (from `https://raw.githubusercontent.com/wordpress-mobile/gutenberg-mobile/bd76109049d2eeead78478d20d66ffd7b1567dd3/third-party-podspecs/React-RCTSettings.podspec.json`)
  - React-RCTText (from `https://raw.githubusercontent.com/wordpress-mobile/gutenberg-mobile/bd76109049d2eeead78478d20d66ffd7b1567dd3/third-party-podspecs/React-RCTText.podspec.json`)
  - React-RCTVibration (from `https://raw.githubusercontent.com/wordpress-mobile/gutenberg-mobile/bd76109049d2eeead78478d20d66ffd7b1567dd3/third-party-podspecs/React-RCTVibration.podspec.json`)
  - ReactCommon (from `https://raw.githubusercontent.com/wordpress-mobile/gutenberg-mobile/bd76109049d2eeead78478d20d66ffd7b1567dd3/third-party-podspecs/ReactCommon.podspec.json`)
  - ReactNativeDarkMode (from `https://raw.githubusercontent.com/wordpress-mobile/gutenberg-mobile/bd76109049d2eeead78478d20d66ffd7b1567dd3/third-party-podspecs/ReactNativeDarkMode.podspec.json`)
  - RNCMaskedView (from `https://raw.githubusercontent.com/wordpress-mobile/gutenberg-mobile/bd76109049d2eeead78478d20d66ffd7b1567dd3/third-party-podspecs/RNCMaskedView.podspec.json`)
  - RNGestureHandler (from `https://raw.githubusercontent.com/wordpress-mobile/gutenberg-mobile/bd76109049d2eeead78478d20d66ffd7b1567dd3/third-party-podspecs/RNGestureHandler.podspec.json`)
  - RNReanimated (from `https://raw.githubusercontent.com/wordpress-mobile/gutenberg-mobile/bd76109049d2eeead78478d20d66ffd7b1567dd3/third-party-podspecs/RNReanimated.podspec.json`)
  - RNScreens (from `https://raw.githubusercontent.com/wordpress-mobile/gutenberg-mobile/bd76109049d2eeead78478d20d66ffd7b1567dd3/third-party-podspecs/RNScreens.podspec.json`)
  - RNSVG (from `https://raw.githubusercontent.com/wordpress-mobile/gutenberg-mobile/bd76109049d2eeead78478d20d66ffd7b1567dd3/third-party-podspecs/RNSVG.podspec.json`)
  - RNTAztecView (from `http://github.com/wordpress-mobile/gutenberg-mobile/`, commit `bd76109049d2eeead78478d20d66ffd7b1567dd3`)
  - SimulatorStatusMagic
  - Starscream (= 3.0.6)
  - SVProgressHUD (= 2.2.5)
  - WordPress-Editor-iOS (~> 1.19.3)
  - WordPressAuthenticator (from `https://github.com/wordpress-mobile/WordPressAuthenticator-iOS.git`, commit `52f949c2c2c40a3bb8e6828e3222c657d4705039`)
  - WordPressKit (~> 4.14)
  - WordPressMocks (~> 0.0.8)
  - WordPressShared (~> 1.11-beta)
  - WordPressUI (~> 1.7.1)
  - WPMediaPicker (~> 1.7.0)
  - Yoga (from `https://raw.githubusercontent.com/wordpress-mobile/gutenberg-mobile/bd76109049d2eeead78478d20d66ffd7b1567dd3/third-party-podspecs/Yoga.podspec.json`)
  - ZendeskSupportSDK (= 5.0.0)
  - ZIPFoundation (~> 0.9.8)

SPEC REPOS:
  trunk:
    - 1PasswordExtension
    - Alamofire
    - AlamofireImage
    - AlamofireNetworkActivityIndicator
    - AMScrollingNavbar
    - AppAuth
    - AppCenter
    - Automattic-Tracks-iOS
    - boost-for-react-native
    - Charts
    - CocoaLumberjack
    - CropViewController
    - DoubleConversion
    - Down
    - FormatterKit
    - Gifu
    - GoogleSignIn
    - Gridicons
    - GTMAppAuth
    - GTMSessionFetcher
    - JTAppleCalendar
    - lottie-ios
    - MediaEditor
    - MRProgress
    - Nimble
    - NSObject-SafeExpectations
    - "NSURL+IDN"
    - OCMock
    - OHHTTPStubs
    - Reachability
    - Sentry
    - SimulatorStatusMagic
    - Sodium
    - Starscream
    - SVProgressHUD
    - UIDeviceIdentifier
    - WordPress-Aztec-iOS
    - WordPress-Editor-iOS
    - WordPressKit
    - WordPressMocks
    - WordPressShared
    - WordPressUI
    - WPMediaPicker
    - wpxmlrpc
    - ZendeskCommonUISDK
    - ZendeskCoreSDK
    - ZendeskMessagingAPISDK
    - ZendeskMessagingSDK
    - ZendeskSDKConfigurationsSDK
    - ZendeskSupportProvidersSDK
    - ZendeskSupportSDK
    - ZIPFoundation

EXTERNAL SOURCES:
  FBLazyVector:
    :podspec: https://raw.githubusercontent.com/wordpress-mobile/gutenberg-mobile/bd76109049d2eeead78478d20d66ffd7b1567dd3/third-party-podspecs/FBLazyVector.podspec.json
  FBReactNativeSpec:
    :podspec: https://raw.githubusercontent.com/wordpress-mobile/gutenberg-mobile/bd76109049d2eeead78478d20d66ffd7b1567dd3/third-party-podspecs/FBReactNativeSpec.podspec.json
  Folly:
    :podspec: https://raw.githubusercontent.com/wordpress-mobile/gutenberg-mobile/bd76109049d2eeead78478d20d66ffd7b1567dd3/third-party-podspecs/Folly.podspec.json
  FSInteractiveMap:
    :git: https://github.com/wordpress-mobile/FSInteractiveMap.git
    :tag: 0.2.0
  glog:
    :podspec: https://raw.githubusercontent.com/wordpress-mobile/gutenberg-mobile/bd76109049d2eeead78478d20d66ffd7b1567dd3/third-party-podspecs/glog.podspec.json
  Gutenberg:
    :commit: bd76109049d2eeead78478d20d66ffd7b1567dd3
    :git: http://github.com/wordpress-mobile/gutenberg-mobile/
    :submodules: true
  RCTRequired:
    :podspec: https://raw.githubusercontent.com/wordpress-mobile/gutenberg-mobile/bd76109049d2eeead78478d20d66ffd7b1567dd3/third-party-podspecs/RCTRequired.podspec.json
  RCTTypeSafety:
    :podspec: https://raw.githubusercontent.com/wordpress-mobile/gutenberg-mobile/bd76109049d2eeead78478d20d66ffd7b1567dd3/third-party-podspecs/RCTTypeSafety.podspec.json
  React:
    :podspec: https://raw.githubusercontent.com/wordpress-mobile/gutenberg-mobile/bd76109049d2eeead78478d20d66ffd7b1567dd3/third-party-podspecs/React.podspec.json
  React-Core:
    :podspec: https://raw.githubusercontent.com/wordpress-mobile/gutenberg-mobile/bd76109049d2eeead78478d20d66ffd7b1567dd3/third-party-podspecs/React-Core.podspec.json
  React-CoreModules:
    :podspec: https://raw.githubusercontent.com/wordpress-mobile/gutenberg-mobile/bd76109049d2eeead78478d20d66ffd7b1567dd3/third-party-podspecs/React-CoreModules.podspec.json
  React-cxxreact:
    :podspec: https://raw.githubusercontent.com/wordpress-mobile/gutenberg-mobile/bd76109049d2eeead78478d20d66ffd7b1567dd3/third-party-podspecs/React-cxxreact.podspec.json
  React-jsi:
    :podspec: https://raw.githubusercontent.com/wordpress-mobile/gutenberg-mobile/bd76109049d2eeead78478d20d66ffd7b1567dd3/third-party-podspecs/React-jsi.podspec.json
  React-jsiexecutor:
    :podspec: https://raw.githubusercontent.com/wordpress-mobile/gutenberg-mobile/bd76109049d2eeead78478d20d66ffd7b1567dd3/third-party-podspecs/React-jsiexecutor.podspec.json
  React-jsinspector:
    :podspec: https://raw.githubusercontent.com/wordpress-mobile/gutenberg-mobile/bd76109049d2eeead78478d20d66ffd7b1567dd3/third-party-podspecs/React-jsinspector.podspec.json
  react-native-blur:
    :podspec: https://raw.githubusercontent.com/wordpress-mobile/gutenberg-mobile/bd76109049d2eeead78478d20d66ffd7b1567dd3/third-party-podspecs/react-native-blur.podspec.json
  react-native-get-random-values:
    :podspec: https://raw.githubusercontent.com/wordpress-mobile/gutenberg-mobile/bd76109049d2eeead78478d20d66ffd7b1567dd3/third-party-podspecs/react-native-get-random-values.podspec.json
  react-native-keyboard-aware-scroll-view:
    :podspec: https://raw.githubusercontent.com/wordpress-mobile/gutenberg-mobile/bd76109049d2eeead78478d20d66ffd7b1567dd3/third-party-podspecs/react-native-keyboard-aware-scroll-view.podspec.json
  react-native-linear-gradient:
    :podspec: https://raw.githubusercontent.com/wordpress-mobile/gutenberg-mobile/bd76109049d2eeead78478d20d66ffd7b1567dd3/third-party-podspecs/react-native-linear-gradient.podspec.json
  react-native-safe-area:
    :podspec: https://raw.githubusercontent.com/wordpress-mobile/gutenberg-mobile/bd76109049d2eeead78478d20d66ffd7b1567dd3/third-party-podspecs/react-native-safe-area.podspec.json
  react-native-safe-area-context:
    :podspec: https://raw.githubusercontent.com/wordpress-mobile/gutenberg-mobile/bd76109049d2eeead78478d20d66ffd7b1567dd3/third-party-podspecs/react-native-safe-area-context.podspec.json
  react-native-slider:
    :podspec: https://raw.githubusercontent.com/wordpress-mobile/gutenberg-mobile/bd76109049d2eeead78478d20d66ffd7b1567dd3/third-party-podspecs/react-native-slider.podspec.json
  react-native-video:
    :podspec: https://raw.githubusercontent.com/wordpress-mobile/gutenberg-mobile/bd76109049d2eeead78478d20d66ffd7b1567dd3/third-party-podspecs/react-native-video.podspec.json
  React-RCTActionSheet:
    :podspec: https://raw.githubusercontent.com/wordpress-mobile/gutenberg-mobile/bd76109049d2eeead78478d20d66ffd7b1567dd3/third-party-podspecs/React-RCTActionSheet.podspec.json
  React-RCTAnimation:
    :podspec: https://raw.githubusercontent.com/wordpress-mobile/gutenberg-mobile/bd76109049d2eeead78478d20d66ffd7b1567dd3/third-party-podspecs/React-RCTAnimation.podspec.json
  React-RCTBlob:
    :podspec: https://raw.githubusercontent.com/wordpress-mobile/gutenberg-mobile/bd76109049d2eeead78478d20d66ffd7b1567dd3/third-party-podspecs/React-RCTBlob.podspec.json
  React-RCTImage:
    :podspec: https://raw.githubusercontent.com/wordpress-mobile/gutenberg-mobile/bd76109049d2eeead78478d20d66ffd7b1567dd3/third-party-podspecs/React-RCTImage.podspec.json
  React-RCTLinking:
    :podspec: https://raw.githubusercontent.com/wordpress-mobile/gutenberg-mobile/bd76109049d2eeead78478d20d66ffd7b1567dd3/third-party-podspecs/React-RCTLinking.podspec.json
  React-RCTNetwork:
    :podspec: https://raw.githubusercontent.com/wordpress-mobile/gutenberg-mobile/bd76109049d2eeead78478d20d66ffd7b1567dd3/third-party-podspecs/React-RCTNetwork.podspec.json
  React-RCTSettings:
    :podspec: https://raw.githubusercontent.com/wordpress-mobile/gutenberg-mobile/bd76109049d2eeead78478d20d66ffd7b1567dd3/third-party-podspecs/React-RCTSettings.podspec.json
  React-RCTText:
    :podspec: https://raw.githubusercontent.com/wordpress-mobile/gutenberg-mobile/bd76109049d2eeead78478d20d66ffd7b1567dd3/third-party-podspecs/React-RCTText.podspec.json
  React-RCTVibration:
    :podspec: https://raw.githubusercontent.com/wordpress-mobile/gutenberg-mobile/bd76109049d2eeead78478d20d66ffd7b1567dd3/third-party-podspecs/React-RCTVibration.podspec.json
  ReactCommon:
    :podspec: https://raw.githubusercontent.com/wordpress-mobile/gutenberg-mobile/bd76109049d2eeead78478d20d66ffd7b1567dd3/third-party-podspecs/ReactCommon.podspec.json
  ReactNativeDarkMode:
    :podspec: https://raw.githubusercontent.com/wordpress-mobile/gutenberg-mobile/bd76109049d2eeead78478d20d66ffd7b1567dd3/third-party-podspecs/ReactNativeDarkMode.podspec.json
  RNCMaskedView:
    :podspec: https://raw.githubusercontent.com/wordpress-mobile/gutenberg-mobile/bd76109049d2eeead78478d20d66ffd7b1567dd3/third-party-podspecs/RNCMaskedView.podspec.json
  RNGestureHandler:
    :podspec: https://raw.githubusercontent.com/wordpress-mobile/gutenberg-mobile/bd76109049d2eeead78478d20d66ffd7b1567dd3/third-party-podspecs/RNGestureHandler.podspec.json
  RNReanimated:
    :podspec: https://raw.githubusercontent.com/wordpress-mobile/gutenberg-mobile/bd76109049d2eeead78478d20d66ffd7b1567dd3/third-party-podspecs/RNReanimated.podspec.json
  RNScreens:
    :podspec: https://raw.githubusercontent.com/wordpress-mobile/gutenberg-mobile/bd76109049d2eeead78478d20d66ffd7b1567dd3/third-party-podspecs/RNScreens.podspec.json
  RNSVG:
    :podspec: https://raw.githubusercontent.com/wordpress-mobile/gutenberg-mobile/bd76109049d2eeead78478d20d66ffd7b1567dd3/third-party-podspecs/RNSVG.podspec.json
  RNTAztecView:
    :commit: bd76109049d2eeead78478d20d66ffd7b1567dd3
    :git: http://github.com/wordpress-mobile/gutenberg-mobile/
    :submodules: true
  WordPressAuthenticator:
    :commit: 52f949c2c2c40a3bb8e6828e3222c657d4705039
    :git: https://github.com/wordpress-mobile/WordPressAuthenticator-iOS.git
  Yoga:
    :podspec: https://raw.githubusercontent.com/wordpress-mobile/gutenberg-mobile/bd76109049d2eeead78478d20d66ffd7b1567dd3/third-party-podspecs/Yoga.podspec.json

CHECKOUT OPTIONS:
  FSInteractiveMap:
    :git: https://github.com/wordpress-mobile/FSInteractiveMap.git
    :tag: 0.2.0
  Gutenberg:
    :commit: bd76109049d2eeead78478d20d66ffd7b1567dd3
    :git: http://github.com/wordpress-mobile/gutenberg-mobile/
    :submodules: true
  RNCMaskedView:
    :commit: d4ccf2bba163679c4550ce6ba0119604cd5e6379
    :git: https://github.com/react-native-community/react-native-masked-view.git
  RNTAztecView:
    :commit: bd76109049d2eeead78478d20d66ffd7b1567dd3
    :git: http://github.com/wordpress-mobile/gutenberg-mobile/
    :submodules: true
  WordPressAuthenticator:
    :commit: 52f949c2c2c40a3bb8e6828e3222c657d4705039
    :git: https://github.com/wordpress-mobile/WordPressAuthenticator-iOS.git

SPEC CHECKSUMS:
  1PasswordExtension: f97cc80ae58053c331b2b6dc8843ba7103b33794
  Alamofire: 3ec537f71edc9804815215393ae2b1a8ea33a844
  AlamofireImage: 63cfe3baf1370be6c498149687cf6db3e3b00999
  AlamofireNetworkActivityIndicator: 9acc3de3ca6645bf0efed462396b0df13dd3e7b8
  AMScrollingNavbar: cf0ec5a5ee659d76ba2509f630bf14fba7e16dc3
  AppAuth: 31bcec809a638d7bd2f86ea8a52bd45f6e81e7c7
  AppCenter: fddcbac6e4baae3d93a196ceb0bfe0e4ce407dec
  Automattic-Tracks-iOS: 044b34f28f6584d36faa64d1183d353198ed3bd6
  boost-for-react-native: 39c7adb57c4e60d6c5479dd8623128eb5b3f0f2c
  Charts: f69cf0518b6d1d62608ca504248f1bbe0b6ae77e
  CocoaLumberjack: 118bf4a820efc641f79fa487b75ed928dccfae23
  CropViewController: a5c143548a0fabcd6cc25f2d26e40460cfb8c78c
  DoubleConversion: e22e0762848812a87afd67ffda3998d9ef29170c
  Down: 71bf4af3c04fa093e65dffa25c4b64fa61287373
  FBLazyVector: 47798d43f20e85af0d3cef09928b6e2d16dbbe4c
  FBReactNativeSpec: 8d0bf8eca089153f4196975ca190cda8c2d5dbd2
  Folly: 30e7936e1c45c08d884aa59369ed951a8e68cf51
  FormatterKit: 4b8f29acc9b872d5d12a63efb560661e8f2e1b98
  FSInteractiveMap: a396f610f48b76cb540baa87139d056429abda86
  Gifu: 7bcb6427457d85e0b4dff5a84ec5947ac19a93ea
  glog: 1f3da668190260b06b429bb211bfbee5cd790c28
  GoogleSignIn: 7137d297ddc022a7e0aa4619c86d72c909fa7213
  Gridicons: 8e19276b20bb15d1fda1d4d0db96d066d170135b
  GTMAppAuth: 4deac854479704f348309e7b66189e604cf5e01e
  GTMSessionFetcher: 6f5c8abbab8a9bce4bb3f057e317728ec6182b10
  Gutenberg: aed47cf7e72ab346ba7fed3607a19c95658cf5b0
  JTAppleCalendar: 932cadea40b1051beab10f67843451d48ba16c99
  lottie-ios: 85ce835dd8c53e02509f20729fc7d6a4e6645a0a
  MediaEditor: 1ff91fda23f693b97c8b56de2456a46bbbebdbe1
  MRProgress: 16de7cc9f347e8846797a770db102a323fe7ef09
  Nimble: 051e3d8912d40138fa5591c78594f95fb172af37
  NSObject-SafeExpectations: ab8fe623d36b25aa1f150affa324e40a2f3c0374
  "NSURL+IDN": afc873e639c18138a1589697c3add197fe8679ca
  OCMock: 43565190abc78977ad44a61c0d20d7f0784d35ab
  OHHTTPStubs: 1e21c7d2c084b8153fc53d48400d8919d2d432d0
  RCTRequired: 3ca691422140f76f04fd2af6dc90914cf0f81ef1
  RCTTypeSafety: aab4e9679dbb3682bf0404fded7b9557d7306795
  Reachability: 33e18b67625424e47b6cde6d202dce689ad7af96
  React: 5a954890216a4493df5ab2149f70f18592b513ac
  React-Core: 865fa241faa644ff20cb5ec87787b32a5acc43b3
  React-CoreModules: 026fafece67a3802aa8bb1995d27227b0d95e0f5
  React-cxxreact: 9c76312456310d1b486e23edb9ce576a5397ebc2
  React-jsi: 6d6afac4873e8a3433334378589a0a8190d58070
  React-jsiexecutor: 9dfdcd0db23042623894dcbc02d61a772da8e3c1
  React-jsinspector: 89927b9ec6d75759882949d2043ba704565edaec
  react-native-blur: adb31865c20137dacb53c32e3423374ac2b8c5a0
  react-native-get-random-values: 8940331a943a46c165d3ed05802c09c392f8dd46
  react-native-keyboard-aware-scroll-view: ffa9152671fec9a571197ed2d02e0fcb90206e60
  react-native-linear-gradient: 258ba8c61848324b1f2019bed5f460e6396137b7
  react-native-safe-area: e8230b0017d76c00de6b01e2412dcf86b127c6a3
  react-native-safe-area-context: 52c73401424bae74fc89ca91b4ae5c4f2689d857
  react-native-slider: 2f186719b7ada773b78141b8dae62081d819b206
  react-native-video: d01ed7ff1e38fa7dcc6c15c94cf505e661b7bfd0
  React-RCTActionSheet: e8f642cfaa396b6b09fd38f53378506c2d63af35
  React-RCTAnimation: cec1abbcfb006978a288c5072e3d611d6ff76d4c
  React-RCTBlob: 7596eb2048150e429127a92a701e6cd40a8c0a74
  React-RCTImage: 03c7e36877a579ee51dcc33079cc8bc98658a722
  React-RCTLinking: cdc3f1aaff5f321bc954a98b7ffae3f864a6eaa3
  React-RCTNetwork: 33b3da6944786edea496a5fc6afea466633fd711
  React-RCTSettings: a3b7b3124315f8c91fad5d8aff08ee97d4b471cd
  React-RCTText: ee9c8b70180fb58d062483d9664cd921d14b5961
  React-RCTVibration: 20deb1f6f001000d1f2603722ec110c66c74796b
  ReactCommon: 48926fc48fcd7c8a629860049ffba9c23b4005dc
  ReactNativeDarkMode: f61376360c5d983907e5c316e8e1c853a8c2f348
  RNCMaskedView: 72b5012baac53b13a9ba717eaa554afd3f2930c5
  RNGestureHandler: 82a89b0fde0a37e633c6233418f7249e2f8e59b5
  RNReanimated: 13f7a6a22667c4f00aac217bc66f94e8560b3d59
  RNScreens: 6833ac5c29cf2f03eed12103140530bbd75b6aea
  RNSVG: 68a534a5db06dcbdaebfd5079349191598caef7b
  RNTAztecView: 43c16fe501ae68907e77f71396c2ae92d214ce84
  Sentry: ab6c209f23700d1460691dbc90e19ed0a05d496b
  SimulatorStatusMagic: 28d4a9d1a500ac7cea0b2b5a43c1c6ddb40ba56c
  Sodium: 63c0ca312a932e6da481689537d4b35568841bdc
  Starscream: ef3ece99d765eeccb67de105bfa143f929026cf5
  SVProgressHUD: 1428aafac632c1f86f62aa4243ec12008d7a51d6
  UIDeviceIdentifier: a79ccdfc940373835a7d8e9fc7541e6bf61b6319
  WordPress-Aztec-iOS: b7ac8b30f746992e85d9668453ac87c2cdcecf4f
  WordPress-Editor-iOS: 1886f7fe464d79ee64ccfe7985281f8cf45f75eb
<<<<<<< HEAD
  WordPressAuthenticator: d291e50685f6321e62b6f7637a9e8ab044c4ca8a
=======
  WordPressAuthenticator: 10c39f93036cd4780b83c2fd10ff4bab73db8a0f
>>>>>>> d0dae3c5
  WordPressKit: dcab41057f0c39af3280b7c0d17bdc36271e01ae
  WordPressMocks: b4064b99a073117bbc304abe82df78f2fbe60992
  WordPressShared: b56046080c99d41519d097c970df663fda48e218
  WordPressUI: 9da5d966b8beb091950cd96880db398d7f30e246
  WPMediaPicker: 754bc043ea42abc2eae8a07e5680c777c112666a
  wpxmlrpc: 6a9bdd6ab9d1b159b384b0df0f3f39de9af4fecf
  Yoga: c920bf12bf8146aa5cd118063378c2cf5682d16c
  ZendeskCommonUISDK: 3c432801e31abff97d6e30441ea102eaef6b99e2
  ZendeskCoreSDK: 86513e62c1ab68913416c9044463d9b687ca944f
  ZendeskMessagingAPISDK: 7c0cbd1d2c941f05b36f73e7db5faee5863fe8b0
  ZendeskMessagingSDK: 6f168161d834dd66668344f645f7a6b6b121b58a
  ZendeskSDKConfigurationsSDK: 918241bc7ec30e0af9e1b16333d54a584ee8ab9e
  ZendeskSupportProvidersSDK: e183d32abac888c448469e2005c4a5a8c3ed73f0
  ZendeskSupportSDK: a87ab1e4badace92c75eb11dc77ede1e995b2adc
  ZIPFoundation: 249fa8890597086cd536bb2df5c9804d84e122b0

<<<<<<< HEAD
PODFILE CHECKSUM: 345a82c087c2f00b0801e6361c1a80ce0af4f707
=======
PODFILE CHECKSUM: 52bd25bcfe9d6b46f7f7cdafbcbe5b931a953e93
>>>>>>> d0dae3c5

COCOAPODS: 1.8.4<|MERGE_RESOLUTION|>--- conflicted
+++ resolved
@@ -395,11 +395,7 @@
   - WordPress-Aztec-iOS (1.19.3)
   - WordPress-Editor-iOS (1.19.3):
     - WordPress-Aztec-iOS (= 1.19.3)
-<<<<<<< HEAD
-  - WordPressAuthenticator (1.23.0-beta.xxx):
-=======
-  - WordPressAuthenticator (1.23.0-beta.11):
->>>>>>> d0dae3c5
+  - WordPressAuthenticator (1.23.0-beta.13):
     - 1PasswordExtension (= 1.8.6)
     - Alamofire (= 4.8)
     - CocoaLumberjack (~> 3.5)
@@ -509,7 +505,7 @@
   - Starscream (= 3.0.6)
   - SVProgressHUD (= 2.2.5)
   - WordPress-Editor-iOS (~> 1.19.3)
-  - WordPressAuthenticator (from `https://github.com/wordpress-mobile/WordPressAuthenticator-iOS.git`, commit `52f949c2c2c40a3bb8e6828e3222c657d4705039`)
+  - WordPressAuthenticator (~> 1.23.0-beta)
   - WordPressKit (~> 4.14)
   - WordPressMocks (~> 0.0.8)
   - WordPressShared (~> 1.11-beta)
@@ -559,6 +555,7 @@
     - UIDeviceIdentifier
     - WordPress-Aztec-iOS
     - WordPress-Editor-iOS
+    - WordPressAuthenticator
     - WordPressKit
     - WordPressMocks
     - WordPressShared
@@ -660,9 +657,6 @@
     :commit: bd76109049d2eeead78478d20d66ffd7b1567dd3
     :git: http://github.com/wordpress-mobile/gutenberg-mobile/
     :submodules: true
-  WordPressAuthenticator:
-    :commit: 52f949c2c2c40a3bb8e6828e3222c657d4705039
-    :git: https://github.com/wordpress-mobile/WordPressAuthenticator-iOS.git
   Yoga:
     :podspec: https://raw.githubusercontent.com/wordpress-mobile/gutenberg-mobile/bd76109049d2eeead78478d20d66ffd7b1567dd3/third-party-podspecs/Yoga.podspec.json
 
@@ -681,9 +675,6 @@
     :commit: bd76109049d2eeead78478d20d66ffd7b1567dd3
     :git: http://github.com/wordpress-mobile/gutenberg-mobile/
     :submodules: true
-  WordPressAuthenticator:
-    :commit: 52f949c2c2c40a3bb8e6828e3222c657d4705039
-    :git: https://github.com/wordpress-mobile/WordPressAuthenticator-iOS.git
 
 SPEC CHECKSUMS:
   1PasswordExtension: f97cc80ae58053c331b2b6dc8843ba7103b33794
@@ -764,11 +755,7 @@
   UIDeviceIdentifier: a79ccdfc940373835a7d8e9fc7541e6bf61b6319
   WordPress-Aztec-iOS: b7ac8b30f746992e85d9668453ac87c2cdcecf4f
   WordPress-Editor-iOS: 1886f7fe464d79ee64ccfe7985281f8cf45f75eb
-<<<<<<< HEAD
-  WordPressAuthenticator: d291e50685f6321e62b6f7637a9e8ab044c4ca8a
-=======
-  WordPressAuthenticator: 10c39f93036cd4780b83c2fd10ff4bab73db8a0f
->>>>>>> d0dae3c5
+  WordPressAuthenticator: b47ffac83711b19d9303b1ababece889faa6fb51
   WordPressKit: dcab41057f0c39af3280b7c0d17bdc36271e01ae
   WordPressMocks: b4064b99a073117bbc304abe82df78f2fbe60992
   WordPressShared: b56046080c99d41519d097c970df663fda48e218
@@ -785,10 +772,6 @@
   ZendeskSupportSDK: a87ab1e4badace92c75eb11dc77ede1e995b2adc
   ZIPFoundation: 249fa8890597086cd536bb2df5c9804d84e122b0
 
-<<<<<<< HEAD
-PODFILE CHECKSUM: 345a82c087c2f00b0801e6361c1a80ce0af4f707
-=======
 PODFILE CHECKSUM: 52bd25bcfe9d6b46f7f7cdafbcbe5b931a953e93
->>>>>>> d0dae3c5
 
 COCOAPODS: 1.8.4