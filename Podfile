--- conflicted
+++ resolved
@@ -43,15 +43,9 @@
 end
 
 def wordpress_kit
-<<<<<<< HEAD
-    pod 'WordPressKit', '~> 4.2.0'
-    #pod 'WordPressKit', :git => 'https://github.com/wordpress-mobile/WordPressKit-iOS.git', :branch => 'feature/fix-publishing-private-xmlrpc-posts'
-    #pod 'WordPressKit', :git => 'https://github.com/wordpress-mobile/WordPressKit-iOS.git', :commit => '2fcc2606d8f31d0135a97cd5ed949051ee91963b'
-=======
     pod 'WordPressKit', '~> 4.2.1-beta.1'
     #pod 'WordPressKit', :git => 'https://github.com/wordpress-mobile/WordPressKit-iOS.git', :branch => 'fix/stats_insights_parsing'
     #pod 'WordPressKit', :git => 'https://github.com/wordpress-mobile/WordPressKit-iOS.git', :commit => 'ef4f184f5a33ef628c053892e8f706046191d66c'
->>>>>>> bcc86279
     #pod 'WordPressKit', :path => '../WordPressKit-iOS'
 end
 
