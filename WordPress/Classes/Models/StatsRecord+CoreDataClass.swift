--- conflicted
+++ resolved
@@ -34,13 +34,10 @@
     case publicizeConnection
     case followers
 
-<<<<<<< HEAD
     case topViewedAuthor
     case topViewedPost
-=======
     case searchTerms
     case postingStreak
->>>>>>> 75576004
     case postStats
     case blogStats
     // those last two aren't used anywhere yet, I've left them here for illustration purposes.
@@ -62,14 +59,11 @@
             return false
         case .postStats,
              .blogStats,
-<<<<<<< HEAD
              .topViewedAuthor,
-             .topViewedPost:
-=======
+             .topViewedPost,
              .searchTerms,
              .postingStreak:
 
->>>>>>> 75576004
             return true
         }
     }
