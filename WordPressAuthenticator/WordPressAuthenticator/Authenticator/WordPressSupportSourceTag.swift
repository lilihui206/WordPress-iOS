--- conflicted
+++ resolved
@@ -3,37 +3,13 @@
 
 // MARK: - Authentication Flow Event. Useful to relay internal Auth events over to activity trackers.
 //
-<<<<<<< HEAD
-public enum WordPressSupportSourceTag {
-    case generalLogin
-    case jetpackLogin
-    case loginEmail
-    case login2FA
-    case loginMagicLink
-    case loginSiteAddress
-    case loginUsernamePassword
-    case loginWPComPassword
-    case wpComCreateSiteCreation
-    case wpComCreateSiteCategory
-    case wpComCreateSiteTheme
-    case wpComCreateSiteDomain
-    case wpComCreateSiteDetails
-    case wpComCreateSiteUsername
-    case wpComSignupEmail
-    case wpComSignup
-    case wpComSignupWaitingForGoogle
-    case wpComSignupMagicLink
-    case wpComLogin
-    case wpOrgLogin
-    case inAppFeedback
-=======
 public struct WordPressSupportSourceTag: RawRepresentable {
     let name: String
-
+    
     public init(rawValue: String) {
         name = rawValue
     }
-
+    
     public var rawValue: String {
         return name
     }
@@ -76,5 +52,4 @@
     public static var wpComSignupMagicLink: WordPressSupportSourceTag {
         return WordPressSupportSourceTag(rawValue: "wpComSignupMagicLink")
     }
->>>>>>> e2f2fc20
 }