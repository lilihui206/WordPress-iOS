var storyService: KanvasStoryService?
let kanvasService = KanvasService()

extension WPTabBarController {

    @objc func showPageEditor(forBlog: Blog? = nil) {
        showPageEditor(blog: forBlog)
    }

    @objc func showStoryEditor(forBlog: Blog? = nil) {
        showStoryEditor(blog: forBlog)
    }

    /// Show the page tab
    /// - Parameter blog: Blog to a add a page to. Uses the current or last blog if not provided
    func showPageEditor(blog inBlog: Blog? = nil, title: String? = nil, content: String? = nil, source: String = "create_button") {

        // If we are already showing a view controller, dismiss and show the editor afterward
        guard presentedViewController == nil else {
            dismiss(animated: true) { [weak self] in
                self?.showPageEditor(blog: inBlog, title: title, content: content, source: source)
            }
            return
        }
        guard let blog = inBlog ?? self.currentOrLastBlog() else { return }
        guard content == nil else {
            showEditor(blog: blog, title: title, content: content, templateKey: nil)
            return
        }

        let blogID = blog.dotComID?.intValue ?? 0 as Any
        WPAnalytics.track(WPAnalyticsEvent.editorCreatedPage, properties: [WPAppAnalyticsKeyTapSource: source, WPAppAnalyticsKeyBlogID: blogID, WPAppAnalyticsKeyPostType: "page"])

        PageCoordinator.showLayoutPickerIfNeeded(from: self, forBlog: blog) { [weak self] (selectedLayout) in
            self?.showEditor(blog: blog, title: selectedLayout?.title, content: selectedLayout?.content, templateKey: selectedLayout?.slug)
        }
    }
<<<<<<< HEAD
    private func showEditor(blog: Blog, title: String?, content: String?) {
        let context = ContextManager.sharedInstance().mainContext
        let postService = PostService(managedObjectContext: context)
        let page = postService.createDraftPage(for: blog)
        page.postTitle = title
        page.content = content

        let editorFactory = EditorFactory()

        let pageViewController = editorFactory.instantiateEditor(
            for: page,
            replaceEditor: { [weak self] (editor, replacement) in
                self?.replaceEditor(editor: editor, replacement: replacement)
        })

        show(pageViewController)
    }

    /// Show the story editor
    /// - Parameter inBlog: Blog to a add a story to. Uses the current or last blog if not provided
=======

    private func showEditor(blog: Blog, title: String?, content: String?, templateKey: String?) {
        let editorViewController = EditPageViewController(blog: blog, postTitle: title, content: content, appliedTemplate: templateKey)
        present(editorViewController, animated: false)
    }

    /// Show the story editor
    /// - Parameter blog: Blog to a add a story to. Uses the current or last blog if not provided
>>>>>>> 9fb87af6
    func showStoryEditor(blog inBlog: Blog? = nil, title: String? = nil, content: String? = nil, source: String = "create_button") {
        // If we are already showing a view controller, dismiss and show the editor afterward
        guard presentedViewController == nil else {
            dismiss(animated: true) { [weak self] in
                self?.showStoryEditor(blog: inBlog, title: title, content: content, source: source)
            }
            return
<<<<<<< HEAD
        }

        guard let blog = inBlog ?? self.currentOrLastBlog() else { return }
        let blogID = blog.dotComID?.intValue ?? 0 as Any
        WPAnalytics.track(WPAnalyticsEvent.editorCreatedPage, properties: ["tap_source": source, WPAppAnalyticsKeyBlogID: blogID, WPAppAnalyticsKeyPostType: "story"])

        let controller = kanvasService.controller()

        storyService = KanvasStoryService(blog: blog, posted: { [weak self, weak controller] result in
            switch result {
            case .success(let post):
                let prepublishing = PrepublishingViewController(post: post, identifiers: [.title, .visibility, .schedule, .tags]) { [weak self] post in
                    let coordinator = PostCoordinator.shared
                    coordinator.save(post, forceDraftIfCreating: true) { result in
                        storyService?.poster?.update(post: post)
                    }
                    self?.dismiss(animated: true, completion: nil)
                }
                let prepublishingNavigationController = PrepublishingNavigationController(rootViewController: prepublishing)
                let bottomSheet = BottomSheetViewController(childViewController: prepublishingNavigationController, customHeaderSpacing: 0)
                if let controller = controller {
                    bottomSheet.show(from: controller.topmostPresentedViewController, sourceView: controller.view)
                }
            case .failure(let error):
                self?.dismiss(animated: true, completion: nil)
                let controller = UIAlertController(title: "Failed to create story", message: "Error: \(error)", preferredStyle: .alert)
                let dismiss = UIAlertAction(title: "Dismiss", style: .default) { _ in
                    controller.dismiss(animated: true, completion: nil)
                }
                controller.addAction(dismiss)
                self?.present(controller, animated: true, completion: nil)
            }
        })
        kanvasService.delegate = storyService
        present(controller, animated: true, completion: nil)
    }

    private func replaceEditor(editor: EditorViewController, replacement: EditorViewController) {
        editor.dismiss(animated: true) { [weak self] in
            self?.show(replacement)
=======
>>>>>>> 9fb87af6
        }

        if UserDefaults.standard.storiesIntroWasAcknowledged == false {
            // Show Intro screen
            let intro = StoriesIntroViewController(continueTapped: { [weak self] in
                UserDefaults.standard.storiesIntroWasAcknowledged = true
                self?.showStoryEditor()
            }, openURL: { [weak self] url in
                let webViewController = WebViewControllerFactory.controller(url: url)
                let navController = UINavigationController(rootViewController: webViewController)
                self?.presentedViewController?.present(navController, animated: true)
            })

            present(intro, animated: true, completion: {
                StoriesIntroViewController.trackShown()
            })
        } else {
            //TODO: Show the stories feature
            guard let blog = inBlog ?? self.currentOrLastBlog() else { return }
            let blogID = blog.dotComID?.intValue ?? 0 as Any

            WPAppAnalytics.track(.editorCreatedPost, withProperties: [WPAppAnalyticsKeyTapSource: source, WPAppAnalyticsKeyBlogID: blogID, WPAppAnalyticsKeyPostType: "story"])

            let viewController = UIViewController()
            viewController.view.backgroundColor = .red
            present(viewController, animated: true)
        }
    }
}<|MERGE_RESOLUTION|>--- conflicted
+++ resolved
@@ -35,28 +35,6 @@
             self?.showEditor(blog: blog, title: selectedLayout?.title, content: selectedLayout?.content, templateKey: selectedLayout?.slug)
         }
     }
-<<<<<<< HEAD
-    private func showEditor(blog: Blog, title: String?, content: String?) {
-        let context = ContextManager.sharedInstance().mainContext
-        let postService = PostService(managedObjectContext: context)
-        let page = postService.createDraftPage(for: blog)
-        page.postTitle = title
-        page.content = content
-
-        let editorFactory = EditorFactory()
-
-        let pageViewController = editorFactory.instantiateEditor(
-            for: page,
-            replaceEditor: { [weak self] (editor, replacement) in
-                self?.replaceEditor(editor: editor, replacement: replacement)
-        })
-
-        show(pageViewController)
-    }
-
-    /// Show the story editor
-    /// - Parameter inBlog: Blog to a add a story to. Uses the current or last blog if not provided
-=======
 
     private func showEditor(blog: Blog, title: String?, content: String?, templateKey: String?) {
         let editorViewController = EditPageViewController(blog: blog, postTitle: title, content: content, appliedTemplate: templateKey)
@@ -65,7 +43,6 @@
 
     /// Show the story editor
     /// - Parameter blog: Blog to a add a story to. Uses the current or last blog if not provided
->>>>>>> 9fb87af6
     func showStoryEditor(blog inBlog: Blog? = nil, title: String? = nil, content: String? = nil, source: String = "create_button") {
         // If we are already showing a view controller, dismiss and show the editor afterward
         guard presentedViewController == nil else {
@@ -73,49 +50,6 @@
                 self?.showStoryEditor(blog: inBlog, title: title, content: content, source: source)
             }
             return
-<<<<<<< HEAD
-        }
-
-        guard let blog = inBlog ?? self.currentOrLastBlog() else { return }
-        let blogID = blog.dotComID?.intValue ?? 0 as Any
-        WPAnalytics.track(WPAnalyticsEvent.editorCreatedPage, properties: ["tap_source": source, WPAppAnalyticsKeyBlogID: blogID, WPAppAnalyticsKeyPostType: "story"])
-
-        let controller = kanvasService.controller()
-
-        storyService = KanvasStoryService(blog: blog, posted: { [weak self, weak controller] result in
-            switch result {
-            case .success(let post):
-                let prepublishing = PrepublishingViewController(post: post, identifiers: [.title, .visibility, .schedule, .tags]) { [weak self] post in
-                    let coordinator = PostCoordinator.shared
-                    coordinator.save(post, forceDraftIfCreating: true) { result in
-                        storyService?.poster?.update(post: post)
-                    }
-                    self?.dismiss(animated: true, completion: nil)
-                }
-                let prepublishingNavigationController = PrepublishingNavigationController(rootViewController: prepublishing)
-                let bottomSheet = BottomSheetViewController(childViewController: prepublishingNavigationController, customHeaderSpacing: 0)
-                if let controller = controller {
-                    bottomSheet.show(from: controller.topmostPresentedViewController, sourceView: controller.view)
-                }
-            case .failure(let error):
-                self?.dismiss(animated: true, completion: nil)
-                let controller = UIAlertController(title: "Failed to create story", message: "Error: \(error)", preferredStyle: .alert)
-                let dismiss = UIAlertAction(title: "Dismiss", style: .default) { _ in
-                    controller.dismiss(animated: true, completion: nil)
-                }
-                controller.addAction(dismiss)
-                self?.present(controller, animated: true, completion: nil)
-            }
-        })
-        kanvasService.delegate = storyService
-        present(controller, animated: true, completion: nil)
-    }
-
-    private func replaceEditor(editor: EditorViewController, replacement: EditorViewController) {
-        editor.dismiss(animated: true) { [weak self] in
-            self?.show(replacement)
-=======
->>>>>>> 9fb87af6
         }
 
         if UserDefaults.standard.storiesIntroWasAcknowledged == false {
@@ -133,15 +67,40 @@
                 StoriesIntroViewController.trackShown()
             })
         } else {
-            //TODO: Show the stories feature
             guard let blog = inBlog ?? self.currentOrLastBlog() else { return }
             let blogID = blog.dotComID?.intValue ?? 0 as Any
 
             WPAppAnalytics.track(.editorCreatedPost, withProperties: [WPAppAnalyticsKeyTapSource: source, WPAppAnalyticsKeyBlogID: blogID, WPAppAnalyticsKeyPostType: "story"])
 
-            let viewController = UIViewController()
-            viewController.view.backgroundColor = .red
-            present(viewController, animated: true)
+            let controller = kanvasService.controller()
+
+            storyService = KanvasStoryService(blog: blog, posted: { [weak self, weak controller] result in
+                switch result {
+                case .success(let post):
+                    let prepublishing = PrepublishingViewController(post: post, identifiers: [.title, .visibility, .schedule, .tags]) { [weak self] post in
+                        let coordinator = PostCoordinator.shared
+                        coordinator.save(post, forceDraftIfCreating: true) { result in
+                            storyService?.poster?.update(post: post)
+                        }
+                        self?.dismiss(animated: true, completion: nil)
+                    }
+                    let prepublishingNavigationController = PrepublishingNavigationController(rootViewController: prepublishing)
+                    let bottomSheet = BottomSheetViewController(childViewController: prepublishingNavigationController, customHeaderSpacing: 0)
+                    if let controller = controller {
+                        bottomSheet.show(from: controller.topmostPresentedViewController, sourceView: controller.view)
+                    }
+                case .failure(let error):
+                    self?.dismiss(animated: true, completion: nil)
+                    let controller = UIAlertController(title: "Failed to create story", message: "Error: \(error)", preferredStyle: .alert)
+                    let dismiss = UIAlertAction(title: "Dismiss", style: .default) { _ in
+                        controller.dismiss(animated: true, completion: nil)
+                    }
+                    controller.addAction(dismiss)
+                    self?.present(controller, animated: true, completion: nil)
+                }
+            })
+            kanvasService.delegate = storyService
+            present(controller, animated: true, completion: nil)
         }
     }
 }