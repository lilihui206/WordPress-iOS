--- conflicted
+++ resolved
@@ -385,11 +385,7 @@
   - WordPress-Aztec-iOS (1.19.3)
   - WordPress-Editor-iOS (1.19.3):
     - WordPress-Aztec-iOS (= 1.19.3)
-<<<<<<< HEAD
   - WordPressAuthenticator (1.22.0-beta.11):
-=======
-  - WordPressAuthenticator (1.22.0-beta.10):
->>>>>>> c015bdc9
     - 1PasswordExtension (= 1.8.6)
     - Alamofire (= 4.8)
     - CocoaLumberjack (~> 3.5)
@@ -731,11 +727,7 @@
   UIDeviceIdentifier: a79ccdfc940373835a7d8e9fc7541e6bf61b6319
   WordPress-Aztec-iOS: b7ac8b30f746992e85d9668453ac87c2cdcecf4f
   WordPress-Editor-iOS: 1886f7fe464d79ee64ccfe7985281f8cf45f75eb
-<<<<<<< HEAD
-  WordPressAuthenticator: 3c953780eb477d02b0cb731fdccce1a505ab3f70
-=======
   WordPressAuthenticator: 408c4c1e3dbab95acf4aa71d8eb913b2e8b11231
->>>>>>> c015bdc9
   WordPressKit: b912e3436d7203e6a0d04b477aba05c7b78d495a
   WordPressMocks: b4064b99a073117bbc304abe82df78f2fbe60992
   WordPressShared: aab68fab944d8132f488e0f2c1b1abb4399a4aff
