#import "BlogListViewController.h"
#import "WordPress-Swift.h"

static CGFloat const BLVCHeaderViewLabelPadding = 10.0;

static NSInteger HideAllMinSites = 10;
static NSInteger HideAllSitesThreshold = 6;
static NSTimeInterval HideAllSitesInterval = 2.0;
static NSInteger HideSearchMinSites = 3;

@interface BlogListViewController () <UIViewControllerRestoration,
                                        UIDataSourceModelAssociation,
                                        UITableViewDelegate,
                                        UISearchBarDelegate,
                                        NoResultsViewControllerDelegate,
                                        WPSplitViewControllerDetailProvider>

@property (nonatomic, strong) UIStackView *stackView;
@property (nonatomic, strong) UITableView *tableView;
@property (nonatomic, strong) UIView *headerView;
@property (nonatomic, strong) UILabel *headerLabel;
@property (nonatomic, strong) NoResultsViewController *noResultsViewController;
@property (nonatomic, strong) UISearchBar *searchBar;
@property (nonatomic,   weak) UIAlertController *addSiteAlertController;
@property (nonatomic, strong) UIBarButtonItem *addSiteButton;

@property (nonatomic, strong) BlogDetailsViewController *blogDetailsViewController;
@property (nonatomic, strong) BlogListDataSource *dataSource;

@property (nonatomic) NSDate *firstHide;
@property (nonatomic) NSInteger hideCount;
@property (nonatomic) BOOL visible;
@property (nonatomic) BOOL isSyncing;
@end

@implementation BlogListViewController

+ (UIViewController *)viewControllerWithRestorationIdentifierPath:(NSArray *)identifierComponents coder:(NSCoder *)coder
{
    return [[WPTabBarController sharedInstance] blogListViewController];
}

- (instancetype)init
{
    self = [super init];
    if (self) {
        self.restorationIdentifier = NSStringFromClass([self class]);
        self.restorationClass = [self class];
        [self configureDataSource];
        [self configureNavigationBar];
    }
    return self;
}

- (id)initWithMeScenePresenter:(id<ScenePresenter>)meScenePresenter
{
    self = [self init];
    if (self) {
        self.meScenePresenter = meScenePresenter;
    }
    return self;
}


- (void)configureDataSource
{
    self.dataSource = [BlogListDataSource new];
    __weak __typeof(self) weakSelf = self;
    self.dataSource.visibilityChanged = ^(Blog *blog, BOOL visible) {
        [weakSelf setVisible:visible forBlog:blog];
    };
    self.dataSource.dataChanged = ^{
        if (weakSelf.visible) {
            [weakSelf dataChanged];
        }
    };
}

- (void)configureNavigationBar
{
    // show 'Switch Site' for the next page's back button
    UIBarButtonItem *backButton = [[UIBarButtonItem alloc] initWithTitle:NSLocalizedString(@"Switch Site", @"")
                                                                   style:UIBarButtonItemStylePlain
                                                                  target:nil
                                                                  action:nil];
    [self.navigationItem setBackBarButtonItem:backButton];

    self.addSiteButton = [[UIBarButtonItem alloc] initWithBarButtonSystemItem:UIBarButtonSystemItemAdd
                                                                       target:self
                                                                       action:@selector(addSite)];

    self.navigationItem.title = NSLocalizedString(@"My Sites", @"");
}

- (NSString *)modelIdentifierForElementAtIndexPath:(NSIndexPath *)indexPath inView:(UIView *)view
{
    if (!indexPath || !view) {
        return nil;
    }

    // Preserve objectID
    NSManagedObject *managedObject = [self.dataSource blogAtIndexPath:indexPath];
    return [[managedObject.objectID URIRepresentation] absoluteString];
}

- (NSIndexPath *)indexPathForElementWithModelIdentifier:(NSString *)identifier inView:(UIView *)view
{
    if (!identifier || !view) {
        return nil;
    }

    // Map objectID back to indexPath
    NSManagedObjectContext *context = [[ContextManager sharedInstance] mainContext];
    NSManagedObjectID *objectID = [context.persistentStoreCoordinator managedObjectIDForURIRepresentation:[NSURL URLWithString:identifier]];
    if (!objectID) {
        return nil;
    }

    NSError *error = nil;
    Blog *blog = (Blog *)[context existingObjectWithID:objectID error:&error];
    if (error || !blog) {
        return nil;
    }

    NSIndexPath *indexPath = [self.dataSource indexPathForBlog:blog];

    return indexPath;
}

- (void)viewDidLoad
{
    [super viewDidLoad];
    
    if ([Feature enabled:FeatureFlagBigTitlesWhiteHeaders]) {
        self.navigationItem.largeTitleDisplayMode = UINavigationItemLargeTitleDisplayModeNever;
    }

    [self configureStackView];

    [self configureSearchBar];
    [self.stackView addArrangedSubview:self.searchBar];

    [self configureTableView];
    [self.stackView addArrangedSubview:self.tableView];

    self.editButtonItem.accessibilityIdentifier = NSLocalizedString(@"Edit", @"");

    [self registerForAccountChangeNotification];
    [self registerForPostSignUpNotifications];
}

- (void)viewWillAppear:(BOOL)animated
{
    [super viewWillAppear:animated];
    
    [self registerForKeyboardNotifications];

    self.visible = YES;
    [self.tableView reloadData];
    [self updateEditButton];
    [self updateSearchVisibility];
    [self maybeShowNUX];
    [self updateViewsForCurrentSiteCount];
    [self validateBlogDetailsViewController];
    [self syncBlogs];
    [self setAddSiteBarButtonItem];
    [self updateCurrentBlogSelection];
}

- (void)viewDidAppear:(BOOL)animated
{
    [super viewDidAppear:animated];
    [self createUserActivity];
}

- (void)viewWillDisappear:(BOOL)animated
{
    [super viewWillDisappear:animated];
    [self unregisterForKeyboardNotifications];
    if (self.searchBar.isFirstResponder) {
        [self.searchBar resignFirstResponder];
    }
    self.visible = NO;
}

- (void)viewWillTransitionToSize:(CGSize)size withTransitionCoordinator:(id<UIViewControllerTransitionCoordinator>)coordinator
{
    [super viewWillTransitionToSize:size withTransitionCoordinator:coordinator];
    [coordinator animateAlongsideTransition:^(id<UIViewControllerTransitionCoordinatorContext>  _Nonnull context) {
        if (self.tableView.tableHeaderView == self.headerView) {
            [self updateHeaderSize];
            
            // this forces the tableHeaderView to resize
            self.tableView.tableHeaderView = self.headerView;
        }
    } completion:^(id<UIViewControllerTransitionCoordinatorContext>  _Nonnull context) {
        [self updateCurrentBlogSelection];
    }];
}


- (void)updateEditButton
{
    NSManagedObjectContext *context = [[ContextManager sharedInstance] mainContext];
    BlogService *blogService = [[BlogService alloc] initWithManagedObjectContext:context];
    if ([blogService blogCountForWPComAccounts] > 0) {
        self.navigationItem.leftBarButtonItem = self.editButtonItem;
    } else {
        self.navigationItem.leftBarButtonItem = nil;
    }
}

- (void)updateSearchVisibility
{
    if (self.isEditing) {
        return;
    }
    
    if (self.dataSource.visibleBlogsCount <= HideSearchMinSites) {
        // Hide the search bar if there's only a few blogs
        [self.searchBar removeFromSuperview];
    } else if (self.searchBar.superview != self.stackView) {
        [self.stackView insertArrangedSubview:self.searchBar atIndex:0];
    }
}

- (void)maybeShowNUX
{
    NSInteger blogCount = self.dataSource.allBlogsCount;
    BOOL isLoggedIn = AccountHelper.isLoggedIn;

    if (blogCount > 0 && !isLoggedIn) {
        return;
    }
    
    if (![self defaultWordPressComAccount]) {
        [[WordPressAppDelegate shared] showWelcomeScreenIfNeededAnimated:YES];
        return;
    }
}

- (void)updateViewsForCurrentSiteCount
{
    NSUInteger count = self.dataSource.allBlogsCount;
    NSUInteger visibleSitesCount = self.dataSource.visibleBlogsCount;
    
    // Ensure No Results VC is not shown. Will be shown later if necessary.
    [self.noResultsViewController removeFromView];
    [self.tableView.refreshControl setHidden: NO];
    
    // If the user has sites, but they're all hidden...
    if (count > 0 && visibleSitesCount == 0 && !self.isEditing) {
        [self showNoResultsViewForAllSitesHidden];
    } else {
        [self showNoResultsViewForSiteCount:count];
    }
    
    [self updateSplitViewAppearanceForSiteCount:count];
}

- (void)addNoResultsToView
{
    [self instantiateNoResultsViewControllerIfNeeded];

    [self.view layoutIfNeeded];
    [self addChildViewController:self.noResultsViewController];

    [self.tableView addSubview:self.noResultsViewController.view];
    self.noResultsViewController.view.frame = self.tableView.bounds;
    [self.noResultsViewController didMoveToParentViewController:self];
}

- (void)showNoResultsViewForSiteCount:(NSUInteger)siteCount
{
    // If we've gone from no results to having just one site, the user has
    // added a new site so we should auto-select it
    if (self.noResultsViewController.beingPresented && siteCount == 1) {
        [self.noResultsViewController removeFromView];
        [self bypassBlogListViewController];
    }

    [self instantiateNoResultsViewControllerIfNeeded];
    
    // If we have no sites, show the No Results VC.
    if (siteCount == 0) {
        [self.noResultsViewController configureWithTitle:NSLocalizedString(@"Create a new site for your business, magazine, or personal blog; or connect an existing WordPress installation.", "Text shown when the account has no sites.")
                                         attributedTitle:nil
                                       noConnectionTitle:nil
                                             buttonTitle:NSLocalizedString(@"Add new site","Title of button to add a new site.")
                                                subtitle:nil
                                    noConnectionSubtitle:nil
                                      attributedSubtitle:nil
                         attributedSubtitleConfiguration:nil
                                                   image:@"mysites-nosites"
                                           subtitleImage:nil
                                           accessoryView:nil];

        [self.tableView.refreshControl setHidden: YES];
        [self addNoResultsToView];
    }
}

- (void)showNoResultsViewForAllSitesHidden
{
    [self instantiateNoResultsViewControllerIfNeeded];
    
    NSUInteger count = self.dataSource.allBlogsCount;
    
    NSString *singularTitle = NSLocalizedString(@"You have 1 hidden WordPress site.", @"Message informing the user that all of their sites are currently hidden (singular)");
    
    NSString *multipleTitle = [NSString stringWithFormat:NSLocalizedString(@"You have %lu hidden WordPress sites.", @"Message informing the user that all of their sites are currently hidden (plural)"), count];
    NSString *multipleSubtitle = NSLocalizedString(@"To manage them here, set them to visible.", @"Prompt asking user to make sites visible in order to use them in the app (plural)");
    
    NSString *buttonTitle = NSLocalizedString(@"Change Visibility", @"Button title to edit visibility of sites.");
    NSString *imageName = @"mysites-nosites";
    
    if (count == 1) {
        [self.noResultsViewController configureWithTitle:singularTitle
                                         attributedTitle:nil
                                       noConnectionTitle:nil
                                             buttonTitle:buttonTitle
                                                subtitle:singularTitle
                                    noConnectionSubtitle:nil
                                      attributedSubtitle:nil
                         attributedSubtitleConfiguration:nil
                                                   image:imageName
                                           subtitleImage:nil
                                           accessoryView:nil];
    } else {
        [self.noResultsViewController configureWithTitle:multipleTitle
                                         attributedTitle:nil
                                       noConnectionTitle:nil
                                             buttonTitle:buttonTitle
                                                subtitle:multipleSubtitle
                                    noConnectionSubtitle:nil
                                      attributedSubtitle:nil
                         attributedSubtitleConfiguration:nil
                                                   image:imageName
                                           subtitleImage:nil
                                           accessoryView:nil];
    }

    [self.tableView.refreshControl setHidden: YES];
    [self addNoResultsToView];
    
}

- (void)updateSplitViewAppearanceForSiteCount:(NSUInteger)siteCount
{
    BOOL hasSites = (siteCount > 0);

    // If we have no results, set the split view to full width
    WPSplitViewController *splitViewController = (WPSplitViewController *)self.splitViewController;
    if ([splitViewController isKindOfClass:[WPSplitViewController class]]) {
        splitViewController.dimsDetailViewControllerAutomatically = hasSites;
        splitViewController.wpPrimaryColumnWidth = (hasSites) ? WPSplitViewControllerPrimaryColumnWidthNarrow
                                                              : WPSplitViewControllerPrimaryColumnWidthFull;
    }
}

- (void)validateBlogDetailsViewController
{
    // Nil out our blog details VC reference if the blog no longer exists
    if (self.blogDetailsViewController && ![self.dataSource indexPathForBlog:self.blogDetailsViewController.blog]) {
        self.blogDetailsViewController = nil;
    }
}

- (void)syncBlogs
{
    if (self.isSyncing) {
        return;
    }

    NSManagedObjectContext *context = [[ContextManager sharedInstance] mainContext];
    AccountService *accountService = [[AccountService alloc] initWithManagedObjectContext:context];
    WPAccount *defaultAccount = [accountService defaultWordPressComAccount];

    if (!defaultAccount) {
        [self handleSyncEnded];
        return;
    }

    if (![self.tableView.refreshControl isRefreshing]) {
        [self.tableView.refreshControl beginRefreshing];
    }
    self.isSyncing = YES;
    __weak __typeof(self) weakSelf = self;
    void (^completionBlock)(void) = ^() {
        dispatch_async(dispatch_get_main_queue(), ^{
            [weakSelf handleSyncEnded];
        });
    };

    context = [[ContextManager sharedInstance] newDerivedContext];
    BlogService *blogService = [[BlogService alloc] initWithManagedObjectContext:context];

    [context performBlock:^{
        [blogService syncBlogsForAccount:defaultAccount success:^{
            completionBlock();
        } failure:^(NSError * _Nonnull error) {
            completionBlock();
        }];
    }];
}

- (void)handleSyncEnded
{
    self.isSyncing = NO;
    [self.tableView.refreshControl endRefreshing];
}

- (void)removeBlogItemsFromSpotlight:(Blog *)blog {
    if (!blog) {
        return;
    }

    if (blog.dotComID && [blog.dotComID intValue] > 0) {
        [SearchManager.shared deleteAllSearchableItemsFromDomain: blog.dotComID.stringValue];
    } else if (blog.xmlrpc && !blog.xmlrpc.isEmpty) {
        [SearchManager.shared deleteAllSearchableItemsFromDomain: blog.xmlrpc];
    } else {
        DDLogWarn(@"Unable to delete all indexed spotlight items for blog: %@", blog.logDescription);
    }
}

#pragma mark - Header methods

- (UIView *)headerView
{
    if (!_headerView) {
        _headerView = [[UIView alloc] initWithFrame:CGRectZero];
        [_headerView addSubview:self.headerLabel];
    }

    return _headerView;
}

- (UILabel *)headerLabel
{
    if (!_headerLabel) {
        _headerLabel = [[UILabel alloc] initWithFrame:CGRectZero];
        _headerLabel.numberOfLines = 0;
        _headerLabel.textAlignment = NSTextAlignmentCenter;
        _headerLabel.textColor = [UIColor murielText];
        _headerLabel.font = [WPFontManager systemRegularFontOfSize:14.0];
        _headerLabel.text = NSLocalizedString(@"Select which sites will be shown in the site picker.", @"Blog list page edit mode header label");
    }

    return _headerLabel;
}

- (void)updateHeaderSize
{
    CGFloat labelWidth = CGRectGetWidth(self.view.bounds) - 2 * BLVCHeaderViewLabelPadding;

    CGSize labelSize = [self.headerLabel suggestSizeForString:self.headerLabel.text width:labelWidth];
    self.headerLabel.frame = CGRectMake(BLVCHeaderViewLabelPadding, BLVCHeaderViewLabelPadding, labelWidth, labelSize.height);
    self.headerView.frame = CGRectMake(0.0, 0.0, CGRectGetWidth(self.view.bounds), labelSize.height + (2 * BLVCHeaderViewLabelPadding));
}

#pragma mark - Public methods

- (void)presentInterfaceForAddingNewSiteFrom:(UIView *)sourceView
{
    [self.navigationController popToRootViewControllerAnimated:YES];

    [self showAddSiteAlertFrom:sourceView];
}

- (BOOL)shouldBypassBlogListViewControllerWhenSelectedFromTabBar
{
    return self.dataSource.displayedBlogsCount == 1;
}

- (void)bypassBlogListViewController
{
    if ([self shouldBypassBlogListViewControllerWhenSelectedFromTabBar]) {
        // We do a delay of 0.0 so that way this doesn't kick off until the next run loop.
        [self performSelector:@selector(selectFirstSite) withObject:nil afterDelay:0.0];
    }
}

- (void)selectFirstSite
{
    [self tableView:self.tableView didSelectRowAtIndexPath:[NSIndexPath indexPathForRow:0 inSection:0]];
}

- (void)updateCurrentBlogSelection
{
    if (self.splitViewControllerIsHorizontallyCompact) {
        [self.tableView deselectSelectedRowWithAnimation:YES];
    } else {
        if (self.selectedBlog) {
            NSIndexPath *indexPath = [self.dataSource indexPathForBlog:self.selectedBlog];
            if (indexPath) {
                [self.tableView selectRowAtIndexPath:indexPath animated:NO scrollPosition:UITableViewScrollPositionNone];
            }
        }
    }
}

#pragma mark - Configuration

- (UIStatusBarStyle)preferredStatusBarStyle
{
    return [WPStyleGuide preferredStatusBarStyle];
}

- (void)configureStackView
{
    UIStackView *stackView = [[UIStackView alloc] init];
    stackView.translatesAutoresizingMaskIntoConstraints = NO;
    stackView.axis = UILayoutConstraintAxisVertical;
    stackView.spacing = 0;
    [self.view addSubview:stackView];
    [self.view pinSubviewToAllEdges:stackView];
    _stackView = stackView;
}

- (void)configureTableView
{
    self.tableView = [[UITableView alloc] initWithFrame:CGRectZero style:UITableViewStylePlain];
    self.tableView.delegate = self;
    self.tableView.dataSource = self.dataSource;
    [self.tableView registerClass:[WPBlogTableViewCell class] forCellReuseIdentifier:[WPBlogTableViewCell reuseIdentifier]];
    self.tableView.allowsSelectionDuringEditing = YES;
    self.tableView.accessibilityIdentifier = @"Blogs";
    self.tableView.translatesAutoresizingMaskIntoConstraints = NO;

    UIRefreshControl *refreshControl = [[UIRefreshControl alloc] init];
    [refreshControl addTarget:self action:@selector(syncBlogs) forControlEvents:UIControlEventValueChanged];
    self.tableView.refreshControl = refreshControl;

    self.tableView.tableFooterView = [UIView new];
    [WPStyleGuide configureColorsForView:self.view andTableView:self.tableView];
}

- (void)configureSearchBar
{
    self.searchBar = [[UISearchBar alloc] initWithFrame:CGRectZero];
    self.searchBar.delegate = self;

    [WPStyleGuide configureSearchBar:self.searchBar];
}

- (void)instantiateNoResultsViewControllerIfNeeded
{
    if (!self.noResultsViewController) {
        self.noResultsViewController = [NoResultsViewController controller];
        self.noResultsViewController.delegate = self;
    }
}

#pragma mark - Notifications
- (void)registerForPostSignUpNotifications
{
    [[NSNotificationCenter defaultCenter] addObserver:self
                                             selector:@selector(launchSiteCreation)
                                                 name:NSNotification.PSICreateSite
                                               object:nil];


    [[NSNotificationCenter defaultCenter] addObserver:self
                                             selector:@selector(showLoginControllerForAddingSelfHostedSite)
                                                 name:NSNotification.PSIAddSelfHosted
                                               object:nil];
}

- (void)registerForAccountChangeNotification
{
    [[NSNotificationCenter defaultCenter] addObserver:self
                                             selector:@selector(wordPressComAccountChanged:)
                                                 name:WPAccountDefaultWordPressComAccountChangedNotification
                                               object:nil];
}

- (void)registerForKeyboardNotifications
{
    [[NSNotificationCenter defaultCenter] addObserver:self
                                             selector:@selector(keyboardWillShow:)
                                                 name:UIKeyboardWillShowNotification
                                               object:nil];

    [[NSNotificationCenter defaultCenter] addObserver:self
                                             selector:@selector(keyboardWillHide:)
                                                 name:UIKeyboardWillHideNotification
                                               object:nil];
}

- (void)unregisterForKeyboardNotifications
{
    [[NSNotificationCenter defaultCenter] removeObserver:self name:UIKeyboardWillShowNotification object:nil];
    [[NSNotificationCenter defaultCenter] removeObserver:self name:UIKeyboardWillHideNotification object:nil];
}

- (void)keyboardWillShow:(NSNotification *)notification
{
    CGRect keyboardFrame = [self localKeyboardFrameFromNotification:notification];
    CGFloat keyboardHeight = CGRectGetMaxY(self.tableView.frame) - keyboardFrame.origin.y;

    UIEdgeInsets insets = self.tableView.contentInset;

    self.tableView.scrollIndicatorInsets = UIEdgeInsetsMake(0, insets.left, keyboardHeight, insets.right);
    self.tableView.contentInset = UIEdgeInsetsMake(self.view.safeAreaInsets.top, insets.left, keyboardHeight, insets.right);
}

- (void)keyboardWillHide:(NSNotification*)notification
{
    self.tableView.scrollIndicatorInsets = UIEdgeInsetsZero;
    self.tableView.contentInset = UIEdgeInsetsZero;
}

-(CGRect)localKeyboardFrameFromNotification:(NSNotification *)notification
{
    CGRect keyboardFrame = [notification.userInfo[UIKeyboardFrameEndUserInfoKey] CGRectValue];

    // Convert the frame from window coordinates
    return [self.view convertRect:keyboardFrame fromView:nil];
}

- (void)wordPressComApiDidLogin:(NSNotification *)notification
{
    [self.tableView reloadSections:[NSIndexSet indexSetWithIndex:0] withRowAnimation:UITableViewRowAnimationFade];
}

- (void)wordPressComApiDidLogout:(NSNotification *)notification
{
    [self.tableView reloadSections:[NSIndexSet indexSetWithIndex:0] withRowAnimation:UITableViewRowAnimationFade];
}

- (void)wordPressComAccountChanged:(NSNotification *)notification
{
    [self.tableView reloadData];
    [self setEditing:NO];
    [self updateSearchVisibility];
}

#pragma mark - Table view delegate

- (NSString *)tableView:(UITableView *)tableView titleForDeleteConfirmationButtonForRowAtIndexPath:(NSIndexPath *)indexPath
{
    return NSLocalizedString(@"Remove", @"Button label when removing a blog");
}

- (BOOL)tableView:(UITableView *)tableView canEditRowAtIndexPath:(NSIndexPath *)indexPath
{
    return YES;
}

- (UITableViewCellEditingStyle)tableView:(UITableView *)tableView editingStyleForRowAtIndexPath:(NSIndexPath *)indexPath
{
    if (self.tableView.isEditing) {
        return UITableViewCellEditingStyleNone;
    } else {
        return UITableViewCellEditingStyleDelete;
    }
}

- (NSArray *)tableView:(UITableView *)tableView editActionsForRowAtIndexPath:(NSIndexPath *)indexPath
{
    Blog *blog = [self.dataSource blogAtIndexPath:indexPath];
    NSMutableArray *actions = [NSMutableArray array];
    __typeof(self) __weak weakSelf = self;

    if ([blog supports:BlogFeatureRemovable]) {
        UITableViewRowAction *removeAction = [UITableViewRowAction rowActionWithStyle:UITableViewRowActionStyleNormal
                                                                                title:NSLocalizedString(@"Remove", @"Removes a self hosted site from the app")
                                                                              handler:^(UITableViewRowAction * _Nonnull action, NSIndexPath * _Nonnull indexPath) {
                                                                                  [ReachabilityUtils onAvailableInternetConnectionDo:^{
                                                                                      [weakSelf showRemoveSiteAlertForIndexPath:indexPath];
                                                                                  }];
                                                                              }];
        removeAction.backgroundColor = [UIColor murielError];
        [actions addObject:removeAction];
    } else {
        if (blog.visible) {
            UITableViewRowAction *hideAction = [UITableViewRowAction rowActionWithStyle:UITableViewRowActionStyleNormal
                                                                                  title:NSLocalizedString(@"Hide", @"Hides a site from the site picker list")
                                                                                handler:^(UITableViewRowAction * _Nonnull action, NSIndexPath * _Nonnull indexPath) {
                                                                                    [ReachabilityUtils onAvailableInternetConnectionDo:^{
                                                                                        [weakSelf hideBlogAtIndexPath:indexPath];
                                                                                    }];
                                                                                }];
            hideAction.backgroundColor = [UIColor murielNeutral30];
            [actions addObject:hideAction];
        } else {
            UITableViewRowAction *unhideAction = [UITableViewRowAction rowActionWithStyle:UITableViewRowActionStyleNormal
                                                                                    title:NSLocalizedString(@"Unhide", @"Unhides a site from the site picker list")
                                                                                  handler:^(UITableViewRowAction * _Nonnull action, NSIndexPath * _Nonnull indexPath) {
                                                                                      [ReachabilityUtils onAvailableInternetConnectionDo:^{
                                                                                          [weakSelf unhideBlogAtIndexPath:indexPath];
                                                                                      }];
                                                                                  }];
            unhideAction.backgroundColor = [UIColor murielSuccess];
            [actions addObject:unhideAction];
        }
    }

    return actions;
}

- (void)showRemoveSiteAlertForIndexPath:(NSIndexPath *)indexPath
{
    Blog *blog = [self.dataSource blogAtIndexPath:indexPath];
    NSString *blogDisplayName = blog.settings.name.length ? blog.settings.name : blog.displayURL;
    NSString *model = [[UIDevice currentDevice] localizedModel];
    NSString *message = [NSString stringWithFormat:NSLocalizedString(@"Are you sure you want to continue?\n All site data for %@ will be removed from your %@.", @"Title for the remove site confirmation alert, first %@ will be replaced with the blog url, second %@ will be replaced with iPhone/iPad/iPod Touch"), blogDisplayName, model];
    NSString *cancelTitle = NSLocalizedString(@"Cancel", nil);
    NSString *destructiveTitle = NSLocalizedString(@"Remove Site", @"Button to remove a site from the app");

    UIAlertControllerStyle alertStyle = [UIDevice isPad] ? UIAlertControllerStyleAlert : UIAlertControllerStyleActionSheet;
    UIAlertController *alertController = [UIAlertController alertControllerWithTitle:nil
                                                                             message:message
                                                                      preferredStyle:alertStyle];

    [alertController addCancelActionWithTitle:cancelTitle handler:nil];
    [alertController addDestructiveActionWithTitle:destructiveTitle handler:^(UIAlertAction *action) {
        [self confirmRemoveSiteForIndexPath:indexPath];
    }];
    [self presentViewController:alertController animated:YES completion:nil];
    [self.tableView setEditing:NO animated:YES];
}

- (void)confirmRemoveSiteForIndexPath:(NSIndexPath *)indexPath
{
    Blog *blog = [self.dataSource blogAtIndexPath:indexPath];
    [self removeBlogItemsFromSpotlight:blog];
    NSManagedObjectContext *context = [[ContextManager sharedInstance] mainContext];
    BlogService *blogService = [[BlogService alloc] initWithManagedObjectContext:context];
    [blogService removeBlog:blog];
    [self.tableView reloadData];
}

- (void)hideBlogAtIndexPath:(NSIndexPath *)indexPath
{
    Blog *blog = [self.dataSource blogAtIndexPath:indexPath];
    [self setVisible:NO forBlog:blog];
    [self.tableView setEditing:NO animated:YES];
    [self removeBlogItemsFromSpotlight:blog];
}

- (void)unhideBlogAtIndexPath:(NSIndexPath *)indexPath
{
    Blog *blog = [self.dataSource blogAtIndexPath:indexPath];
    [self setVisible:YES forBlog:blog];
    [self.tableView setEditing:NO animated:YES];
}

- (BOOL)tableView:(UITableView *)tableView shouldIndentWhileEditingRowAtIndexPath:(NSIndexPath *)indexPath
{
    return NO;
}

- (CGFloat)tableView:(UITableView *)tableView heightForHeaderInSection:(NSInteger)section
{
    // If we have more than one section, show a 2px separator unless the section has a title.
    NSString *sectionTitle = nil;
    if ([tableView.dataSource respondsToSelector:@selector(tableView:titleForHeaderInSection:)]) {
        sectionTitle = [tableView.dataSource tableView:tableView titleForHeaderInSection:section];
    }
    if (section > 0 && [sectionTitle length] == 0) {
        return 2;
    }
    return UITableViewAutomaticDimension;
}

- (void)tableView:(UITableView *)tableView didSelectRowAtIndexPath:(NSIndexPath *)indexPath
{
    Blog *blog = [self.dataSource blogAtIndexPath:indexPath];
    if (self.tableView.isEditing) {
        UITableViewCell *cell = [tableView cellForRowAtIndexPath:indexPath];
        UISwitch *visibleSwitch = (UISwitch *)cell.accessoryView;
        if (visibleSwitch && [visibleSwitch isKindOfClass:[UISwitch class]]) {
            visibleSwitch.on = !visibleSwitch.on;
            [self setVisible:visibleSwitch.on forBlog:blog];
        }
        return;
    } else {
        blog.visible = YES;

        RecentSitesService *recentSites = [RecentSitesService new];
        [recentSites touchBlog:blog];

        if (![blog isEqual:self.selectedBlog]) {
            [[PushNotificationsManager shared] deletePendingLocalNotifications];
        }

        self.selectedBlog = blog;
    }
}

- (void)setSelectedBlog:(Blog *)selectedBlog
{
    [self setSelectedBlog:selectedBlog animated:[self isViewLoaded]];
}

- (void)setSelectedBlog:(Blog *)selectedBlog animated:(BOOL)animated
{/*
    if ([Feature enabled:FeatureFlagBigTitlesWhiteHeaders]) {
        if (self.blogSelected != nil) {
            self.blogSelected(selectedBlog);
        }
        
        [self.navigationController popViewControllerAnimated:animated];
    }*/
    
    if (selectedBlog != _selectedBlog) {
        _selectedBlog = selectedBlog;
        
        if (selectedBlog != nil) {
            if (_blogDetailsViewController == nil) {
                self.blogDetailsViewController = [self makeBlogDetailsViewController];
                self.blogDetailsViewController.blog = selectedBlog;
            }
            
            if (![self splitViewControllerIsHorizontallyCompact]) {
                WPSplitViewController *splitViewController = (WPSplitViewController *)self.splitViewController;
                [self showDetailViewController:[(UIViewController <WPSplitViewControllerDetailProvider> *)self.blogDetailsViewController initialDetailViewControllerForSplitView:splitViewController] sender:self];
            }
            
            /// Issue #7284:
            /// Prevents pushing BlogDetailsViewController, if it was already in the hierarchy.
            ///
            if ([self.navigationController.viewControllers containsObject:self.blogDetailsViewController]) {
                return;
            }

            [self.navigationController pushViewController:self.blogDetailsViewController animated:animated];
        }
    }
}

- (CGFloat)tableView:(UITableView *)tableView estimatedHeightForRowAtIndexPath:(NSIndexPath *)indexPath
{
    return [WPBlogTableViewCell cellHeight];
}

# pragma mark - UISearchBar delegate methods

- (void)searchBar:(UISearchBar *)searchBar textDidChange:(NSString *)searchText
{
    self.dataSource.searchQuery = searchText;
}

- (void)searchBarTextDidBeginEditing:(UISearchBar *)searchBar
{
    self.dataSource.searching = YES;
    [searchBar setShowsCancelButton:YES animated:YES];
}

- (void)searchBarTextDidEndEditing:(UISearchBar *)searchBar
{
    self.dataSource.searching = NO;
    [searchBar setShowsCancelButton:NO animated:YES];
}

- (void)searchBarCancelButtonClicked:(UISearchBar *)searchBar
{
    [searchBar setShowsCancelButton:NO animated:YES];
    [searchBar resignFirstResponder];
    self.searchBar.text = nil;
    self.dataSource.searching = NO;
    self.dataSource.searchQuery = nil;
}

- (void)searchBarSearchButtonClicked:(UISearchBar *)searchBar
{
    [searchBar setShowsCancelButton:NO animated:YES];
    [searchBar resignFirstResponder];
}

# pragma mark - Navigation Bar

- (void)setEditing:(BOOL)editing animated:(BOOL)animated
{
    // We need to do this to dismiss actions on a cell that might have been swipped
    // and it's in an open state before tapping the Edit button
    if (editing && self.tableView.isEditing) {
        [self.tableView setEditing:NO animated:NO];
    }
    [super setEditing:editing animated:animated];
    [self.tableView setEditing:editing animated:animated];
    self.dataSource.editing = editing;
    [self toggleAddSiteButton:!editing];

    if (editing) {
        [self.searchBar removeFromSuperview];
        [self.addSiteAlertController dismissViewControllerAnimated:YES completion:nil];
        [self updateHeaderSize];
        self.tableView.tableHeaderView = self.headerView;

        self.firstHide = nil;
        self.hideCount = 0;
    } else {
        self.tableView.tableHeaderView = nil;
        [self updateViewsForCurrentSiteCount];
        [self updateSearchVisibility];
    }
}

- (void)toggleAddSiteButton:(BOOL)enabled
{
    self.addSiteButton.enabled = enabled;
}

- (void)setAddSiteBarButtonItem
{
    if (self.dataSource.allBlogsCount == 0) {
        [self addMeButtonToNavigationBarWith:[[self defaultWordPressComAccount] email]];
    }
    else {
        self.navigationItem.rightBarButtonItem = self.addSiteButton;
    }
}

- (void)addSite
{
    [self showAddSiteAlertFrom:self.addSiteButton];
}

- (WPAccount *)defaultWordPressComAccount
{
    NSManagedObjectContext *context = [[ContextManager sharedInstance] mainContext];
    AccountService *accountService = [[AccountService alloc] initWithManagedObjectContext:context];
    return [accountService defaultWordPressComAccount];
}

- (void)showLoginControllerForAddingSelfHostedSite
{
    [self setEditing:NO animated:NO];
    [WordPressAuthenticator showLoginForSelfHostedSite:self];
}

- (void)setVisible:(BOOL)visible forBlog:(Blog *)blog
{
    if(!visible && self.dataSource.allBlogsCount > HideAllMinSites) {
        if (self.hideCount == 0) {
            self.firstHide = [NSDate date];
        }
        self.hideCount += 1;

        if (self.hideCount >= HideAllSitesThreshold && (self.firstHide.timeIntervalSinceNow * -1) < HideAllSitesInterval) {
            
            NSString *message = NSLocalizedString(@"Would you like to hide all WordPress.com Sites?",
                                                  @"Message offering to hide all WPCom Sites");

            UIAlertController *alertController = [UIAlertController alertControllerWithTitle:NSLocalizedString(@"Hide All Sites", @"Hide All Sites")
                                                                                     message:message
                                                                              preferredStyle:UIAlertControllerStyleAlert];
            
            UIAlertAction *cancelAction = [UIAlertAction actionWithTitle:NSLocalizedString(@"Cancel", @"Cancel")
                                                                   style:UIAlertActionStyleCancel
                                                                 handler:^(UIAlertAction *action){}];
            
            UIAlertAction *hideAction = [UIAlertAction actionWithTitle:NSLocalizedString(@"Hide All", @"Hide All")
                                                                   style:UIAlertActionStyleDestructive
                                                                 handler:^(UIAlertAction *action){
                                                                     NSManagedObjectContext *context = [[ContextManager sharedInstance] newDerivedContext];
                                                                     [context performBlock:^{
                                                                         AccountService *accountService = [[AccountService alloc] initWithManagedObjectContext:context];
                                                                         WPAccount *account = [accountService defaultWordPressComAccount];
                                                                         [accountService setVisibility:visible forBlogs:[account.blogs allObjects]];
                                                                         [[ContextManager sharedInstance] saveContext:context];
                                                                     }];
                                                                 }];
            [alertController addAction:cancelAction];
            [alertController addAction:hideAction];
            [self presentViewController:alertController animated:YES completion:nil];
        }
    }
    AccountService *accountService = [[AccountService alloc] initWithManagedObjectContext:[[ContextManager sharedInstance] mainContext]];
    [accountService setVisibility:visible forBlogs:@[blog]];
}

#pragma mark - Data Listener

- (void)dataChanged
{
    [self.tableView reloadData];
    [self updateEditButton];
    [[WordPressAppDelegate shared] trackLogoutIfNeeded];
    [self maybeShowNUX];
    [self updateSearchVisibility];
    [self updateViewsForCurrentSiteCount];
    [self validateBlogDetailsViewController];
}

#pragma mark - NoResultsViewControllerDelegate

- (void)actionButtonPressed {
    [self showAddSiteAlertFrom:self.noResultsViewController.actionButton];
}

#pragma mark - View Delegate Helper

- (void)showAddSiteAlertFrom:(id)source
{
    if (self.dataSource.allBlogsCount > 0 && self.dataSource.visibleBlogsCount == 0) {
        [self setEditing:YES animated:YES];
    } else {
        AddSiteAlertFactory *factory = [AddSiteAlertFactory new];
<<<<<<< HEAD
        
        UIAlertController *alertController = [factory makeWithStyle:UIAlertControllerStyleActionSheet
                                                 canCreateWPComSite:[self defaultWordPressComAccount]
                                                    createWPComSite:^{
=======
        UIAlertController *alertController = [factory makeWithCanCreateWPComSite:[self defaultWordPressComAccount]
                                                                 createWPComSite:^{
>>>>>>> 0e089f21
            [self launchSiteCreation];
        } addSelfHostedSite:^{
            [self showLoginControllerForAddingSelfHostedSite];
        }];
        
        if ([source isKindOfClass:[UIView class]]) {
            UIView *sourceView = (UIView *)source;
            alertController.popoverPresentationController.sourceView = sourceView;
            alertController.popoverPresentationController.sourceRect = sourceView.bounds;
        } else if ([source isKindOfClass:[UIBarButtonItem class]]) {
            alertController.popoverPresentationController.barButtonItem = source;
        }
        alertController.popoverPresentationController.permittedArrowDirections = UIPopoverArrowDirectionUp;

        [self presentViewController:alertController animated:YES completion:nil];
        self.addSiteAlertController = alertController;
    }
}

#pragma mark - WPSplitViewControllerDetailProvider

- (UIViewController *)initialDetailViewControllerForSplitView:(WPSplitViewController *)splitView
{
    if (self.dataSource.displayedBlogsCount == 0 || !self.blogDetailsViewController) {
        UIViewController *emptyViewController = [UIViewController new];
        [WPStyleGuide configureColorsForView:emptyViewController.view andTableView:nil];
        return emptyViewController;
    } else {
        return [(UIViewController <WPSplitViewControllerDetailProvider> *)self.blogDetailsViewController initialDetailViewControllerForSplitView:splitView];
    }
}

@end<|MERGE_RESOLUTION|>--- conflicted
+++ resolved
@@ -131,7 +131,7 @@
 {
     [super viewDidLoad];
     
-    if ([Feature enabled:FeatureFlagBigTitlesWhiteHeaders]) {
+    if ([Feature enabled:FeatureFlagNewNavBarAppearance]) {
         self.navigationItem.largeTitleDisplayMode = UINavigationItemLargeTitleDisplayModeNever;
     }
 
@@ -1000,15 +1000,8 @@
         [self setEditing:YES animated:YES];
     } else {
         AddSiteAlertFactory *factory = [AddSiteAlertFactory new];
-<<<<<<< HEAD
-        
-        UIAlertController *alertController = [factory makeWithStyle:UIAlertControllerStyleActionSheet
-                                                 canCreateWPComSite:[self defaultWordPressComAccount]
-                                                    createWPComSite:^{
-=======
         UIAlertController *alertController = [factory makeWithCanCreateWPComSite:[self defaultWordPressComAccount]
                                                                  createWPComSite:^{
->>>>>>> 0e089f21
             [self launchSiteCreation];
         } addSelfHostedSite:^{
             [self showLoginControllerForAddingSelfHostedSite];
