#import "RecommendedTopicsViewController.h"
#import "WPStyleGuide.h"
#import "ReaderTopicService.h"
#import "ReaderTopic.h"
#import "ContextManager.h"
#import "WPTableViewHandler.h"
#import "WPAccount.h"
#import "AccountService.h"

@interface RecommendedTopicsViewController ()<WPTableViewHandlerDelegate>

@property (nonatomic, strong) UITableView *tableView;
@property (nonatomic, strong) WPTableViewHandler *tableViewHandler;

@end

@implementation RecommendedTopicsViewController

- (void)dealloc
{
    [[NSNotificationCenter defaultCenter] removeObserver:self];
}

- (void)viewDidLoad
{
    [super viewDidLoad];

    self.title = NSLocalizedString(@"Popular Tags", @"Page title for the list of recommended tags.");

    self.tableView = [[UITableView alloc] initWithFrame:self.view.bounds style:UITableViewStyleGrouped];
    self.tableView.autoresizingMask = UIViewAutoresizingFlexibleWidth | UIViewAutoresizingFlexibleHeight;
    self.tableView.rowHeight = 44.0;
    self.tableView.estimatedRowHeight = 44.0;
    [self.view addSubview:self.tableView];

    if (IS_IPHONE) {
        // Account for 1 pixel header height
        UIEdgeInsets tableInset = [self.tableView contentInset];
        tableInset.top = -1;
        self.tableView.contentInset = tableInset;
    }

    self.tableViewHandler = [[WPTableViewHandler alloc] initWithTableView:self.tableView];
    self.tableViewHandler.delegate = self;

    [WPStyleGuide configureColorsForView:self.view andTableView:self.tableView];
}

- (void)viewDidAppear:(BOOL)animated
{
    [super viewDidAppear:animated];
    [[NSNotificationCenter defaultCenter] addObserver:self selector:@selector(handleReaderTopicChanged:) name:ReaderTopicDidChangeNotification object:nil];
}

- (void)viewWillDisappear:(BOOL)animated
{
    [super viewWillDisappear:animated];
    [[NSNotificationCenter defaultCenter] removeObserver:self];
}

#pragma mark - Instance Methods

- (BOOL)isWPComUser
{
    AccountService *accountService = [[AccountService alloc] initWithManagedObjectContext:[[ContextManager sharedInstance] mainContext]];
    WPAccount *defaultAccount = [accountService defaultWordPressComAccount];
    return [defaultAccount isWpcom];
}

- (ReaderTopic *)currentTopic
{
    NSManagedObjectContext *context = [[ContextManager sharedInstance] mainContext];
    return [[[ReaderTopicService alloc] initWithManagedObjectContext:context] currentTopic];
}

- (void)updateSelectedTopic
{
    NSArray *cells = [self.tableView visibleCells];
    for (UITableViewCell *cell in cells) {
        cell.accessoryType = UITableViewCellAccessoryNone;
    }

    ReaderTopic *topic = [self currentTopic];
    NSIndexPath *indexPath = [self.tableViewHandler.resultsController indexPathForObject:topic];
    UITableViewCell *cell = [self.tableView cellForRowAtIndexPath:indexPath];
    cell.accessoryType = UITableViewCellAccessoryCheckmark;
}

- (void)handleReaderTopicChanged:(NSNotification *)notification
{
    [self updateSelectedTopic];
}

#pragma mark - TableView Handler Delegate Methods

- (NSManagedObjectContext *)managedObjectContext
{
    return [[ContextManager sharedInstance] mainContext];
}

- (NSString *)entityName
{
    return @"ReaderTopic";
}

- (NSFetchRequest *)fetchRequest
{
    NSString *predStr;
    if ([self isWPComUser]) {
        predStr = @"topicID > 0 AND isSubscribed = NO";
    } else {
        // include lists for non wpcom users
        predStr = @"topicID = 0 OR isSubscribed = NO";
    }

    NSFetchRequest *request = [[NSFetchRequest alloc] initWithEntityName:[self entityName]];
    request.predicate = [NSPredicate predicateWithFormat:predStr];

    NSSortDescriptor *sortDescriptorType = [NSSortDescriptor sortDescriptorWithKey:@"type" ascending:YES];
    NSSortDescriptor *sortDescriptorTitle = [NSSortDescriptor sortDescriptorWithKey:@"title" ascending:YES selector:@selector(localizedCaseInsensitiveCompare:)];
    request.sortDescriptors = @[sortDescriptorType, sortDescriptorTitle];

    return request;
}

- (NSString *)sectionNameKeyPath
{
    return @"type";
}

- (void)configureCell:(UITableViewCell *)cell atIndexPath:(NSIndexPath *)indexPath
{
    if ([cell.textLabel.text length] == 0) {
        // The sizeToFit call in [WPStyleGuide configureTableViewCell:] seems to mess with the
        // UI when cells are configured the first time round and the modal animation is playing.
        // A work around is to only style the cells when not displaying text.
        [WPStyleGuide configureTableViewCell:cell];
    }
    ReaderTopic *topic = [self.tableViewHandler.resultsController objectAtIndexPath:indexPath];
    cell.textLabel.text = [topic.title capitalizedString];
    cell.accessoryType = UITableViewCellAccessoryNone;
    if ([[[self.currentTopic objectID] URIRepresentation] isEqual:[[topic objectID] URIRepresentation]]) {
        cell.accessoryType = UITableViewCellAccessoryCheckmark;
    }
    cell.detailTextLabel.text = nil;
}

- (void)tableView:(UITableView *)tableView didSelectRowAtIndexPath:(NSIndexPath *)indexPath
{
    [tableView deselectRowAtIndexPath:indexPath animated:YES];

    ReaderTopic *topic = (ReaderTopic *)[self.tableViewHandler.resultsController objectAtIndexPath:indexPath];
    if ([self isWPComUser]) {
        // Subscribe to this recommended topic.
        ReaderTopicService *service = [[ReaderTopicService alloc] initWithManagedObjectContext:[[ContextManager sharedInstance] mainContext]];
        [service subscribeToAndMakeTopicCurrent:topic];
        [[NSNotificationCenter defaultCenter] postNotificationName:ReaderTopicDidChangeViaUserInteractionNotification object:nil];
    } else {
        // Make this the current topic
        ReaderTopicService *service = [[ReaderTopicService alloc] initWithManagedObjectContext:[[ContextManager sharedInstance] mainContext]];
        service.currentTopic = topic;
        [[NSNotificationCenter defaultCenter] postNotificationName:ReaderTopicDidChangeViaUserInteractionNotification object:nil];
    }
}

- (NSString *)titleForHeaderInSection:(NSInteger)section
{
<<<<<<< HEAD
    if (section == 0) {
        return NSLocalizedString(@"Lists", @"Section title for the default reader lists");
    }

=======
>>>>>>> 40fab5bf
    return NSLocalizedString(@"Tags", @"Section title for reader tags you can browse");
}

- (BOOL)tableView:(UITableView *)tableView canEditRowAtIndexPath:(NSIndexPath *)indexPath
{
    return NO;
}

@end<|MERGE_RESOLUTION|>--- conflicted
+++ resolved
@@ -165,13 +165,6 @@
 
 - (NSString *)titleForHeaderInSection:(NSInteger)section
 {
-<<<<<<< HEAD
-    if (section == 0) {
-        return NSLocalizedString(@"Lists", @"Section title for the default reader lists");
-    }
-
-=======
->>>>>>> 40fab5bf
     return NSLocalizedString(@"Tags", @"Section title for reader tags you can browse");
 }
 
