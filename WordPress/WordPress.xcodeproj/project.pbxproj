// !$*UTF8*$!
{
	archiveVersion = 1;
	classes = {
	};
	objectVersion = 46;
	objects = {

/* Begin PBXAggregateTarget section */
		A2795807198819DE0031C6A3 /* OCLint */ = {
			isa = PBXAggregateTarget;
			buildConfigurationList = A279580C198819DE0031C6A3 /* Build configuration list for PBXAggregateTarget "OCLint" */;
			buildPhases = (
				A279580D198819F50031C6A3 /* ShellScript */,
			);
			dependencies = (
			);
			name = OCLint;
			productName = OCLint;
		};
/* End PBXAggregateTarget section */

/* Begin PBXBuildFile section */
		00F2E3F8166EEF9800D0527C /* CoreGraphics.framework in Frameworks */ = {isa = PBXBuildFile; fileRef = 834CE7371256D0F60046A4A3 /* CoreGraphics.framework */; };
		00F2E3FA166EEFBE00D0527C /* UIKit.framework in Frameworks */ = {isa = PBXBuildFile; fileRef = E10B3653158F2D4500419A93 /* UIKit.framework */; };
		00F2E3FB166EEFE100D0527C /* QuartzCore.framework in Frameworks */ = {isa = PBXBuildFile; fileRef = E10B3651158F2D3F00419A93 /* QuartzCore.framework */; };
		03958062100D6CFC00850742 /* WPLabel.m in Sources */ = {isa = PBXBuildFile; fileRef = 03958061100D6CFC00850742 /* WPLabel.m */; };
		067D911C15654CE79F0A4A29 /* libPods-WordPressTest.a in Frameworks */ = {isa = PBXBuildFile; fileRef = D4972215061A4C21AD2CD5B8 /* libPods-WordPressTest.a */; };
		1D3623260D0F684500981E51 /* WordPressAppDelegate.m in Sources */ = {isa = PBXBuildFile; fileRef = 1D3623250D0F684500981E51 /* WordPressAppDelegate.m */; };
		1D60589B0D05DD56006BFB54 /* main.m in Sources */ = {isa = PBXBuildFile; fileRef = 29B97316FDCFA39411CA2CEA /* main.m */; };
		1D60589F0D05DD5A006BFB54 /* Foundation.framework in Frameworks */ = {isa = PBXBuildFile; fileRef = 1D30AB110D05D00D00671497 /* Foundation.framework */; };
		28AD73600D9D9599002E5188 /* MainWindow.xib in Resources */ = {isa = PBXBuildFile; fileRef = 28AD735F0D9D9599002E5188 /* MainWindow.xib */; };
		2906F812110CDA8900169D56 /* EditCommentViewController.m in Sources */ = {isa = PBXBuildFile; fileRef = 2906F810110CDA8900169D56 /* EditCommentViewController.m */; };
		2906F813110CDA8900169D56 /* EditCommentViewController.xib in Resources */ = {isa = PBXBuildFile; fileRef = 2906F811110CDA8900169D56 /* EditCommentViewController.xib */; };
		296526FE105810E100597FA3 /* NSString+Helpers.m in Sources */ = {isa = PBXBuildFile; fileRef = 296526FD105810E100597FA3 /* NSString+Helpers.m */; };
		296890780FE971DC00770264 /* Security.framework in Frameworks */ = {isa = PBXBuildFile; fileRef = 296890770FE971DC00770264 /* Security.framework */; };
		2F970F740DF92274006BD934 /* PostsViewController.m in Sources */ = {isa = PBXBuildFile; fileRef = 2F970F730DF92274006BD934 /* PostsViewController.m */; };
		2FAE97090E33B21600CA8540 /* defaultPostTemplate_old.html in Resources */ = {isa = PBXBuildFile; fileRef = 2FAE97040E33B21600CA8540 /* defaultPostTemplate_old.html */; };
		2FAE970C0E33B21600CA8540 /* xhtml1-transitional.dtd in Resources */ = {isa = PBXBuildFile; fileRef = 2FAE97070E33B21600CA8540 /* xhtml1-transitional.dtd */; };
		2FAE970D0E33B21600CA8540 /* xhtmlValidatorTemplate.xhtml in Resources */ = {isa = PBXBuildFile; fileRef = 2FAE97080E33B21600CA8540 /* xhtmlValidatorTemplate.xhtml */; };
		30AF6CF513C2289600A29C00 /* AboutViewController.xib in Resources */ = {isa = PBXBuildFile; fileRef = 30AF6CF413C2289600A29C00 /* AboutViewController.xib */; };
		30AF6CFD13C230C600A29C00 /* AboutViewController.m in Sources */ = {isa = PBXBuildFile; fileRef = 30AF6CFC13C230C600A29C00 /* AboutViewController.m */; };
		30EABE0918A5903400B73A9C /* WPBlogTableViewCell.m in Sources */ = {isa = PBXBuildFile; fileRef = 30EABE0818A5903400B73A9C /* WPBlogTableViewCell.m */; };
		313AE4A019E3F20400AAFABE /* CommentViewController.m in Sources */ = {isa = PBXBuildFile; fileRef = 313AE49C19E3F20400AAFABE /* CommentViewController.m */; };
		313AE4A119E3F20400AAFABE /* CommentTableViewCell.swift in Sources */ = {isa = PBXBuildFile; fileRef = 313AE49D19E3F20400AAFABE /* CommentTableViewCell.swift */; };
		313AE4A219E3F20400AAFABE /* CommentTableViewCell.xib in Resources */ = {isa = PBXBuildFile; fileRef = 313AE49E19E3F20400AAFABE /* CommentTableViewCell.xib */; };
		313AE4A319E3F20400AAFABE /* CommentTableViewHeaderCell.xib in Resources */ = {isa = PBXBuildFile; fileRef = 313AE49F19E3F20400AAFABE /* CommentTableViewHeaderCell.xib */; };
		319D6E7B19E447500013871C /* Suggestion.m in Sources */ = {isa = PBXBuildFile; fileRef = 319D6E7A19E447500013871C /* Suggestion.m */; };
		319D6E7E19E447C80013871C /* SuggestionService.m in Sources */ = {isa = PBXBuildFile; fileRef = 319D6E7D19E447C80013871C /* SuggestionService.m */; };
		319D6E8119E44C680013871C /* SuggestionsTableView.m in Sources */ = {isa = PBXBuildFile; fileRef = 319D6E8019E44C680013871C /* SuggestionsTableView.m */; };
		319D6E8519E44F7F0013871C /* SuggestionsTableViewCell.m in Sources */ = {isa = PBXBuildFile; fileRef = 319D6E8419E44F7F0013871C /* SuggestionsTableViewCell.m */; };
		37022D931981C19000F322B7 /* VerticallyStackedButton.m in Sources */ = {isa = PBXBuildFile; fileRef = 37022D901981BF9200F322B7 /* VerticallyStackedButton.m */; };
		3716E401167296D30035F8C4 /* ToastView.xib in Resources */ = {isa = PBXBuildFile; fileRef = 3716E400167296D30035F8C4 /* ToastView.xib */; };
		37245ADC13FC23FF006CDBE3 /* WPWebViewController.xib in Resources */ = {isa = PBXBuildFile; fileRef = 37245ADB13FC23FF006CDBE3 /* WPWebViewController.xib */; };
		374CB16215B93C0800DD0EBC /* AudioToolbox.framework in Frameworks */ = {isa = PBXBuildFile; fileRef = 374CB16115B93C0800DD0EBC /* AudioToolbox.framework */; };
		375D090D133B94C3000CC9CD /* BlogsTableViewCell.m in Sources */ = {isa = PBXBuildFile; fileRef = 375D090C133B94C3000CC9CD /* BlogsTableViewCell.m */; };
		3768BEF213041E7900E7C9A9 /* BetaFeedbackViewController.xib in Resources */ = {isa = PBXBuildFile; fileRef = 3768BEF013041E7900E7C9A9 /* BetaFeedbackViewController.xib */; };
		37B7924D16768FCC0021B3A4 /* NotificationSettingsViewController.m in Sources */ = {isa = PBXBuildFile; fileRef = 37B7924C16768FCB0021B3A4 /* NotificationSettingsViewController.m */; };
		37EAAF4D1A11799A006D6306 /* CircularImageView.swift in Sources */ = {isa = PBXBuildFile; fileRef = 37EAAF4C1A11799A006D6306 /* CircularImageView.swift */; };
		4253506E2DDC92882C721F55 /* libPods-UITests.a in Frameworks */ = {isa = PBXBuildFile; fileRef = 369D8993FF42F0A2D183A062 /* libPods-UITests.a */; };
		45C73C25113C36F70024D0D2 /* MainWindow-iPad.xib in Resources */ = {isa = PBXBuildFile; fileRef = 45C73C24113C36F70024D0D2 /* MainWindow-iPad.xib */; };
		462F4E0A18369F0B0028D2F8 /* BlogDetailsViewController.m in Sources */ = {isa = PBXBuildFile; fileRef = 462F4E0718369F0B0028D2F8 /* BlogDetailsViewController.m */; };
		462F4E0B18369F0B0028D2F8 /* BlogListViewController.m in Sources */ = {isa = PBXBuildFile; fileRef = 462F4E0918369F0B0028D2F8 /* BlogListViewController.m */; };
		4645AFC51961E1FB005F7509 /* AppImages.xcassets in Resources */ = {isa = PBXBuildFile; fileRef = 4645AFC41961E1FB005F7509 /* AppImages.xcassets */; };
		46F8714F1838C41600BC149B /* NSDate+StringFormatting.m in Sources */ = {isa = PBXBuildFile; fileRef = 46F8714E1838C41600BC149B /* NSDate+StringFormatting.m */; };
		46FE8276184FD8A200535844 /* WordPressComOAuthClient.m in Sources */ = {isa = PBXBuildFile; fileRef = E1634518183B733B005E967F /* WordPressComOAuthClient.m */; };
		5903AE1B19B60A98009D5354 /* WPButtonForNavigationBar.m in Sources */ = {isa = PBXBuildFile; fileRef = 5903AE1A19B60A98009D5354 /* WPButtonForNavigationBar.m */; };
		59379AA4191904C200B49251 /* AnimatedGIFImageSerialization.m in Sources */ = {isa = PBXBuildFile; fileRef = 59379AA3191904C200B49251 /* AnimatedGIFImageSerialization.m */; };
		5D08B90419648C3400D5B381 /* ReaderSubscriptionViewController.m in Sources */ = {isa = PBXBuildFile; fileRef = 5D08B90319648C3400D5B381 /* ReaderSubscriptionViewController.m */; };
		5D0C2CB819AB932C002DF1E5 /* WPContentSyncHelper.swift in Sources */ = {isa = PBXBuildFile; fileRef = 5D0C2CB719AB932C002DF1E5 /* WPContentSyncHelper.swift */; };
		5D119DA3176FBE040073D83A /* UIImageView+AFNetworkingExtra.m in Sources */ = {isa = PBXBuildFile; fileRef = 5D119DA2176FBE040073D83A /* UIImageView+AFNetworkingExtra.m */; };
		5D12FE1E1988243700378BD6 /* RemoteReaderPost.m in Sources */ = {isa = PBXBuildFile; fileRef = 5D12FE1B1988243700378BD6 /* RemoteReaderPost.m */; };
		5D12FE1F1988243700378BD6 /* RemoteReaderTopic.m in Sources */ = {isa = PBXBuildFile; fileRef = 5D12FE1D1988243700378BD6 /* RemoteReaderTopic.m */; };
		5D12FE221988245B00378BD6 /* RemoteReaderSite.m in Sources */ = {isa = PBXBuildFile; fileRef = 5D12FE211988245B00378BD6 /* RemoteReaderSite.m */; };
		5D146EBB189857ED0068FDC6 /* FeaturedImageViewController.m in Sources */ = {isa = PBXBuildFile; fileRef = 5D146EBA189857ED0068FDC6 /* FeaturedImageViewController.m */; };
		5D17F0BE1A1D4C5F0087CCB8 /* PrivateSiteURLProtocol.m in Sources */ = {isa = PBXBuildFile; fileRef = 5D17F0BD1A1D4C5F0087CCB8 /* PrivateSiteURLProtocol.m */; };
		5D1D9C50198837D0009D13B7 /* RemoteReaderPost.m in Sources */ = {isa = PBXBuildFile; fileRef = 5D12FE1B1988243700378BD6 /* RemoteReaderPost.m */; };
		5D1D9C51198837D0009D13B7 /* RemoteReaderSite.m in Sources */ = {isa = PBXBuildFile; fileRef = 5D12FE211988245B00378BD6 /* RemoteReaderSite.m */; };
		5D1D9C52198837D0009D13B7 /* RemoteReaderTopic.m in Sources */ = {isa = PBXBuildFile; fileRef = 5D12FE1D1988243700378BD6 /* RemoteReaderTopic.m */; };
		5D1EE80215E7AF3E007F1F02 /* JetpackSettingsViewController.m in Sources */ = {isa = PBXBuildFile; fileRef = 5D1EE80015E7AF3E007F1F02 /* JetpackSettingsViewController.m */; };
		5D20A6531982D56600463A91 /* FollowedSitesViewController.m in Sources */ = {isa = PBXBuildFile; fileRef = 5D20A6521982D56600463A91 /* FollowedSitesViewController.m */; };
		5D2BEB4919758102005425F7 /* WPTableImageSourceTest.m in Sources */ = {isa = PBXBuildFile; fileRef = 5D2BEB4819758102005425F7 /* WPTableImageSourceTest.m */; };
		5D37941B19216B1300E26CA4 /* RebloggingViewController.m in Sources */ = {isa = PBXBuildFile; fileRef = 5D37941A19216B1300E26CA4 /* RebloggingViewController.m */; };
		5D3D559718F88C3500782892 /* ReaderPostService.m in Sources */ = {isa = PBXBuildFile; fileRef = 5D3D559618F88C3500782892 /* ReaderPostService.m */; };
		5D3D559A18F88C5E00782892 /* ReaderPostServiceRemote.m in Sources */ = {isa = PBXBuildFile; fileRef = 5D3D559918F88C5E00782892 /* ReaderPostServiceRemote.m */; };
		5D3E334E15EEBB6B005FC6F2 /* ReachabilityUtils.m in Sources */ = {isa = PBXBuildFile; fileRef = 5D3E334D15EEBB6B005FC6F2 /* ReachabilityUtils.m */; };
		5D42A3DF175E7452005CFF05 /* AbstractPost.m in Sources */ = {isa = PBXBuildFile; fileRef = 5D42A3D7175E7452005CFF05 /* AbstractPost.m */; };
		5D42A3E0175E7452005CFF05 /* BasePost.m in Sources */ = {isa = PBXBuildFile; fileRef = 5D42A3D9175E7452005CFF05 /* BasePost.m */; };
		5D42A3E2175E7452005CFF05 /* ReaderPost.m in Sources */ = {isa = PBXBuildFile; fileRef = 5D42A3DD175E7452005CFF05 /* ReaderPost.m */; };
		5D42A3FB175E75EE005CFF05 /* ReaderPostDetailViewController.m in Sources */ = {isa = PBXBuildFile; fileRef = 5D42A3EC175E75EE005CFF05 /* ReaderPostDetailViewController.m */; };
		5D42A3FC175E75EE005CFF05 /* ReaderPostsViewController.m in Sources */ = {isa = PBXBuildFile; fileRef = 5D42A3EE175E75EE005CFF05 /* ReaderPostsViewController.m */; };
		5D42A3FD175E75EE005CFF05 /* ReaderPostTableViewCell.m in Sources */ = {isa = PBXBuildFile; fileRef = 5D42A3F0175E75EE005CFF05 /* ReaderPostTableViewCell.m */; };
		5D42A405175E76A7005CFF05 /* WPImageViewController.m in Sources */ = {isa = PBXBuildFile; fileRef = 5D42A402175E76A2005CFF05 /* WPImageViewController.m */; };
		5D42A406175E76A7005CFF05 /* WPWebVideoViewController.m in Sources */ = {isa = PBXBuildFile; fileRef = 5D42A404175E76A5005CFF05 /* WPWebVideoViewController.m */; };
		5D44EB351986D695008B7175 /* ReaderSiteServiceRemote.m in Sources */ = {isa = PBXBuildFile; fileRef = 5D44EB341986D695008B7175 /* ReaderSiteServiceRemote.m */; };
		5D44EB381986D8BA008B7175 /* ReaderSiteService.m in Sources */ = {isa = PBXBuildFile; fileRef = 5D44EB371986D8BA008B7175 /* ReaderSiteService.m */; };
		5D49B03B19BE3CAD00703A9B /* SafeReaderTopicToReaderTopic.m in Sources */ = {isa = PBXBuildFile; fileRef = 5D49B03A19BE3CAD00703A9B /* SafeReaderTopicToReaderTopic.m */; };
		5D4AD40F185FE64C00CDEE17 /* WPMainTabBarController.m in Sources */ = {isa = PBXBuildFile; fileRef = 5D4AD40E185FE64C00CDEE17 /* WPMainTabBarController.m */; };
		5D51ADAF19A832AF00539C0B /* WordPress-20-21.xcmappingmodel in Sources */ = {isa = PBXBuildFile; fileRef = 5D51ADAE19A832AF00539C0B /* WordPress-20-21.xcmappingmodel */; };
		5D577D33189127BE00B964C3 /* PostGeolocationViewController.m in Sources */ = {isa = PBXBuildFile; fileRef = 5D577D32189127BE00B964C3 /* PostGeolocationViewController.m */; };
		5D577D361891360900B964C3 /* PostGeolocationView.m in Sources */ = {isa = PBXBuildFile; fileRef = 5D577D351891360900B964C3 /* PostGeolocationView.m */; };
		5D5D0027187DA9D30027CEF6 /* CategoriesViewController.m in Sources */ = {isa = PBXBuildFile; fileRef = 5D5D0026187DA9D30027CEF6 /* CategoriesViewController.m */; };
		5D62BAD718AA88210044E5F7 /* PageSettingsViewController.m in Sources */ = {isa = PBXBuildFile; fileRef = 5D62BAD618AA88210044E5F7 /* PageSettingsViewController.m */; };
		5D69DBC4165428CA00A2D1F7 /* n.caf in Resources */ = {isa = PBXBuildFile; fileRef = 5D69DBC3165428CA00A2D1F7 /* n.caf */; };
		5D7B414619E482C9007D9EC7 /* WPRichTextEmbed.swift in Sources */ = {isa = PBXBuildFile; fileRef = 5D7B414319E482C9007D9EC7 /* WPRichTextEmbed.swift */; };
		5D7B414719E482C9007D9EC7 /* WPRichTextImage.swift in Sources */ = {isa = PBXBuildFile; fileRef = 5D7B414419E482C9007D9EC7 /* WPRichTextImage.swift */; };
		5D7B414819E482C9007D9EC7 /* WPRichTextMediaAttachment.swift in Sources */ = {isa = PBXBuildFile; fileRef = 5D7B414519E482C9007D9EC7 /* WPRichTextMediaAttachment.swift */; };
		5D7DEA2919D488DD0032EE77 /* WPStyleGuide+Comments.swift in Sources */ = {isa = PBXBuildFile; fileRef = 5D7DEA2819D488DD0032EE77 /* WPStyleGuide+Comments.swift */; };
		5D839AA8187F0D6B00811F4A /* PostFeaturedImageCell.m in Sources */ = {isa = PBXBuildFile; fileRef = 5D839AA7187F0D6B00811F4A /* PostFeaturedImageCell.m */; };
		5D839AAB187F0D8000811F4A /* PostGeolocationCell.m in Sources */ = {isa = PBXBuildFile; fileRef = 5D839AAA187F0D8000811F4A /* PostGeolocationCell.m */; };
		5D87E10C15F5120C0012C595 /* SettingsPageViewController.m in Sources */ = {isa = PBXBuildFile; fileRef = 5D87E10A15F5120C0012C595 /* SettingsPageViewController.m */; };
		5D8D53F119250412003C8859 /* BlogSelectorViewController.m in Sources */ = {isa = PBXBuildFile; fileRef = 5D8D53EE19250412003C8859 /* BlogSelectorViewController.m */; };
		5D8D53F219250412003C8859 /* WPComBlogSelectorViewController.m in Sources */ = {isa = PBXBuildFile; fileRef = 5D8D53F019250412003C8859 /* WPComBlogSelectorViewController.m */; };
		5D97C2F315CAF8D8009B44DD /* UINavigationController+KeyboardFix.m in Sources */ = {isa = PBXBuildFile; fileRef = 5D97C2F215CAF8D8009B44DD /* UINavigationController+KeyboardFix.m */; };
		5D9B17C519998A430047A4A2 /* ReaderBlockedTableViewCell.m in Sources */ = {isa = PBXBuildFile; fileRef = 5D9B17C419998A430047A4A2 /* ReaderBlockedTableViewCell.m */; };
		5DA3EE12192508F700294E0B /* WPImageOptimizer.m in Sources */ = {isa = PBXBuildFile; fileRef = 5DA3EE0F192508F700294E0B /* WPImageOptimizer.m */; };
		5DA3EE13192508F700294E0B /* WPImageOptimizer+Private.m in Sources */ = {isa = PBXBuildFile; fileRef = 5DA3EE11192508F700294E0B /* WPImageOptimizer+Private.m */; };
		5DA3EE161925090A00294E0B /* MediaService.m in Sources */ = {isa = PBXBuildFile; fileRef = 5DA3EE151925090A00294E0B /* MediaService.m */; };
		5DA5BF3D18E32DCF005F11F9 /* EditMediaViewController.m in Sources */ = {isa = PBXBuildFile; fileRef = 5DA5BF2818E32DCF005F11F9 /* EditMediaViewController.m */; };
		5DA5BF3E18E32DCF005F11F9 /* EditMediaViewController.xib in Resources */ = {isa = PBXBuildFile; fileRef = 5DA5BF2918E32DCF005F11F9 /* EditMediaViewController.xib */; };
		5DA5BF3F18E32DCF005F11F9 /* InputViewButton.m in Sources */ = {isa = PBXBuildFile; fileRef = 5DA5BF2B18E32DCF005F11F9 /* InputViewButton.m */; };
		5DA5BF4018E32DCF005F11F9 /* MediaBrowserCell.m in Sources */ = {isa = PBXBuildFile; fileRef = 5DA5BF2D18E32DCF005F11F9 /* MediaBrowserCell.m */; };
		5DA5BF4118E32DCF005F11F9 /* MediaBrowserViewController.m in Sources */ = {isa = PBXBuildFile; fileRef = 5DA5BF2F18E32DCF005F11F9 /* MediaBrowserViewController.m */; };
		5DA5BF4218E32DCF005F11F9 /* MediaBrowserViewController.xib in Resources */ = {isa = PBXBuildFile; fileRef = 5DA5BF3018E32DCF005F11F9 /* MediaBrowserViewController.xib */; };
		5DA5BF4318E32DCF005F11F9 /* MediaSearchFilterHeaderView.m in Sources */ = {isa = PBXBuildFile; fileRef = 5DA5BF3218E32DCF005F11F9 /* MediaSearchFilterHeaderView.m */; };
		5DA5BF4418E32DCF005F11F9 /* Theme.m in Sources */ = {isa = PBXBuildFile; fileRef = 5DA5BF3418E32DCF005F11F9 /* Theme.m */; };
		5DA5BF4518E32DCF005F11F9 /* ThemeBrowserCell.m in Sources */ = {isa = PBXBuildFile; fileRef = 5DA5BF3618E32DCF005F11F9 /* ThemeBrowserCell.m */; };
		5DA5BF4618E32DCF005F11F9 /* ThemeBrowserViewController.m in Sources */ = {isa = PBXBuildFile; fileRef = 5DA5BF3818E32DCF005F11F9 /* ThemeBrowserViewController.m */; };
		5DA5BF4718E32DCF005F11F9 /* ThemeDetailsViewController.m in Sources */ = {isa = PBXBuildFile; fileRef = 5DA5BF3A18E32DCF005F11F9 /* ThemeDetailsViewController.m */; };
		5DA5BF4818E32DCF005F11F9 /* WPLoadingView.m in Sources */ = {isa = PBXBuildFile; fileRef = 5DA5BF3C18E32DCF005F11F9 /* WPLoadingView.m */; };
		5DAE40AD19EC70930011A0AE /* ReaderPostHeaderView.m in Sources */ = {isa = PBXBuildFile; fileRef = 5DAE40AC19EC70930011A0AE /* ReaderPostHeaderView.m */; };
		5DB3BA0518D0E7B600F3F3E9 /* WPPickerView.m in Sources */ = {isa = PBXBuildFile; fileRef = 5DB3BA0418D0E7B600F3F3E9 /* WPPickerView.m */; };
		5DB3BA0818D11D8D00F3F3E9 /* PublishDatePickerView.m in Sources */ = {isa = PBXBuildFile; fileRef = 5DB3BA0718D11D8D00F3F3E9 /* PublishDatePickerView.m */; };
		5DB4683B18A2E718004A89A9 /* LocationService.m in Sources */ = {isa = PBXBuildFile; fileRef = 5DB4683A18A2E718004A89A9 /* LocationService.m */; };
		5DB767411588F64D00EBE36C /* postPreview.html in Resources */ = {isa = PBXBuildFile; fileRef = 5DB767401588F64D00EBE36C /* postPreview.html */; };
		5DB93EEC19B6190700EC88EB /* CommentContentView.m in Sources */ = {isa = PBXBuildFile; fileRef = 5DB93EE919B6190700EC88EB /* CommentContentView.m */; };
		5DB93EED19B6190700EC88EB /* ReaderCommentCell.m in Sources */ = {isa = PBXBuildFile; fileRef = 5DB93EEB19B6190700EC88EB /* ReaderCommentCell.m */; };
		5DBCD9D218F3569F00B32229 /* ReaderTopic.m in Sources */ = {isa = PBXBuildFile; fileRef = 5DBCD9D118F3569F00B32229 /* ReaderTopic.m */; };
		5DBCD9D518F35D7500B32229 /* ReaderTopicService.m in Sources */ = {isa = PBXBuildFile; fileRef = 5DBCD9D418F35D7500B32229 /* ReaderTopicService.m */; };
		5DC02A3718E4C5BD009A1765 /* ThemeBrowserViewController.xib in Resources */ = {isa = PBXBuildFile; fileRef = 5DC02A3418E4C5BD009A1765 /* ThemeBrowserViewController.xib */; };
		5DC02A3818E4C5BD009A1765 /* ThemeDetailsViewController.xib in Resources */ = {isa = PBXBuildFile; fileRef = 5DC02A3518E4C5BD009A1765 /* ThemeDetailsViewController.xib */; };
		5DC02A3918E4C5BD009A1765 /* ThemeDetailsViewController~ipad.xib in Resources */ = {isa = PBXBuildFile; fileRef = 5DC02A3618E4C5BD009A1765 /* ThemeDetailsViewController~ipad.xib */; };
		5DC3A44D1610B9BC00A890BE /* UINavigationController+Rotation.m in Sources */ = {isa = PBXBuildFile; fileRef = 5DC3A44C1610B9BC00A890BE /* UINavigationController+Rotation.m */; };
		5DCC4CD819A50CC0003E548C /* ReaderSite.m in Sources */ = {isa = PBXBuildFile; fileRef = 5DCC4CD719A50CC0003E548C /* ReaderSite.m */; };
		5DEB61B4156FCD3400242C35 /* WPWebView.m in Sources */ = {isa = PBXBuildFile; fileRef = 5DEB61B3156FCD3400242C35 /* WPWebView.m */; };
		5DEB61B8156FCD5200242C35 /* WPChromelessWebViewController.m in Sources */ = {isa = PBXBuildFile; fileRef = 5DEB61B7156FCD5200242C35 /* WPChromelessWebViewController.m */; };
		5DF59C0B1770AE3A00171208 /* UILabel+SuggestSize.m in Sources */ = {isa = PBXBuildFile; fileRef = 5DF59C0A1770AE3A00171208 /* UILabel+SuggestSize.m */; };
		5DF738941965FAB900393584 /* SubscribedTopicsViewController.m in Sources */ = {isa = PBXBuildFile; fileRef = 5DF738931965FAB900393584 /* SubscribedTopicsViewController.m */; };
		5DF738971965FACD00393584 /* RecommendedTopicsViewController.m in Sources */ = {isa = PBXBuildFile; fileRef = 5DF738961965FACD00393584 /* RecommendedTopicsViewController.m */; };
		5DF7389A1965FB3C00393584 /* WPTableViewHandler.m in Sources */ = {isa = PBXBuildFile; fileRef = 5DF738991965FB3C00393584 /* WPTableViewHandler.m */; };
		5DF8D26119E82B1000A2CD95 /* ReaderCommentsViewController.m in Sources */ = {isa = PBXBuildFile; fileRef = 5DF8D26019E82B1000A2CD95 /* ReaderCommentsViewController.m */; };
		5DF94E2B1962B97D00359241 /* NewCommentsTableViewCell.m in Sources */ = {isa = PBXBuildFile; fileRef = 5DF94E261962B97D00359241 /* NewCommentsTableViewCell.m */; };
		5DF94E2D1962B97D00359241 /* NewPostTableViewCell.m in Sources */ = {isa = PBXBuildFile; fileRef = 5DF94E2A1962B97D00359241 /* NewPostTableViewCell.m */; };
		5DF94E301962B99C00359241 /* PostSettingsSelectionViewController.m in Sources */ = {isa = PBXBuildFile; fileRef = 5DF94E2F1962B99C00359241 /* PostSettingsSelectionViewController.m */; };
		5DF94E331962B9D800359241 /* WPAlertView.xib in Resources */ = {isa = PBXBuildFile; fileRef = 5DF94E311962B9D800359241 /* WPAlertView.xib */; };
		5DF94E341962B9D800359241 /* WPAlertViewSideBySide.xib in Resources */ = {isa = PBXBuildFile; fileRef = 5DF94E321962B9D800359241 /* WPAlertViewSideBySide.xib */; };
		5DF94E421962BAA700359241 /* WPContentActionView.m in Sources */ = {isa = PBXBuildFile; fileRef = 5DF94E371962BAA700359241 /* WPContentActionView.m */; };
		5DF94E431962BAA700359241 /* WPContentAttributionView.m in Sources */ = {isa = PBXBuildFile; fileRef = 5DF94E391962BAA700359241 /* WPContentAttributionView.m */; };
		5DF94E441962BAA700359241 /* WPContentView.m in Sources */ = {isa = PBXBuildFile; fileRef = 5DF94E3B1962BAA700359241 /* WPContentView.m */; };
		5DF94E451962BAA700359241 /* WPRichContentView.m in Sources */ = {isa = PBXBuildFile; fileRef = 5DF94E3D1962BAA700359241 /* WPRichContentView.m */; };
		5DF94E461962BAA700359241 /* WPRichTextView.m in Sources */ = {isa = PBXBuildFile; fileRef = 5DF94E3F1962BAA700359241 /* WPRichTextView.m */; };
		5DF94E471962BAA700359241 /* WPSimpleContentAttributionView.m in Sources */ = {isa = PBXBuildFile; fileRef = 5DF94E411962BAA700359241 /* WPSimpleContentAttributionView.m */; };
		5DF94E501962BAEB00359241 /* ReaderPostAttributionView.m in Sources */ = {isa = PBXBuildFile; fileRef = 5DF94E491962BAEB00359241 /* ReaderPostAttributionView.m */; };
		5DF94E511962BAEB00359241 /* ReaderPostContentView.m in Sources */ = {isa = PBXBuildFile; fileRef = 5DF94E4B1962BAEB00359241 /* ReaderPostContentView.m */; };
		5DF94E521962BAEB00359241 /* ReaderPostRichContentView.m in Sources */ = {isa = PBXBuildFile; fileRef = 5DF94E4D1962BAEB00359241 /* ReaderPostRichContentView.m */; };
		5DF94E531962BAEB00359241 /* ReaderPostSimpleContentView.m in Sources */ = {isa = PBXBuildFile; fileRef = 5DF94E4F1962BAEB00359241 /* ReaderPostSimpleContentView.m */; };
		7059CD210F332B6500A0660B /* WPCategoryTree.m in Sources */ = {isa = PBXBuildFile; fileRef = 7059CD200F332B6500A0660B /* WPCategoryTree.m */; };
		740BD8351A0D4C3600F04D18 /* WPUploadStatusButton.m in Sources */ = {isa = PBXBuildFile; fileRef = 740BD8341A0D4C3600F04D18 /* WPUploadStatusButton.m */; };
		74BB6F1A19AE7B9400FB7829 /* WPLegacyEditPageViewController.m in Sources */ = {isa = PBXBuildFile; fileRef = 74BB6F1919AE7B9400FB7829 /* WPLegacyEditPageViewController.m */; };
		74C1C306199170930077A7DC /* PostDetailViewController.xib in Resources */ = {isa = PBXBuildFile; fileRef = 74C1C305199170930077A7DC /* PostDetailViewController.xib */; };
		74C1C30E199170EA0077A7DC /* PostDetailViewController~ipad.xib in Resources */ = {isa = PBXBuildFile; fileRef = 74C1C30D199170EA0077A7DC /* PostDetailViewController~ipad.xib */; };
		74D5FFD619ACDF6700389E8F /* WPLegacyEditPostViewController.m in Sources */ = {isa = PBXBuildFile; fileRef = 74D5FFD519ACDF6700389E8F /* WPLegacyEditPostViewController.m */; };
		83043E55126FA31400EC9953 /* MessageUI.framework in Frameworks */ = {isa = PBXBuildFile; fileRef = 83043E54126FA31400EC9953 /* MessageUI.framework */; };
		8333FE0E11FF6EF200A495C1 /* EditSiteViewController.xib in Resources */ = {isa = PBXBuildFile; fileRef = 8333FE0D11FF6EF200A495C1 /* EditSiteViewController.xib */; };
		83418AAA11C9FA6E00ACF00C /* Comment.m in Sources */ = {isa = PBXBuildFile; fileRef = 83418AA911C9FA6E00ACF00C /* Comment.m */; };
		834CAE7C122D528A003DDF49 /* UIImage+Resize.m in Sources */ = {isa = PBXBuildFile; fileRef = 834CAE7B122D528A003DDF49 /* UIImage+Resize.m */; };
		834CAE9F122D56B1003DDF49 /* UIImage+Alpha.m in Sources */ = {isa = PBXBuildFile; fileRef = 834CAE9D122D56B1003DDF49 /* UIImage+Alpha.m */; };
		834CAEA0122D56B1003DDF49 /* UIImage+RoundedCorner.m in Sources */ = {isa = PBXBuildFile; fileRef = 834CAE9E122D56B1003DDF49 /* UIImage+RoundedCorner.m */; };
		834CE7341256D0DE0046A4A3 /* CFNetwork.framework in Frameworks */ = {isa = PBXBuildFile; fileRef = 834CE7331256D0DE0046A4A3 /* CFNetwork.framework */; };
		8350E49611D2C71E00A7B073 /* Media.m in Sources */ = {isa = PBXBuildFile; fileRef = 8350E49511D2C71E00A7B073 /* Media.m */; };
		8355D67E11D13EAD00A61362 /* MobileCoreServices.framework in Frameworks */ = {isa = PBXBuildFile; fileRef = 8355D67D11D13EAD00A61362 /* MobileCoreServices.framework */; };
		8355D7D911D260AA00A61362 /* CoreData.framework in Frameworks */ = {isa = PBXBuildFile; fileRef = 8355D7D811D260AA00A61362 /* CoreData.framework */; };
		835E2403126E66E50085940B /* AssetsLibrary.framework in Frameworks */ = {isa = PBXBuildFile; fileRef = 835E2402126E66E50085940B /* AssetsLibrary.framework */; settings = {ATTRIBUTES = (Weak, ); }; };
		83610AAA11F4AD2C00421116 /* WPcomLoginViewController.m in Sources */ = {isa = PBXBuildFile; fileRef = 83610AA811F4AD2C00421116 /* WPcomLoginViewController.m */; };
		8362C1041201E7CE00599347 /* WebSignupViewController-iPad.xib in Resources */ = {isa = PBXBuildFile; fileRef = 8362C1031201E7CE00599347 /* WebSignupViewController-iPad.xib */; };
		8370D10A11FA499A009D650F /* WPTableViewActivityCell.m in Sources */ = {isa = PBXBuildFile; fileRef = 8370D10911FA499A009D650F /* WPTableViewActivityCell.m */; };
		8370D10C11FA4A1B009D650F /* WPTableViewActivityCell.xib in Resources */ = {isa = PBXBuildFile; fileRef = 8370D10B11FA4A1B009D650F /* WPTableViewActivityCell.xib */; };
		8370D1BE11FA6295009D650F /* AddSiteViewController.xib in Resources */ = {isa = PBXBuildFile; fileRef = 8370D1BC11FA6295009D650F /* AddSiteViewController.xib */; };
		838C672E1210C3C300B09CA3 /* Post.m in Sources */ = {isa = PBXBuildFile; fileRef = 838C672D1210C3C300B09CA3 /* Post.m */; };
		8398EE9A11ACE63C000FE6E0 /* WebSignupViewController.xib in Resources */ = {isa = PBXBuildFile; fileRef = 8398EE9811ACE63C000FE6E0 /* WebSignupViewController.xib */; };
		83CAD4211235F9F4003DFA20 /* MediaObjectView.xib in Resources */ = {isa = PBXBuildFile; fileRef = 83CAD4201235F9F4003DFA20 /* MediaObjectView.xib */; };
		83D180FA12329B1A002DCCB0 /* EditPageViewController.m in Sources */ = {isa = PBXBuildFile; fileRef = 83D180F812329B1A002DCCB0 /* EditPageViewController.m */; };
		83F3E26011275E07004CD686 /* MapKit.framework in Frameworks */ = {isa = PBXBuildFile; fileRef = 83F3E25F11275E07004CD686 /* MapKit.framework */; };
		83F3E2D311276371004CD686 /* CoreLocation.framework in Frameworks */ = {isa = PBXBuildFile; fileRef = 83F3E2D211276371004CD686 /* CoreLocation.framework */; };
		83FEFC7611FF6C5A0078B462 /* EditSiteViewController.m in Sources */ = {isa = PBXBuildFile; fileRef = 83FEFC7411FF6C5A0078B462 /* EditSiteViewController.m */; };
		85149741171E13DF00B87F3F /* WPAsyncBlockOperation.m in Sources */ = {isa = PBXBuildFile; fileRef = 85149740171E13DF00B87F3F /* WPAsyncBlockOperation.m */; };
		8516972C169D42F4006C5DED /* WPToast.m in Sources */ = {isa = PBXBuildFile; fileRef = 8516972B169D42F4006C5DED /* WPToast.m */; };
		851734431798C64700A30E27 /* NSURL+Util.m in Sources */ = {isa = PBXBuildFile; fileRef = 851734421798C64700A30E27 /* NSURL+Util.m */; };
		852416CF1A12EBDD0030700C /* AppRatingUtility.m in Sources */ = {isa = PBXBuildFile; fileRef = 852416CE1A12EBDD0030700C /* AppRatingUtility.m */; };
		852416D21A12ED690030700C /* AppRatingUtilityTests.m in Sources */ = {isa = PBXBuildFile; fileRef = 852416D11A12ED690030700C /* AppRatingUtilityTests.m */; };
		8525398B171761D9003F6B32 /* WPComLanguages.m in Sources */ = {isa = PBXBuildFile; fileRef = 8525398A171761D9003F6B32 /* WPComLanguages.m */; };
		857610D618C0377300EDF406 /* StatsWebViewController.m in Sources */ = {isa = PBXBuildFile; fileRef = 857610D518C0377300EDF406 /* StatsWebViewController.m */; };
		858DE40F1730384F000AC628 /* LoginViewController.m in Sources */ = {isa = PBXBuildFile; fileRef = 858DE40E1730384F000AC628 /* LoginViewController.m */; };
		859CFD46190E3198005FB217 /* WPMediaUploader.m in Sources */ = {isa = PBXBuildFile; fileRef = 859CFD45190E3198005FB217 /* WPMediaUploader.m */; };
		859F761D18F2159800EF8D5D /* WPAnalyticsTrackerMixpanelInstructionsForStat.m in Sources */ = {isa = PBXBuildFile; fileRef = 859F761C18F2159800EF8D5D /* WPAnalyticsTrackerMixpanelInstructionsForStat.m */; };
		85AD6AEC173CCF9E002CB896 /* WPNUXPrimaryButton.m in Sources */ = {isa = PBXBuildFile; fileRef = 85AD6AEB173CCF9E002CB896 /* WPNUXPrimaryButton.m */; };
		85AD6AEF173CCFDC002CB896 /* WPNUXSecondaryButton.m in Sources */ = {isa = PBXBuildFile; fileRef = 85AD6AEE173CCFDC002CB896 /* WPNUXSecondaryButton.m */; };
		85B6F74F1742DA1E00CE7F3A /* WPNUXMainButton.m in Sources */ = {isa = PBXBuildFile; fileRef = 85B6F74E1742DA1D00CE7F3A /* WPNUXMainButton.m */; };
		85B6F7521742DAE800CE7F3A /* WPNUXBackButton.m in Sources */ = {isa = PBXBuildFile; fileRef = 85B6F7511742DAE800CE7F3A /* WPNUXBackButton.m */; };
		85C720B11730CEFA00460645 /* WPWalkthroughTextField.m in Sources */ = {isa = PBXBuildFile; fileRef = 85C720B01730CEFA00460645 /* WPWalkthroughTextField.m */; };
		85D08A7117342ECE00E2BBCA /* AddUsersBlogCell.m in Sources */ = {isa = PBXBuildFile; fileRef = 85D08A7017342ECE00E2BBCA /* AddUsersBlogCell.m */; };
		85D2275918F1EB8A001DA8DA /* WPAnalyticsTrackerMixpanel.m in Sources */ = {isa = PBXBuildFile; fileRef = 85D2275818F1EB8A001DA8DA /* WPAnalyticsTrackerMixpanel.m */; };
		85D80558171630B30075EEAC /* DotCom-Languages.plist in Resources */ = {isa = PBXBuildFile; fileRef = 85D80557171630B30075EEAC /* DotCom-Languages.plist */; };
		85D8055D171631F10075EEAC /* SelectWPComLanguageViewController.m in Sources */ = {isa = PBXBuildFile; fileRef = 85D8055C171631F10075EEAC /* SelectWPComLanguageViewController.m */; };
		85DA8C4418F3F29A0074C8A4 /* WPAnalyticsTrackerWPCom.m in Sources */ = {isa = PBXBuildFile; fileRef = 85DA8C4318F3F29A0074C8A4 /* WPAnalyticsTrackerWPCom.m */; };
		85E105861731A597001071A3 /* WPWalkthroughOverlayView.m in Sources */ = {isa = PBXBuildFile; fileRef = 85E105851731A597001071A3 /* WPWalkthroughOverlayView.m */; };
		85EC44D41739826A00686604 /* CreateAccountAndBlogViewController.m in Sources */ = {isa = PBXBuildFile; fileRef = 85EC44D31739826A00686604 /* CreateAccountAndBlogViewController.m */; };
		85ED988817DFA00000090D0B /* Images.xcassets in Resources */ = {isa = PBXBuildFile; fileRef = 85ED988717DFA00000090D0B /* Images.xcassets */; };
		931D26F519ED7E6D00114F17 /* BlogJetpackTest.m in Sources */ = {isa = PBXBuildFile; fileRef = E150520B16CAC5C400D3DDDC /* BlogJetpackTest.m */; };
		931D26F619ED7F7000114F17 /* BlogServiceTest.m in Sources */ = {isa = PBXBuildFile; fileRef = 930FD0A519882742000CC81D /* BlogServiceTest.m */; };
		931D26F719ED7F7500114F17 /* ReaderPostServiceTest.m in Sources */ = {isa = PBXBuildFile; fileRef = 5DE8A0401912D95B00B2FF59 /* ReaderPostServiceTest.m */; };
		931D26F819ED7F7800114F17 /* ReaderTopicServiceTest.m in Sources */ = {isa = PBXBuildFile; fileRef = 5DFA9D19196B1BA30061FF96 /* ReaderTopicServiceTest.m */; };
		931D26FE19EDA10D00114F17 /* ALIterativeMigrator.m in Sources */ = {isa = PBXBuildFile; fileRef = 931D26FD19EDA10D00114F17 /* ALIterativeMigrator.m */; };
		931D270019EDAE8600114F17 /* CoreDataMigrationTests.m in Sources */ = {isa = PBXBuildFile; fileRef = 931D26FF19EDAE8600114F17 /* CoreDataMigrationTests.m */; };
		931DF4D618D09A2F00540BDD /* InfoPlist.strings in Resources */ = {isa = PBXBuildFile; fileRef = 931DF4D818D09A2F00540BDD /* InfoPlist.strings */; };
		934884AB19B73BA6004028D8 /* Constants.m in Sources */ = {isa = PBXBuildFile; fileRef = B5CC05F51962150600975CAC /* Constants.m */; };
		934884AD19B78723004028D8 /* WordPressTodayWidget-Internal.entitlements in Resources */ = {isa = PBXBuildFile; fileRef = 934884AC19B78723004028D8 /* WordPressTodayWidget-Internal.entitlements */; };
		934884AF19B7875C004028D8 /* WordPress-Internal.entitlements in Resources */ = {isa = PBXBuildFile; fileRef = 934884AE19B7875C004028D8 /* WordPress-Internal.entitlements */; };
		9358D15919FFD4E10094BBF5 /* WPImageOptimizerTest.m in Sources */ = {isa = PBXBuildFile; fileRef = 5DA3EE191925111700294E0B /* WPImageOptimizerTest.m */; };
		93594BD5191D2F5A0079E6B2 /* stats-batch.json in Resources */ = {isa = PBXBuildFile; fileRef = 93594BD4191D2F5A0079E6B2 /* stats-batch.json */; };
		9363113F19FA996700B0C739 /* AccountServiceTests.swift in Sources */ = {isa = PBXBuildFile; fileRef = 9363113E19FA996700B0C739 /* AccountServiceTests.swift */; };
		93740DC917D8F85600C41B2F /* WPAlertView.h in Resources */ = {isa = PBXBuildFile; fileRef = 93740DC817D8F85600C41B2F /* WPAlertView.h */; };
		93740DCB17D8F86700C41B2F /* WPAlertView.m in Sources */ = {isa = PBXBuildFile; fileRef = 93740DCA17D8F86700C41B2F /* WPAlertView.m */; };
		937D9A0F19F83812007B9D5F /* WordPress-22-23.xcmappingmodel in Sources */ = {isa = PBXBuildFile; fileRef = 937D9A0E19F83812007B9D5F /* WordPress-22-23.xcmappingmodel */; };
		937D9A1119F838C2007B9D5F /* AccountToAccount22to23.swift in Sources */ = {isa = PBXBuildFile; fileRef = 937D9A1019F838C2007B9D5F /* AccountToAccount22to23.swift */; };
		93A379DB19FE6D3000415023 /* DDLogSwift.m in Sources */ = {isa = PBXBuildFile; fileRef = 93A379DA19FE6D3000415023 /* DDLogSwift.m */; };
		93A379EC19FFBF7900415023 /* KeychainTest.m in Sources */ = {isa = PBXBuildFile; fileRef = 93A379EB19FFBF7900415023 /* KeychainTest.m */; };
		93A3F7DE1843F6F00082FEEA /* CoreTelephony.framework in Frameworks */ = {isa = PBXBuildFile; fileRef = 93A3F7DD1843F6F00082FEEA /* CoreTelephony.framework */; };
		93C1147F18EC5DD500DAC95C /* AccountService.m in Sources */ = {isa = PBXBuildFile; fileRef = 93C1147E18EC5DD500DAC95C /* AccountService.m */; };
		93C1148518EDF6E100DAC95C /* BlogService.m in Sources */ = {isa = PBXBuildFile; fileRef = 93C1148418EDF6E100DAC95C /* BlogService.m */; };
		93C4864F181043D700A24725 /* ActivityLogDetailViewController.m in Sources */ = {isa = PBXBuildFile; fileRef = 93069F581762410B000C966D /* ActivityLogDetailViewController.m */; };
		93C486501810442200A24725 /* SupportViewController.m in Sources */ = {isa = PBXBuildFile; fileRef = 93027BB71758332300483FFD /* SupportViewController.m */; };
		93C486511810445D00A24725 /* ActivityLogViewController.m in Sources */ = {isa = PBXBuildFile; fileRef = 93069F55176237A4000C966D /* ActivityLogViewController.m */; };
		93CD939319099BE70049096E /* authtoken.json in Resources */ = {isa = PBXBuildFile; fileRef = 93CD939219099BE70049096E /* authtoken.json */; };
		93DEB88219E5BF7100F9546D /* TodayExtensionService.m in Sources */ = {isa = PBXBuildFile; fileRef = 93DEB88119E5BF7100F9546D /* TodayExtensionService.m */; };
		93E3D3C819ACE8E300B1C509 /* SFHFKeychainUtils.m in Sources */ = {isa = PBXBuildFile; fileRef = 292CECFF1027259000BD407D /* SFHFKeychainUtils.m */; settings = {COMPILER_FLAGS = "-fno-objc-arc"; }; };
		93E5283C19A7741A003A1A9C /* NotificationCenter.framework in Frameworks */ = {isa = PBXBuildFile; fileRef = 93E5283B19A7741A003A1A9C /* NotificationCenter.framework */; };
		93E5284119A7741A003A1A9C /* TodayViewController.swift in Sources */ = {isa = PBXBuildFile; fileRef = 93E5284019A7741A003A1A9C /* TodayViewController.swift */; };
		93E5284319A7741A003A1A9C /* MainInterface.storyboard in Resources */ = {isa = PBXBuildFile; fileRef = 93E5284219A7741A003A1A9C /* MainInterface.storyboard */; };
		93E5284619A7741A003A1A9C /* WordPressTodayWidget.appex in Embed App Extensions */ = {isa = PBXBuildFile; fileRef = 93E5283A19A7741A003A1A9C /* WordPressTodayWidget.appex */; settings = {ATTRIBUTES = (RemoveHeadersOnCopy, ); }; };
		93E5285519A778AF003A1A9C /* WPDDLogWrapper.m in Sources */ = {isa = PBXBuildFile; fileRef = 93E5285419A778AF003A1A9C /* WPDDLogWrapper.m */; };
		93E5285619A77BAC003A1A9C /* NotificationCenter.framework in Frameworks */ = {isa = PBXBuildFile; fileRef = 93E5283B19A7741A003A1A9C /* NotificationCenter.framework */; };
		93E9050719E6F3D8005513C9 /* TestContextManager.m in Sources */ = {isa = PBXBuildFile; fileRef = 93E9050619E6F3D8005513C9 /* TestContextManager.m */; };
		93EF094C19ED533500C89770 /* ContextManagerTests.swift in Sources */ = {isa = PBXBuildFile; fileRef = 93E9050319E6F242005513C9 /* ContextManagerTests.swift */; };
		93FA59DD18D88C1C001446BC /* CategoryService.m in Sources */ = {isa = PBXBuildFile; fileRef = 93FA59DC18D88C1C001446BC /* CategoryService.m */; };
		A01C542E0E24E88400D411F2 /* SystemConfiguration.framework in Frameworks */ = {isa = PBXBuildFile; fileRef = A01C542D0E24E88400D411F2 /* SystemConfiguration.framework */; };
		A01C55480E25E0D000D411F2 /* defaultPostTemplate.html in Resources */ = {isa = PBXBuildFile; fileRef = A01C55470E25E0D000D411F2 /* defaultPostTemplate.html */; };
		A0E293F10E21027E00C6919C /* WPAddCategoryViewController.m in Sources */ = {isa = PBXBuildFile; fileRef = A0E293F00E21027E00C6919C /* WPAddCategoryViewController.m */; };
		A25EBD87156E330600530E3D /* WPTableViewController.m in Sources */ = {isa = PBXBuildFile; fileRef = A25EBD86156E330600530E3D /* WPTableViewController.m */; };
		A2787D0219002AB1000D6CA6 /* HelpshiftConfig.plist in Resources */ = {isa = PBXBuildFile; fileRef = A2787D0119002AB1000D6CA6 /* HelpshiftConfig.plist */; };
		A2DC5B1A1953451B009584C3 /* WPNUXHelpBadgeLabel.m in Sources */ = {isa = PBXBuildFile; fileRef = A2DC5B191953451B009584C3 /* WPNUXHelpBadgeLabel.m */; };
		ACBAB5FE0E121C7300F38795 /* PostSettingsViewController.m in Sources */ = {isa = PBXBuildFile; fileRef = ACBAB5FD0E121C7300F38795 /* PostSettingsViewController.m */; };
		ACBAB6860E1247F700F38795 /* PostPreviewViewController.m in Sources */ = {isa = PBXBuildFile; fileRef = ACBAB6850E1247F700F38795 /* PostPreviewViewController.m */; };
		ACC156CC0E10E67600D6E1A0 /* WPPostViewController.m in Sources */ = {isa = PBXBuildFile; fileRef = ACC156CB0E10E67600D6E1A0 /* WPPostViewController.m */; };
		ADF544C2195A0F620092213D /* CustomHighlightButton.m in Sources */ = {isa = PBXBuildFile; fileRef = ADF544C1195A0F620092213D /* CustomHighlightButton.m */; };
		B51D9A7E19634D4400CA857B /* Noticons-Regular.otf in Resources */ = {isa = PBXBuildFile; fileRef = B55853F419630AF900FAF6C3 /* Noticons-Regular.otf */; };
		B52C4C7D199D4CD3009FD823 /* NoteBlockUserTableViewCell.swift in Sources */ = {isa = PBXBuildFile; fileRef = B52C4C7C199D4CD3009FD823 /* NoteBlockUserTableViewCell.swift */; };
		B52C4C7F199D74AE009FD823 /* NoteTableViewCell.swift in Sources */ = {isa = PBXBuildFile; fileRef = B52C4C7E199D74AE009FD823 /* NoteTableViewCell.swift */; };
		B532D4E9199D4357006E4DF6 /* NoteBlockCommentTableViewCell.swift in Sources */ = {isa = PBXBuildFile; fileRef = B532D4E5199D4357006E4DF6 /* NoteBlockCommentTableViewCell.swift */; };
		B532D4EA199D4357006E4DF6 /* NoteBlockHeaderTableViewCell.swift in Sources */ = {isa = PBXBuildFile; fileRef = B532D4E6199D4357006E4DF6 /* NoteBlockHeaderTableViewCell.swift */; };
		B532D4EB199D4357006E4DF6 /* NoteBlockTableViewCell.swift in Sources */ = {isa = PBXBuildFile; fileRef = B532D4E7199D4357006E4DF6 /* NoteBlockTableViewCell.swift */; };
		B532D4EC199D4357006E4DF6 /* NoteBlockTextTableViewCell.swift in Sources */ = {isa = PBXBuildFile; fileRef = B532D4E8199D4357006E4DF6 /* NoteBlockTextTableViewCell.swift */; };
		B532D4EE199D4418006E4DF6 /* NoteBlockImageTableViewCell.swift in Sources */ = {isa = PBXBuildFile; fileRef = B532D4ED199D4418006E4DF6 /* NoteBlockImageTableViewCell.swift */; };
		B53FDF6D19B8C336000723B6 /* UIScreen+Helpers.swift in Sources */ = {isa = PBXBuildFile; fileRef = B53FDF6C19B8C336000723B6 /* UIScreen+Helpers.swift */; };
		B548458219A258890077E7A5 /* UIActionSheet+Helpers.m in Sources */ = {isa = PBXBuildFile; fileRef = B548458119A258890077E7A5 /* UIActionSheet+Helpers.m */; };
		B54866CA1A0D7042004AC79D /* NSAttributedString+Helpers.swift in Sources */ = {isa = PBXBuildFile; fileRef = B54866C91A0D7042004AC79D /* NSAttributedString+Helpers.swift */; };
		B54E1DF01A0A7BAA00807537 /* ReplyBezierView.swift in Sources */ = {isa = PBXBuildFile; fileRef = B54E1DED1A0A7BAA00807537 /* ReplyBezierView.swift */; };
		B54E1DF11A0A7BAA00807537 /* ReplyTextView.swift in Sources */ = {isa = PBXBuildFile; fileRef = B54E1DEE1A0A7BAA00807537 /* ReplyTextView.swift */; };
		B54E1DF21A0A7BAA00807537 /* ReplyTextView.xib in Resources */ = {isa = PBXBuildFile; fileRef = B54E1DEF1A0A7BAA00807537 /* ReplyTextView.xib */; };
		B54E1DF41A0A7BBF00807537 /* NotificationMediaDownloader.swift in Sources */ = {isa = PBXBuildFile; fileRef = B54E1DF31A0A7BBF00807537 /* NotificationMediaDownloader.swift */; };
		B5509A9319CA38B3006D2E49 /* EditReplyViewController.m in Sources */ = {isa = PBXBuildFile; fileRef = B5509A9219CA38B3006D2E49 /* EditReplyViewController.m */; };
		B5509A9519CA3B9F006D2E49 /* EditReplyViewController.xib in Resources */ = {isa = PBXBuildFile; fileRef = B5509A9419CA3B9F006D2E49 /* EditReplyViewController.xib */; };
		B55853F31962337500FAF6C3 /* NSScanner+Helpers.m in Sources */ = {isa = PBXBuildFile; fileRef = B55853F21962337500FAF6C3 /* NSScanner+Helpers.m */; };
		B55853F719630D5400FAF6C3 /* NSAttributedString+Util.m in Sources */ = {isa = PBXBuildFile; fileRef = B55853F619630D5400FAF6C3 /* NSAttributedString+Util.m */; };
		B55853FC19630E7900FAF6C3 /* Notification.m in Sources */ = {isa = PBXBuildFile; fileRef = B55853F919630E7900FAF6C3 /* Notification.m */; };
		B558541419631A1000FAF6C3 /* Notifications.storyboard in Resources */ = {isa = PBXBuildFile; fileRef = B558541019631A1000FAF6C3 /* Notifications.storyboard */; };
		B57B99D519A2C20200506504 /* NoteTableHeaderView.swift in Sources */ = {isa = PBXBuildFile; fileRef = B57B99D419A2C20200506504 /* NoteTableHeaderView.swift */; };
		B57B99DE19A2DBF200506504 /* NSObject+Helpers.m in Sources */ = {isa = PBXBuildFile; fileRef = B57B99DD19A2DBF200506504 /* NSObject+Helpers.m */; };
		B586593F197EE15900F67E57 /* Merriweather-Bold.ttf in Resources */ = {isa = PBXBuildFile; fileRef = 462F4E0F183867AE0028D2F8 /* Merriweather-Bold.ttf */; };
		B587797A19B799D800E57C5A /* NSDate+Helpers.swift in Sources */ = {isa = PBXBuildFile; fileRef = B587796F19B799D800E57C5A /* NSDate+Helpers.swift */; };
		B587797B19B799D800E57C5A /* NSIndexPath+Swift.swift in Sources */ = {isa = PBXBuildFile; fileRef = B587797019B799D800E57C5A /* NSIndexPath+Swift.swift */; };
		B587797C19B799D800E57C5A /* NSParagraphStyle+Helpers.swift in Sources */ = {isa = PBXBuildFile; fileRef = B587797119B799D800E57C5A /* NSParagraphStyle+Helpers.swift */; };
		B587797D19B799D800E57C5A /* UIDevice+Helpers.swift in Sources */ = {isa = PBXBuildFile; fileRef = B587797219B799D800E57C5A /* UIDevice+Helpers.swift */; };
		B587797E19B799D800E57C5A /* UIImageView+Animations.swift in Sources */ = {isa = PBXBuildFile; fileRef = B587797319B799D800E57C5A /* UIImageView+Animations.swift */; };
		B587797F19B799D800E57C5A /* UIImageView+Networking.swift in Sources */ = {isa = PBXBuildFile; fileRef = B587797419B799D800E57C5A /* UIImageView+Networking.swift */; };
		B587798019B799D800E57C5A /* UITableView+Helpers.swift in Sources */ = {isa = PBXBuildFile; fileRef = B587797519B799D800E57C5A /* UITableView+Helpers.swift */; };
		B587798119B799D800E57C5A /* UITableViewCell+Helpers.swift in Sources */ = {isa = PBXBuildFile; fileRef = B587797619B799D800E57C5A /* UITableViewCell+Helpers.swift */; };
		B587798219B799D800E57C5A /* UIView+Helpers.swift in Sources */ = {isa = PBXBuildFile; fileRef = B587797719B799D800E57C5A /* UIView+Helpers.swift */; };
		B587798619B799EB00E57C5A /* Notification+Interface.swift in Sources */ = {isa = PBXBuildFile; fileRef = B587798419B799EB00E57C5A /* Notification+Interface.swift */; };
		B587798719B799EB00E57C5A /* NotificationBlock+Interface.swift in Sources */ = {isa = PBXBuildFile; fileRef = B587798519B799EB00E57C5A /* NotificationBlock+Interface.swift */; };
		B5A6CEA619FA800E009F07DE /* AccountToAccount20to21.swift in Sources */ = {isa = PBXBuildFile; fileRef = B5A6CEA519FA800E009F07DE /* AccountToAccount20to21.swift */; };
		B5AB733D19901F85005F5044 /* WPNoResultsView+AnimatedBox.m in Sources */ = {isa = PBXBuildFile; fileRef = B5AB733C19901F85005F5044 /* WPNoResultsView+AnimatedBox.m */; };
		B5B56D3219AFB68800B4E29B /* WPStyleGuide+Reply.swift in Sources */ = {isa = PBXBuildFile; fileRef = B5B56D3019AFB68800B4E29B /* WPStyleGuide+Reply.swift */; };
		B5B56D3319AFB68800B4E29B /* WPStyleGuide+Notifications.swift in Sources */ = {isa = PBXBuildFile; fileRef = B5B56D3119AFB68800B4E29B /* WPStyleGuide+Notifications.swift */; };
		B5CC05F61962150600975CAC /* Constants.m in Sources */ = {isa = PBXBuildFile; fileRef = B5CC05F51962150600975CAC /* Constants.m */; };
		B5CC05F91962186D00975CAC /* Meta.m in Sources */ = {isa = PBXBuildFile; fileRef = B5CC05F81962186D00975CAC /* Meta.m */; };
		B5CC05FC196218E100975CAC /* XMLParserCollecter.m in Sources */ = {isa = PBXBuildFile; fileRef = B5CC05FB196218E100975CAC /* XMLParserCollecter.m */; };
		B5D7F2DC1A04180A006D3047 /* NSAttributedString+RichTextView.swift in Sources */ = {isa = PBXBuildFile; fileRef = B5D7F2D91A04180A006D3047 /* NSAttributedString+RichTextView.swift */; };
		B5D7F2DD1A04180A006D3047 /* RichTextView.swift in Sources */ = {isa = PBXBuildFile; fileRef = B5D7F2DA1A04180A006D3047 /* RichTextView.swift */; };
		B5D7F2DE1A04180A006D3047 /* UITextView+RichTextView.swift in Sources */ = {isa = PBXBuildFile; fileRef = B5D7F2DB1A04180A006D3047 /* UITextView+RichTextView.swift */; };
		B5E167F419C08D18009535AA /* NSCalendar+Helpers.swift in Sources */ = {isa = PBXBuildFile; fileRef = B5E167F319C08D18009535AA /* NSCalendar+Helpers.swift */; };
		B5E23BDF19AD0D00000D6879 /* NoteTableViewCell.xib in Resources */ = {isa = PBXBuildFile; fileRef = B5E23BDE19AD0D00000D6879 /* NoteTableViewCell.xib */; };
		B5F015CB195DFD7600F6ECF2 /* WordPressActivity.m in Sources */ = {isa = PBXBuildFile; fileRef = B5F015CA195DFD7600F6ECF2 /* WordPressActivity.m */; };
		B5FD4543199D0F2800286FBB /* NotificationDetailsViewController.m in Sources */ = {isa = PBXBuildFile; fileRef = B5FD4540199D0F2800286FBB /* NotificationDetailsViewController.m */; };
		B5FD4544199D0F2800286FBB /* NotificationsViewController.m in Sources */ = {isa = PBXBuildFile; fileRef = B5FD4542199D0F2800286FBB /* NotificationsViewController.m */; };
		C533CF350E6D3ADA000C3DE8 /* CommentsViewController.m in Sources */ = {isa = PBXBuildFile; fileRef = C533CF340E6D3ADA000C3DE8 /* CommentsViewController.m */; };
		C545E0A21811B9880020844C /* ContextManager.m in Sources */ = {isa = PBXBuildFile; fileRef = C545E0A11811B9880020844C /* ContextManager.m */; };
		C56636E91868D0CE00226AAB /* StatsViewController.m in Sources */ = {isa = PBXBuildFile; fileRef = C56636E71868D0CE00226AAB /* StatsViewController.m */; };
		C57A31A4183D2111007745B9 /* NotificationsManager.m in Sources */ = {isa = PBXBuildFile; fileRef = C57A31A3183D2111007745B9 /* NotificationsManager.m */; };
		C58349C51806F95100B64089 /* IOS7CorrectedTextView.m in Sources */ = {isa = PBXBuildFile; fileRef = C58349C41806F95100B64089 /* IOS7CorrectedTextView.m */; };
		CC0E20AE15B87DA100D3468B /* WPWebBridge.m in Sources */ = {isa = PBXBuildFile; fileRef = CC0E20AD15B87DA100D3468B /* WPWebBridge.m */; };
		CC24E5EF1577D1EA00A6D5B5 /* WPFriendFinderViewController.m in Sources */ = {isa = PBXBuildFile; fileRef = CC24E5EE1577D1EA00A6D5B5 /* WPFriendFinderViewController.m */; };
		CC24E5F11577DBC300A6D5B5 /* AddressBook.framework in Frameworks */ = {isa = PBXBuildFile; fileRef = CC24E5F01577DBC300A6D5B5 /* AddressBook.framework */; };
		CC24E5F51577E16B00A6D5B5 /* Accounts.framework in Frameworks */ = {isa = PBXBuildFile; fileRef = CC24E5F41577E16B00A6D5B5 /* Accounts.framework */; settings = {ATTRIBUTES = (Weak, ); }; };
		CCEF153114C9EA050001176D /* WPWebAppViewController.m in Sources */ = {isa = PBXBuildFile; fileRef = CCEF153014C9EA050001176D /* WPWebAppViewController.m */; };
		CEBD3EAB0FF1BA3B00C1396E /* Blog.m in Sources */ = {isa = PBXBuildFile; fileRef = CEBD3EAA0FF1BA3B00C1396E /* Blog.m */; };
		E100C6BB1741473000AE48D8 /* WordPress-11-12.xcmappingmodel in Sources */ = {isa = PBXBuildFile; fileRef = E100C6BA1741472F00AE48D8 /* WordPress-11-12.xcmappingmodel */; };
		E10A2E9B134E8AD3007643F9 /* PostAnnotation.m in Sources */ = {isa = PBXBuildFile; fileRef = 833AF25A114575A50016DE8F /* PostAnnotation.m */; };
		E10B3652158F2D3F00419A93 /* QuartzCore.framework in Frameworks */ = {isa = PBXBuildFile; fileRef = E10B3651158F2D3F00419A93 /* QuartzCore.framework */; };
		E10B3654158F2D4500419A93 /* UIKit.framework in Frameworks */ = {isa = PBXBuildFile; fileRef = E10B3653158F2D4500419A93 /* UIKit.framework */; };
		E10B3655158F2D7800419A93 /* CoreGraphics.framework in Frameworks */ = {isa = PBXBuildFile; fileRef = 834CE7371256D0F60046A4A3 /* CoreGraphics.framework */; };
		E10DB0081771926D00B7A0A3 /* GooglePlusActivity.m in Sources */ = {isa = PBXBuildFile; fileRef = E10DB0071771926D00B7A0A3 /* GooglePlusActivity.m */; };
		E114D79A153D85A800984182 /* WPError.m in Sources */ = {isa = PBXBuildFile; fileRef = E114D799153D85A800984182 /* WPError.m */; };
		E1249B4319408C910035E895 /* RemoteComment.m in Sources */ = {isa = PBXBuildFile; fileRef = E1249B4219408C910035E895 /* RemoteComment.m */; };
		E1249B4619408D0F0035E895 /* CommentServiceRemoteXMLRPC.m in Sources */ = {isa = PBXBuildFile; fileRef = E1249B4519408D0F0035E895 /* CommentServiceRemoteXMLRPC.m */; };
		E1249B4B1940AECC0035E895 /* CommentServiceRemoteREST.m in Sources */ = {isa = PBXBuildFile; fileRef = E1249B4A1940AECC0035E895 /* CommentServiceRemoteREST.m */; };
		E125443C12BF5A7200D87A0A /* WordPress.xcdatamodeld in Sources */ = {isa = PBXBuildFile; fileRef = E125443B12BF5A7200D87A0A /* WordPress.xcdatamodeld */; };
		E125445612BF5B3900D87A0A /* Category.m in Sources */ = {isa = PBXBuildFile; fileRef = E125445512BF5B3900D87A0A /* Category.m */; };
		E125451812BF68F900D87A0A /* Page.m in Sources */ = {isa = PBXBuildFile; fileRef = E125451712BF68F900D87A0A /* Page.m */; };
		E131CB5216CACA6B004B0314 /* CoreText.framework in Frameworks */ = {isa = PBXBuildFile; fileRef = E131CB5116CACA6B004B0314 /* CoreText.framework */; };
		E131CB5416CACB05004B0314 /* libxml2.dylib in Frameworks */ = {isa = PBXBuildFile; fileRef = E131CB5316CACB05004B0314 /* libxml2.dylib */; };
		E131CB5616CACF1E004B0314 /* get-user-blogs_has-blog.json in Resources */ = {isa = PBXBuildFile; fileRef = E131CB5516CACF1E004B0314 /* get-user-blogs_has-blog.json */; };
		E131CB5816CACFB4004B0314 /* get-user-blogs_doesnt-have-blog.json in Resources */ = {isa = PBXBuildFile; fileRef = E131CB5716CACFB4004B0314 /* get-user-blogs_doesnt-have-blog.json */; };
		E13EB7A5157D230000885780 /* WordPressComApi.m in Sources */ = {isa = PBXBuildFile; fileRef = E13EB7A4157D230000885780 /* WordPressComApi.m */; };
		E13F23C314FE84600081D9CC /* NSMutableDictionary+Helpers.m in Sources */ = {isa = PBXBuildFile; fileRef = E13F23C214FE84600081D9CC /* NSMutableDictionary+Helpers.m */; };
		E149D64E19349E69006A843D /* AccountServiceRemoteREST.m in Sources */ = {isa = PBXBuildFile; fileRef = E149D64619349E69006A843D /* AccountServiceRemoteREST.m */; };
		E149D64F19349E69006A843D /* AccountServiceRemoteXMLRPC.m in Sources */ = {isa = PBXBuildFile; fileRef = E149D64819349E69006A843D /* AccountServiceRemoteXMLRPC.m */; };
		E149D65019349E69006A843D /* MediaServiceRemoteREST.m in Sources */ = {isa = PBXBuildFile; fileRef = E149D64B19349E69006A843D /* MediaServiceRemoteREST.m */; };
		E149D65119349E69006A843D /* MediaServiceRemoteXMLRPC.m in Sources */ = {isa = PBXBuildFile; fileRef = E149D64D19349E69006A843D /* MediaServiceRemoteXMLRPC.m */; };
		E14D65C817E09664007E3EA4 /* Social.framework in Frameworks */ = {isa = PBXBuildFile; fileRef = E14D65C717E09663007E3EA4 /* Social.framework */; };
		E15051CB16CA5DDB00D3DDDC /* Blog+Jetpack.m in Sources */ = {isa = PBXBuildFile; fileRef = E15051CA16CA5DDB00D3DDDC /* Blog+Jetpack.m */; };
		E1523EB516D3B305002C5A36 /* InstapaperActivity.m in Sources */ = {isa = PBXBuildFile; fileRef = E1523EB416D3B305002C5A36 /* InstapaperActivity.m */; };
		E1556CF2193F6FE900FC52EA /* CommentService.m in Sources */ = {isa = PBXBuildFile; fileRef = E1556CF1193F6FE900FC52EA /* CommentService.m */; };
		E15618FD16DB8677006532C4 /* UIKitTestHelper.m in Sources */ = {isa = PBXBuildFile; fileRef = E15618FC16DB8677006532C4 /* UIKitTestHelper.m */; };
		E15618FF16DBA983006532C4 /* xmlrpc-response-newpost.xml in Resources */ = {isa = PBXBuildFile; fileRef = E15618FE16DBA983006532C4 /* xmlrpc-response-newpost.xml */; };
		E156190116DBABDE006532C4 /* xmlrpc-response-getpost.xml in Resources */ = {isa = PBXBuildFile; fileRef = E156190016DBABDE006532C4 /* xmlrpc-response-getpost.xml */; };
		E16AB92E14D978240047A2E5 /* Foundation.framework in Frameworks */ = {isa = PBXBuildFile; fileRef = 1D30AB110D05D00D00671497 /* Foundation.framework */; };
		E16AB93414D978240047A2E5 /* InfoPlist.strings in Resources */ = {isa = PBXBuildFile; fileRef = E16AB93214D978240047A2E5 /* InfoPlist.strings */; };
		E174F6E6172A73960004F23A /* WPAccount.m in Sources */ = {isa = PBXBuildFile; fileRef = E105E9CE1726955600C0D9E7 /* WPAccount.m */; };
		E18165FD14E4428B006CE885 /* loader.html in Resources */ = {isa = PBXBuildFile; fileRef = E18165FC14E4428B006CE885 /* loader.html */; };
		E183BD7417621D87000B0822 /* WPCookie.m in Sources */ = {isa = PBXBuildFile; fileRef = E183BD7317621D86000B0822 /* WPCookie.m */; };
		E183EC9C16B215FE00C2EB11 /* SystemConfiguration.framework in Frameworks */ = {isa = PBXBuildFile; fileRef = A01C542D0E24E88400D411F2 /* SystemConfiguration.framework */; };
		E183EC9D16B2160200C2EB11 /* MobileCoreServices.framework in Frameworks */ = {isa = PBXBuildFile; fileRef = 8355D67D11D13EAD00A61362 /* MobileCoreServices.framework */; };
		E183ECA216B2179B00C2EB11 /* Accounts.framework in Frameworks */ = {isa = PBXBuildFile; fileRef = CC24E5F41577E16B00A6D5B5 /* Accounts.framework */; };
		E183ECA316B2179B00C2EB11 /* AddressBook.framework in Frameworks */ = {isa = PBXBuildFile; fileRef = CC24E5F01577DBC300A6D5B5 /* AddressBook.framework */; };
		E183ECA416B2179B00C2EB11 /* AssetsLibrary.framework in Frameworks */ = {isa = PBXBuildFile; fileRef = 835E2402126E66E50085940B /* AssetsLibrary.framework */; };
		E183ECA516B2179B00C2EB11 /* AudioToolbox.framework in Frameworks */ = {isa = PBXBuildFile; fileRef = 374CB16115B93C0800DD0EBC /* AudioToolbox.framework */; };
		E183ECA616B2179B00C2EB11 /* AVFoundation.framework in Frameworks */ = {isa = PBXBuildFile; fileRef = E1A386C714DB05C300954CF8 /* AVFoundation.framework */; };
		E183ECA716B2179B00C2EB11 /* CFNetwork.framework in Frameworks */ = {isa = PBXBuildFile; fileRef = 834CE7331256D0DE0046A4A3 /* CFNetwork.framework */; };
		E183ECA816B2179B00C2EB11 /* CoreData.framework in Frameworks */ = {isa = PBXBuildFile; fileRef = 8355D7D811D260AA00A61362 /* CoreData.framework */; };
		E183ECA916B2179B00C2EB11 /* CoreLocation.framework in Frameworks */ = {isa = PBXBuildFile; fileRef = 83F3E2D211276371004CD686 /* CoreLocation.framework */; };
		E183ECAA16B2179B00C2EB11 /* CoreMedia.framework in Frameworks */ = {isa = PBXBuildFile; fileRef = E1A386C914DB05F700954CF8 /* CoreMedia.framework */; };
		E183ECAB16B2179B00C2EB11 /* ImageIO.framework in Frameworks */ = {isa = PBXBuildFile; fileRef = FD3D6D2B1349F5D30061136A /* ImageIO.framework */; };
		E183ECAC16B2179B00C2EB11 /* libiconv.dylib in Frameworks */ = {isa = PBXBuildFile; fileRef = FD21397E13128C5300099582 /* libiconv.dylib */; };
		E183ECAD16B2179B00C2EB11 /* libz.dylib in Frameworks */ = {isa = PBXBuildFile; fileRef = E19DF740141F7BDD000002F3 /* libz.dylib */; };
		E183ECAE16B2179B00C2EB11 /* MapKit.framework in Frameworks */ = {isa = PBXBuildFile; fileRef = 83F3E25F11275E07004CD686 /* MapKit.framework */; };
		E183ECAF16B2179B00C2EB11 /* MediaPlayer.framework in Frameworks */ = {isa = PBXBuildFile; fileRef = 83FB4D3E122C38F700DB9506 /* MediaPlayer.framework */; };
		E183ECB016B2179B00C2EB11 /* MessageUI.framework in Frameworks */ = {isa = PBXBuildFile; fileRef = 83043E54126FA31400EC9953 /* MessageUI.framework */; };
		E183ECB116B2179B00C2EB11 /* Security.framework in Frameworks */ = {isa = PBXBuildFile; fileRef = 296890770FE971DC00770264 /* Security.framework */; };
		E183ECB216B2179B00C2EB11 /* Twitter.framework in Frameworks */ = {isa = PBXBuildFile; fileRef = CC24E5F21577DFF400A6D5B5 /* Twitter.framework */; };
		E18EE94E19349EBA00B0A40C /* BlogServiceRemote.m in Sources */ = {isa = PBXBuildFile; fileRef = E18EE94D19349EBA00B0A40C /* BlogServiceRemote.m */; };
		E18EE95119349EC300B0A40C /* ReaderTopicServiceRemote.m in Sources */ = {isa = PBXBuildFile; fileRef = E18EE95019349EC300B0A40C /* ReaderTopicServiceRemote.m */; };
		E19DF741141F7BDD000002F3 /* libz.dylib in Frameworks */ = {isa = PBXBuildFile; fileRef = E19DF740141F7BDD000002F3 /* libz.dylib */; };
		E1A03EE217422DCF0085D192 /* BlogToAccount.m in Sources */ = {isa = PBXBuildFile; fileRef = E1A03EE117422DCE0085D192 /* BlogToAccount.m */; };
		E1A03F48174283E10085D192 /* BlogToJetpackAccount.m in Sources */ = {isa = PBXBuildFile; fileRef = E1A03F47174283E00085D192 /* BlogToJetpackAccount.m */; };
		E1A0FAE7162F11CF0063B098 /* UIDevice+WordPressIdentifier.m in Sources */ = {isa = PBXBuildFile; fileRef = E1A0FAE6162F11CE0063B098 /* UIDevice+WordPressIdentifier.m */; };
		E1A386C814DB05C300954CF8 /* AVFoundation.framework in Frameworks */ = {isa = PBXBuildFile; fileRef = E1A386C714DB05C300954CF8 /* AVFoundation.framework */; };
		E1A386CA14DB05F700954CF8 /* CoreMedia.framework in Frameworks */ = {isa = PBXBuildFile; fileRef = E1A386C914DB05F700954CF8 /* CoreMedia.framework */; };
		E1A386CB14DB063800954CF8 /* MediaPlayer.framework in Frameworks */ = {isa = PBXBuildFile; fileRef = 83FB4D3E122C38F700DB9506 /* MediaPlayer.framework */; };
		E1A6DBDA19DC7D080071AC1E /* RemoteCategory.m in Sources */ = {isa = PBXBuildFile; fileRef = E1A6DBD719DC7D080071AC1E /* RemoteCategory.m */; };
		E1A6DBDB19DC7D080071AC1E /* RemotePost.m in Sources */ = {isa = PBXBuildFile; fileRef = E1A6DBD919DC7D080071AC1E /* RemotePost.m */; };
		E1A6DBE119DC7D140071AC1E /* PostServiceRemoteREST.m in Sources */ = {isa = PBXBuildFile; fileRef = E1A6DBDE19DC7D140071AC1E /* PostServiceRemoteREST.m */; };
		E1A6DBE219DC7D140071AC1E /* PostServiceRemoteXMLRPC.m in Sources */ = {isa = PBXBuildFile; fileRef = E1A6DBE019DC7D140071AC1E /* PostServiceRemoteXMLRPC.m */; };
		E1A6DBE519DC7D230071AC1E /* PostService.m in Sources */ = {isa = PBXBuildFile; fileRef = E1A6DBE419DC7D230071AC1E /* PostService.m */; };
		E1AB07AD1578D34300D6AD64 /* SettingsViewController.m in Sources */ = {isa = PBXBuildFile; fileRef = E1AB07AC1578D34300D6AD64 /* SettingsViewController.m */; };
		E1AC282D18282423004D394C /* SFHFKeychainUtils.m in Sources */ = {isa = PBXBuildFile; fileRef = 292CECFF1027259000BD407D /* SFHFKeychainUtils.m */; settings = {COMPILER_FLAGS = "-fno-objc-arc"; }; };
		E1B289DB19F7AF7000DB0707 /* RemoteBlog.m in Sources */ = {isa = PBXBuildFile; fileRef = E1B289DA19F7AF7000DB0707 /* RemoteBlog.m */; };
		E1B4A9E112FC8B1000EB3F67 /* EGORefreshTableHeaderView.m in Sources */ = {isa = PBXBuildFile; fileRef = E1B4A9E012FC8B1000EB3F67 /* EGORefreshTableHeaderView.m */; };
		E1B62A7B13AA61A100A6FCA4 /* WPWebViewController.m in Sources */ = {isa = PBXBuildFile; fileRef = E1B62A7A13AA61A100A6FCA4 /* WPWebViewController.m */; };
		E1CCFB33175D62500016BD8A /* Crashlytics.framework in Frameworks */ = {isa = PBXBuildFile; fileRef = E1CCFB32175D624F0016BD8A /* Crashlytics.framework */; };
		E1D04D7E19374CFE002FADD7 /* BlogServiceRemoteXMLRPC.m in Sources */ = {isa = PBXBuildFile; fileRef = E1D04D7D19374CFE002FADD7 /* BlogServiceRemoteXMLRPC.m */; };
		E1D04D8419374F2C002FADD7 /* BlogServiceRemoteREST.m in Sources */ = {isa = PBXBuildFile; fileRef = E1D04D8319374F2C002FADD7 /* BlogServiceRemoteREST.m */; };
		E1D062D4177C685C00644185 /* ContentActionButton.m in Sources */ = {isa = PBXBuildFile; fileRef = E1D062D3177C685700644185 /* ContentActionButton.m */; };
		E1D086E2194214C600F0CC19 /* NSDate+WordPressJSON.m in Sources */ = {isa = PBXBuildFile; fileRef = E1D086E1194214C600F0CC19 /* NSDate+WordPressJSON.m */; };
		E1D0D81616D3B86800E33F4C /* SafariActivity.m in Sources */ = {isa = PBXBuildFile; fileRef = E1D0D81516D3B86800E33F4C /* SafariActivity.m */; };
		E1D0D82916D3D19200E33F4C /* PocketAPI.m in Sources */ = {isa = PBXBuildFile; fileRef = E1D0D82116D3D19200E33F4C /* PocketAPI.m */; settings = {COMPILER_FLAGS = "-fno-objc-arc"; }; };
		E1D0D82A16D3D19200E33F4C /* PocketAPILogin.m in Sources */ = {isa = PBXBuildFile; fileRef = E1D0D82316D3D19200E33F4C /* PocketAPILogin.m */; settings = {COMPILER_FLAGS = "-fno-objc-arc"; }; };
		E1D0D82B16D3D19200E33F4C /* PocketAPIOperation.m in Sources */ = {isa = PBXBuildFile; fileRef = E1D0D82516D3D19200E33F4C /* PocketAPIOperation.m */; settings = {COMPILER_FLAGS = "-fno-objc-arc"; }; };
		E1D0D84716D3D2EA00E33F4C /* PocketActivity.m in Sources */ = {isa = PBXBuildFile; fileRef = E1D0D84616D3D2EA00E33F4C /* PocketActivity.m */; };
		E1D458691309589C00BF0235 /* Coordinate.m in Sources */ = {isa = PBXBuildFile; fileRef = E14932B5130427B300154804 /* Coordinate.m */; };
		E1D91456134A853D0089019C /* Localizable.strings in Resources */ = {isa = PBXBuildFile; fileRef = E1D91454134A853D0089019C /* Localizable.strings */; };
		E1D95EB817A28F5E00A3E9F3 /* WPActivityDefaults.m in Sources */ = {isa = PBXBuildFile; fileRef = E1D95EB717A28F5E00A3E9F3 /* WPActivityDefaults.m */; };
		E1DF5DFD19E7CFAE004E70D5 /* CategoryServiceRemoteREST.m in Sources */ = {isa = PBXBuildFile; fileRef = E1DF5DFA19E7CFAE004E70D5 /* CategoryServiceRemoteREST.m */; };
		E1DF5DFE19E7CFAE004E70D5 /* CategoryServiceRemoteXMLRPC.m in Sources */ = {isa = PBXBuildFile; fileRef = E1DF5DFC19E7CFAE004E70D5 /* CategoryServiceRemoteXMLRPC.m */; };
		E1E4CE0617739FAB00430844 /* test-image.jpg in Resources */ = {isa = PBXBuildFile; fileRef = E1E4CE0517739FAB00430844 /* test-image.jpg */; };
		E1E4CE0B1773C59B00430844 /* WPAvatarSource.m in Sources */ = {isa = PBXBuildFile; fileRef = E1E4CE0A1773C59B00430844 /* WPAvatarSource.m */; };
		E1E4CE0D177439D100430844 /* WPAvatarSourceTest.m in Sources */ = {isa = PBXBuildFile; fileRef = E1E4CE0C177439D100430844 /* WPAvatarSourceTest.m */; };
		E1E4CE0F1774563F00430844 /* misteryman.jpg in Resources */ = {isa = PBXBuildFile; fileRef = E1E4CE0E1774531500430844 /* misteryman.jpg */; };
		E1F5A1BC1771C90A00E0495F /* WPTableImageSource.m in Sources */ = {isa = PBXBuildFile; fileRef = E1F5A1BB1771C90A00E0495F /* WPTableImageSource.m */; };
		E1F80825146420B000726BC7 /* UIImageView+Gravatar.m in Sources */ = {isa = PBXBuildFile; fileRef = E1F80824146420B000726BC7 /* UIImageView+Gravatar.m */; };
		E1FC3DB413C7788700F6B60F /* WPWebViewController~ipad.xib in Resources */ = {isa = PBXBuildFile; fileRef = E1FC3DB313C7788700F6B60F /* WPWebViewController~ipad.xib */; };
		E23EEC5E185A72C100F4DE2A /* WPContentCell.m in Sources */ = {isa = PBXBuildFile; fileRef = E23EEC5D185A72C100F4DE2A /* WPContentCell.m */; };
		E240859C183D82AE002EB0EF /* WPAnimatedBox.m in Sources */ = {isa = PBXBuildFile; fileRef = E240859B183D82AE002EB0EF /* WPAnimatedBox.m */; };
		E2AA87A518523E5300886693 /* UIView+Subviews.m in Sources */ = {isa = PBXBuildFile; fileRef = E2AA87A418523E5300886693 /* UIView+Subviews.m */; };
		E2DA78061864B11E007BA447 /* WPFixedWidthScrollView.m in Sources */ = {isa = PBXBuildFile; fileRef = E2DA78051864B11E007BA447 /* WPFixedWidthScrollView.m */; };
		E2E7EB46185FB140004F5E72 /* WPBlogSelectorButton.m in Sources */ = {isa = PBXBuildFile; fileRef = E2E7EB45185FB140004F5E72 /* WPBlogSelectorButton.m */; };
		EC4696FF0EA75D460040EE8E /* PagesViewController.m in Sources */ = {isa = PBXBuildFile; fileRef = EC4696FE0EA75D460040EE8E /* PagesViewController.m */; };
		ECFA8F2B890D45298F324B8B /* libPods-WordPressTodayWidget.a in Frameworks */ = {isa = PBXBuildFile; fileRef = 872A78E046E04A05B17EB1A1 /* libPods-WordPressTodayWidget.a */; };
		F1564E5B18946087009F8F97 /* NSStringHelpersTest.m in Sources */ = {isa = PBXBuildFile; fileRef = F1564E5A18946087009F8F97 /* NSStringHelpersTest.m */; };
		FD21397F13128C5300099582 /* libiconv.dylib in Frameworks */ = {isa = PBXBuildFile; fileRef = FD21397E13128C5300099582 /* libiconv.dylib */; };
		FD3D6D2C1349F5D30061136A /* ImageIO.framework in Frameworks */ = {isa = PBXBuildFile; fileRef = FD3D6D2B1349F5D30061136A /* ImageIO.framework */; };
		FD75DDAD15B021C80043F12C /* UIViewController+Rotation.m in Sources */ = {isa = PBXBuildFile; fileRef = FD75DDAC15B021C80043F12C /* UIViewController+Rotation.m */; };
		FD9A948C12FAEA2300438F94 /* DateUtils.m in Sources */ = {isa = PBXBuildFile; fileRef = FD9A948B12FAEA2300438F94 /* DateUtils.m */; };
		FEA64EDF0F7E4616BA835081 /* libPods.a in Frameworks */ = {isa = PBXBuildFile; fileRef = 69187343EC8F435684EFFAF1 /* libPods.a */; };
		FF0AAE0A1A150A560089841D /* WPProgressTableViewCell.m in Sources */ = {isa = PBXBuildFile; fileRef = FF0AAE091A150A560089841D /* WPProgressTableViewCell.m */; };
		FF0AAE0D1A16550D0089841D /* WPMediaProgressTableViewController.m in Sources */ = {isa = PBXBuildFile; fileRef = FF0AAE0C1A16550D0089841D /* WPMediaProgressTableViewController.m */; };
		FF3DD6BE19F2B6B3003A52CB /* RemoteMedia.m in Sources */ = {isa = PBXBuildFile; fileRef = FF3DD6BD19F2B6B3003A52CB /* RemoteMedia.m */; };
		FFAB7CB11A0BD83A00765942 /* WPAssetExporter.m in Sources */ = {isa = PBXBuildFile; fileRef = FFAB7CB01A0BD83A00765942 /* WPAssetExporter.m */; };
		FFAB7CB31A14D1AC00765942 /* ProgressTest.m in Sources */ = {isa = PBXBuildFile; fileRef = FFAB7CB21A14D1AC00765942 /* ProgressTest.m */; };
		FFB7B81F1A0012E80032E723 /* WordPressTestCredentials.m in Sources */ = {isa = PBXBuildFile; fileRef = FFB7B81C1A0012E80032E723 /* WordPressTestCredentials.m */; };
		FFB7B8201A0012E80032E723 /* WordPressComApiCredentials.m in Sources */ = {isa = PBXBuildFile; fileRef = FFB7B81D1A0012E80032E723 /* WordPressComApiCredentials.m */; };
		FFF96F9C19EBE81F00DFC821 /* CommentsTests.m in Sources */ = {isa = PBXBuildFile; fileRef = FFF96F8F19EBE81F00DFC821 /* CommentsTests.m */; };
		FFF96F9D19EBE81F00DFC821 /* gencredentials.rb in Resources */ = {isa = PBXBuildFile; fileRef = FFF96F9019EBE81F00DFC821 /* gencredentials.rb */; };
		FFF96F9E19EBE81F00DFC821 /* LoginTests.m in Sources */ = {isa = PBXBuildFile; fileRef = FFF96F9119EBE81F00DFC821 /* LoginTests.m */; };
		FFF96F9F19EBE81F00DFC821 /* MeTabTests.m in Sources */ = {isa = PBXBuildFile; fileRef = FFF96F9219EBE81F00DFC821 /* MeTabTests.m */; };
		FFF96FA019EBE81F00DFC821 /* NotificationsTests.m in Sources */ = {isa = PBXBuildFile; fileRef = FFF96F9319EBE81F00DFC821 /* NotificationsTests.m */; };
		FFF96FA119EBE81F00DFC821 /* PagesTests.m in Sources */ = {isa = PBXBuildFile; fileRef = FFF96F9419EBE81F00DFC821 /* PagesTests.m */; };
		FFF96FA219EBE81F00DFC821 /* PostsTests.m in Sources */ = {isa = PBXBuildFile; fileRef = FFF96F9519EBE81F00DFC821 /* PostsTests.m */; };
		FFF96FA319EBE81F00DFC821 /* ReaderTests.m in Sources */ = {isa = PBXBuildFile; fileRef = FFF96F9619EBE81F00DFC821 /* ReaderTests.m */; };
		FFF96FA419EBE81F00DFC821 /* StatsTests.m in Sources */ = {isa = PBXBuildFile; fileRef = FFF96F9719EBE81F00DFC821 /* StatsTests.m */; };
		FFF96FA619EBE81F00DFC821 /* WPUITestCase.m in Sources */ = {isa = PBXBuildFile; fileRef = FFF96F9B19EBE81F00DFC821 /* WPUITestCase.m */; };
		FFF96FAB19ED724F00DFC821 /* KIFUITestActor-WPExtras.m in Sources */ = {isa = PBXBuildFile; fileRef = FFF96FAA19ED724F00DFC821 /* KIFUITestActor-WPExtras.m */; };
/* End PBXBuildFile section */

/* Begin PBXContainerItemProxy section */
		93E5284419A7741A003A1A9C /* PBXContainerItemProxy */ = {
			isa = PBXContainerItemProxy;
			containerPortal = 29B97313FDCFA39411CA2CEA /* Project object */;
			proxyType = 1;
			remoteGlobalIDString = 93E5283919A7741A003A1A9C;
			remoteInfo = WordPressTodayWidget;
		};
		93E5284719A7741A003A1A9C /* PBXContainerItemProxy */ = {
			isa = PBXContainerItemProxy;
			containerPortal = 29B97313FDCFA39411CA2CEA /* Project object */;
			proxyType = 1;
			remoteGlobalIDString = 93E5283919A7741A003A1A9C;
			remoteInfo = WordPressTodayWidget;
		};
		E16AB93E14D978520047A2E5 /* PBXContainerItemProxy */ = {
			isa = PBXContainerItemProxy;
			containerPortal = 29B97313FDCFA39411CA2CEA /* Project object */;
			proxyType = 1;
			remoteGlobalIDString = 1D6058900D05DD3D006BFB54;
			remoteInfo = WordPress;
		};
		FFF96F8819EBE7FB00DFC821 /* PBXContainerItemProxy */ = {
			isa = PBXContainerItemProxy;
			containerPortal = 29B97313FDCFA39411CA2CEA /* Project object */;
			proxyType = 1;
			remoteGlobalIDString = 1D6058900D05DD3D006BFB54;
			remoteInfo = WordPress;
		};
/* End PBXContainerItemProxy section */

/* Begin PBXCopyFilesBuildPhase section */
		832D4F01120A6F7C001708D4 /* CopyFiles */ = {
			isa = PBXCopyFilesBuildPhase;
			buildActionMask = 2147483647;
			dstPath = "";
			dstSubfolderSpec = 10;
			files = (
			);
			runOnlyForDeploymentPostprocessing = 0;
		};
		93E5284E19A7741A003A1A9C /* Embed App Extensions */ = {
			isa = PBXCopyFilesBuildPhase;
			buildActionMask = 2147483647;
			dstPath = "";
			dstSubfolderSpec = 13;
			files = (
				93E5284619A7741A003A1A9C /* WordPressTodayWidget.appex in Embed App Extensions */,
			);
			name = "Embed App Extensions";
			runOnlyForDeploymentPostprocessing = 0;
		};
/* End PBXCopyFilesBuildPhase section */

/* Begin PBXFileReference section */
		03958060100D6CFC00850742 /* WPLabel.h */ = {isa = PBXFileReference; fileEncoding = 4; lastKnownFileType = sourcecode.c.h; path = WPLabel.h; sourceTree = "<group>"; };
		03958061100D6CFC00850742 /* WPLabel.m */ = {isa = PBXFileReference; fileEncoding = 4; lastKnownFileType = sourcecode.c.objc; path = WPLabel.m; sourceTree = "<group>"; };
		052EFF90F810139789A446FB /* Pods-WordPressTodayWidget.release-internal.xcconfig */ = {isa = PBXFileReference; includeInIndex = 1; lastKnownFileType = text.xcconfig; name = "Pods-WordPressTodayWidget.release-internal.xcconfig"; path = "../Pods/Target Support Files/Pods-WordPressTodayWidget/Pods-WordPressTodayWidget.release-internal.xcconfig"; sourceTree = "<group>"; };
		0CF877DC71756EFA3346E26F /* Pods-WordPressTodayWidget.debug.xcconfig */ = {isa = PBXFileReference; includeInIndex = 1; lastKnownFileType = text.xcconfig; name = "Pods-WordPressTodayWidget.debug.xcconfig"; path = "../Pods/Target Support Files/Pods-WordPressTodayWidget/Pods-WordPressTodayWidget.debug.xcconfig"; sourceTree = "<group>"; };
		1D30AB110D05D00D00671497 /* Foundation.framework */ = {isa = PBXFileReference; includeInIndex = 1; lastKnownFileType = wrapper.framework; name = Foundation.framework; path = System/Library/Frameworks/Foundation.framework; sourceTree = SDKROOT; };
		1D3623240D0F684500981E51 /* WordPressAppDelegate.h */ = {isa = PBXFileReference; fileEncoding = 4; lastKnownFileType = sourcecode.c.h; path = WordPressAppDelegate.h; sourceTree = "<group>"; };
		1D3623250D0F684500981E51 /* WordPressAppDelegate.m */ = {isa = PBXFileReference; fileEncoding = 4; lastKnownFileType = sourcecode.c.objc; lineEnding = 0; path = WordPressAppDelegate.m; sourceTree = "<group>"; usesTabs = 0; xcLanguageSpecificationIdentifier = xcode.lang.objc; };
		1D6058910D05DD3D006BFB54 /* WordPress.app */ = {isa = PBXFileReference; explicitFileType = wrapper.application; includeInIndex = 0; path = WordPress.app; sourceTree = BUILT_PRODUCTS_DIR; };
		1E59E0C89B24D8AA3B12DEC8 /* Pods-UITests.release.xcconfig */ = {isa = PBXFileReference; includeInIndex = 1; lastKnownFileType = text.xcconfig; name = "Pods-UITests.release.xcconfig"; path = "../Pods/Target Support Files/Pods-UITests/Pods-UITests.release.xcconfig"; sourceTree = "<group>"; };
		28A0AAE50D9B0CCF005BE974 /* WordPress_Prefix.pch */ = {isa = PBXFileReference; fileEncoding = 4; lastKnownFileType = sourcecode.c.h; path = WordPress_Prefix.pch; sourceTree = "<group>"; };
		28AD735F0D9D9599002E5188 /* MainWindow.xib */ = {isa = PBXFileReference; lastKnownFileType = file.xib; name = MainWindow.xib; path = Resources/MainWindow.xib; sourceTree = "<group>"; };
		2906F80F110CDA8900169D56 /* EditCommentViewController.h */ = {isa = PBXFileReference; fileEncoding = 4; lastKnownFileType = sourcecode.c.h; path = EditCommentViewController.h; sourceTree = "<group>"; };
		2906F810110CDA8900169D56 /* EditCommentViewController.m */ = {isa = PBXFileReference; fileEncoding = 4; lastKnownFileType = sourcecode.c.objc; path = EditCommentViewController.m; sourceTree = "<group>"; };
		2906F811110CDA8900169D56 /* EditCommentViewController.xib */ = {isa = PBXFileReference; lastKnownFileType = file.xib; name = EditCommentViewController.xib; path = Resources/EditCommentViewController.xib; sourceTree = "<group>"; };
		292CECFE1027259000BD407D /* SFHFKeychainUtils.h */ = {isa = PBXFileReference; fileEncoding = 4; lastKnownFileType = sourcecode.c.h; path = SFHFKeychainUtils.h; sourceTree = "<group>"; };
		292CECFF1027259000BD407D /* SFHFKeychainUtils.m */ = {isa = PBXFileReference; fileEncoding = 4; lastKnownFileType = sourcecode.c.objc; path = SFHFKeychainUtils.m; sourceTree = "<group>"; };
		296526FC105810E100597FA3 /* NSString+Helpers.h */ = {isa = PBXFileReference; fileEncoding = 4; lastKnownFileType = sourcecode.c.h; path = "NSString+Helpers.h"; sourceTree = "<group>"; };
		296526FD105810E100597FA3 /* NSString+Helpers.m */ = {isa = PBXFileReference; fileEncoding = 4; lastKnownFileType = sourcecode.c.objc; path = "NSString+Helpers.m"; sourceTree = "<group>"; };
		296890770FE971DC00770264 /* Security.framework */ = {isa = PBXFileReference; includeInIndex = 1; lastKnownFileType = wrapper.framework; name = Security.framework; path = System/Library/Frameworks/Security.framework; sourceTree = SDKROOT; };
		29B97316FDCFA39411CA2CEA /* main.m */ = {isa = PBXFileReference; fileEncoding = 4; lastKnownFileType = sourcecode.c.objc; path = main.m; sourceTree = "<group>"; };
		2B3804821972897F0DEC4183 /* Pods-WordPressTodayWidget.release.xcconfig */ = {isa = PBXFileReference; includeInIndex = 1; lastKnownFileType = text.xcconfig; name = "Pods-WordPressTodayWidget.release.xcconfig"; path = "../Pods/Target Support Files/Pods-WordPressTodayWidget/Pods-WordPressTodayWidget.release.xcconfig"; sourceTree = "<group>"; };
		2F970F720DF92274006BD934 /* PostsViewController.h */ = {isa = PBXFileReference; fileEncoding = 4; lastKnownFileType = sourcecode.c.h; path = PostsViewController.h; sourceTree = "<group>"; usesTabs = 0; };
		2F970F730DF92274006BD934 /* PostsViewController.m */ = {isa = PBXFileReference; fileEncoding = 4; lastKnownFileType = sourcecode.c.objc; lineEnding = 0; path = PostsViewController.m; sourceTree = "<group>"; usesTabs = 0; xcLanguageSpecificationIdentifier = xcode.lang.objc; };
		2F970F970DF929B8006BD934 /* Constants.h */ = {isa = PBXFileReference; fileEncoding = 4; lastKnownFileType = sourcecode.c.h; path = Constants.h; sourceTree = "<group>"; };
		2FAE97040E33B21600CA8540 /* defaultPostTemplate_old.html */ = {isa = PBXFileReference; fileEncoding = 4; lastKnownFileType = text.html; name = defaultPostTemplate_old.html; path = Resources/HTML/defaultPostTemplate_old.html; sourceTree = "<group>"; };
		2FAE97070E33B21600CA8540 /* xhtml1-transitional.dtd */ = {isa = PBXFileReference; fileEncoding = 4; lastKnownFileType = text.xml; name = "xhtml1-transitional.dtd"; path = "Resources/HTML/xhtml1-transitional.dtd"; sourceTree = "<group>"; };
		2FAE97080E33B21600CA8540 /* xhtmlValidatorTemplate.xhtml */ = {isa = PBXFileReference; fileEncoding = 4; lastKnownFileType = text.xml; name = xhtmlValidatorTemplate.xhtml; path = Resources/HTML/xhtmlValidatorTemplate.xhtml; sourceTree = "<group>"; };
		30AF6CF413C2289600A29C00 /* AboutViewController.xib */ = {isa = PBXFileReference; lastKnownFileType = file.xib; name = AboutViewController.xib; path = Resources/AboutViewController.xib; sourceTree = "<group>"; };
		30AF6CFB13C230C600A29C00 /* AboutViewController.h */ = {isa = PBXFileReference; fileEncoding = 4; lastKnownFileType = sourcecode.c.h; name = AboutViewController.h; path = ../System/AboutViewController.h; sourceTree = "<group>"; };
		30AF6CFC13C230C600A29C00 /* AboutViewController.m */ = {isa = PBXFileReference; fileEncoding = 4; lastKnownFileType = sourcecode.c.objc; name = AboutViewController.m; path = ../System/AboutViewController.m; sourceTree = "<group>"; };
		30EABE0718A5903400B73A9C /* WPBlogTableViewCell.h */ = {isa = PBXFileReference; fileEncoding = 4; lastKnownFileType = sourcecode.c.h; path = WPBlogTableViewCell.h; sourceTree = "<group>"; };
		30EABE0818A5903400B73A9C /* WPBlogTableViewCell.m */ = {isa = PBXFileReference; fileEncoding = 4; lastKnownFileType = sourcecode.c.objc; path = WPBlogTableViewCell.m; sourceTree = "<group>"; };
		313AE49B19E3F20400AAFABE /* CommentViewController.h */ = {isa = PBXFileReference; fileEncoding = 4; lastKnownFileType = sourcecode.c.h; path = CommentViewController.h; sourceTree = "<group>"; };
		313AE49C19E3F20400AAFABE /* CommentViewController.m */ = {isa = PBXFileReference; fileEncoding = 4; lastKnownFileType = sourcecode.c.objc; path = CommentViewController.m; sourceTree = "<group>"; };
		313AE49D19E3F20400AAFABE /* CommentTableViewCell.swift */ = {isa = PBXFileReference; fileEncoding = 4; lastKnownFileType = sourcecode.swift; path = CommentTableViewCell.swift; sourceTree = "<group>"; };
		313AE49E19E3F20400AAFABE /* CommentTableViewCell.xib */ = {isa = PBXFileReference; fileEncoding = 4; lastKnownFileType = file.xib; path = CommentTableViewCell.xib; sourceTree = "<group>"; };
		313AE49F19E3F20400AAFABE /* CommentTableViewHeaderCell.xib */ = {isa = PBXFileReference; fileEncoding = 4; lastKnownFileType = file.xib; path = CommentTableViewHeaderCell.xib; sourceTree = "<group>"; };
		319D6E7919E447500013871C /* Suggestion.h */ = {isa = PBXFileReference; fileEncoding = 4; lastKnownFileType = sourcecode.c.h; path = Suggestion.h; sourceTree = "<group>"; };
		319D6E7A19E447500013871C /* Suggestion.m */ = {isa = PBXFileReference; fileEncoding = 4; lastKnownFileType = sourcecode.c.objc; path = Suggestion.m; sourceTree = "<group>"; };
		319D6E7C19E447C80013871C /* SuggestionService.h */ = {isa = PBXFileReference; fileEncoding = 4; lastKnownFileType = sourcecode.c.h; path = SuggestionService.h; sourceTree = "<group>"; };
		319D6E7D19E447C80013871C /* SuggestionService.m */ = {isa = PBXFileReference; fileEncoding = 4; lastKnownFileType = sourcecode.c.objc; path = SuggestionService.m; sourceTree = "<group>"; };
		319D6E7F19E44C680013871C /* SuggestionsTableView.h */ = {isa = PBXFileReference; fileEncoding = 4; lastKnownFileType = sourcecode.c.h; name = SuggestionsTableView.h; path = Suggestions/SuggestionsTableView.h; sourceTree = "<group>"; };
		319D6E8019E44C680013871C /* SuggestionsTableView.m */ = {isa = PBXFileReference; fileEncoding = 4; lastKnownFileType = sourcecode.c.objc; name = SuggestionsTableView.m; path = Suggestions/SuggestionsTableView.m; sourceTree = "<group>"; };
		319D6E8319E44F7F0013871C /* SuggestionsTableViewCell.h */ = {isa = PBXFileReference; fileEncoding = 4; lastKnownFileType = sourcecode.c.h; name = SuggestionsTableViewCell.h; path = Suggestions/SuggestionsTableViewCell.h; sourceTree = "<group>"; };
		319D6E8419E44F7F0013871C /* SuggestionsTableViewCell.m */ = {isa = PBXFileReference; fileEncoding = 4; lastKnownFileType = sourcecode.c.objc; name = SuggestionsTableViewCell.m; path = Suggestions/SuggestionsTableViewCell.m; sourceTree = "<group>"; };
		369D8993FF42F0A2D183A062 /* libPods-UITests.a */ = {isa = PBXFileReference; explicitFileType = archive.ar; includeInIndex = 0; path = "libPods-UITests.a"; sourceTree = BUILT_PRODUCTS_DIR; };
		37022D8F1981BF9200F322B7 /* VerticallyStackedButton.h */ = {isa = PBXFileReference; fileEncoding = 4; lastKnownFileType = sourcecode.c.h; path = VerticallyStackedButton.h; sourceTree = "<group>"; };
		37022D901981BF9200F322B7 /* VerticallyStackedButton.m */ = {isa = PBXFileReference; fileEncoding = 4; lastKnownFileType = sourcecode.c.objc; path = VerticallyStackedButton.m; sourceTree = "<group>"; };
		3716E400167296D30035F8C4 /* ToastView.xib */ = {isa = PBXFileReference; fileEncoding = 4; lastKnownFileType = file.xib; name = ToastView.xib; path = Resources/ToastView.xib; sourceTree = "<group>"; };
		37245ADB13FC23FF006CDBE3 /* WPWebViewController.xib */ = {isa = PBXFileReference; fileEncoding = 4; lastKnownFileType = file.xib; name = WPWebViewController.xib; path = Resources/WPWebViewController.xib; sourceTree = "<group>"; };
		374CB16115B93C0800DD0EBC /* AudioToolbox.framework */ = {isa = PBXFileReference; includeInIndex = 1; lastKnownFileType = wrapper.framework; name = AudioToolbox.framework; path = System/Library/Frameworks/AudioToolbox.framework; sourceTree = SDKROOT; };
		375D090B133B94C3000CC9CD /* BlogsTableViewCell.h */ = {isa = PBXFileReference; fileEncoding = 4; lastKnownFileType = sourcecode.c.h; path = BlogsTableViewCell.h; sourceTree = "<group>"; };
		375D090C133B94C3000CC9CD /* BlogsTableViewCell.m */ = {isa = PBXFileReference; fileEncoding = 4; lastKnownFileType = sourcecode.c.objc; path = BlogsTableViewCell.m; sourceTree = "<group>"; };
		3768BEF013041E7900E7C9A9 /* BetaFeedbackViewController.xib */ = {isa = PBXFileReference; lastKnownFileType = file.xib; name = BetaFeedbackViewController.xib; path = Resources/BetaFeedbackViewController.xib; sourceTree = "<group>"; };
		37B7924B16768FCB0021B3A4 /* NotificationSettingsViewController.h */ = {isa = PBXFileReference; fileEncoding = 4; lastKnownFileType = sourcecode.c.h; path = NotificationSettingsViewController.h; sourceTree = "<group>"; };
		37B7924C16768FCB0021B3A4 /* NotificationSettingsViewController.m */ = {isa = PBXFileReference; fileEncoding = 4; lastKnownFileType = sourcecode.c.objc; path = NotificationSettingsViewController.m; sourceTree = "<group>"; };
		37EAAF4C1A11799A006D6306 /* CircularImageView.swift */ = {isa = PBXFileReference; fileEncoding = 4; lastKnownFileType = sourcecode.swift; path = CircularImageView.swift; sourceTree = "<group>"; };
		45A679DE2C6B64047BAF97E9 /* Pods-UITests.debug.xcconfig */ = {isa = PBXFileReference; includeInIndex = 1; lastKnownFileType = text.xcconfig; name = "Pods-UITests.debug.xcconfig"; path = "../Pods/Target Support Files/Pods-UITests/Pods-UITests.debug.xcconfig"; sourceTree = "<group>"; };
		45C73C24113C36F70024D0D2 /* MainWindow-iPad.xib */ = {isa = PBXFileReference; lastKnownFileType = file.xib; name = "MainWindow-iPad.xib"; path = "Resources-iPad/MainWindow-iPad.xib"; sourceTree = "<group>"; };
		462F4E0618369F0B0028D2F8 /* BlogDetailsViewController.h */ = {isa = PBXFileReference; fileEncoding = 4; lastKnownFileType = sourcecode.c.h; path = BlogDetailsViewController.h; sourceTree = "<group>"; };
		462F4E0718369F0B0028D2F8 /* BlogDetailsViewController.m */ = {isa = PBXFileReference; fileEncoding = 4; lastKnownFileType = sourcecode.c.objc; lineEnding = 0; path = BlogDetailsViewController.m; sourceTree = "<group>"; xcLanguageSpecificationIdentifier = xcode.lang.objc; };
		462F4E0818369F0B0028D2F8 /* BlogListViewController.h */ = {isa = PBXFileReference; fileEncoding = 4; lastKnownFileType = sourcecode.c.h; path = BlogListViewController.h; sourceTree = "<group>"; };
		462F4E0918369F0B0028D2F8 /* BlogListViewController.m */ = {isa = PBXFileReference; fileEncoding = 4; lastKnownFileType = sourcecode.c.objc; path = BlogListViewController.m; sourceTree = "<group>"; };
		462F4E0F183867AE0028D2F8 /* Merriweather-Bold.ttf */ = {isa = PBXFileReference; lastKnownFileType = file; path = "Merriweather-Bold.ttf"; sourceTree = "<group>"; };
		4645AFC41961E1FB005F7509 /* AppImages.xcassets */ = {isa = PBXFileReference; lastKnownFileType = folder.assetcatalog; name = AppImages.xcassets; path = Resources/AppImages.xcassets; sourceTree = "<group>"; };
		46F84612185A8B7E009D0DA5 /* WPContentViewProvider.h */ = {isa = PBXFileReference; fileEncoding = 4; lastKnownFileType = sourcecode.c.h; path = WPContentViewProvider.h; sourceTree = "<group>"; };
		46F8714D1838C41600BC149B /* NSDate+StringFormatting.h */ = {isa = PBXFileReference; fileEncoding = 4; lastKnownFileType = sourcecode.c.h; path = "NSDate+StringFormatting.h"; sourceTree = "<group>"; };
		46F8714E1838C41600BC149B /* NSDate+StringFormatting.m */ = {isa = PBXFileReference; fileEncoding = 4; lastKnownFileType = sourcecode.c.objc; path = "NSDate+StringFormatting.m"; sourceTree = "<group>"; };
		501C8A355B53A6971F731ECA /* Pods.distribution.xcconfig */ = {isa = PBXFileReference; includeInIndex = 1; lastKnownFileType = text.xcconfig; name = Pods.distribution.xcconfig; path = "../Pods/Target Support Files/Pods/Pods.distribution.xcconfig"; sourceTree = "<group>"; };
		5903AE1A19B60A98009D5354 /* WPButtonForNavigationBar.m */ = {isa = PBXFileReference; fileEncoding = 4; lastKnownFileType = sourcecode.c.objc; path = WPButtonForNavigationBar.m; sourceTree = "<group>"; usesTabs = 0; };
		5903AE1C19B60AB9009D5354 /* WPButtonForNavigationBar.h */ = {isa = PBXFileReference; lastKnownFileType = sourcecode.c.h; path = WPButtonForNavigationBar.h; sourceTree = "<group>"; usesTabs = 0; };
		59379AA2191904C200B49251 /* AnimatedGIFImageSerialization.h */ = {isa = PBXFileReference; fileEncoding = 4; lastKnownFileType = sourcecode.c.h; path = AnimatedGIFImageSerialization.h; sourceTree = "<group>"; };
		59379AA3191904C200B49251 /* AnimatedGIFImageSerialization.m */ = {isa = PBXFileReference; fileEncoding = 4; lastKnownFileType = sourcecode.c.objc; path = AnimatedGIFImageSerialization.m; sourceTree = "<group>"; };
		5D08B90219648C3400D5B381 /* ReaderSubscriptionViewController.h */ = {isa = PBXFileReference; fileEncoding = 4; lastKnownFileType = sourcecode.c.h; path = ReaderSubscriptionViewController.h; sourceTree = "<group>"; };
		5D08B90319648C3400D5B381 /* ReaderSubscriptionViewController.m */ = {isa = PBXFileReference; fileEncoding = 4; lastKnownFileType = sourcecode.c.objc; path = ReaderSubscriptionViewController.m; sourceTree = "<group>"; };
		5D0C2CB719AB932C002DF1E5 /* WPContentSyncHelper.swift */ = {isa = PBXFileReference; fileEncoding = 4; lastKnownFileType = sourcecode.swift; path = WPContentSyncHelper.swift; sourceTree = "<group>"; };
		5D119DA1176FBE040073D83A /* UIImageView+AFNetworkingExtra.h */ = {isa = PBXFileReference; fileEncoding = 4; lastKnownFileType = sourcecode.c.h; path = "UIImageView+AFNetworkingExtra.h"; sourceTree = "<group>"; };
		5D119DA2176FBE040073D83A /* UIImageView+AFNetworkingExtra.m */ = {isa = PBXFileReference; fileEncoding = 4; lastKnownFileType = sourcecode.c.objc; path = "UIImageView+AFNetworkingExtra.m"; sourceTree = "<group>"; };
		5D12FE1A1988243700378BD6 /* RemoteReaderPost.h */ = {isa = PBXFileReference; fileEncoding = 4; lastKnownFileType = sourcecode.c.h; name = RemoteReaderPost.h; path = "Remote Objects/RemoteReaderPost.h"; sourceTree = "<group>"; };
		5D12FE1B1988243700378BD6 /* RemoteReaderPost.m */ = {isa = PBXFileReference; fileEncoding = 4; lastKnownFileType = sourcecode.c.objc; name = RemoteReaderPost.m; path = "Remote Objects/RemoteReaderPost.m"; sourceTree = "<group>"; };
		5D12FE1C1988243700378BD6 /* RemoteReaderTopic.h */ = {isa = PBXFileReference; fileEncoding = 4; lastKnownFileType = sourcecode.c.h; name = RemoteReaderTopic.h; path = "Remote Objects/RemoteReaderTopic.h"; sourceTree = "<group>"; };
		5D12FE1D1988243700378BD6 /* RemoteReaderTopic.m */ = {isa = PBXFileReference; fileEncoding = 4; lastKnownFileType = sourcecode.c.objc; name = RemoteReaderTopic.m; path = "Remote Objects/RemoteReaderTopic.m"; sourceTree = "<group>"; };
		5D12FE201988245B00378BD6 /* RemoteReaderSite.h */ = {isa = PBXFileReference; fileEncoding = 4; lastKnownFileType = sourcecode.c.h; name = RemoteReaderSite.h; path = "Remote Objects/RemoteReaderSite.h"; sourceTree = "<group>"; };
		5D12FE211988245B00378BD6 /* RemoteReaderSite.m */ = {isa = PBXFileReference; fileEncoding = 4; lastKnownFileType = sourcecode.c.objc; name = RemoteReaderSite.m; path = "Remote Objects/RemoteReaderSite.m"; sourceTree = "<group>"; };
		5D146EB9189857ED0068FDC6 /* FeaturedImageViewController.h */ = {isa = PBXFileReference; fileEncoding = 4; lastKnownFileType = sourcecode.c.h; path = FeaturedImageViewController.h; sourceTree = "<group>"; usesTabs = 0; };
		5D146EBA189857ED0068FDC6 /* FeaturedImageViewController.m */ = {isa = PBXFileReference; fileEncoding = 4; lastKnownFileType = sourcecode.c.objc; path = FeaturedImageViewController.m; sourceTree = "<group>"; usesTabs = 0; };
		5D17F0BC1A1D4C5F0087CCB8 /* PrivateSiteURLProtocol.h */ = {isa = PBXFileReference; fileEncoding = 4; lastKnownFileType = sourcecode.c.h; path = PrivateSiteURLProtocol.h; sourceTree = "<group>"; };
		5D17F0BD1A1D4C5F0087CCB8 /* PrivateSiteURLProtocol.m */ = {isa = PBXFileReference; fileEncoding = 4; lastKnownFileType = sourcecode.c.objc; path = PrivateSiteURLProtocol.m; sourceTree = "<group>"; };
		5D1D9C5319885B01009D13B7 /* ReaderEditableSubscriptionPage.h */ = {isa = PBXFileReference; lastKnownFileType = sourcecode.c.h; path = ReaderEditableSubscriptionPage.h; sourceTree = "<group>"; };
		5D1EE7FF15E7AF3E007F1F02 /* JetpackSettingsViewController.h */ = {isa = PBXFileReference; fileEncoding = 4; lastKnownFileType = sourcecode.c.h; path = JetpackSettingsViewController.h; sourceTree = "<group>"; };
		5D1EE80015E7AF3E007F1F02 /* JetpackSettingsViewController.m */ = {isa = PBXFileReference; fileEncoding = 4; lastKnownFileType = sourcecode.c.objc; path = JetpackSettingsViewController.m; sourceTree = "<group>"; };
		5D20A6511982D56600463A91 /* FollowedSitesViewController.h */ = {isa = PBXFileReference; fileEncoding = 4; lastKnownFileType = sourcecode.c.h; path = FollowedSitesViewController.h; sourceTree = "<group>"; };
		5D20A6521982D56600463A91 /* FollowedSitesViewController.m */ = {isa = PBXFileReference; fileEncoding = 4; lastKnownFileType = sourcecode.c.objc; path = FollowedSitesViewController.m; sourceTree = "<group>"; };
		5D229A78199AB74F00685123 /* WordPress 21.xcdatamodel */ = {isa = PBXFileReference; lastKnownFileType = wrapper.xcdatamodel; path = "WordPress 21.xcdatamodel"; sourceTree = "<group>"; };
		5D2B043515E83800007E3422 /* SettingsViewControllerDelegate.h */ = {isa = PBXFileReference; fileEncoding = 4; lastKnownFileType = sourcecode.c.h; path = SettingsViewControllerDelegate.h; sourceTree = "<group>"; };
		5D2BEB4819758102005425F7 /* WPTableImageSourceTest.m */ = {isa = PBXFileReference; fileEncoding = 4; lastKnownFileType = sourcecode.c.objc; path = WPTableImageSourceTest.m; sourceTree = "<group>"; };
		5D35F7581A042255004E7B0D /* WPCommentContentViewProvider.h */ = {isa = PBXFileReference; lastKnownFileType = sourcecode.c.h; path = WPCommentContentViewProvider.h; sourceTree = "<group>"; };
		5D37941919216B1300E26CA4 /* RebloggingViewController.h */ = {isa = PBXFileReference; fileEncoding = 4; lastKnownFileType = sourcecode.c.h; path = RebloggingViewController.h; sourceTree = "<group>"; };
		5D37941A19216B1300E26CA4 /* RebloggingViewController.m */ = {isa = PBXFileReference; fileEncoding = 4; lastKnownFileType = sourcecode.c.objc; path = RebloggingViewController.m; sourceTree = "<group>"; };
		5D3D559518F88C3500782892 /* ReaderPostService.h */ = {isa = PBXFileReference; fileEncoding = 4; lastKnownFileType = sourcecode.c.h; path = ReaderPostService.h; sourceTree = "<group>"; };
		5D3D559618F88C3500782892 /* ReaderPostService.m */ = {isa = PBXFileReference; fileEncoding = 4; lastKnownFileType = sourcecode.c.objc; path = ReaderPostService.m; sourceTree = "<group>"; };
		5D3D559818F88C5E00782892 /* ReaderPostServiceRemote.h */ = {isa = PBXFileReference; fileEncoding = 4; lastKnownFileType = sourcecode.c.h; path = ReaderPostServiceRemote.h; sourceTree = "<group>"; };
		5D3D559918F88C5E00782892 /* ReaderPostServiceRemote.m */ = {isa = PBXFileReference; fileEncoding = 4; lastKnownFileType = sourcecode.c.objc; path = ReaderPostServiceRemote.m; sourceTree = "<group>"; };
		5D3E334C15EEBB6B005FC6F2 /* ReachabilityUtils.h */ = {isa = PBXFileReference; fileEncoding = 4; lastKnownFileType = sourcecode.c.h; path = ReachabilityUtils.h; sourceTree = "<group>"; };
		5D3E334D15EEBB6B005FC6F2 /* ReachabilityUtils.m */ = {isa = PBXFileReference; fileEncoding = 4; lastKnownFileType = sourcecode.c.objc; path = ReachabilityUtils.m; sourceTree = "<group>"; };
		5D42A3BB175E686F005CFF05 /* WordPress 12.xcdatamodel */ = {isa = PBXFileReference; lastKnownFileType = wrapper.xcdatamodel; path = "WordPress 12.xcdatamodel"; sourceTree = "<group>"; };
		5D42A3D6175E7452005CFF05 /* AbstractPost.h */ = {isa = PBXFileReference; fileEncoding = 4; lastKnownFileType = sourcecode.c.h; path = AbstractPost.h; sourceTree = "<group>"; };
		5D42A3D7175E7452005CFF05 /* AbstractPost.m */ = {isa = PBXFileReference; fileEncoding = 4; lastKnownFileType = sourcecode.c.objc; path = AbstractPost.m; sourceTree = "<group>"; };
		5D42A3D8175E7452005CFF05 /* BasePost.h */ = {isa = PBXFileReference; fileEncoding = 4; lastKnownFileType = sourcecode.c.h; path = BasePost.h; sourceTree = "<group>"; };
		5D42A3D9175E7452005CFF05 /* BasePost.m */ = {isa = PBXFileReference; fileEncoding = 4; lastKnownFileType = sourcecode.c.objc; path = BasePost.m; sourceTree = "<group>"; };
		5D42A3DC175E7452005CFF05 /* ReaderPost.h */ = {isa = PBXFileReference; fileEncoding = 4; lastKnownFileType = sourcecode.c.h; path = ReaderPost.h; sourceTree = "<group>"; };
		5D42A3DD175E7452005CFF05 /* ReaderPost.m */ = {isa = PBXFileReference; fileEncoding = 4; lastKnownFileType = sourcecode.c.objc; path = ReaderPost.m; sourceTree = "<group>"; };
		5D42A3EB175E75EE005CFF05 /* ReaderPostDetailViewController.h */ = {isa = PBXFileReference; fileEncoding = 4; lastKnownFileType = sourcecode.c.h; path = ReaderPostDetailViewController.h; sourceTree = "<group>"; };
		5D42A3EC175E75EE005CFF05 /* ReaderPostDetailViewController.m */ = {isa = PBXFileReference; fileEncoding = 4; lastKnownFileType = sourcecode.c.objc; path = ReaderPostDetailViewController.m; sourceTree = "<group>"; };
		5D42A3ED175E75EE005CFF05 /* ReaderPostsViewController.h */ = {isa = PBXFileReference; fileEncoding = 4; lastKnownFileType = sourcecode.c.h; path = ReaderPostsViewController.h; sourceTree = "<group>"; };
		5D42A3EE175E75EE005CFF05 /* ReaderPostsViewController.m */ = {isa = PBXFileReference; fileEncoding = 4; lastKnownFileType = sourcecode.c.objc; path = ReaderPostsViewController.m; sourceTree = "<group>"; };
		5D42A3EF175E75EE005CFF05 /* ReaderPostTableViewCell.h */ = {isa = PBXFileReference; fileEncoding = 4; lastKnownFileType = sourcecode.c.h; path = ReaderPostTableViewCell.h; sourceTree = "<group>"; };
		5D42A3F0175E75EE005CFF05 /* ReaderPostTableViewCell.m */ = {isa = PBXFileReference; fileEncoding = 4; lastKnownFileType = sourcecode.c.objc; path = ReaderPostTableViewCell.m; sourceTree = "<group>"; };
		5D42A401175E76A1005CFF05 /* WPImageViewController.h */ = {isa = PBXFileReference; fileEncoding = 4; lastKnownFileType = sourcecode.c.h; path = WPImageViewController.h; sourceTree = "<group>"; };
		5D42A402175E76A2005CFF05 /* WPImageViewController.m */ = {isa = PBXFileReference; fileEncoding = 4; lastKnownFileType = sourcecode.c.objc; path = WPImageViewController.m; sourceTree = "<group>"; };
		5D42A403175E76A4005CFF05 /* WPWebVideoViewController.h */ = {isa = PBXFileReference; fileEncoding = 4; lastKnownFileType = sourcecode.c.h; path = WPWebVideoViewController.h; sourceTree = "<group>"; };
		5D42A404175E76A5005CFF05 /* WPWebVideoViewController.m */ = {isa = PBXFileReference; fileEncoding = 4; lastKnownFileType = sourcecode.c.objc; path = WPWebVideoViewController.m; sourceTree = "<group>"; };
		5D44EB331986D695008B7175 /* ReaderSiteServiceRemote.h */ = {isa = PBXFileReference; fileEncoding = 4; lastKnownFileType = sourcecode.c.h; path = ReaderSiteServiceRemote.h; sourceTree = "<group>"; };
		5D44EB341986D695008B7175 /* ReaderSiteServiceRemote.m */ = {isa = PBXFileReference; fileEncoding = 4; lastKnownFileType = sourcecode.c.objc; path = ReaderSiteServiceRemote.m; sourceTree = "<group>"; };
		5D44EB361986D8BA008B7175 /* ReaderSiteService.h */ = {isa = PBXFileReference; fileEncoding = 4; lastKnownFileType = sourcecode.c.h; path = ReaderSiteService.h; sourceTree = "<group>"; };
		5D44EB371986D8BA008B7175 /* ReaderSiteService.m */ = {isa = PBXFileReference; fileEncoding = 4; lastKnownFileType = sourcecode.c.objc; path = ReaderSiteService.m; sourceTree = "<group>"; };
		5D49B03919BE3CAD00703A9B /* SafeReaderTopicToReaderTopic.h */ = {isa = PBXFileReference; fileEncoding = 4; lastKnownFileType = sourcecode.c.h; name = SafeReaderTopicToReaderTopic.h; path = "20-21/SafeReaderTopicToReaderTopic.h"; sourceTree = "<group>"; };
		5D49B03A19BE3CAD00703A9B /* SafeReaderTopicToReaderTopic.m */ = {isa = PBXFileReference; fileEncoding = 4; lastKnownFileType = sourcecode.c.objc; name = SafeReaderTopicToReaderTopic.m; path = "20-21/SafeReaderTopicToReaderTopic.m"; sourceTree = "<group>"; };
		5D4AD40D185FE64C00CDEE17 /* WPMainTabBarController.h */ = {isa = PBXFileReference; fileEncoding = 4; lastKnownFileType = sourcecode.c.h; path = WPMainTabBarController.h; sourceTree = "<group>"; };
		5D4AD40E185FE64C00CDEE17 /* WPMainTabBarController.m */ = {isa = PBXFileReference; fileEncoding = 4; lastKnownFileType = sourcecode.c.objc; path = WPMainTabBarController.m; sourceTree = "<group>"; };
		5D51ADAE19A832AF00539C0B /* WordPress-20-21.xcmappingmodel */ = {isa = PBXFileReference; lastKnownFileType = wrapper.xcmappingmodel; path = "WordPress-20-21.xcmappingmodel"; sourceTree = "<group>"; };
		5D577D31189127BE00B964C3 /* PostGeolocationViewController.h */ = {isa = PBXFileReference; fileEncoding = 4; lastKnownFileType = sourcecode.c.h; path = PostGeolocationViewController.h; sourceTree = "<group>"; };
		5D577D32189127BE00B964C3 /* PostGeolocationViewController.m */ = {isa = PBXFileReference; fileEncoding = 4; lastKnownFileType = sourcecode.c.objc; path = PostGeolocationViewController.m; sourceTree = "<group>"; };
		5D577D341891360900B964C3 /* PostGeolocationView.h */ = {isa = PBXFileReference; fileEncoding = 4; lastKnownFileType = sourcecode.c.h; path = PostGeolocationView.h; sourceTree = "<group>"; };
		5D577D351891360900B964C3 /* PostGeolocationView.m */ = {isa = PBXFileReference; fileEncoding = 4; lastKnownFileType = sourcecode.c.objc; path = PostGeolocationView.m; sourceTree = "<group>"; };
		5D5D0025187DA9D30027CEF6 /* CategoriesViewController.h */ = {isa = PBXFileReference; fileEncoding = 4; lastKnownFileType = sourcecode.c.h; path = CategoriesViewController.h; sourceTree = "<group>"; };
		5D5D0026187DA9D30027CEF6 /* CategoriesViewController.m */ = {isa = PBXFileReference; fileEncoding = 4; lastKnownFileType = sourcecode.c.objc; path = CategoriesViewController.m; sourceTree = "<group>"; };
		5D62BAD518AA88210044E5F7 /* PageSettingsViewController.h */ = {isa = PBXFileReference; fileEncoding = 4; lastKnownFileType = sourcecode.c.h; path = PageSettingsViewController.h; sourceTree = "<group>"; };
		5D62BAD618AA88210044E5F7 /* PageSettingsViewController.m */ = {isa = PBXFileReference; fileEncoding = 4; lastKnownFileType = sourcecode.c.objc; path = PageSettingsViewController.m; sourceTree = "<group>"; };
		5D62BAD818AAAE9B0044E5F7 /* PostSettingsViewController_Internal.h */ = {isa = PBXFileReference; lastKnownFileType = sourcecode.c.h; path = PostSettingsViewController_Internal.h; sourceTree = "<group>"; usesTabs = 0; };
		5D69DBC3165428CA00A2D1F7 /* n.caf */ = {isa = PBXFileReference; lastKnownFileType = file; name = n.caf; path = Resources/Sounds/n.caf; sourceTree = "<group>"; };
		5D6CF8B4193BD96E0041D28F /* WordPress 18.xcdatamodel */ = {isa = PBXFileReference; lastKnownFileType = wrapper.xcdatamodel; path = "WordPress 18.xcdatamodel"; sourceTree = "<group>"; };
		5D7B414319E482C9007D9EC7 /* WPRichTextEmbed.swift */ = {isa = PBXFileReference; fileEncoding = 4; lastKnownFileType = sourcecode.swift; path = WPRichTextEmbed.swift; sourceTree = "<group>"; };
		5D7B414419E482C9007D9EC7 /* WPRichTextImage.swift */ = {isa = PBXFileReference; fileEncoding = 4; lastKnownFileType = sourcecode.swift; path = WPRichTextImage.swift; sourceTree = "<group>"; };
		5D7B414519E482C9007D9EC7 /* WPRichTextMediaAttachment.swift */ = {isa = PBXFileReference; fileEncoding = 4; lastKnownFileType = sourcecode.swift; path = WPRichTextMediaAttachment.swift; sourceTree = "<group>"; };
		5D7DEA2819D488DD0032EE77 /* WPStyleGuide+Comments.swift */ = {isa = PBXFileReference; fileEncoding = 4; lastKnownFileType = sourcecode.swift; path = "WPStyleGuide+Comments.swift"; sourceTree = "<group>"; };
		5D839AA6187F0D6B00811F4A /* PostFeaturedImageCell.h */ = {isa = PBXFileReference; fileEncoding = 4; lastKnownFileType = sourcecode.c.h; path = PostFeaturedImageCell.h; sourceTree = "<group>"; };
		5D839AA7187F0D6B00811F4A /* PostFeaturedImageCell.m */ = {isa = PBXFileReference; fileEncoding = 4; lastKnownFileType = sourcecode.c.objc; path = PostFeaturedImageCell.m; sourceTree = "<group>"; };
		5D839AA9187F0D8000811F4A /* PostGeolocationCell.h */ = {isa = PBXFileReference; fileEncoding = 4; lastKnownFileType = sourcecode.c.h; path = PostGeolocationCell.h; sourceTree = "<group>"; };
		5D839AAA187F0D8000811F4A /* PostGeolocationCell.m */ = {isa = PBXFileReference; fileEncoding = 4; lastKnownFileType = sourcecode.c.objc; path = PostGeolocationCell.m; sourceTree = "<group>"; };
		5D87E10915F5120C0012C595 /* SettingsPageViewController.h */ = {isa = PBXFileReference; fileEncoding = 4; lastKnownFileType = sourcecode.c.h; path = SettingsPageViewController.h; sourceTree = "<group>"; };
		5D87E10A15F5120C0012C595 /* SettingsPageViewController.m */ = {isa = PBXFileReference; fileEncoding = 4; lastKnownFileType = sourcecode.c.objc; path = SettingsPageViewController.m; sourceTree = "<group>"; };
		5D8D53ED19250412003C8859 /* BlogSelectorViewController.h */ = {isa = PBXFileReference; fileEncoding = 4; lastKnownFileType = sourcecode.c.h; path = BlogSelectorViewController.h; sourceTree = "<group>"; };
		5D8D53EE19250412003C8859 /* BlogSelectorViewController.m */ = {isa = PBXFileReference; fileEncoding = 4; lastKnownFileType = sourcecode.c.objc; path = BlogSelectorViewController.m; sourceTree = "<group>"; };
		5D8D53EF19250412003C8859 /* WPComBlogSelectorViewController.h */ = {isa = PBXFileReference; fileEncoding = 4; lastKnownFileType = sourcecode.c.h; path = WPComBlogSelectorViewController.h; sourceTree = "<group>"; };
		5D8D53F019250412003C8859 /* WPComBlogSelectorViewController.m */ = {isa = PBXFileReference; fileEncoding = 4; lastKnownFileType = sourcecode.c.objc; path = WPComBlogSelectorViewController.m; sourceTree = "<group>"; };
		5D97C2F115CAF8D8009B44DD /* UINavigationController+KeyboardFix.h */ = {isa = PBXFileReference; fileEncoding = 4; lastKnownFileType = sourcecode.c.h; path = "UINavigationController+KeyboardFix.h"; sourceTree = "<group>"; };
		5D97C2F215CAF8D8009B44DD /* UINavigationController+KeyboardFix.m */ = {isa = PBXFileReference; fileEncoding = 4; lastKnownFileType = sourcecode.c.objc; path = "UINavigationController+KeyboardFix.m"; sourceTree = "<group>"; };
		5D9B17C319998A430047A4A2 /* ReaderBlockedTableViewCell.h */ = {isa = PBXFileReference; fileEncoding = 4; lastKnownFileType = sourcecode.c.h; path = ReaderBlockedTableViewCell.h; sourceTree = "<group>"; };
		5D9B17C419998A430047A4A2 /* ReaderBlockedTableViewCell.m */ = {isa = PBXFileReference; fileEncoding = 4; lastKnownFileType = sourcecode.c.objc; path = ReaderBlockedTableViewCell.m; sourceTree = "<group>"; };
		5DA3EE0E192508F700294E0B /* WPImageOptimizer.h */ = {isa = PBXFileReference; fileEncoding = 4; lastKnownFileType = sourcecode.c.h; path = WPImageOptimizer.h; sourceTree = "<group>"; };
		5DA3EE0F192508F700294E0B /* WPImageOptimizer.m */ = {isa = PBXFileReference; fileEncoding = 4; lastKnownFileType = sourcecode.c.objc; path = WPImageOptimizer.m; sourceTree = "<group>"; };
		5DA3EE10192508F700294E0B /* WPImageOptimizer+Private.h */ = {isa = PBXFileReference; fileEncoding = 4; lastKnownFileType = sourcecode.c.h; path = "WPImageOptimizer+Private.h"; sourceTree = "<group>"; };
		5DA3EE11192508F700294E0B /* WPImageOptimizer+Private.m */ = {isa = PBXFileReference; fileEncoding = 4; lastKnownFileType = sourcecode.c.objc; path = "WPImageOptimizer+Private.m"; sourceTree = "<group>"; };
		5DA3EE141925090A00294E0B /* MediaService.h */ = {isa = PBXFileReference; fileEncoding = 4; lastKnownFileType = sourcecode.c.h; path = MediaService.h; sourceTree = "<group>"; };
		5DA3EE151925090A00294E0B /* MediaService.m */ = {isa = PBXFileReference; fileEncoding = 4; lastKnownFileType = sourcecode.c.objc; path = MediaService.m; sourceTree = "<group>"; };
		5DA3EE191925111700294E0B /* WPImageOptimizerTest.m */ = {isa = PBXFileReference; fileEncoding = 4; lastKnownFileType = sourcecode.c.objc; path = WPImageOptimizerTest.m; sourceTree = "<group>"; };
		5DA5BF2718E32DCF005F11F9 /* EditMediaViewController.h */ = {isa = PBXFileReference; fileEncoding = 4; lastKnownFileType = sourcecode.c.h; path = EditMediaViewController.h; sourceTree = "<group>"; };
		5DA5BF2818E32DCF005F11F9 /* EditMediaViewController.m */ = {isa = PBXFileReference; fileEncoding = 4; lastKnownFileType = sourcecode.c.objc; path = EditMediaViewController.m; sourceTree = "<group>"; };
		5DA5BF2918E32DCF005F11F9 /* EditMediaViewController.xib */ = {isa = PBXFileReference; fileEncoding = 4; lastKnownFileType = file.xib; path = EditMediaViewController.xib; sourceTree = "<group>"; };
		5DA5BF2A18E32DCF005F11F9 /* InputViewButton.h */ = {isa = PBXFileReference; fileEncoding = 4; lastKnownFileType = sourcecode.c.h; path = InputViewButton.h; sourceTree = "<group>"; };
		5DA5BF2B18E32DCF005F11F9 /* InputViewButton.m */ = {isa = PBXFileReference; fileEncoding = 4; lastKnownFileType = sourcecode.c.objc; path = InputViewButton.m; sourceTree = "<group>"; };
		5DA5BF2C18E32DCF005F11F9 /* MediaBrowserCell.h */ = {isa = PBXFileReference; fileEncoding = 4; lastKnownFileType = sourcecode.c.h; path = MediaBrowserCell.h; sourceTree = "<group>"; };
		5DA5BF2D18E32DCF005F11F9 /* MediaBrowserCell.m */ = {isa = PBXFileReference; fileEncoding = 4; lastKnownFileType = sourcecode.c.objc; path = MediaBrowserCell.m; sourceTree = "<group>"; };
		5DA5BF2E18E32DCF005F11F9 /* MediaBrowserViewController.h */ = {isa = PBXFileReference; fileEncoding = 4; lastKnownFileType = sourcecode.c.h; path = MediaBrowserViewController.h; sourceTree = "<group>"; };
		5DA5BF2F18E32DCF005F11F9 /* MediaBrowserViewController.m */ = {isa = PBXFileReference; fileEncoding = 4; lastKnownFileType = sourcecode.c.objc; path = MediaBrowserViewController.m; sourceTree = "<group>"; };
		5DA5BF3018E32DCF005F11F9 /* MediaBrowserViewController.xib */ = {isa = PBXFileReference; fileEncoding = 4; lastKnownFileType = file.xib; path = MediaBrowserViewController.xib; sourceTree = "<group>"; };
		5DA5BF3118E32DCF005F11F9 /* MediaSearchFilterHeaderView.h */ = {isa = PBXFileReference; fileEncoding = 4; lastKnownFileType = sourcecode.c.h; path = MediaSearchFilterHeaderView.h; sourceTree = "<group>"; };
		5DA5BF3218E32DCF005F11F9 /* MediaSearchFilterHeaderView.m */ = {isa = PBXFileReference; fileEncoding = 4; lastKnownFileType = sourcecode.c.objc; path = MediaSearchFilterHeaderView.m; sourceTree = "<group>"; };
		5DA5BF3318E32DCF005F11F9 /* Theme.h */ = {isa = PBXFileReference; fileEncoding = 4; lastKnownFileType = sourcecode.c.h; path = Theme.h; sourceTree = "<group>"; };
		5DA5BF3418E32DCF005F11F9 /* Theme.m */ = {isa = PBXFileReference; fileEncoding = 4; lastKnownFileType = sourcecode.c.objc; path = Theme.m; sourceTree = "<group>"; };
		5DA5BF3518E32DCF005F11F9 /* ThemeBrowserCell.h */ = {isa = PBXFileReference; fileEncoding = 4; lastKnownFileType = sourcecode.c.h; path = ThemeBrowserCell.h; sourceTree = "<group>"; };
		5DA5BF3618E32DCF005F11F9 /* ThemeBrowserCell.m */ = {isa = PBXFileReference; fileEncoding = 4; lastKnownFileType = sourcecode.c.objc; path = ThemeBrowserCell.m; sourceTree = "<group>"; };
		5DA5BF3718E32DCF005F11F9 /* ThemeBrowserViewController.h */ = {isa = PBXFileReference; fileEncoding = 4; lastKnownFileType = sourcecode.c.h; path = ThemeBrowserViewController.h; sourceTree = "<group>"; };
		5DA5BF3818E32DCF005F11F9 /* ThemeBrowserViewController.m */ = {isa = PBXFileReference; fileEncoding = 4; lastKnownFileType = sourcecode.c.objc; path = ThemeBrowserViewController.m; sourceTree = "<group>"; };
		5DA5BF3918E32DCF005F11F9 /* ThemeDetailsViewController.h */ = {isa = PBXFileReference; fileEncoding = 4; lastKnownFileType = sourcecode.c.h; path = ThemeDetailsViewController.h; sourceTree = "<group>"; };
		5DA5BF3A18E32DCF005F11F9 /* ThemeDetailsViewController.m */ = {isa = PBXFileReference; fileEncoding = 4; lastKnownFileType = sourcecode.c.objc; path = ThemeDetailsViewController.m; sourceTree = "<group>"; };
		5DA5BF3B18E32DCF005F11F9 /* WPLoadingView.h */ = {isa = PBXFileReference; fileEncoding = 4; lastKnownFileType = sourcecode.c.h; path = WPLoadingView.h; sourceTree = "<group>"; };
		5DA5BF3C18E32DCF005F11F9 /* WPLoadingView.m */ = {isa = PBXFileReference; fileEncoding = 4; lastKnownFileType = sourcecode.c.objc; path = WPLoadingView.m; sourceTree = "<group>"; };
		5DA5BF4B18E331D8005F11F9 /* WordPress 16.xcdatamodel */ = {isa = PBXFileReference; lastKnownFileType = wrapper.xcdatamodel; path = "WordPress 16.xcdatamodel"; sourceTree = "<group>"; };
		5DAE40AB19EC70930011A0AE /* ReaderPostHeaderView.h */ = {isa = PBXFileReference; fileEncoding = 4; lastKnownFileType = sourcecode.c.h; path = ReaderPostHeaderView.h; sourceTree = "<group>"; };
		5DAE40AC19EC70930011A0AE /* ReaderPostHeaderView.m */ = {isa = PBXFileReference; fileEncoding = 4; lastKnownFileType = sourcecode.c.objc; path = ReaderPostHeaderView.m; sourceTree = "<group>"; };
		5DB3BA0318D0E7B600F3F3E9 /* WPPickerView.h */ = {isa = PBXFileReference; fileEncoding = 4; lastKnownFileType = sourcecode.c.h; path = WPPickerView.h; sourceTree = "<group>"; usesTabs = 0; };
		5DB3BA0418D0E7B600F3F3E9 /* WPPickerView.m */ = {isa = PBXFileReference; fileEncoding = 4; lastKnownFileType = sourcecode.c.objc; path = WPPickerView.m; sourceTree = "<group>"; usesTabs = 0; };
		5DB3BA0618D11D8D00F3F3E9 /* PublishDatePickerView.h */ = {isa = PBXFileReference; fileEncoding = 4; lastKnownFileType = sourcecode.c.h; path = PublishDatePickerView.h; sourceTree = "<group>"; usesTabs = 0; };
		5DB3BA0718D11D8D00F3F3E9 /* PublishDatePickerView.m */ = {isa = PBXFileReference; fileEncoding = 4; lastKnownFileType = sourcecode.c.objc; path = PublishDatePickerView.m; sourceTree = "<group>"; usesTabs = 0; };
		5DB4683918A2E718004A89A9 /* LocationService.h */ = {isa = PBXFileReference; fileEncoding = 4; lastKnownFileType = sourcecode.c.h; path = LocationService.h; sourceTree = "<group>"; };
		5DB4683A18A2E718004A89A9 /* LocationService.m */ = {isa = PBXFileReference; fileEncoding = 4; lastKnownFileType = sourcecode.c.objc; path = LocationService.m; sourceTree = "<group>"; };
		5DB6D8F618F5DA6300956529 /* WordPress 17.xcdatamodel */ = {isa = PBXFileReference; lastKnownFileType = wrapper.xcdatamodel; path = "WordPress 17.xcdatamodel"; sourceTree = "<group>"; };
		5DB767401588F64D00EBE36C /* postPreview.html */ = {isa = PBXFileReference; fileEncoding = 4; lastKnownFileType = text.html; name = postPreview.html; path = Resources/HTML/postPreview.html; sourceTree = "<group>"; };
		5DB93EE819B6190700EC88EB /* CommentContentView.h */ = {isa = PBXFileReference; fileEncoding = 4; lastKnownFileType = sourcecode.c.h; path = CommentContentView.h; sourceTree = "<group>"; };
		5DB93EE919B6190700EC88EB /* CommentContentView.m */ = {isa = PBXFileReference; fileEncoding = 4; lastKnownFileType = sourcecode.c.objc; path = CommentContentView.m; sourceTree = "<group>"; };
		5DB93EEA19B6190700EC88EB /* ReaderCommentCell.h */ = {isa = PBXFileReference; fileEncoding = 4; lastKnownFileType = sourcecode.c.h; path = ReaderCommentCell.h; sourceTree = "<group>"; };
		5DB93EEB19B6190700EC88EB /* ReaderCommentCell.m */ = {isa = PBXFileReference; fileEncoding = 4; lastKnownFileType = sourcecode.c.objc; path = ReaderCommentCell.m; sourceTree = "<group>"; };
		5DBCD9D018F3569F00B32229 /* ReaderTopic.h */ = {isa = PBXFileReference; fileEncoding = 4; lastKnownFileType = sourcecode.c.h; path = ReaderTopic.h; sourceTree = "<group>"; };
		5DBCD9D118F3569F00B32229 /* ReaderTopic.m */ = {isa = PBXFileReference; fileEncoding = 4; lastKnownFileType = sourcecode.c.objc; path = ReaderTopic.m; sourceTree = "<group>"; };
		5DBCD9D318F35D7500B32229 /* ReaderTopicService.h */ = {isa = PBXFileReference; fileEncoding = 4; lastKnownFileType = sourcecode.c.h; path = ReaderTopicService.h; sourceTree = "<group>"; };
		5DBCD9D418F35D7500B32229 /* ReaderTopicService.m */ = {isa = PBXFileReference; fileEncoding = 4; lastKnownFileType = sourcecode.c.objc; path = ReaderTopicService.m; sourceTree = "<group>"; };
		5DC02A3418E4C5BD009A1765 /* ThemeBrowserViewController.xib */ = {isa = PBXFileReference; fileEncoding = 4; lastKnownFileType = file.xib; name = ThemeBrowserViewController.xib; path = Resources/ThemeBrowserViewController.xib; sourceTree = "<group>"; };
		5DC02A3518E4C5BD009A1765 /* ThemeDetailsViewController.xib */ = {isa = PBXFileReference; fileEncoding = 4; lastKnownFileType = file.xib; name = ThemeDetailsViewController.xib; path = Resources/ThemeDetailsViewController.xib; sourceTree = "<group>"; };
		5DC02A3618E4C5BD009A1765 /* ThemeDetailsViewController~ipad.xib */ = {isa = PBXFileReference; fileEncoding = 4; lastKnownFileType = file.xib; name = "ThemeDetailsViewController~ipad.xib"; path = "Resources/ThemeDetailsViewController~ipad.xib"; sourceTree = "<group>"; };
		5DC3A44B1610B9BC00A890BE /* UINavigationController+Rotation.h */ = {isa = PBXFileReference; fileEncoding = 4; lastKnownFileType = sourcecode.c.h; path = "UINavigationController+Rotation.h"; sourceTree = "<group>"; };
		5DC3A44C1610B9BC00A890BE /* UINavigationController+Rotation.m */ = {isa = PBXFileReference; fileEncoding = 4; lastKnownFileType = sourcecode.c.objc; path = "UINavigationController+Rotation.m"; sourceTree = "<group>"; };
		5DCC4CD619A50CC0003E548C /* ReaderSite.h */ = {isa = PBXFileReference; fileEncoding = 4; lastKnownFileType = sourcecode.c.h; path = ReaderSite.h; sourceTree = "<group>"; };
		5DCC4CD719A50CC0003E548C /* ReaderSite.m */ = {isa = PBXFileReference; fileEncoding = 4; lastKnownFileType = sourcecode.c.objc; path = ReaderSite.m; sourceTree = "<group>"; };
		5DE8A0401912D95B00B2FF59 /* ReaderPostServiceTest.m */ = {isa = PBXFileReference; fileEncoding = 4; lastKnownFileType = sourcecode.c.objc; path = ReaderPostServiceTest.m; sourceTree = "<group>"; };
		5DEB61B2156FCD3400242C35 /* WPWebView.h */ = {isa = PBXFileReference; fileEncoding = 4; lastKnownFileType = sourcecode.c.h; path = WPWebView.h; sourceTree = "<group>"; };
		5DEB61B3156FCD3400242C35 /* WPWebView.m */ = {isa = PBXFileReference; fileEncoding = 4; lastKnownFileType = sourcecode.c.objc; path = WPWebView.m; sourceTree = "<group>"; };
		5DEB61B6156FCD5200242C35 /* WPChromelessWebViewController.h */ = {isa = PBXFileReference; fileEncoding = 4; lastKnownFileType = sourcecode.c.h; path = WPChromelessWebViewController.h; sourceTree = "<group>"; };
		5DEB61B7156FCD5200242C35 /* WPChromelessWebViewController.m */ = {isa = PBXFileReference; fileEncoding = 4; lastKnownFileType = sourcecode.c.objc; path = WPChromelessWebViewController.m; sourceTree = "<group>"; };
		5DF59C091770AE3A00171208 /* UILabel+SuggestSize.h */ = {isa = PBXFileReference; fileEncoding = 4; lastKnownFileType = sourcecode.c.h; path = "UILabel+SuggestSize.h"; sourceTree = "<group>"; };
		5DF59C0A1770AE3A00171208 /* UILabel+SuggestSize.m */ = {isa = PBXFileReference; fileEncoding = 4; lastKnownFileType = sourcecode.c.objc; path = "UILabel+SuggestSize.m"; sourceTree = "<group>"; };
		5DF738921965FAB900393584 /* SubscribedTopicsViewController.h */ = {isa = PBXFileReference; fileEncoding = 4; lastKnownFileType = sourcecode.c.h; path = SubscribedTopicsViewController.h; sourceTree = "<group>"; };
		5DF738931965FAB900393584 /* SubscribedTopicsViewController.m */ = {isa = PBXFileReference; fileEncoding = 4; lastKnownFileType = sourcecode.c.objc; path = SubscribedTopicsViewController.m; sourceTree = "<group>"; };
		5DF738951965FACD00393584 /* RecommendedTopicsViewController.h */ = {isa = PBXFileReference; fileEncoding = 4; lastKnownFileType = sourcecode.c.h; path = RecommendedTopicsViewController.h; sourceTree = "<group>"; };
		5DF738961965FACD00393584 /* RecommendedTopicsViewController.m */ = {isa = PBXFileReference; fileEncoding = 4; lastKnownFileType = sourcecode.c.objc; path = RecommendedTopicsViewController.m; sourceTree = "<group>"; };
		5DF738981965FB3C00393584 /* WPTableViewHandler.h */ = {isa = PBXFileReference; fileEncoding = 4; lastKnownFileType = sourcecode.c.h; path = WPTableViewHandler.h; sourceTree = "<group>"; };
		5DF738991965FB3C00393584 /* WPTableViewHandler.m */ = {isa = PBXFileReference; fileEncoding = 4; lastKnownFileType = sourcecode.c.objc; path = WPTableViewHandler.m; sourceTree = "<group>"; };
		5DF8D25F19E82B1000A2CD95 /* ReaderCommentsViewController.h */ = {isa = PBXFileReference; fileEncoding = 4; lastKnownFileType = sourcecode.c.h; path = ReaderCommentsViewController.h; sourceTree = "<group>"; };
		5DF8D26019E82B1000A2CD95 /* ReaderCommentsViewController.m */ = {isa = PBXFileReference; fileEncoding = 4; lastKnownFileType = sourcecode.c.objc; path = ReaderCommentsViewController.m; sourceTree = "<group>"; };
		5DF94E211962B90300359241 /* CommentsTableViewDelegate.h */ = {isa = PBXFileReference; fileEncoding = 4; lastKnownFileType = sourcecode.c.h; path = CommentsTableViewDelegate.h; sourceTree = "<group>"; };
		5DF94E251962B97D00359241 /* NewCommentsTableViewCell.h */ = {isa = PBXFileReference; fileEncoding = 4; lastKnownFileType = sourcecode.c.h; path = NewCommentsTableViewCell.h; sourceTree = "<group>"; };
		5DF94E261962B97D00359241 /* NewCommentsTableViewCell.m */ = {isa = PBXFileReference; fileEncoding = 4; lastKnownFileType = sourcecode.c.objc; path = NewCommentsTableViewCell.m; sourceTree = "<group>"; };
		5DF94E291962B97D00359241 /* NewPostTableViewCell.h */ = {isa = PBXFileReference; fileEncoding = 4; lastKnownFileType = sourcecode.c.h; path = NewPostTableViewCell.h; sourceTree = "<group>"; };
		5DF94E2A1962B97D00359241 /* NewPostTableViewCell.m */ = {isa = PBXFileReference; fileEncoding = 4; lastKnownFileType = sourcecode.c.objc; path = NewPostTableViewCell.m; sourceTree = "<group>"; };
		5DF94E2E1962B99C00359241 /* PostSettingsSelectionViewController.h */ = {isa = PBXFileReference; fileEncoding = 4; lastKnownFileType = sourcecode.c.h; path = PostSettingsSelectionViewController.h; sourceTree = "<group>"; usesTabs = 0; };
		5DF94E2F1962B99C00359241 /* PostSettingsSelectionViewController.m */ = {isa = PBXFileReference; fileEncoding = 4; lastKnownFileType = sourcecode.c.objc; path = PostSettingsSelectionViewController.m; sourceTree = "<group>"; usesTabs = 0; };
		5DF94E311962B9D800359241 /* WPAlertView.xib */ = {isa = PBXFileReference; fileEncoding = 4; lastKnownFileType = file.xib; name = WPAlertView.xib; path = Resources/WPAlertView.xib; sourceTree = "<group>"; };
		5DF94E321962B9D800359241 /* WPAlertViewSideBySide.xib */ = {isa = PBXFileReference; fileEncoding = 4; lastKnownFileType = file.xib; name = WPAlertViewSideBySide.xib; path = Resources/WPAlertViewSideBySide.xib; sourceTree = "<group>"; };
		5DF94E361962BAA700359241 /* WPContentActionView.h */ = {isa = PBXFileReference; fileEncoding = 4; lastKnownFileType = sourcecode.c.h; path = WPContentActionView.h; sourceTree = "<group>"; };
		5DF94E371962BAA700359241 /* WPContentActionView.m */ = {isa = PBXFileReference; fileEncoding = 4; lastKnownFileType = sourcecode.c.objc; path = WPContentActionView.m; sourceTree = "<group>"; };
		5DF94E381962BAA700359241 /* WPContentAttributionView.h */ = {isa = PBXFileReference; fileEncoding = 4; lastKnownFileType = sourcecode.c.h; path = WPContentAttributionView.h; sourceTree = "<group>"; };
		5DF94E391962BAA700359241 /* WPContentAttributionView.m */ = {isa = PBXFileReference; fileEncoding = 4; lastKnownFileType = sourcecode.c.objc; path = WPContentAttributionView.m; sourceTree = "<group>"; };
		5DF94E3A1962BAA700359241 /* WPContentView.h */ = {isa = PBXFileReference; fileEncoding = 4; lastKnownFileType = sourcecode.c.h; path = WPContentView.h; sourceTree = "<group>"; };
		5DF94E3B1962BAA700359241 /* WPContentView.m */ = {isa = PBXFileReference; fileEncoding = 4; lastKnownFileType = sourcecode.c.objc; path = WPContentView.m; sourceTree = "<group>"; };
		5DF94E3C1962BAA700359241 /* WPRichContentView.h */ = {isa = PBXFileReference; fileEncoding = 4; lastKnownFileType = sourcecode.c.h; path = WPRichContentView.h; sourceTree = "<group>"; };
		5DF94E3D1962BAA700359241 /* WPRichContentView.m */ = {isa = PBXFileReference; fileEncoding = 4; lastKnownFileType = sourcecode.c.objc; path = WPRichContentView.m; sourceTree = "<group>"; };
		5DF94E3E1962BAA700359241 /* WPRichTextView.h */ = {isa = PBXFileReference; fileEncoding = 4; lastKnownFileType = sourcecode.c.h; path = WPRichTextView.h; sourceTree = "<group>"; };
		5DF94E3F1962BAA700359241 /* WPRichTextView.m */ = {isa = PBXFileReference; fileEncoding = 4; lastKnownFileType = sourcecode.c.objc; path = WPRichTextView.m; sourceTree = "<group>"; };
		5DF94E401962BAA700359241 /* WPSimpleContentAttributionView.h */ = {isa = PBXFileReference; fileEncoding = 4; lastKnownFileType = sourcecode.c.h; path = WPSimpleContentAttributionView.h; sourceTree = "<group>"; };
		5DF94E411962BAA700359241 /* WPSimpleContentAttributionView.m */ = {isa = PBXFileReference; fileEncoding = 4; lastKnownFileType = sourcecode.c.objc; path = WPSimpleContentAttributionView.m; sourceTree = "<group>"; };
		5DF94E481962BAEB00359241 /* ReaderPostAttributionView.h */ = {isa = PBXFileReference; fileEncoding = 4; lastKnownFileType = sourcecode.c.h; path = ReaderPostAttributionView.h; sourceTree = "<group>"; };
		5DF94E491962BAEB00359241 /* ReaderPostAttributionView.m */ = {isa = PBXFileReference; fileEncoding = 4; lastKnownFileType = sourcecode.c.objc; path = ReaderPostAttributionView.m; sourceTree = "<group>"; };
		5DF94E4A1962BAEB00359241 /* ReaderPostContentView.h */ = {isa = PBXFileReference; fileEncoding = 4; lastKnownFileType = sourcecode.c.h; path = ReaderPostContentView.h; sourceTree = "<group>"; };
		5DF94E4B1962BAEB00359241 /* ReaderPostContentView.m */ = {isa = PBXFileReference; fileEncoding = 4; lastKnownFileType = sourcecode.c.objc; path = ReaderPostContentView.m; sourceTree = "<group>"; };
		5DF94E4C1962BAEB00359241 /* ReaderPostRichContentView.h */ = {isa = PBXFileReference; fileEncoding = 4; lastKnownFileType = sourcecode.c.h; path = ReaderPostRichContentView.h; sourceTree = "<group>"; };
		5DF94E4D1962BAEB00359241 /* ReaderPostRichContentView.m */ = {isa = PBXFileReference; fileEncoding = 4; lastKnownFileType = sourcecode.c.objc; path = ReaderPostRichContentView.m; sourceTree = "<group>"; };
		5DF94E4E1962BAEB00359241 /* ReaderPostSimpleContentView.h */ = {isa = PBXFileReference; fileEncoding = 4; lastKnownFileType = sourcecode.c.h; path = ReaderPostSimpleContentView.h; sourceTree = "<group>"; };
		5DF94E4F1962BAEB00359241 /* ReaderPostSimpleContentView.m */ = {isa = PBXFileReference; fileEncoding = 4; lastKnownFileType = sourcecode.c.objc; path = ReaderPostSimpleContentView.m; sourceTree = "<group>"; };
		5DFA9D19196B1BA30061FF96 /* ReaderTopicServiceTest.m */ = {isa = PBXFileReference; fileEncoding = 4; lastKnownFileType = sourcecode.c.objc; path = ReaderTopicServiceTest.m; sourceTree = "<group>"; };
		67040029265369CB7FAE64FA /* Pods-WordPressTodayWidget.distribution.xcconfig */ = {isa = PBXFileReference; includeInIndex = 1; lastKnownFileType = text.xcconfig; name = "Pods-WordPressTodayWidget.distribution.xcconfig"; path = "../Pods/Target Support Files/Pods-WordPressTodayWidget/Pods-WordPressTodayWidget.distribution.xcconfig"; sourceTree = "<group>"; };
		69187343EC8F435684EFFAF1 /* libPods.a */ = {isa = PBXFileReference; explicitFileType = archive.ar; includeInIndex = 0; path = libPods.a; sourceTree = BUILT_PRODUCTS_DIR; };
		6EDC0E8E105881A800F68A1D /* iTunesArtwork */ = {isa = PBXFileReference; lastKnownFileType = file; path = iTunesArtwork; sourceTree = "<group>"; };
		7059CD1F0F332B6500A0660B /* WPCategoryTree.h */ = {isa = PBXFileReference; fileEncoding = 4; lastKnownFileType = sourcecode.c.h; path = WPCategoryTree.h; sourceTree = "<group>"; };
		7059CD200F332B6500A0660B /* WPCategoryTree.m */ = {isa = PBXFileReference; fileEncoding = 4; lastKnownFileType = sourcecode.c.objc; path = WPCategoryTree.m; sourceTree = "<group>"; };
		71E3F8ABCB453500748B60CE /* Pods-UITests.distribution.xcconfig */ = {isa = PBXFileReference; includeInIndex = 1; lastKnownFileType = text.xcconfig; name = "Pods-UITests.distribution.xcconfig"; path = "../Pods/Target Support Files/Pods-UITests/Pods-UITests.distribution.xcconfig"; sourceTree = "<group>"; };
		740BD8331A0D4C3600F04D18 /* WPUploadStatusButton.h */ = {isa = PBXFileReference; fileEncoding = 4; lastKnownFileType = sourcecode.c.h; path = WPUploadStatusButton.h; sourceTree = "<group>"; };
		740BD8341A0D4C3600F04D18 /* WPUploadStatusButton.m */ = {isa = PBXFileReference; fileEncoding = 4; lastKnownFileType = sourcecode.c.objc; path = WPUploadStatusButton.m; sourceTree = "<group>"; };
		74BB6F1819AE7B9400FB7829 /* WPLegacyEditPageViewController.h */ = {isa = PBXFileReference; fileEncoding = 4; lastKnownFileType = sourcecode.c.h; path = WPLegacyEditPageViewController.h; sourceTree = "<group>"; };
		74BB6F1919AE7B9400FB7829 /* WPLegacyEditPageViewController.m */ = {isa = PBXFileReference; fileEncoding = 4; lastKnownFileType = sourcecode.c.objc; path = WPLegacyEditPageViewController.m; sourceTree = "<group>"; };
		74C1C305199170930077A7DC /* PostDetailViewController.xib */ = {isa = PBXFileReference; fileEncoding = 4; lastKnownFileType = file.xib; name = PostDetailViewController.xib; path = Resources/PostDetailViewController.xib; sourceTree = "<group>"; };
		74C1C30D199170EA0077A7DC /* PostDetailViewController~ipad.xib */ = {isa = PBXFileReference; fileEncoding = 4; lastKnownFileType = file.xib; name = "PostDetailViewController~ipad.xib"; path = "Resources-iPad/PostDetailViewController~ipad.xib"; sourceTree = "<group>"; };
		74D5FFD319ACDF6700389E8F /* WPLegacyEditPostViewController_Internal.h */ = {isa = PBXFileReference; fileEncoding = 4; lastKnownFileType = sourcecode.c.h; path = WPLegacyEditPostViewController_Internal.h; sourceTree = "<group>"; usesTabs = 0; };
		74D5FFD419ACDF6700389E8F /* WPLegacyEditPostViewController.h */ = {isa = PBXFileReference; fileEncoding = 4; lastKnownFileType = sourcecode.c.h; path = WPLegacyEditPostViewController.h; sourceTree = "<group>"; usesTabs = 0; };
		74D5FFD519ACDF6700389E8F /* WPLegacyEditPostViewController.m */ = {isa = PBXFileReference; fileEncoding = 4; lastKnownFileType = sourcecode.c.objc; path = WPLegacyEditPostViewController.m; sourceTree = "<group>"; usesTabs = 0; };
		83043E54126FA31400EC9953 /* MessageUI.framework */ = {isa = PBXFileReference; includeInIndex = 1; lastKnownFileType = wrapper.framework; name = MessageUI.framework; path = System/Library/Frameworks/MessageUI.framework; sourceTree = SDKROOT; };
		8333FE0D11FF6EF200A495C1 /* EditSiteViewController.xib */ = {isa = PBXFileReference; fileEncoding = 4; lastKnownFileType = file.xib; name = EditSiteViewController.xib; path = Resources/EditSiteViewController.xib; sourceTree = "<group>"; };
		833AF259114575A50016DE8F /* PostAnnotation.h */ = {isa = PBXFileReference; fileEncoding = 4; lastKnownFileType = sourcecode.c.h; path = PostAnnotation.h; sourceTree = "<group>"; };
		833AF25A114575A50016DE8F /* PostAnnotation.m */ = {isa = PBXFileReference; fileEncoding = 4; lastKnownFileType = sourcecode.c.objc; path = PostAnnotation.m; sourceTree = "<group>"; };
		83418AA811C9FA6E00ACF00C /* Comment.h */ = {isa = PBXFileReference; fileEncoding = 4; lastKnownFileType = sourcecode.c.h; path = Comment.h; sourceTree = "<group>"; };
		83418AA911C9FA6E00ACF00C /* Comment.m */ = {isa = PBXFileReference; fileEncoding = 4; lastKnownFileType = sourcecode.c.objc; path = Comment.m; sourceTree = "<group>"; };
		834CAE7A122D528A003DDF49 /* UIImage+Resize.h */ = {isa = PBXFileReference; fileEncoding = 4; lastKnownFileType = sourcecode.c.h; path = "UIImage+Resize.h"; sourceTree = "<group>"; };
		834CAE7B122D528A003DDF49 /* UIImage+Resize.m */ = {isa = PBXFileReference; fileEncoding = 4; lastKnownFileType = sourcecode.c.objc; path = "UIImage+Resize.m"; sourceTree = "<group>"; };
		834CAE9B122D56B1003DDF49 /* UIImage+Alpha.h */ = {isa = PBXFileReference; fileEncoding = 4; lastKnownFileType = sourcecode.c.h; path = "UIImage+Alpha.h"; sourceTree = "<group>"; };
		834CAE9C122D56B1003DDF49 /* UIImage+RoundedCorner.h */ = {isa = PBXFileReference; fileEncoding = 4; lastKnownFileType = sourcecode.c.h; path = "UIImage+RoundedCorner.h"; sourceTree = "<group>"; };
		834CAE9D122D56B1003DDF49 /* UIImage+Alpha.m */ = {isa = PBXFileReference; fileEncoding = 4; lastKnownFileType = sourcecode.c.objc; path = "UIImage+Alpha.m"; sourceTree = "<group>"; };
		834CAE9E122D56B1003DDF49 /* UIImage+RoundedCorner.m */ = {isa = PBXFileReference; fileEncoding = 4; lastKnownFileType = sourcecode.c.objc; path = "UIImage+RoundedCorner.m"; sourceTree = "<group>"; };
		834CE7331256D0DE0046A4A3 /* CFNetwork.framework */ = {isa = PBXFileReference; includeInIndex = 1; lastKnownFileType = wrapper.framework; name = CFNetwork.framework; path = System/Library/Frameworks/CFNetwork.framework; sourceTree = SDKROOT; };
		834CE7371256D0F60046A4A3 /* CoreGraphics.framework */ = {isa = PBXFileReference; includeInIndex = 1; lastKnownFileType = wrapper.framework; name = CoreGraphics.framework; path = System/Library/Frameworks/CoreGraphics.framework; sourceTree = SDKROOT; };
		8350E15911D28B4A00A7B073 /* WordPress.xcdatamodel */ = {isa = PBXFileReference; fileEncoding = 4; lastKnownFileType = wrapper.xcdatamodel; path = WordPress.xcdatamodel; sourceTree = "<group>"; };
		8350E49411D2C71E00A7B073 /* Media.h */ = {isa = PBXFileReference; fileEncoding = 4; lastKnownFileType = sourcecode.c.h; path = Media.h; sourceTree = "<group>"; };
		8350E49511D2C71E00A7B073 /* Media.m */ = {isa = PBXFileReference; fileEncoding = 4; lastKnownFileType = sourcecode.c.objc; path = Media.m; sourceTree = "<group>"; };
		8355D67D11D13EAD00A61362 /* MobileCoreServices.framework */ = {isa = PBXFileReference; includeInIndex = 1; lastKnownFileType = wrapper.framework; name = MobileCoreServices.framework; path = System/Library/Frameworks/MobileCoreServices.framework; sourceTree = SDKROOT; };
		8355D7D811D260AA00A61362 /* CoreData.framework */ = {isa = PBXFileReference; includeInIndex = 1; lastKnownFileType = wrapper.framework; name = CoreData.framework; path = System/Library/Frameworks/CoreData.framework; sourceTree = SDKROOT; };
		835E2402126E66E50085940B /* AssetsLibrary.framework */ = {isa = PBXFileReference; includeInIndex = 1; lastKnownFileType = wrapper.framework; name = AssetsLibrary.framework; path = System/Library/Frameworks/AssetsLibrary.framework; sourceTree = SDKROOT; };
		83610AA711F4AD2C00421116 /* WPcomLoginViewController.h */ = {isa = PBXFileReference; fileEncoding = 4; lastKnownFileType = sourcecode.c.h; path = WPcomLoginViewController.h; sourceTree = "<group>"; };
		83610AA811F4AD2C00421116 /* WPcomLoginViewController.m */ = {isa = PBXFileReference; fileEncoding = 4; lastKnownFileType = sourcecode.c.objc; path = WPcomLoginViewController.m; sourceTree = "<group>"; };
		8362C1031201E7CE00599347 /* WebSignupViewController-iPad.xib */ = {isa = PBXFileReference; lastKnownFileType = file.xib; name = "WebSignupViewController-iPad.xib"; path = "Resources-iPad/WebSignupViewController-iPad.xib"; sourceTree = "<group>"; };
		8370D10811FA499A009D650F /* WPTableViewActivityCell.h */ = {isa = PBXFileReference; fileEncoding = 4; lastKnownFileType = sourcecode.c.h; path = WPTableViewActivityCell.h; sourceTree = "<group>"; };
		8370D10911FA499A009D650F /* WPTableViewActivityCell.m */ = {isa = PBXFileReference; fileEncoding = 4; lastKnownFileType = sourcecode.c.objc; path = WPTableViewActivityCell.m; sourceTree = "<group>"; };
		8370D10B11FA4A1B009D650F /* WPTableViewActivityCell.xib */ = {isa = PBXFileReference; lastKnownFileType = file.xib; name = WPTableViewActivityCell.xib; path = Resources/WPTableViewActivityCell.xib; sourceTree = "<group>"; };
		8370D1BC11FA6295009D650F /* AddSiteViewController.xib */ = {isa = PBXFileReference; lastKnownFileType = file.xib; name = AddSiteViewController.xib; path = Resources/AddSiteViewController.xib; sourceTree = "<group>"; };
		838C672C1210C3C300B09CA3 /* Post.h */ = {isa = PBXFileReference; fileEncoding = 4; lastKnownFileType = sourcecode.c.h; path = Post.h; sourceTree = "<group>"; };
		838C672D1210C3C300B09CA3 /* Post.m */ = {isa = PBXFileReference; fileEncoding = 4; lastKnownFileType = sourcecode.c.objc; path = Post.m; sourceTree = "<group>"; };
		8398EE9811ACE63C000FE6E0 /* WebSignupViewController.xib */ = {isa = PBXFileReference; lastKnownFileType = file.xib; name = WebSignupViewController.xib; path = Resources/WebSignupViewController.xib; sourceTree = "<group>"; };
		83CAD4201235F9F4003DFA20 /* MediaObjectView.xib */ = {isa = PBXFileReference; lastKnownFileType = file.xib; name = MediaObjectView.xib; path = Resources/MediaObjectView.xib; sourceTree = "<group>"; };
		83D180F712329B1A002DCCB0 /* EditPageViewController.h */ = {isa = PBXFileReference; fileEncoding = 4; lastKnownFileType = sourcecode.c.h; path = EditPageViewController.h; sourceTree = "<group>"; };
		83D180F812329B1A002DCCB0 /* EditPageViewController.m */ = {isa = PBXFileReference; fileEncoding = 4; lastKnownFileType = sourcecode.c.objc; path = EditPageViewController.m; sourceTree = "<group>"; };
		83F3E25F11275E07004CD686 /* MapKit.framework */ = {isa = PBXFileReference; includeInIndex = 1; lastKnownFileType = wrapper.framework; name = MapKit.framework; path = System/Library/Frameworks/MapKit.framework; sourceTree = SDKROOT; };
		83F3E2D211276371004CD686 /* CoreLocation.framework */ = {isa = PBXFileReference; includeInIndex = 1; lastKnownFileType = wrapper.framework; name = CoreLocation.framework; path = System/Library/Frameworks/CoreLocation.framework; sourceTree = SDKROOT; };
		83FB4D3E122C38F700DB9506 /* MediaPlayer.framework */ = {isa = PBXFileReference; includeInIndex = 1; lastKnownFileType = wrapper.framework; name = MediaPlayer.framework; path = System/Library/Frameworks/MediaPlayer.framework; sourceTree = SDKROOT; };
		83FEFC7311FF6C5A0078B462 /* EditSiteViewController.h */ = {isa = PBXFileReference; fileEncoding = 4; lastKnownFileType = sourcecode.c.h; path = EditSiteViewController.h; sourceTree = "<group>"; };
		83FEFC7411FF6C5A0078B462 /* EditSiteViewController.m */ = {isa = PBXFileReference; fileEncoding = 4; lastKnownFileType = sourcecode.c.objc; path = EditSiteViewController.m; sourceTree = "<group>"; };
		8514973F171E13DF00B87F3F /* WPAsyncBlockOperation.h */ = {isa = PBXFileReference; fileEncoding = 4; lastKnownFileType = sourcecode.c.h; path = WPAsyncBlockOperation.h; sourceTree = "<group>"; };
		85149740171E13DF00B87F3F /* WPAsyncBlockOperation.m */ = {isa = PBXFileReference; fileEncoding = 4; lastKnownFileType = sourcecode.c.objc; path = WPAsyncBlockOperation.m; sourceTree = "<group>"; };
		8516972A169D42F4006C5DED /* WPToast.h */ = {isa = PBXFileReference; fileEncoding = 4; lastKnownFileType = sourcecode.c.h; path = WPToast.h; sourceTree = "<group>"; };
		8516972B169D42F4006C5DED /* WPToast.m */ = {isa = PBXFileReference; fileEncoding = 4; lastKnownFileType = sourcecode.c.objc; path = WPToast.m; sourceTree = "<group>"; };
		851734411798C64700A30E27 /* NSURL+Util.h */ = {isa = PBXFileReference; fileEncoding = 4; lastKnownFileType = sourcecode.c.h; path = "NSURL+Util.h"; sourceTree = "<group>"; };
		851734421798C64700A30E27 /* NSURL+Util.m */ = {isa = PBXFileReference; fileEncoding = 4; lastKnownFileType = sourcecode.c.objc; path = "NSURL+Util.m"; sourceTree = "<group>"; };
		852416CD1A12EBDD0030700C /* AppRatingUtility.h */ = {isa = PBXFileReference; fileEncoding = 4; lastKnownFileType = sourcecode.c.h; path = AppRatingUtility.h; sourceTree = "<group>"; };
		852416CE1A12EBDD0030700C /* AppRatingUtility.m */ = {isa = PBXFileReference; fileEncoding = 4; lastKnownFileType = sourcecode.c.objc; path = AppRatingUtility.m; sourceTree = "<group>"; };
		852416D11A12ED690030700C /* AppRatingUtilityTests.m */ = {isa = PBXFileReference; fileEncoding = 4; lastKnownFileType = sourcecode.c.objc; path = AppRatingUtilityTests.m; sourceTree = "<group>"; };
		85253989171761D9003F6B32 /* WPComLanguages.h */ = {isa = PBXFileReference; fileEncoding = 4; lastKnownFileType = sourcecode.c.h; path = WPComLanguages.h; sourceTree = "<group>"; };
		8525398A171761D9003F6B32 /* WPComLanguages.m */ = {isa = PBXFileReference; fileEncoding = 4; lastKnownFileType = sourcecode.c.objc; path = WPComLanguages.m; sourceTree = "<group>"; };
		8527B15717CE98C5001CBA2E /* Accelerate.framework */ = {isa = PBXFileReference; lastKnownFileType = wrapper.framework; name = Accelerate.framework; path = System/Library/Frameworks/Accelerate.framework; sourceTree = SDKROOT; };
		852CD8AB190E0BC4006C9AED /* WPMediaSizing.h */ = {isa = PBXFileReference; fileEncoding = 4; lastKnownFileType = sourcecode.c.h; path = WPMediaSizing.h; sourceTree = "<group>"; };
		852CD8AC190E0BC4006C9AED /* WPMediaSizing.m */ = {isa = PBXFileReference; fileEncoding = 4; lastKnownFileType = sourcecode.c.objc; path = WPMediaSizing.m; sourceTree = "<group>"; };
		857610D418C0377300EDF406 /* StatsWebViewController.h */ = {isa = PBXFileReference; fileEncoding = 4; lastKnownFileType = sourcecode.c.h; path = StatsWebViewController.h; sourceTree = "<group>"; };
		857610D518C0377300EDF406 /* StatsWebViewController.m */ = {isa = PBXFileReference; fileEncoding = 4; lastKnownFileType = sourcecode.c.objc; path = StatsWebViewController.m; sourceTree = "<group>"; };
		858DE40D1730384F000AC628 /* LoginViewController.h */ = {isa = PBXFileReference; fileEncoding = 4; lastKnownFileType = sourcecode.c.h; path = LoginViewController.h; sourceTree = "<group>"; };
		858DE40E1730384F000AC628 /* LoginViewController.m */ = {isa = PBXFileReference; fileEncoding = 4; lastKnownFileType = sourcecode.c.objc; path = LoginViewController.m; sourceTree = "<group>"; };
		859CFD44190E3198005FB217 /* WPMediaUploader.h */ = {isa = PBXFileReference; fileEncoding = 4; lastKnownFileType = sourcecode.c.h; path = WPMediaUploader.h; sourceTree = "<group>"; };
		859CFD45190E3198005FB217 /* WPMediaUploader.m */ = {isa = PBXFileReference; fileEncoding = 4; lastKnownFileType = sourcecode.c.objc; path = WPMediaUploader.m; sourceTree = "<group>"; };
		859F761B18F2159800EF8D5D /* WPAnalyticsTrackerMixpanelInstructionsForStat.h */ = {isa = PBXFileReference; fileEncoding = 4; lastKnownFileType = sourcecode.c.h; path = WPAnalyticsTrackerMixpanelInstructionsForStat.h; sourceTree = "<group>"; };
		859F761C18F2159800EF8D5D /* WPAnalyticsTrackerMixpanelInstructionsForStat.m */ = {isa = PBXFileReference; fileEncoding = 4; lastKnownFileType = sourcecode.c.objc; path = WPAnalyticsTrackerMixpanelInstructionsForStat.m; sourceTree = "<group>"; };
		85AD6AEA173CCF9E002CB896 /* WPNUXPrimaryButton.h */ = {isa = PBXFileReference; fileEncoding = 4; lastKnownFileType = sourcecode.c.h; path = WPNUXPrimaryButton.h; sourceTree = "<group>"; };
		85AD6AEB173CCF9E002CB896 /* WPNUXPrimaryButton.m */ = {isa = PBXFileReference; fileEncoding = 4; lastKnownFileType = sourcecode.c.objc; path = WPNUXPrimaryButton.m; sourceTree = "<group>"; };
		85AD6AED173CCFDC002CB896 /* WPNUXSecondaryButton.h */ = {isa = PBXFileReference; fileEncoding = 4; lastKnownFileType = sourcecode.c.h; path = WPNUXSecondaryButton.h; sourceTree = "<group>"; };
		85AD6AEE173CCFDC002CB896 /* WPNUXSecondaryButton.m */ = {isa = PBXFileReference; fileEncoding = 4; lastKnownFileType = sourcecode.c.objc; path = WPNUXSecondaryButton.m; sourceTree = "<group>"; };
		85B6F74D1742DA1D00CE7F3A /* WPNUXMainButton.h */ = {isa = PBXFileReference; fileEncoding = 4; lastKnownFileType = sourcecode.c.h; path = WPNUXMainButton.h; sourceTree = "<group>"; };
		85B6F74E1742DA1D00CE7F3A /* WPNUXMainButton.m */ = {isa = PBXFileReference; fileEncoding = 4; lastKnownFileType = sourcecode.c.objc; path = WPNUXMainButton.m; sourceTree = "<group>"; };
		85B6F7501742DAE800CE7F3A /* WPNUXBackButton.h */ = {isa = PBXFileReference; fileEncoding = 4; lastKnownFileType = sourcecode.c.h; path = WPNUXBackButton.h; sourceTree = "<group>"; };
		85B6F7511742DAE800CE7F3A /* WPNUXBackButton.m */ = {isa = PBXFileReference; fileEncoding = 4; lastKnownFileType = sourcecode.c.objc; path = WPNUXBackButton.m; sourceTree = "<group>"; };
		85C720AF1730CEFA00460645 /* WPWalkthroughTextField.h */ = {isa = PBXFileReference; fileEncoding = 4; lastKnownFileType = sourcecode.c.h; path = WPWalkthroughTextField.h; sourceTree = "<group>"; };
		85C720B01730CEFA00460645 /* WPWalkthroughTextField.m */ = {isa = PBXFileReference; fileEncoding = 4; lastKnownFileType = sourcecode.c.objc; path = WPWalkthroughTextField.m; sourceTree = "<group>"; };
		85D08A6F17342ECE00E2BBCA /* AddUsersBlogCell.h */ = {isa = PBXFileReference; fileEncoding = 4; lastKnownFileType = sourcecode.c.h; path = AddUsersBlogCell.h; sourceTree = "<group>"; };
		85D08A7017342ECE00E2BBCA /* AddUsersBlogCell.m */ = {isa = PBXFileReference; fileEncoding = 4; lastKnownFileType = sourcecode.c.objc; path = AddUsersBlogCell.m; sourceTree = "<group>"; };
		85D2275718F1EB8A001DA8DA /* WPAnalyticsTrackerMixpanel.h */ = {isa = PBXFileReference; fileEncoding = 4; lastKnownFileType = sourcecode.c.h; path = WPAnalyticsTrackerMixpanel.h; sourceTree = "<group>"; };
		85D2275818F1EB8A001DA8DA /* WPAnalyticsTrackerMixpanel.m */ = {isa = PBXFileReference; fileEncoding = 4; lastKnownFileType = sourcecode.c.objc; lineEnding = 0; path = WPAnalyticsTrackerMixpanel.m; sourceTree = "<group>"; xcLanguageSpecificationIdentifier = xcode.lang.objc; };
		85D80557171630B30075EEAC /* DotCom-Languages.plist */ = {isa = PBXFileReference; fileEncoding = 4; lastKnownFileType = text.plist.xml; path = "DotCom-Languages.plist"; sourceTree = "<group>"; };
		85D8055B171631F10075EEAC /* SelectWPComLanguageViewController.h */ = {isa = PBXFileReference; fileEncoding = 4; lastKnownFileType = sourcecode.c.h; path = SelectWPComLanguageViewController.h; sourceTree = "<group>"; };
		85D8055C171631F10075EEAC /* SelectWPComLanguageViewController.m */ = {isa = PBXFileReference; fileEncoding = 4; lastKnownFileType = sourcecode.c.objc; path = SelectWPComLanguageViewController.m; sourceTree = "<group>"; };
		85DA8C4218F3F29A0074C8A4 /* WPAnalyticsTrackerWPCom.h */ = {isa = PBXFileReference; fileEncoding = 4; lastKnownFileType = sourcecode.c.h; path = WPAnalyticsTrackerWPCom.h; sourceTree = "<group>"; };
		85DA8C4318F3F29A0074C8A4 /* WPAnalyticsTrackerWPCom.m */ = {isa = PBXFileReference; fileEncoding = 4; lastKnownFileType = sourcecode.c.objc; path = WPAnalyticsTrackerWPCom.m; sourceTree = "<group>"; };
		85E105841731A597001071A3 /* WPWalkthroughOverlayView.h */ = {isa = PBXFileReference; fileEncoding = 4; lastKnownFileType = sourcecode.c.h; path = WPWalkthroughOverlayView.h; sourceTree = "<group>"; };
		85E105851731A597001071A3 /* WPWalkthroughOverlayView.m */ = {isa = PBXFileReference; fileEncoding = 4; lastKnownFileType = sourcecode.c.objc; path = WPWalkthroughOverlayView.m; sourceTree = "<group>"; };
		85EC44D21739826A00686604 /* CreateAccountAndBlogViewController.h */ = {isa = PBXFileReference; fileEncoding = 4; lastKnownFileType = sourcecode.c.h; path = CreateAccountAndBlogViewController.h; sourceTree = "<group>"; };
		85EC44D31739826A00686604 /* CreateAccountAndBlogViewController.m */ = {isa = PBXFileReference; fileEncoding = 4; lastKnownFileType = sourcecode.c.objc; path = CreateAccountAndBlogViewController.m; sourceTree = "<group>"; };
		85ED988717DFA00000090D0B /* Images.xcassets */ = {isa = PBXFileReference; lastKnownFileType = folder.assetcatalog; path = Images.xcassets; sourceTree = "<group>"; };
		85ED98AA17DFB17200090D0B /* iTunesArtwork@2x */ = {isa = PBXFileReference; lastKnownFileType = file; path = "iTunesArtwork@2x"; sourceTree = "<group>"; };
		872A78E046E04A05B17EB1A1 /* libPods-WordPressTodayWidget.a */ = {isa = PBXFileReference; explicitFileType = archive.ar; includeInIndex = 0; path = "libPods-WordPressTodayWidget.a"; sourceTree = BUILT_PRODUCTS_DIR; };
		8D1107310486CEB800E47090 /* Info.plist */ = {isa = PBXFileReference; fileEncoding = 4; lastKnownFileType = text.plist.xml; path = Info.plist; sourceTree = "<group>"; };
		9198544476D3B385673B18E9 /* Pods-WordPressTest.release.xcconfig */ = {isa = PBXFileReference; includeInIndex = 1; lastKnownFileType = text.xcconfig; name = "Pods-WordPressTest.release.xcconfig"; path = "../Pods/Target Support Files/Pods-WordPressTest/Pods-WordPressTest.release.xcconfig"; sourceTree = "<group>"; };
		91E1D2929A320BA8932240BF /* Pods-UITests.release-internal.xcconfig */ = {isa = PBXFileReference; includeInIndex = 1; lastKnownFileType = text.xcconfig; name = "Pods-UITests.release-internal.xcconfig"; path = "../Pods/Target Support Files/Pods-UITests/Pods-UITests.release-internal.xcconfig"; sourceTree = "<group>"; };
		93027BB61758332300483FFD /* SupportViewController.h */ = {isa = PBXFileReference; fileEncoding = 4; lastKnownFileType = sourcecode.c.h; path = SupportViewController.h; sourceTree = "<group>"; };
		93027BB71758332300483FFD /* SupportViewController.m */ = {isa = PBXFileReference; fileEncoding = 4; lastKnownFileType = sourcecode.c.objc; path = SupportViewController.m; sourceTree = "<group>"; };
		930284B618EAF7B600CB0BF4 /* LocalCoreDataService.h */ = {isa = PBXFileReference; lastKnownFileType = sourcecode.c.h; path = LocalCoreDataService.h; sourceTree = "<group>"; };
		93069F54176237A4000C966D /* ActivityLogViewController.h */ = {isa = PBXFileReference; fileEncoding = 4; lastKnownFileType = sourcecode.c.h; path = ActivityLogViewController.h; sourceTree = "<group>"; };
		93069F55176237A4000C966D /* ActivityLogViewController.m */ = {isa = PBXFileReference; fileEncoding = 4; lastKnownFileType = sourcecode.c.objc; path = ActivityLogViewController.m; sourceTree = "<group>"; };
		93069F571762410B000C966D /* ActivityLogDetailViewController.h */ = {isa = PBXFileReference; fileEncoding = 4; lastKnownFileType = sourcecode.c.h; path = ActivityLogDetailViewController.h; sourceTree = "<group>"; };
		93069F581762410B000C966D /* ActivityLogDetailViewController.m */ = {isa = PBXFileReference; fileEncoding = 4; lastKnownFileType = sourcecode.c.objc; path = ActivityLogDetailViewController.m; sourceTree = "<group>"; };
		930C6374182BD86400976C21 /* WordPress-Internal-Info.plist */ = {isa = PBXFileReference; lastKnownFileType = text.plist.xml; path = "WordPress-Internal-Info.plist"; sourceTree = "<group>"; };
		930FD0A519882742000CC81D /* BlogServiceTest.m */ = {isa = PBXFileReference; fileEncoding = 4; lastKnownFileType = sourcecode.c.objc; path = BlogServiceTest.m; sourceTree = "<group>"; };
		931D26FC19EDA10D00114F17 /* ALIterativeMigrator.h */ = {isa = PBXFileReference; fileEncoding = 4; lastKnownFileType = sourcecode.c.h; path = ALIterativeMigrator.h; sourceTree = "<group>"; };
		931D26FD19EDA10D00114F17 /* ALIterativeMigrator.m */ = {isa = PBXFileReference; fileEncoding = 4; lastKnownFileType = sourcecode.c.objc; path = ALIterativeMigrator.m; sourceTree = "<group>"; };
		931D26FF19EDAE8600114F17 /* CoreDataMigrationTests.m */ = {isa = PBXFileReference; fileEncoding = 4; lastKnownFileType = sourcecode.c.objc; path = CoreDataMigrationTests.m; sourceTree = "<group>"; };
		931DF4D718D09A2F00540BDD /* en */ = {isa = PBXFileReference; lastKnownFileType = text.plist.strings; name = en; path = en.lproj/InfoPlist.strings; sourceTree = "<group>"; };
		931DF4D918D09A9B00540BDD /* pt */ = {isa = PBXFileReference; lastKnownFileType = text.plist.strings; name = pt; path = pt.lproj/InfoPlist.strings; sourceTree = "<group>"; };
		931DF4DA18D09AE100540BDD /* fr */ = {isa = PBXFileReference; lastKnownFileType = text.plist.strings; name = fr; path = fr.lproj/InfoPlist.strings; sourceTree = "<group>"; };
		931DF4DB18D09AF600540BDD /* nl */ = {isa = PBXFileReference; lastKnownFileType = text.plist.strings; name = nl; path = nl.lproj/InfoPlist.strings; sourceTree = "<group>"; };
		931DF4DC18D09B0100540BDD /* it */ = {isa = PBXFileReference; lastKnownFileType = text.plist.strings; name = it; path = it.lproj/InfoPlist.strings; sourceTree = "<group>"; };
		931DF4DD18D09B1900540BDD /* th */ = {isa = PBXFileReference; lastKnownFileType = text.plist.strings; name = th; path = th.lproj/InfoPlist.strings; sourceTree = "<group>"; };
		931DF4DE18D09B2600540BDD /* de */ = {isa = PBXFileReference; lastKnownFileType = text.plist.strings; name = de; path = de.lproj/InfoPlist.strings; sourceTree = "<group>"; };
		931DF4DF18D09B3900540BDD /* id */ = {isa = PBXFileReference; lastKnownFileType = text.plist.strings; name = id; path = id.lproj/InfoPlist.strings; sourceTree = "<group>"; };
		93267A6019B896CD00997EB8 /* Info-Internal.plist */ = {isa = PBXFileReference; fileEncoding = 4; lastKnownFileType = text.plist.xml; path = "Info-Internal.plist"; sourceTree = "<group>"; };
		93460A36189D5091000E26CE /* WordPress 14.xcdatamodel */ = {isa = PBXFileReference; lastKnownFileType = wrapper.xcdatamodel; path = "WordPress 14.xcdatamodel"; sourceTree = "<group>"; };
		934884AC19B78723004028D8 /* WordPressTodayWidget-Internal.entitlements */ = {isa = PBXFileReference; fileEncoding = 4; lastKnownFileType = text.xml; path = "WordPressTodayWidget-Internal.entitlements"; sourceTree = "<group>"; };
		934884AE19B7875C004028D8 /* WordPress-Internal.entitlements */ = {isa = PBXFileReference; fileEncoding = 4; lastKnownFileType = text.xml; path = "WordPress-Internal.entitlements"; sourceTree = "<group>"; };
		934F1B3119ACCE5600E9E63E /* WordPress.entitlements */ = {isa = PBXFileReference; lastKnownFileType = text.xml; path = WordPress.entitlements; sourceTree = "<group>"; };
		93594BD4191D2F5A0079E6B2 /* stats-batch.json */ = {isa = PBXFileReference; fileEncoding = 4; lastKnownFileType = text.json; path = "stats-batch.json"; sourceTree = "<group>"; };
		9363113D19F9DE0700B0C739 /* WordPress 23.xcdatamodel */ = {isa = PBXFileReference; lastKnownFileType = wrapper.xcdatamodel; path = "WordPress 23.xcdatamodel"; sourceTree = "<group>"; };
		9363113E19FA996700B0C739 /* AccountServiceTests.swift */ = {isa = PBXFileReference; fileEncoding = 4; lastKnownFileType = sourcecode.swift; path = AccountServiceTests.swift; sourceTree = "<group>"; };
		93652B811A006C96006A4C47 /* WordPress 24.xcdatamodel */ = {isa = PBXFileReference; lastKnownFileType = wrapper.xcdatamodel; path = "WordPress 24.xcdatamodel"; sourceTree = "<group>"; };
		93740DC817D8F85600C41B2F /* WPAlertView.h */ = {isa = PBXFileReference; fileEncoding = 4; lastKnownFileType = sourcecode.c.h; path = WPAlertView.h; sourceTree = "<group>"; };
		93740DCA17D8F86700C41B2F /* WPAlertView.m */ = {isa = PBXFileReference; fileEncoding = 4; lastKnownFileType = sourcecode.c.objc; path = WPAlertView.m; sourceTree = "<group>"; };
		937D9A0C19F83744007B9D5F /* WordPress 22.xcdatamodel */ = {isa = PBXFileReference; lastKnownFileType = wrapper.xcdatamodel; path = "WordPress 22.xcdatamodel"; sourceTree = "<group>"; };
		937D9A0E19F83812007B9D5F /* WordPress-22-23.xcmappingmodel */ = {isa = PBXFileReference; lastKnownFileType = wrapper.xcmappingmodel; path = "WordPress-22-23.xcmappingmodel"; sourceTree = "<group>"; };
		937D9A1019F838C2007B9D5F /* AccountToAccount22to23.swift */ = {isa = PBXFileReference; fileEncoding = 4; lastKnownFileType = sourcecode.swift; path = AccountToAccount22to23.swift; sourceTree = "<group>"; };
		93A379D919FE6D3000415023 /* DDLogSwift.h */ = {isa = PBXFileReference; fileEncoding = 4; lastKnownFileType = sourcecode.c.h; path = DDLogSwift.h; sourceTree = "<group>"; };
		93A379DA19FE6D3000415023 /* DDLogSwift.m */ = {isa = PBXFileReference; fileEncoding = 4; lastKnownFileType = sourcecode.c.objc; path = DDLogSwift.m; sourceTree = "<group>"; };
		93A379EB19FFBF7900415023 /* KeychainTest.m */ = {isa = PBXFileReference; fileEncoding = 4; lastKnownFileType = sourcecode.c.objc; path = KeychainTest.m; sourceTree = "<group>"; };
		93A3F7DD1843F6F00082FEEA /* CoreTelephony.framework */ = {isa = PBXFileReference; lastKnownFileType = wrapper.framework; name = CoreTelephony.framework; path = System/Library/Frameworks/CoreTelephony.framework; sourceTree = SDKROOT; };
		93C1147D18EC5DD500DAC95C /* AccountService.h */ = {isa = PBXFileReference; fileEncoding = 4; lastKnownFileType = sourcecode.c.h; path = AccountService.h; sourceTree = "<group>"; };
		93C1147E18EC5DD500DAC95C /* AccountService.m */ = {isa = PBXFileReference; fileEncoding = 4; lastKnownFileType = sourcecode.c.objc; path = AccountService.m; sourceTree = "<group>"; };
		93C1148318EDF6E100DAC95C /* BlogService.h */ = {isa = PBXFileReference; fileEncoding = 4; lastKnownFileType = sourcecode.c.h; path = BlogService.h; sourceTree = "<group>"; };
		93C1148418EDF6E100DAC95C /* BlogService.m */ = {isa = PBXFileReference; fileEncoding = 4; lastKnownFileType = sourcecode.c.objc; path = BlogService.m; sourceTree = "<group>"; };
		93CD939219099BE70049096E /* authtoken.json */ = {isa = PBXFileReference; fileEncoding = 4; lastKnownFileType = text.json; path = authtoken.json; sourceTree = "<group>"; };
		93D6D6461924FDAD00A4F44A /* CategoryServiceRemote.h */ = {isa = PBXFileReference; fileEncoding = 4; lastKnownFileType = sourcecode.c.h; path = CategoryServiceRemote.h; sourceTree = "<group>"; };
		93DEB88019E5BF7100F9546D /* TodayExtensionService.h */ = {isa = PBXFileReference; fileEncoding = 4; lastKnownFileType = sourcecode.c.h; path = TodayExtensionService.h; sourceTree = "<group>"; };
		93DEB88119E5BF7100F9546D /* TodayExtensionService.m */ = {isa = PBXFileReference; fileEncoding = 4; lastKnownFileType = sourcecode.c.objc; path = TodayExtensionService.m; sourceTree = "<group>"; };
		93E5283A19A7741A003A1A9C /* WordPressTodayWidget.appex */ = {isa = PBXFileReference; explicitFileType = "wrapper.app-extension"; includeInIndex = 0; path = WordPressTodayWidget.appex; sourceTree = BUILT_PRODUCTS_DIR; };
		93E5283B19A7741A003A1A9C /* NotificationCenter.framework */ = {isa = PBXFileReference; lastKnownFileType = wrapper.framework; name = NotificationCenter.framework; path = System/Library/Frameworks/NotificationCenter.framework; sourceTree = SDKROOT; };
		93E5283F19A7741A003A1A9C /* Info.plist */ = {isa = PBXFileReference; lastKnownFileType = text.plist.xml; path = Info.plist; sourceTree = "<group>"; };
		93E5284019A7741A003A1A9C /* TodayViewController.swift */ = {isa = PBXFileReference; lastKnownFileType = sourcecode.swift; path = TodayViewController.swift; sourceTree = "<group>"; };
		93E5284219A7741A003A1A9C /* MainInterface.storyboard */ = {isa = PBXFileReference; lastKnownFileType = file.storyboard; path = MainInterface.storyboard; sourceTree = "<group>"; };
		93E5284F19A77824003A1A9C /* WordPressTodayWidget-Bridging-Header.h */ = {isa = PBXFileReference; lastKnownFileType = sourcecode.c.h; path = "WordPressTodayWidget-Bridging-Header.h"; sourceTree = "<group>"; };
		93E5285319A778AF003A1A9C /* WPDDLogWrapper.h */ = {isa = PBXFileReference; fileEncoding = 4; lastKnownFileType = sourcecode.c.h; path = WPDDLogWrapper.h; sourceTree = "<group>"; };
		93E5285419A778AF003A1A9C /* WPDDLogWrapper.m */ = {isa = PBXFileReference; fileEncoding = 4; lastKnownFileType = sourcecode.c.objc; path = WPDDLogWrapper.m; sourceTree = "<group>"; };
		93E5285719A7AA5C003A1A9C /* WordPressTodayWidget.entitlements */ = {isa = PBXFileReference; lastKnownFileType = text.xml; path = WordPressTodayWidget.entitlements; sourceTree = "<group>"; };
		93E9050219E6F240005513C9 /* WordPressTest-Bridging-Header.h */ = {isa = PBXFileReference; lastKnownFileType = sourcecode.c.h; path = "WordPressTest-Bridging-Header.h"; sourceTree = "<group>"; };
		93E9050319E6F242005513C9 /* ContextManagerTests.swift */ = {isa = PBXFileReference; fileEncoding = 4; lastKnownFileType = sourcecode.swift; path = ContextManagerTests.swift; sourceTree = "<group>"; };
		93E9050519E6F3D8005513C9 /* TestContextManager.h */ = {isa = PBXFileReference; fileEncoding = 4; lastKnownFileType = sourcecode.c.h; path = TestContextManager.h; sourceTree = "<group>"; };
		93E9050619E6F3D8005513C9 /* TestContextManager.m */ = {isa = PBXFileReference; fileEncoding = 4; lastKnownFileType = sourcecode.c.objc; path = TestContextManager.m; sourceTree = "<group>"; };
		93EF094B19ED4F1100C89770 /* ContextManager-Internals.h */ = {isa = PBXFileReference; lastKnownFileType = sourcecode.c.h; path = "ContextManager-Internals.h"; sourceTree = "<group>"; };
		93FA0F0118E451A80007903B /* LICENSE */ = {isa = PBXFileReference; fileEncoding = 4; lastKnownFileType = text; name = LICENSE; path = ../LICENSE; sourceTree = "<group>"; };
		93FA0F0218E451A80007903B /* README.md */ = {isa = PBXFileReference; fileEncoding = 4; lastKnownFileType = text; name = README.md; path = ../README.md; sourceTree = "<group>"; };
		93FA0F0318E451A80007903B /* update-translations.rb */ = {isa = PBXFileReference; fileEncoding = 4; lastKnownFileType = text.script.ruby; name = "update-translations.rb"; path = "../update-translations.rb"; sourceTree = "<group>"; };
		93FA0F0418E451A80007903B /* fix-translation.php */ = {isa = PBXFileReference; fileEncoding = 4; lastKnownFileType = text.script.php; name = "fix-translation.php"; path = "../fix-translation.php"; sourceTree = "<group>"; };
		93FA0F0518E451A80007903B /* localize.py */ = {isa = PBXFileReference; fileEncoding = 4; lastKnownFileType = text.script.python; name = localize.py; path = ../localize.py; sourceTree = "<group>"; };
		93FA59DB18D88C1C001446BC /* CategoryService.h */ = {isa = PBXFileReference; fileEncoding = 4; lastKnownFileType = sourcecode.c.h; path = CategoryService.h; sourceTree = "<group>"; };
		93FA59DC18D88C1C001446BC /* CategoryService.m */ = {isa = PBXFileReference; fileEncoding = 4; lastKnownFileType = sourcecode.c.objc; path = CategoryService.m; sourceTree = "<group>"; };
		A01C542D0E24E88400D411F2 /* SystemConfiguration.framework */ = {isa = PBXFileReference; includeInIndex = 1; lastKnownFileType = wrapper.framework; name = SystemConfiguration.framework; path = System/Library/Frameworks/SystemConfiguration.framework; sourceTree = SDKROOT; };
		A01C55470E25E0D000D411F2 /* defaultPostTemplate.html */ = {isa = PBXFileReference; fileEncoding = 4; lastKnownFileType = text.html; name = defaultPostTemplate.html; path = Resources/HTML/defaultPostTemplate.html; sourceTree = "<group>"; };
		A0E293EF0E21027E00C6919C /* WPAddCategoryViewController.h */ = {isa = PBXFileReference; fileEncoding = 4; lastKnownFileType = sourcecode.c.h; path = WPAddCategoryViewController.h; sourceTree = "<group>"; };
		A0E293F00E21027E00C6919C /* WPAddCategoryViewController.m */ = {isa = PBXFileReference; fileEncoding = 4; lastKnownFileType = sourcecode.c.objc; path = WPAddCategoryViewController.m; sourceTree = "<group>"; };
		A20971B419B0BC390058F395 /* en-GB */ = {isa = PBXFileReference; lastKnownFileType = text.plist.strings; name = "en-GB"; path = "en-GB.lproj/Localizable.strings"; sourceTree = "<group>"; };
		A20971B519B0BC390058F395 /* en-GB */ = {isa = PBXFileReference; lastKnownFileType = text.plist.strings; name = "en-GB"; path = "en-GB.lproj/InfoPlist.strings"; sourceTree = "<group>"; };
		A20971B619B0BC390058F395 /* en-GB */ = {isa = PBXFileReference; lastKnownFileType = text.plist.strings; name = "en-GB"; path = "en-GB.lproj/InfoPlist.strings"; sourceTree = "<group>"; };
		A20971B719B0BC570058F395 /* pt-BR */ = {isa = PBXFileReference; lastKnownFileType = text.plist.strings; name = "pt-BR"; path = "pt-BR.lproj/Localizable.strings"; sourceTree = "<group>"; };
		A20971B819B0BC570058F395 /* pt-BR */ = {isa = PBXFileReference; lastKnownFileType = text.plist.strings; name = "pt-BR"; path = "pt-BR.lproj/InfoPlist.strings"; sourceTree = "<group>"; };
		A20971B919B0BC580058F395 /* pt-BR */ = {isa = PBXFileReference; lastKnownFileType = text.plist.strings; name = "pt-BR"; path = "pt-BR.lproj/InfoPlist.strings"; sourceTree = "<group>"; };
		A25EBD85156E330600530E3D /* WPTableViewController.h */ = {isa = PBXFileReference; fileEncoding = 4; lastKnownFileType = sourcecode.c.h; path = WPTableViewController.h; sourceTree = "<group>"; };
		A25EBD86156E330600530E3D /* WPTableViewController.m */ = {isa = PBXFileReference; fileEncoding = 4; lastKnownFileType = sourcecode.c.objc; path = WPTableViewController.m; sourceTree = "<group>"; };
		A2787D0119002AB1000D6CA6 /* HelpshiftConfig.plist */ = {isa = PBXFileReference; fileEncoding = 4; lastKnownFileType = text.plist.xml; path = HelpshiftConfig.plist; sourceTree = "<group>"; };
		A284044518BFE7F300D982B6 /* WordPress 15.xcdatamodel */ = {isa = PBXFileReference; lastKnownFileType = wrapper.xcdatamodel; path = "WordPress 15.xcdatamodel"; sourceTree = "<group>"; };
		A28F6FD119B61ACA00AADE55 /* SwiftPlayground.playground */ = {isa = PBXFileReference; lastKnownFileType = file.playground; path = SwiftPlayground.playground; sourceTree = "<group>"; };
		A2DC5B181953451B009584C3 /* WPNUXHelpBadgeLabel.h */ = {isa = PBXFileReference; fileEncoding = 4; lastKnownFileType = sourcecode.c.h; path = WPNUXHelpBadgeLabel.h; sourceTree = "<group>"; };
		A2DC5B191953451B009584C3 /* WPNUXHelpBadgeLabel.m */ = {isa = PBXFileReference; fileEncoding = 4; lastKnownFileType = sourcecode.c.objc; path = WPNUXHelpBadgeLabel.m; sourceTree = "<group>"; };
		A42FAD830601402EC061BE54 /* Pods-WordPressTest.release-internal.xcconfig */ = {isa = PBXFileReference; includeInIndex = 1; lastKnownFileType = text.xcconfig; name = "Pods-WordPressTest.release-internal.xcconfig"; path = "../Pods/Target Support Files/Pods-WordPressTest/Pods-WordPressTest.release-internal.xcconfig"; sourceTree = "<group>"; };
		AC055AD29E203B2021E7F39B /* Pods.debug.xcconfig */ = {isa = PBXFileReference; includeInIndex = 1; lastKnownFileType = text.xcconfig; name = Pods.debug.xcconfig; path = "../Pods/Target Support Files/Pods/Pods.debug.xcconfig"; sourceTree = "<group>"; };
		ACBAB5FC0E121C7300F38795 /* PostSettingsViewController.h */ = {isa = PBXFileReference; fileEncoding = 4; lastKnownFileType = sourcecode.c.h; path = PostSettingsViewController.h; sourceTree = "<group>"; usesTabs = 0; };
		ACBAB5FD0E121C7300F38795 /* PostSettingsViewController.m */ = {isa = PBXFileReference; fileEncoding = 4; lastKnownFileType = sourcecode.c.objc; path = PostSettingsViewController.m; sourceTree = "<group>"; usesTabs = 0; };
		ACBAB6840E1247F700F38795 /* PostPreviewViewController.h */ = {isa = PBXFileReference; fileEncoding = 4; lastKnownFileType = sourcecode.c.h; path = PostPreviewViewController.h; sourceTree = "<group>"; usesTabs = 0; };
		ACBAB6850E1247F700F38795 /* PostPreviewViewController.m */ = {isa = PBXFileReference; fileEncoding = 4; lastKnownFileType = sourcecode.c.objc; path = PostPreviewViewController.m; sourceTree = "<group>"; usesTabs = 0; };
		ACC156CA0E10E67600D6E1A0 /* WPPostViewController.h */ = {isa = PBXFileReference; fileEncoding = 4; lastKnownFileType = sourcecode.c.h; path = WPPostViewController.h; sourceTree = "<group>"; usesTabs = 0; };
		ACC156CB0E10E67600D6E1A0 /* WPPostViewController.m */ = {isa = PBXFileReference; fileEncoding = 4; lastKnownFileType = sourcecode.c.objc; path = WPPostViewController.m; sourceTree = "<group>"; usesTabs = 0; };
		ADF544C0195A0F620092213D /* CustomHighlightButton.h */ = {isa = PBXFileReference; fileEncoding = 4; lastKnownFileType = sourcecode.c.h; path = CustomHighlightButton.h; sourceTree = "<group>"; };
		ADF544C1195A0F620092213D /* CustomHighlightButton.m */ = {isa = PBXFileReference; fileEncoding = 4; lastKnownFileType = sourcecode.c.objc; path = CustomHighlightButton.m; sourceTree = "<group>"; };
		AEFB66560B716519236CEE67 /* Pods.release.xcconfig */ = {isa = PBXFileReference; includeInIndex = 1; lastKnownFileType = text.xcconfig; name = Pods.release.xcconfig; path = "../Pods/Target Support Files/Pods/Pods.release.xcconfig"; sourceTree = "<group>"; };
		B43F6A7D9B3DC5B8B4A7DDCA /* Pods-WordPressTest.debug.xcconfig */ = {isa = PBXFileReference; includeInIndex = 1; lastKnownFileType = text.xcconfig; name = "Pods-WordPressTest.debug.xcconfig"; path = "../Pods/Target Support Files/Pods-WordPressTest/Pods-WordPressTest.debug.xcconfig"; sourceTree = "<group>"; };
		B52C4C7C199D4CD3009FD823 /* NoteBlockUserTableViewCell.swift */ = {isa = PBXFileReference; fileEncoding = 4; lastKnownFileType = sourcecode.swift; path = NoteBlockUserTableViewCell.swift; sourceTree = "<group>"; };
		B52C4C7E199D74AE009FD823 /* NoteTableViewCell.swift */ = {isa = PBXFileReference; fileEncoding = 4; lastKnownFileType = sourcecode.swift; path = NoteTableViewCell.swift; sourceTree = "<group>"; };
		B532D4E5199D4357006E4DF6 /* NoteBlockCommentTableViewCell.swift */ = {isa = PBXFileReference; fileEncoding = 4; lastKnownFileType = sourcecode.swift; path = NoteBlockCommentTableViewCell.swift; sourceTree = "<group>"; };
		B532D4E6199D4357006E4DF6 /* NoteBlockHeaderTableViewCell.swift */ = {isa = PBXFileReference; fileEncoding = 4; lastKnownFileType = sourcecode.swift; path = NoteBlockHeaderTableViewCell.swift; sourceTree = "<group>"; };
		B532D4E7199D4357006E4DF6 /* NoteBlockTableViewCell.swift */ = {isa = PBXFileReference; fileEncoding = 4; lastKnownFileType = sourcecode.swift; path = NoteBlockTableViewCell.swift; sourceTree = "<group>"; };
		B532D4E8199D4357006E4DF6 /* NoteBlockTextTableViewCell.swift */ = {isa = PBXFileReference; fileEncoding = 4; lastKnownFileType = sourcecode.swift; path = NoteBlockTextTableViewCell.swift; sourceTree = "<group>"; };
		B532D4ED199D4418006E4DF6 /* NoteBlockImageTableViewCell.swift */ = {isa = PBXFileReference; fileEncoding = 4; lastKnownFileType = sourcecode.swift; path = NoteBlockImageTableViewCell.swift; sourceTree = "<group>"; };
		B53FDF6C19B8C336000723B6 /* UIScreen+Helpers.swift */ = {isa = PBXFileReference; fileEncoding = 4; lastKnownFileType = sourcecode.swift; path = "UIScreen+Helpers.swift"; sourceTree = "<group>"; };
		B548458019A258890077E7A5 /* UIActionSheet+Helpers.h */ = {isa = PBXFileReference; fileEncoding = 4; lastKnownFileType = sourcecode.c.h; path = "UIActionSheet+Helpers.h"; sourceTree = "<group>"; };
		B548458119A258890077E7A5 /* UIActionSheet+Helpers.m */ = {isa = PBXFileReference; fileEncoding = 4; lastKnownFileType = sourcecode.c.objc; path = "UIActionSheet+Helpers.m"; sourceTree = "<group>"; };
		B54866C91A0D7042004AC79D /* NSAttributedString+Helpers.swift */ = {isa = PBXFileReference; fileEncoding = 4; lastKnownFileType = sourcecode.swift; path = "NSAttributedString+Helpers.swift"; sourceTree = "<group>"; };
		B54E1DED1A0A7BAA00807537 /* ReplyBezierView.swift */ = {isa = PBXFileReference; fileEncoding = 4; lastKnownFileType = sourcecode.swift; path = ReplyBezierView.swift; sourceTree = "<group>"; };
		B54E1DEE1A0A7BAA00807537 /* ReplyTextView.swift */ = {isa = PBXFileReference; fileEncoding = 4; lastKnownFileType = sourcecode.swift; path = ReplyTextView.swift; sourceTree = "<group>"; };
		B54E1DEF1A0A7BAA00807537 /* ReplyTextView.xib */ = {isa = PBXFileReference; fileEncoding = 4; lastKnownFileType = file.xib; path = ReplyTextView.xib; sourceTree = "<group>"; };
		B54E1DF31A0A7BBF00807537 /* NotificationMediaDownloader.swift */ = {isa = PBXFileReference; fileEncoding = 4; lastKnownFileType = sourcecode.swift; path = NotificationMediaDownloader.swift; sourceTree = "<group>"; };
		B5509A9119CA38B3006D2E49 /* EditReplyViewController.h */ = {isa = PBXFileReference; fileEncoding = 4; lastKnownFileType = sourcecode.c.h; path = EditReplyViewController.h; sourceTree = "<group>"; };
		B5509A9219CA38B3006D2E49 /* EditReplyViewController.m */ = {isa = PBXFileReference; fileEncoding = 4; lastKnownFileType = sourcecode.c.objc; path = EditReplyViewController.m; sourceTree = "<group>"; };
		B5509A9419CA3B9F006D2E49 /* EditReplyViewController.xib */ = {isa = PBXFileReference; fileEncoding = 4; lastKnownFileType = file.xib; name = EditReplyViewController.xib; path = Resources/EditReplyViewController.xib; sourceTree = "<group>"; };
		B55853F11962337500FAF6C3 /* NSScanner+Helpers.h */ = {isa = PBXFileReference; fileEncoding = 4; lastKnownFileType = sourcecode.c.h; path = "NSScanner+Helpers.h"; sourceTree = "<group>"; };
		B55853F21962337500FAF6C3 /* NSScanner+Helpers.m */ = {isa = PBXFileReference; fileEncoding = 4; lastKnownFileType = sourcecode.c.objc; path = "NSScanner+Helpers.m"; sourceTree = "<group>"; };
		B55853F419630AF900FAF6C3 /* Noticons-Regular.otf */ = {isa = PBXFileReference; lastKnownFileType = file; path = "Noticons-Regular.otf"; sourceTree = "<group>"; };
		B55853F519630D5400FAF6C3 /* NSAttributedString+Util.h */ = {isa = PBXFileReference; fileEncoding = 4; lastKnownFileType = sourcecode.c.h; path = "NSAttributedString+Util.h"; sourceTree = "<group>"; };
		B55853F619630D5400FAF6C3 /* NSAttributedString+Util.m */ = {isa = PBXFileReference; fileEncoding = 4; lastKnownFileType = sourcecode.c.objc; path = "NSAttributedString+Util.m"; sourceTree = "<group>"; };
		B55853F819630E7900FAF6C3 /* Notification.h */ = {isa = PBXFileReference; fileEncoding = 4; lastKnownFileType = sourcecode.c.h; lineEnding = 0; path = Notification.h; sourceTree = "<group>"; xcLanguageSpecificationIdentifier = xcode.lang.objcpp; };
		B55853F919630E7900FAF6C3 /* Notification.m */ = {isa = PBXFileReference; fileEncoding = 4; lastKnownFileType = sourcecode.c.objc; lineEnding = 0; path = Notification.m; sourceTree = "<group>"; xcLanguageSpecificationIdentifier = xcode.lang.objc; };
		B558541019631A1000FAF6C3 /* Notifications.storyboard */ = {isa = PBXFileReference; fileEncoding = 4; lastKnownFileType = file.storyboard; path = Notifications.storyboard; sourceTree = "<group>"; };
		B57B99D419A2C20200506504 /* NoteTableHeaderView.swift */ = {isa = PBXFileReference; fileEncoding = 4; lastKnownFileType = sourcecode.swift; path = NoteTableHeaderView.swift; sourceTree = "<group>"; };
		B57B99DC19A2DBF200506504 /* NSObject+Helpers.h */ = {isa = PBXFileReference; fileEncoding = 4; lastKnownFileType = sourcecode.c.h; path = "NSObject+Helpers.h"; sourceTree = "<group>"; };
		B57B99DD19A2DBF200506504 /* NSObject+Helpers.m */ = {isa = PBXFileReference; fileEncoding = 4; lastKnownFileType = sourcecode.c.objc; path = "NSObject+Helpers.m"; sourceTree = "<group>"; };
		B587796F19B799D800E57C5A /* NSDate+Helpers.swift */ = {isa = PBXFileReference; fileEncoding = 4; lastKnownFileType = sourcecode.swift; path = "NSDate+Helpers.swift"; sourceTree = "<group>"; };
		B587797019B799D800E57C5A /* NSIndexPath+Swift.swift */ = {isa = PBXFileReference; fileEncoding = 4; lastKnownFileType = sourcecode.swift; path = "NSIndexPath+Swift.swift"; sourceTree = "<group>"; };
		B587797119B799D800E57C5A /* NSParagraphStyle+Helpers.swift */ = {isa = PBXFileReference; fileEncoding = 4; lastKnownFileType = sourcecode.swift; path = "NSParagraphStyle+Helpers.swift"; sourceTree = "<group>"; };
		B587797219B799D800E57C5A /* UIDevice+Helpers.swift */ = {isa = PBXFileReference; fileEncoding = 4; lastKnownFileType = sourcecode.swift; path = "UIDevice+Helpers.swift"; sourceTree = "<group>"; };
		B587797319B799D800E57C5A /* UIImageView+Animations.swift */ = {isa = PBXFileReference; fileEncoding = 4; lastKnownFileType = sourcecode.swift; path = "UIImageView+Animations.swift"; sourceTree = "<group>"; };
		B587797419B799D800E57C5A /* UIImageView+Networking.swift */ = {isa = PBXFileReference; fileEncoding = 4; lastKnownFileType = sourcecode.swift; path = "UIImageView+Networking.swift"; sourceTree = "<group>"; };
		B587797519B799D800E57C5A /* UITableView+Helpers.swift */ = {isa = PBXFileReference; fileEncoding = 4; lastKnownFileType = sourcecode.swift; path = "UITableView+Helpers.swift"; sourceTree = "<group>"; };
		B587797619B799D800E57C5A /* UITableViewCell+Helpers.swift */ = {isa = PBXFileReference; fileEncoding = 4; lastKnownFileType = sourcecode.swift; path = "UITableViewCell+Helpers.swift"; sourceTree = "<group>"; };
		B587797719B799D800E57C5A /* UIView+Helpers.swift */ = {isa = PBXFileReference; fileEncoding = 4; lastKnownFileType = sourcecode.swift; path = "UIView+Helpers.swift"; sourceTree = "<group>"; };
		B587798419B799EB00E57C5A /* Notification+Interface.swift */ = {isa = PBXFileReference; fileEncoding = 4; lastKnownFileType = sourcecode.swift; path = "Notification+Interface.swift"; sourceTree = "<group>"; };
		B587798519B799EB00E57C5A /* NotificationBlock+Interface.swift */ = {isa = PBXFileReference; fileEncoding = 4; lastKnownFileType = sourcecode.swift; path = "NotificationBlock+Interface.swift"; sourceTree = "<group>"; };
		B5A6CEA519FA800E009F07DE /* AccountToAccount20to21.swift */ = {isa = PBXFileReference; fileEncoding = 4; lastKnownFileType = sourcecode.swift; name = AccountToAccount20to21.swift; path = "20-21/AccountToAccount20to21.swift"; sourceTree = "<group>"; };
		B5AB733B19901F85005F5044 /* WPNoResultsView+AnimatedBox.h */ = {isa = PBXFileReference; fileEncoding = 4; lastKnownFileType = sourcecode.c.h; path = "WPNoResultsView+AnimatedBox.h"; sourceTree = "<group>"; };
		B5AB733C19901F85005F5044 /* WPNoResultsView+AnimatedBox.m */ = {isa = PBXFileReference; fileEncoding = 4; lastKnownFileType = sourcecode.c.objc; path = "WPNoResultsView+AnimatedBox.m"; sourceTree = "<group>"; };
		B5B56D3019AFB68800B4E29B /* WPStyleGuide+Reply.swift */ = {isa = PBXFileReference; fileEncoding = 4; lastKnownFileType = sourcecode.swift; path = "WPStyleGuide+Reply.swift"; sourceTree = "<group>"; };
		B5B56D3119AFB68800B4E29B /* WPStyleGuide+Notifications.swift */ = {isa = PBXFileReference; fileEncoding = 4; lastKnownFileType = sourcecode.swift; path = "WPStyleGuide+Notifications.swift"; sourceTree = "<group>"; };
		B5B63F3F19621A9F001601C3 /* WordPress 19.xcdatamodel */ = {isa = PBXFileReference; lastKnownFileType = wrapper.xcdatamodel; path = "WordPress 19.xcdatamodel"; sourceTree = "<group>"; };
		B5CC05F51962150600975CAC /* Constants.m */ = {isa = PBXFileReference; fileEncoding = 4; lastKnownFileType = sourcecode.c.objc; path = Constants.m; sourceTree = "<group>"; };
		B5CC05F71962186D00975CAC /* Meta.h */ = {isa = PBXFileReference; fileEncoding = 4; lastKnownFileType = sourcecode.c.h; path = Meta.h; sourceTree = "<group>"; };
		B5CC05F81962186D00975CAC /* Meta.m */ = {isa = PBXFileReference; fileEncoding = 4; lastKnownFileType = sourcecode.c.objc; path = Meta.m; sourceTree = "<group>"; };
		B5CC05FA196218E100975CAC /* XMLParserCollecter.h */ = {isa = PBXFileReference; fileEncoding = 4; lastKnownFileType = sourcecode.c.h; path = XMLParserCollecter.h; sourceTree = "<group>"; };
		B5CC05FB196218E100975CAC /* XMLParserCollecter.m */ = {isa = PBXFileReference; fileEncoding = 4; lastKnownFileType = sourcecode.c.objc; path = XMLParserCollecter.m; sourceTree = "<group>"; };
		B5D7F2D91A04180A006D3047 /* NSAttributedString+RichTextView.swift */ = {isa = PBXFileReference; fileEncoding = 4; lastKnownFileType = sourcecode.swift; path = "NSAttributedString+RichTextView.swift"; sourceTree = "<group>"; };
		B5D7F2DA1A04180A006D3047 /* RichTextView.swift */ = {isa = PBXFileReference; fileEncoding = 4; lastKnownFileType = sourcecode.swift; path = RichTextView.swift; sourceTree = "<group>"; };
		B5D7F2DB1A04180A006D3047 /* UITextView+RichTextView.swift */ = {isa = PBXFileReference; fileEncoding = 4; lastKnownFileType = sourcecode.swift; path = "UITextView+RichTextView.swift"; sourceTree = "<group>"; };
		B5E167F319C08D18009535AA /* NSCalendar+Helpers.swift */ = {isa = PBXFileReference; fileEncoding = 4; lastKnownFileType = sourcecode.swift; path = "NSCalendar+Helpers.swift"; sourceTree = "<group>"; };
		B5E23BDE19AD0D00000D6879 /* NoteTableViewCell.xib */ = {isa = PBXFileReference; fileEncoding = 4; lastKnownFileType = file.xib; path = NoteTableViewCell.xib; sourceTree = "<group>"; };
		B5F015C9195DFD7600F6ECF2 /* WordPressActivity.h */ = {isa = PBXFileReference; fileEncoding = 4; lastKnownFileType = sourcecode.c.h; path = WordPressActivity.h; sourceTree = "<group>"; };
		B5F015CA195DFD7600F6ECF2 /* WordPressActivity.m */ = {isa = PBXFileReference; fileEncoding = 4; lastKnownFileType = sourcecode.c.objc; path = WordPressActivity.m; sourceTree = "<group>"; };
		B5FD4520199D0C9A00286FBB /* WordPress-Bridging-Header.h */ = {isa = PBXFileReference; lastKnownFileType = sourcecode.c.h; path = "WordPress-Bridging-Header.h"; sourceTree = "<group>"; };
		B5FD453F199D0F2800286FBB /* NotificationDetailsViewController.h */ = {isa = PBXFileReference; fileEncoding = 4; lastKnownFileType = sourcecode.c.h; path = NotificationDetailsViewController.h; sourceTree = "<group>"; };
		B5FD4540199D0F2800286FBB /* NotificationDetailsViewController.m */ = {isa = PBXFileReference; fileEncoding = 4; lastKnownFileType = sourcecode.c.objc; lineEnding = 0; path = NotificationDetailsViewController.m; sourceTree = "<group>"; xcLanguageSpecificationIdentifier = xcode.lang.objc; };
		B5FD4541199D0F2800286FBB /* NotificationsViewController.h */ = {isa = PBXFileReference; fileEncoding = 4; lastKnownFileType = sourcecode.c.h; path = NotificationsViewController.h; sourceTree = "<group>"; };
		B5FD4542199D0F2800286FBB /* NotificationsViewController.m */ = {isa = PBXFileReference; fileEncoding = 4; lastKnownFileType = sourcecode.c.objc; path = NotificationsViewController.m; sourceTree = "<group>"; };
		B6E2365A531EA4BD7025525F /* Pods-WordPressTest.distribution.xcconfig */ = {isa = PBXFileReference; includeInIndex = 1; lastKnownFileType = text.xcconfig; name = "Pods-WordPressTest.distribution.xcconfig"; path = "../Pods/Target Support Files/Pods-WordPressTest/Pods-WordPressTest.distribution.xcconfig"; sourceTree = "<group>"; };
		C52812131832E071008931FD /* WordPress 13.xcdatamodel */ = {isa = PBXFileReference; lastKnownFileType = wrapper.xcdatamodel; path = "WordPress 13.xcdatamodel"; sourceTree = "<group>"; };
		C533CF330E6D3ADA000C3DE8 /* CommentsViewController.h */ = {isa = PBXFileReference; fileEncoding = 4; lastKnownFileType = sourcecode.c.h; path = CommentsViewController.h; sourceTree = "<group>"; };
		C533CF340E6D3ADA000C3DE8 /* CommentsViewController.m */ = {isa = PBXFileReference; fileEncoding = 4; lastKnownFileType = sourcecode.c.objc; path = CommentsViewController.m; sourceTree = "<group>"; };
		C545E0A01811B9880020844C /* ContextManager.h */ = {isa = PBXFileReference; fileEncoding = 4; lastKnownFileType = sourcecode.c.h; path = ContextManager.h; sourceTree = "<group>"; };
		C545E0A11811B9880020844C /* ContextManager.m */ = {isa = PBXFileReference; fileEncoding = 4; lastKnownFileType = sourcecode.c.objc; path = ContextManager.m; sourceTree = "<group>"; };
		C56636E61868D0CE00226AAB /* StatsViewController.h */ = {isa = PBXFileReference; fileEncoding = 4; lastKnownFileType = sourcecode.c.h; path = StatsViewController.h; sourceTree = "<group>"; };
		C56636E71868D0CE00226AAB /* StatsViewController.m */ = {isa = PBXFileReference; fileEncoding = 4; lastKnownFileType = sourcecode.c.objc; path = StatsViewController.m; sourceTree = "<group>"; };
		C57A31A2183D2111007745B9 /* NotificationsManager.h */ = {isa = PBXFileReference; fileEncoding = 4; lastKnownFileType = sourcecode.c.h; path = NotificationsManager.h; sourceTree = "<group>"; };
		C57A31A3183D2111007745B9 /* NotificationsManager.m */ = {isa = PBXFileReference; fileEncoding = 4; lastKnownFileType = sourcecode.c.objc; path = NotificationsManager.m; sourceTree = "<group>"; };
		C58349C31806F95100B64089 /* IOS7CorrectedTextView.h */ = {isa = PBXFileReference; fileEncoding = 4; lastKnownFileType = sourcecode.c.h; path = IOS7CorrectedTextView.h; sourceTree = "<group>"; };
		C58349C41806F95100B64089 /* IOS7CorrectedTextView.m */ = {isa = PBXFileReference; fileEncoding = 4; lastKnownFileType = sourcecode.c.objc; path = IOS7CorrectedTextView.m; sourceTree = "<group>"; };
		C5CFDC29184F962B00097B05 /* CoreDataConcurrencyTest.m */ = {isa = PBXFileReference; fileEncoding = 4; lastKnownFileType = sourcecode.c.objc; path = CoreDataConcurrencyTest.m; sourceTree = "<group>"; };
		C9F5071C28C57CE611E00B1F /* Pods.release-internal.xcconfig */ = {isa = PBXFileReference; includeInIndex = 1; lastKnownFileType = text.xcconfig; name = "Pods.release-internal.xcconfig"; path = "../Pods/Target Support Files/Pods/Pods.release-internal.xcconfig"; sourceTree = "<group>"; };
		CC0E20AC15B87DA100D3468B /* WPWebBridge.h */ = {isa = PBXFileReference; fileEncoding = 4; lastKnownFileType = sourcecode.c.h; path = WPWebBridge.h; sourceTree = "<group>"; };
		CC0E20AD15B87DA100D3468B /* WPWebBridge.m */ = {isa = PBXFileReference; fileEncoding = 4; lastKnownFileType = sourcecode.c.objc; path = WPWebBridge.m; sourceTree = "<group>"; };
		CC24E5ED1577D1EA00A6D5B5 /* WPFriendFinderViewController.h */ = {isa = PBXFileReference; fileEncoding = 4; lastKnownFileType = sourcecode.c.h; path = WPFriendFinderViewController.h; sourceTree = "<group>"; };
		CC24E5EE1577D1EA00A6D5B5 /* WPFriendFinderViewController.m */ = {isa = PBXFileReference; fileEncoding = 4; lastKnownFileType = sourcecode.c.objc; path = WPFriendFinderViewController.m; sourceTree = "<group>"; };
		CC24E5F01577DBC300A6D5B5 /* AddressBook.framework */ = {isa = PBXFileReference; includeInIndex = 1; lastKnownFileType = wrapper.framework; name = AddressBook.framework; path = System/Library/Frameworks/AddressBook.framework; sourceTree = SDKROOT; };
		CC24E5F21577DFF400A6D5B5 /* Twitter.framework */ = {isa = PBXFileReference; includeInIndex = 1; lastKnownFileType = wrapper.framework; name = Twitter.framework; path = System/Library/Frameworks/Twitter.framework; sourceTree = SDKROOT; };
		CC24E5F41577E16B00A6D5B5 /* Accounts.framework */ = {isa = PBXFileReference; includeInIndex = 1; lastKnownFileType = wrapper.framework; name = Accounts.framework; path = System/Library/Frameworks/Accounts.framework; sourceTree = SDKROOT; };
		CCEF152F14C9EA050001176D /* WPWebAppViewController.h */ = {isa = PBXFileReference; fileEncoding = 4; lastKnownFileType = sourcecode.c.h; path = WPWebAppViewController.h; sourceTree = "<group>"; };
		CCEF153014C9EA050001176D /* WPWebAppViewController.m */ = {isa = PBXFileReference; fileEncoding = 4; lastKnownFileType = sourcecode.c.objc; path = WPWebAppViewController.m; sourceTree = "<group>"; };
		CEBD3EA90FF1BA3B00C1396E /* Blog.h */ = {isa = PBXFileReference; fileEncoding = 4; lastKnownFileType = sourcecode.c.h; path = Blog.h; sourceTree = "<group>"; };
		CEBD3EAA0FF1BA3B00C1396E /* Blog.m */ = {isa = PBXFileReference; fileEncoding = 4; lastKnownFileType = sourcecode.c.objc; path = Blog.m; sourceTree = "<group>"; };
		D4972215061A4C21AD2CD5B8 /* libPods-WordPressTest.a */ = {isa = PBXFileReference; explicitFileType = archive.ar; includeInIndex = 0; path = "libPods-WordPressTest.a"; sourceTree = BUILT_PRODUCTS_DIR; };
		DA67DF58196D8F6A005B5BC8 /* WordPress 20.xcdatamodel */ = {isa = PBXFileReference; lastKnownFileType = wrapper.xcdatamodel; path = "WordPress 20.xcdatamodel"; sourceTree = "<group>"; };
		E100C6BA1741472F00AE48D8 /* WordPress-11-12.xcmappingmodel */ = {isa = PBXFileReference; lastKnownFileType = wrapper.xcmappingmodel; path = "WordPress-11-12.xcmappingmodel"; sourceTree = "<group>"; };
		E105E9CD1726955600C0D9E7 /* WPAccount.h */ = {isa = PBXFileReference; fileEncoding = 4; lastKnownFileType = sourcecode.c.h; path = WPAccount.h; sourceTree = "<group>"; };
		E105E9CE1726955600C0D9E7 /* WPAccount.m */ = {isa = PBXFileReference; fileEncoding = 4; lastKnownFileType = sourcecode.c.objc; path = WPAccount.m; sourceTree = "<group>"; };
		E10675C7183F82E900E5CE5C /* SettingsViewControllerTest.m */ = {isa = PBXFileReference; fileEncoding = 4; lastKnownFileType = sourcecode.c.objc; path = SettingsViewControllerTest.m; sourceTree = "<group>"; };
		E10675C9183FA78E00E5CE5C /* XCTest.framework */ = {isa = PBXFileReference; lastKnownFileType = wrapper.framework; name = XCTest.framework; path = Library/Frameworks/XCTest.framework; sourceTree = DEVELOPER_DIR; };
		E10B3651158F2D3F00419A93 /* QuartzCore.framework */ = {isa = PBXFileReference; includeInIndex = 1; lastKnownFileType = wrapper.framework; name = QuartzCore.framework; path = System/Library/Frameworks/QuartzCore.framework; sourceTree = SDKROOT; };
		E10B3653158F2D4500419A93 /* UIKit.framework */ = {isa = PBXFileReference; includeInIndex = 1; lastKnownFileType = wrapper.framework; name = UIKit.framework; path = System/Library/Frameworks/UIKit.framework; sourceTree = SDKROOT; };
		E10DB0061771926D00B7A0A3 /* GooglePlusActivity.h */ = {isa = PBXFileReference; fileEncoding = 4; lastKnownFileType = sourcecode.c.h; path = GooglePlusActivity.h; sourceTree = "<group>"; };
		E10DB0071771926D00B7A0A3 /* GooglePlusActivity.m */ = {isa = PBXFileReference; fileEncoding = 4; lastKnownFileType = sourcecode.c.objc; path = GooglePlusActivity.m; sourceTree = "<group>"; };
		E114D798153D85A800984182 /* WPError.h */ = {isa = PBXFileReference; fileEncoding = 4; lastKnownFileType = sourcecode.c.h; path = WPError.h; sourceTree = "<group>"; };
		E114D799153D85A800984182 /* WPError.m */ = {isa = PBXFileReference; fileEncoding = 4; lastKnownFileType = sourcecode.c.objc; path = WPError.m; sourceTree = "<group>"; };
		E115F2D116776A2900CCF00D /* WordPress 8.xcdatamodel */ = {isa = PBXFileReference; lastKnownFileType = wrapper.xcdatamodel; path = "WordPress 8.xcdatamodel"; sourceTree = "<group>"; };
		E1225A4C147E6D2400B4F3A0 /* tr */ = {isa = PBXFileReference; lastKnownFileType = text.plist.strings; name = tr; path = tr.lproj/Localizable.strings; sourceTree = "<group>"; };
		E1225A4D147E6D2C00B4F3A0 /* id */ = {isa = PBXFileReference; lastKnownFileType = text.plist.strings; name = id; path = id.lproj/Localizable.strings; sourceTree = "<group>"; };
		E1249B3D19408C230035E895 /* CommentServiceRemote.h */ = {isa = PBXFileReference; fileEncoding = 4; lastKnownFileType = sourcecode.c.h; path = CommentServiceRemote.h; sourceTree = "<group>"; };
		E1249B4119408C910035E895 /* RemoteComment.h */ = {isa = PBXFileReference; fileEncoding = 4; lastKnownFileType = sourcecode.c.h; name = RemoteComment.h; path = "Remote Objects/RemoteComment.h"; sourceTree = "<group>"; };
		E1249B4219408C910035E895 /* RemoteComment.m */ = {isa = PBXFileReference; fileEncoding = 4; lastKnownFileType = sourcecode.c.objc; name = RemoteComment.m; path = "Remote Objects/RemoteComment.m"; sourceTree = "<group>"; };
		E1249B4419408D0F0035E895 /* CommentServiceRemoteXMLRPC.h */ = {isa = PBXFileReference; fileEncoding = 4; lastKnownFileType = sourcecode.c.h; path = CommentServiceRemoteXMLRPC.h; sourceTree = "<group>"; };
		E1249B4519408D0F0035E895 /* CommentServiceRemoteXMLRPC.m */ = {isa = PBXFileReference; fileEncoding = 4; lastKnownFileType = sourcecode.c.objc; path = CommentServiceRemoteXMLRPC.m; sourceTree = "<group>"; };
		E1249B471940AE550035E895 /* ServiceRemoteXMLRPC.h */ = {isa = PBXFileReference; lastKnownFileType = sourcecode.c.h; path = ServiceRemoteXMLRPC.h; sourceTree = "<group>"; };
		E1249B481940AE610035E895 /* ServiceRemoteREST.h */ = {isa = PBXFileReference; lastKnownFileType = sourcecode.c.h; path = ServiceRemoteREST.h; sourceTree = "<group>"; };
		E1249B491940AECC0035E895 /* CommentServiceRemoteREST.h */ = {isa = PBXFileReference; fileEncoding = 4; lastKnownFileType = sourcecode.c.h; path = CommentServiceRemoteREST.h; sourceTree = "<group>"; };
		E1249B4A1940AECC0035E895 /* CommentServiceRemoteREST.m */ = {isa = PBXFileReference; fileEncoding = 4; lastKnownFileType = sourcecode.c.objc; path = CommentServiceRemoteREST.m; sourceTree = "<group>"; };
		E125443D12BF5A7200D87A0A /* WordPress 2.xcdatamodel */ = {isa = PBXFileReference; lastKnownFileType = wrapper.xcdatamodel; path = "WordPress 2.xcdatamodel"; sourceTree = "<group>"; };
		E125445412BF5B3900D87A0A /* Category.h */ = {isa = PBXFileReference; fileEncoding = 4; lastKnownFileType = sourcecode.c.h; path = Category.h; sourceTree = "<group>"; };
		E125445512BF5B3900D87A0A /* Category.m */ = {isa = PBXFileReference; fileEncoding = 4; lastKnownFileType = sourcecode.c.objc; path = Category.m; sourceTree = "<group>"; };
		E125451612BF68F900D87A0A /* Page.h */ = {isa = PBXFileReference; fileEncoding = 4; lastKnownFileType = sourcecode.c.h; path = Page.h; sourceTree = "<group>"; };
		E125451712BF68F900D87A0A /* Page.m */ = {isa = PBXFileReference; fileEncoding = 4; lastKnownFileType = sourcecode.c.objc; path = Page.m; sourceTree = "<group>"; };
		E12963A8174654B2002E7744 /* ru */ = {isa = PBXFileReference; lastKnownFileType = text.plist.strings; name = ru; path = ru.lproj/Localizable.strings; sourceTree = "<group>"; };
		E12F95A51557C9C20067A653 /* zh-Hant */ = {isa = PBXFileReference; lastKnownFileType = text.plist.strings; name = "zh-Hant"; path = "zh-Hant.lproj/Localizable.strings"; sourceTree = "<group>"; };
		E12F95A61557CA210067A653 /* hu */ = {isa = PBXFileReference; lastKnownFileType = text.plist.strings; name = hu; path = hu.lproj/Localizable.strings; sourceTree = "<group>"; };
		E12F95A71557CA400067A653 /* pl */ = {isa = PBXFileReference; lastKnownFileType = text.plist.strings; name = pl; path = pl.lproj/Localizable.strings; sourceTree = "<group>"; };
		E131CB5116CACA6B004B0314 /* CoreText.framework */ = {isa = PBXFileReference; lastKnownFileType = wrapper.framework; name = CoreText.framework; path = System/Library/Frameworks/CoreText.framework; sourceTree = SDKROOT; };
		E131CB5316CACB05004B0314 /* libxml2.dylib */ = {isa = PBXFileReference; lastKnownFileType = "compiled.mach-o.dylib"; name = libxml2.dylib; path = usr/lib/libxml2.dylib; sourceTree = SDKROOT; };
		E131CB5516CACF1E004B0314 /* get-user-blogs_has-blog.json */ = {isa = PBXFileReference; fileEncoding = 4; lastKnownFileType = text.json; path = "get-user-blogs_has-blog.json"; sourceTree = "<group>"; };
		E131CB5716CACFB4004B0314 /* get-user-blogs_doesnt-have-blog.json */ = {isa = PBXFileReference; fileEncoding = 4; lastKnownFileType = text.json; path = "get-user-blogs_doesnt-have-blog.json"; sourceTree = "<group>"; };
		E133DB40137AE180003C0AF9 /* he */ = {isa = PBXFileReference; lastKnownFileType = text.plist.strings; name = he; path = he.lproj/Localizable.strings; sourceTree = "<group>"; };
		E13EB7A3157D230000885780 /* WordPressComApi.h */ = {isa = PBXFileReference; fileEncoding = 4; lastKnownFileType = sourcecode.c.h; path = WordPressComApi.h; sourceTree = "<group>"; };
		E13EB7A4157D230000885780 /* WordPressComApi.m */ = {isa = PBXFileReference; fileEncoding = 4; lastKnownFileType = sourcecode.c.objc; path = WordPressComApi.m; sourceTree = "<group>"; };
		E13F23C114FE84600081D9CC /* NSMutableDictionary+Helpers.h */ = {isa = PBXFileReference; fileEncoding = 4; lastKnownFileType = sourcecode.c.h; path = "NSMutableDictionary+Helpers.h"; sourceTree = "<group>"; };
		E13F23C214FE84600081D9CC /* NSMutableDictionary+Helpers.m */ = {isa = PBXFileReference; fileEncoding = 4; lastKnownFileType = sourcecode.c.objc; path = "NSMutableDictionary+Helpers.m"; sourceTree = "<group>"; };
		E1457202135EC85700C7BAD2 /* sv */ = {isa = PBXFileReference; lastKnownFileType = text.plist.strings; name = sv; path = sv.lproj/Localizable.strings; sourceTree = "<group>"; };
		E1472EF915344A2A00D08657 /* WordPress 5.xcdatamodel */ = {isa = PBXFileReference; lastKnownFileType = wrapper.xcdatamodel; path = "WordPress 5.xcdatamodel"; sourceTree = "<group>"; };
		E14932B4130427B300154804 /* Coordinate.h */ = {isa = PBXFileReference; fileEncoding = 4; lastKnownFileType = sourcecode.c.h; path = Coordinate.h; sourceTree = "<group>"; };
		E14932B5130427B300154804 /* Coordinate.m */ = {isa = PBXFileReference; fileEncoding = 4; lastKnownFileType = sourcecode.c.objc; path = Coordinate.m; sourceTree = "<group>"; };
		E149D64519349E69006A843D /* AccountServiceRemoteREST.h */ = {isa = PBXFileReference; fileEncoding = 4; lastKnownFileType = sourcecode.c.h; path = AccountServiceRemoteREST.h; sourceTree = "<group>"; };
		E149D64619349E69006A843D /* AccountServiceRemoteREST.m */ = {isa = PBXFileReference; fileEncoding = 4; lastKnownFileType = sourcecode.c.objc; path = AccountServiceRemoteREST.m; sourceTree = "<group>"; };
		E149D64719349E69006A843D /* AccountServiceRemoteXMLRPC.h */ = {isa = PBXFileReference; fileEncoding = 4; lastKnownFileType = sourcecode.c.h; path = AccountServiceRemoteXMLRPC.h; sourceTree = "<group>"; };
		E149D64819349E69006A843D /* AccountServiceRemoteXMLRPC.m */ = {isa = PBXFileReference; fileEncoding = 4; lastKnownFileType = sourcecode.c.objc; path = AccountServiceRemoteXMLRPC.m; sourceTree = "<group>"; };
		E149D64919349E69006A843D /* MediaServiceRemote.h */ = {isa = PBXFileReference; fileEncoding = 4; lastKnownFileType = sourcecode.c.h; path = MediaServiceRemote.h; sourceTree = "<group>"; };
		E149D64A19349E69006A843D /* MediaServiceRemoteREST.h */ = {isa = PBXFileReference; fileEncoding = 4; lastKnownFileType = sourcecode.c.h; path = MediaServiceRemoteREST.h; sourceTree = "<group>"; };
		E149D64B19349E69006A843D /* MediaServiceRemoteREST.m */ = {isa = PBXFileReference; fileEncoding = 4; lastKnownFileType = sourcecode.c.objc; path = MediaServiceRemoteREST.m; sourceTree = "<group>"; };
		E149D64C19349E69006A843D /* MediaServiceRemoteXMLRPC.h */ = {isa = PBXFileReference; fileEncoding = 4; lastKnownFileType = sourcecode.c.h; path = MediaServiceRemoteXMLRPC.h; sourceTree = "<group>"; };
		E149D64D19349E69006A843D /* MediaServiceRemoteXMLRPC.m */ = {isa = PBXFileReference; fileEncoding = 4; lastKnownFileType = sourcecode.c.objc; path = MediaServiceRemoteXMLRPC.m; sourceTree = "<group>"; };
		E14D65C717E09663007E3EA4 /* Social.framework */ = {isa = PBXFileReference; lastKnownFileType = wrapper.framework; name = Social.framework; path = System/Library/Frameworks/Social.framework; sourceTree = SDKROOT; };
		E15051C916CA5DDB00D3DDDC /* Blog+Jetpack.h */ = {isa = PBXFileReference; fileEncoding = 4; lastKnownFileType = sourcecode.c.h; path = "Blog+Jetpack.h"; sourceTree = "<group>"; };
		E15051CA16CA5DDB00D3DDDC /* Blog+Jetpack.m */ = {isa = PBXFileReference; fileEncoding = 4; lastKnownFileType = sourcecode.c.objc; path = "Blog+Jetpack.m"; sourceTree = "<group>"; };
		E150520B16CAC5C400D3DDDC /* BlogJetpackTest.m */ = {isa = PBXFileReference; fileEncoding = 4; lastKnownFileType = sourcecode.c.objc; path = BlogJetpackTest.m; sourceTree = "<group>"; };
		E150520D16CAC75A00D3DDDC /* CoreDataTestHelper.h */ = {isa = PBXFileReference; fileEncoding = 4; lastKnownFileType = sourcecode.c.h; path = CoreDataTestHelper.h; sourceTree = "<group>"; };
		E150520E16CAC75A00D3DDDC /* CoreDataTestHelper.m */ = {isa = PBXFileReference; fileEncoding = 4; lastKnownFileType = sourcecode.c.objc; path = CoreDataTestHelper.m; sourceTree = "<group>"; };
		E1523EB316D3B305002C5A36 /* InstapaperActivity.h */ = {isa = PBXFileReference; fileEncoding = 4; lastKnownFileType = sourcecode.c.h; path = InstapaperActivity.h; sourceTree = "<group>"; };
		E1523EB416D3B305002C5A36 /* InstapaperActivity.m */ = {isa = PBXFileReference; fileEncoding = 4; lastKnownFileType = sourcecode.c.objc; path = InstapaperActivity.m; sourceTree = "<group>"; };
		E1556CF0193F6FE900FC52EA /* CommentService.h */ = {isa = PBXFileReference; fileEncoding = 4; lastKnownFileType = sourcecode.c.h; path = CommentService.h; sourceTree = "<group>"; };
		E1556CF1193F6FE900FC52EA /* CommentService.m */ = {isa = PBXFileReference; fileEncoding = 4; lastKnownFileType = sourcecode.c.objc; path = CommentService.m; sourceTree = "<group>"; };
		E15618FB16DB8677006532C4 /* UIKitTestHelper.h */ = {isa = PBXFileReference; fileEncoding = 4; lastKnownFileType = sourcecode.c.h; path = UIKitTestHelper.h; sourceTree = "<group>"; };
		E15618FC16DB8677006532C4 /* UIKitTestHelper.m */ = {isa = PBXFileReference; fileEncoding = 4; lastKnownFileType = sourcecode.c.objc; path = UIKitTestHelper.m; sourceTree = "<group>"; };
		E15618FE16DBA983006532C4 /* xmlrpc-response-newpost.xml */ = {isa = PBXFileReference; fileEncoding = 4; lastKnownFileType = text.xml; path = "xmlrpc-response-newpost.xml"; sourceTree = "<group>"; };
		E156190016DBABDE006532C4 /* xmlrpc-response-getpost.xml */ = {isa = PBXFileReference; fileEncoding = 4; lastKnownFileType = text.xml; path = "xmlrpc-response-getpost.xml"; sourceTree = "<group>"; };
		E1634517183B733B005E967F /* WordPressComOAuthClient.h */ = {isa = PBXFileReference; fileEncoding = 4; lastKnownFileType = sourcecode.c.h; path = WordPressComOAuthClient.h; sourceTree = "<group>"; };
		E1634518183B733B005E967F /* WordPressComOAuthClient.m */ = {isa = PBXFileReference; fileEncoding = 4; lastKnownFileType = sourcecode.c.objc; path = WordPressComOAuthClient.m; sourceTree = "<group>"; };
		E167745A1377F24300EE44DD /* fr */ = {isa = PBXFileReference; lastKnownFileType = text.plist.strings; name = fr; path = fr.lproj/Localizable.strings; sourceTree = "<group>"; };
		E167745B1377F25500EE44DD /* nl */ = {isa = PBXFileReference; lastKnownFileType = text.plist.strings; name = nl; path = nl.lproj/Localizable.strings; sourceTree = "<group>"; };
		E167745C1377F26400EE44DD /* de */ = {isa = PBXFileReference; lastKnownFileType = text.plist.strings; name = de; path = de.lproj/Localizable.strings; sourceTree = "<group>"; };
		E167745D1377F26D00EE44DD /* hr */ = {isa = PBXFileReference; lastKnownFileType = text.plist.strings; name = hr; path = hr.lproj/Localizable.strings; sourceTree = "<group>"; };
		E16AB92A14D978240047A2E5 /* WordPressTest.xctest */ = {isa = PBXFileReference; explicitFileType = wrapper.cfbundle; includeInIndex = 0; path = WordPressTest.xctest; sourceTree = BUILT_PRODUCTS_DIR; };
		E16AB93114D978240047A2E5 /* WordPressTest-Info.plist */ = {isa = PBXFileReference; lastKnownFileType = text.plist.xml; path = "WordPressTest-Info.plist"; sourceTree = "<group>"; };
		E16AB93314D978240047A2E5 /* en */ = {isa = PBXFileReference; lastKnownFileType = text.plist.strings; name = en; path = en.lproj/InfoPlist.strings; sourceTree = "<group>"; };
		E16AB93814D978240047A2E5 /* WordPressTest-Prefix.pch */ = {isa = PBXFileReference; lastKnownFileType = sourcecode.c.h; path = "WordPressTest-Prefix.pch"; sourceTree = "<group>"; };
		E1756DD41694560100D9EC00 /* WordPressComApiCredentials.h */ = {isa = PBXFileReference; fileEncoding = 4; lastKnownFileType = sourcecode.c.h; path = WordPressComApiCredentials.h; sourceTree = "<group>"; };
		E1756DD51694560100D9EC00 /* WordPressComApiCredentials.m */ = {isa = PBXFileReference; fileEncoding = 4; lastKnownFileType = sourcecode.c.objc; path = WordPressComApiCredentials.m; sourceTree = "<group>"; };
		E1756E621694A08200D9EC00 /* gencredentials.rb */ = {isa = PBXFileReference; explicitFileType = text.script.ruby; path = gencredentials.rb; sourceTree = "<group>"; };
		E17B98E7171FFB450073E30D /* WordPress 11.xcdatamodel */ = {isa = PBXFileReference; lastKnownFileType = wrapper.xcdatamodel; path = "WordPress 11.xcdatamodel"; sourceTree = "<group>"; };
		E17BE7A9134DEC12007285FD /* ja */ = {isa = PBXFileReference; lastKnownFileType = text.plist.strings; name = ja; path = ja.lproj/Localizable.strings; sourceTree = "<group>"; };
		E18165FC14E4428B006CE885 /* loader.html */ = {isa = PBXFileReference; fileEncoding = 4; lastKnownFileType = text.html; name = loader.html; path = Resources/HTML/loader.html; sourceTree = "<group>"; };
		E183BD7217621D85000B0822 /* WPCookie.h */ = {isa = PBXFileReference; fileEncoding = 4; lastKnownFileType = sourcecode.c.h; path = WPCookie.h; sourceTree = "<group>"; };
		E183BD7317621D86000B0822 /* WPCookie.m */ = {isa = PBXFileReference; fileEncoding = 4; lastKnownFileType = sourcecode.c.objc; path = WPCookie.m; sourceTree = "<group>"; };
		E183EC9B16B1C01D00C2EB11 /* WPPostViewController_Internal.h */ = {isa = PBXFileReference; lastKnownFileType = sourcecode.c.h; path = WPPostViewController_Internal.h; sourceTree = "<group>"; usesTabs = 0; };
		E1863F9A1355E0AB0031BBC8 /* pt */ = {isa = PBXFileReference; lastKnownFileType = text.plist.strings; name = pt; path = pt.lproj/Localizable.strings; sourceTree = "<group>"; };
		E1874BFE161C5DBC0058BDC4 /* WordPress 7.xcdatamodel */ = {isa = PBXFileReference; lastKnownFileType = wrapper.xcdatamodel; path = "WordPress 7.xcdatamodel"; sourceTree = "<group>"; };
		E18D8AE21397C51A00000861 /* zh-Hans */ = {isa = PBXFileReference; lastKnownFileType = text.plist.strings; name = "zh-Hans"; path = "zh-Hans.lproj/Localizable.strings"; sourceTree = "<group>"; };
		E18D8AE41397C54E00000861 /* nb */ = {isa = PBXFileReference; lastKnownFileType = text.plist.strings; name = nb; path = nb.lproj/Localizable.strings; sourceTree = "<group>"; };
		E18EE94919349EAE00B0A40C /* AccountServiceRemote.h */ = {isa = PBXFileReference; fileEncoding = 4; lastKnownFileType = sourcecode.c.h; path = AccountServiceRemote.h; sourceTree = "<group>"; };
		E18EE94C19349EBA00B0A40C /* BlogServiceRemote.h */ = {isa = PBXFileReference; fileEncoding = 4; lastKnownFileType = sourcecode.c.h; path = BlogServiceRemote.h; sourceTree = "<group>"; };
		E18EE94D19349EBA00B0A40C /* BlogServiceRemote.m */ = {isa = PBXFileReference; fileEncoding = 4; lastKnownFileType = sourcecode.c.objc; path = BlogServiceRemote.m; sourceTree = "<group>"; };
		E18EE94F19349EC300B0A40C /* ReaderTopicServiceRemote.h */ = {isa = PBXFileReference; fileEncoding = 4; lastKnownFileType = sourcecode.c.h; path = ReaderTopicServiceRemote.h; sourceTree = "<group>"; };
		E18EE95019349EC300B0A40C /* ReaderTopicServiceRemote.m */ = {isa = PBXFileReference; fileEncoding = 4; lastKnownFileType = sourcecode.c.objc; path = ReaderTopicServiceRemote.m; sourceTree = "<group>"; };
		E19853331755E461001CC6D5 /* da */ = {isa = PBXFileReference; lastKnownFileType = text.plist.strings; name = da; path = da.lproj/Localizable.strings; sourceTree = "<group>"; };
		E19853341755E4B3001CC6D5 /* ko */ = {isa = PBXFileReference; lastKnownFileType = text.plist.strings; name = ko; path = ko.lproj/Localizable.strings; sourceTree = "<group>"; };
		E19BF8F913CC69E7004753FE /* WordPress 3.xcdatamodel */ = {isa = PBXFileReference; lastKnownFileType = wrapper.xcdatamodel; path = "WordPress 3.xcdatamodel"; sourceTree = "<group>"; };
		E19DF740141F7BDD000002F3 /* libz.dylib */ = {isa = PBXFileReference; includeInIndex = 1; lastKnownFileType = "compiled.mach-o.dylib"; name = libz.dylib; path = usr/lib/libz.dylib; sourceTree = SDKROOT; };
		E1A03EE017422DCD0085D192 /* BlogToAccount.h */ = {isa = PBXFileReference; fileEncoding = 4; lastKnownFileType = sourcecode.c.h; path = BlogToAccount.h; sourceTree = "<group>"; };
		E1A03EE117422DCE0085D192 /* BlogToAccount.m */ = {isa = PBXFileReference; fileEncoding = 4; lastKnownFileType = sourcecode.c.objc; path = BlogToAccount.m; sourceTree = "<group>"; };
		E1A03F46174283DF0085D192 /* BlogToJetpackAccount.h */ = {isa = PBXFileReference; fileEncoding = 4; lastKnownFileType = sourcecode.c.h; path = BlogToJetpackAccount.h; sourceTree = "<group>"; };
		E1A03F47174283E00085D192 /* BlogToJetpackAccount.m */ = {isa = PBXFileReference; fileEncoding = 4; lastKnownFileType = sourcecode.c.objc; path = BlogToJetpackAccount.m; sourceTree = "<group>"; };
		E1A0FAE5162F11CE0063B098 /* UIDevice+WordPressIdentifier.h */ = {isa = PBXFileReference; fileEncoding = 4; lastKnownFileType = sourcecode.c.h; path = "UIDevice+WordPressIdentifier.h"; sourceTree = "<group>"; };
		E1A0FAE6162F11CE0063B098 /* UIDevice+WordPressIdentifier.m */ = {isa = PBXFileReference; fileEncoding = 4; lastKnownFileType = sourcecode.c.objc; path = "UIDevice+WordPressIdentifier.m"; sourceTree = "<group>"; };
		E1A386C714DB05C300954CF8 /* AVFoundation.framework */ = {isa = PBXFileReference; includeInIndex = 1; lastKnownFileType = wrapper.framework; name = AVFoundation.framework; path = System/Library/Frameworks/AVFoundation.framework; sourceTree = SDKROOT; };
		E1A386C914DB05F700954CF8 /* CoreMedia.framework */ = {isa = PBXFileReference; includeInIndex = 1; lastKnownFileType = wrapper.framework; name = CoreMedia.framework; path = System/Library/Frameworks/CoreMedia.framework; sourceTree = SDKROOT; };
		E1A38C921581879D00439E55 /* WPTableViewControllerSubclass.h */ = {isa = PBXFileReference; lastKnownFileType = sourcecode.c.h; path = WPTableViewControllerSubclass.h; sourceTree = "<group>"; };
		E1A6DBD619DC7D080071AC1E /* RemoteCategory.h */ = {isa = PBXFileReference; fileEncoding = 4; lastKnownFileType = sourcecode.c.h; name = RemoteCategory.h; path = "Remote Objects/RemoteCategory.h"; sourceTree = "<group>"; };
		E1A6DBD719DC7D080071AC1E /* RemoteCategory.m */ = {isa = PBXFileReference; fileEncoding = 4; lastKnownFileType = sourcecode.c.objc; name = RemoteCategory.m; path = "Remote Objects/RemoteCategory.m"; sourceTree = "<group>"; };
		E1A6DBD819DC7D080071AC1E /* RemotePost.h */ = {isa = PBXFileReference; fileEncoding = 4; lastKnownFileType = sourcecode.c.h; name = RemotePost.h; path = "Remote Objects/RemotePost.h"; sourceTree = "<group>"; };
		E1A6DBD919DC7D080071AC1E /* RemotePost.m */ = {isa = PBXFileReference; fileEncoding = 4; lastKnownFileType = sourcecode.c.objc; name = RemotePost.m; path = "Remote Objects/RemotePost.m"; sourceTree = "<group>"; };
		E1A6DBDC19DC7D140071AC1E /* PostServiceRemote.h */ = {isa = PBXFileReference; fileEncoding = 4; lastKnownFileType = sourcecode.c.h; path = PostServiceRemote.h; sourceTree = "<group>"; };
		E1A6DBDD19DC7D140071AC1E /* PostServiceRemoteREST.h */ = {isa = PBXFileReference; fileEncoding = 4; lastKnownFileType = sourcecode.c.h; path = PostServiceRemoteREST.h; sourceTree = "<group>"; };
		E1A6DBDE19DC7D140071AC1E /* PostServiceRemoteREST.m */ = {isa = PBXFileReference; fileEncoding = 4; lastKnownFileType = sourcecode.c.objc; path = PostServiceRemoteREST.m; sourceTree = "<group>"; };
		E1A6DBDF19DC7D140071AC1E /* PostServiceRemoteXMLRPC.h */ = {isa = PBXFileReference; fileEncoding = 4; lastKnownFileType = sourcecode.c.h; path = PostServiceRemoteXMLRPC.h; sourceTree = "<group>"; };
		E1A6DBE019DC7D140071AC1E /* PostServiceRemoteXMLRPC.m */ = {isa = PBXFileReference; fileEncoding = 4; lastKnownFileType = sourcecode.c.objc; path = PostServiceRemoteXMLRPC.m; sourceTree = "<group>"; };
		E1A6DBE319DC7D230071AC1E /* PostService.h */ = {isa = PBXFileReference; fileEncoding = 4; lastKnownFileType = sourcecode.c.h; path = PostService.h; sourceTree = "<group>"; };
		E1A6DBE419DC7D230071AC1E /* PostService.m */ = {isa = PBXFileReference; fileEncoding = 4; lastKnownFileType = sourcecode.c.objc; path = PostService.m; sourceTree = "<group>"; };
		E1AB07AB1578D34300D6AD64 /* SettingsViewController.h */ = {isa = PBXFileReference; fileEncoding = 4; lastKnownFileType = sourcecode.c.h; path = SettingsViewController.h; sourceTree = "<group>"; };
		E1AB07AC1578D34300D6AD64 /* SettingsViewController.m */ = {isa = PBXFileReference; fileEncoding = 4; lastKnownFileType = sourcecode.c.objc; lineEnding = 0; path = SettingsViewController.m; sourceTree = "<group>"; xcLanguageSpecificationIdentifier = xcode.lang.objc; };
		E1B289D919F7AF7000DB0707 /* RemoteBlog.h */ = {isa = PBXFileReference; fileEncoding = 4; lastKnownFileType = sourcecode.c.h; name = RemoteBlog.h; path = "Remote Objects/RemoteBlog.h"; sourceTree = "<group>"; };
		E1B289DA19F7AF7000DB0707 /* RemoteBlog.m */ = {isa = PBXFileReference; fileEncoding = 4; lastKnownFileType = sourcecode.c.objc; name = RemoteBlog.m; path = "Remote Objects/RemoteBlog.m"; sourceTree = "<group>"; };
		E1B4A9DF12FC8B1000EB3F67 /* EGORefreshTableHeaderView.h */ = {isa = PBXFileReference; fileEncoding = 4; lastKnownFileType = sourcecode.c.h; path = EGORefreshTableHeaderView.h; sourceTree = "<group>"; };
		E1B4A9E012FC8B1000EB3F67 /* EGORefreshTableHeaderView.m */ = {isa = PBXFileReference; fileEncoding = 4; lastKnownFileType = sourcecode.c.objc; path = EGORefreshTableHeaderView.m; sourceTree = "<group>"; };
		E1B62A7913AA61A100A6FCA4 /* WPWebViewController.h */ = {isa = PBXFileReference; fileEncoding = 4; lastKnownFileType = sourcecode.c.h; path = WPWebViewController.h; sourceTree = "<group>"; };
		E1B62A7A13AA61A100A6FCA4 /* WPWebViewController.m */ = {isa = PBXFileReference; fileEncoding = 4; lastKnownFileType = sourcecode.c.objc; path = WPWebViewController.m; sourceTree = "<group>"; };
		E1C807471696F72E00E545A6 /* WordPress 9.xcdatamodel */ = {isa = PBXFileReference; lastKnownFileType = wrapper.xcdatamodel; path = "WordPress 9.xcdatamodel"; sourceTree = "<group>"; };
		E1CCFB32175D624F0016BD8A /* Crashlytics.framework */ = {isa = PBXFileReference; lastKnownFileType = wrapper.framework; path = Crashlytics.framework; sourceTree = "<group>"; };
		E1D04D7C19374CFE002FADD7 /* BlogServiceRemoteXMLRPC.h */ = {isa = PBXFileReference; fileEncoding = 4; lastKnownFileType = sourcecode.c.h; path = BlogServiceRemoteXMLRPC.h; sourceTree = "<group>"; };
		E1D04D7D19374CFE002FADD7 /* BlogServiceRemoteXMLRPC.m */ = {isa = PBXFileReference; fileEncoding = 4; lastKnownFileType = sourcecode.c.objc; path = BlogServiceRemoteXMLRPC.m; sourceTree = "<group>"; };
		E1D04D8219374F2C002FADD7 /* BlogServiceRemoteREST.h */ = {isa = PBXFileReference; fileEncoding = 4; lastKnownFileType = sourcecode.c.h; path = BlogServiceRemoteREST.h; sourceTree = "<group>"; };
		E1D04D8319374F2C002FADD7 /* BlogServiceRemoteREST.m */ = {isa = PBXFileReference; fileEncoding = 4; lastKnownFileType = sourcecode.c.objc; path = BlogServiceRemoteREST.m; sourceTree = "<group>"; };
		E1D062D2177C685700644185 /* ContentActionButton.h */ = {isa = PBXFileReference; lastKnownFileType = sourcecode.c.h; path = ContentActionButton.h; sourceTree = "<group>"; };
		E1D062D3177C685700644185 /* ContentActionButton.m */ = {isa = PBXFileReference; lastKnownFileType = sourcecode.c.objc; path = ContentActionButton.m; sourceTree = "<group>"; };
		E1D086E0194214C600F0CC19 /* NSDate+WordPressJSON.h */ = {isa = PBXFileReference; fileEncoding = 4; lastKnownFileType = sourcecode.c.h; path = "NSDate+WordPressJSON.h"; sourceTree = "<group>"; };
		E1D086E1194214C600F0CC19 /* NSDate+WordPressJSON.m */ = {isa = PBXFileReference; fileEncoding = 4; lastKnownFileType = sourcecode.c.objc; path = "NSDate+WordPressJSON.m"; sourceTree = "<group>"; };
		E1D0D81416D3B86800E33F4C /* SafariActivity.h */ = {isa = PBXFileReference; fileEncoding = 4; lastKnownFileType = sourcecode.c.h; path = SafariActivity.h; sourceTree = "<group>"; };
		E1D0D81516D3B86800E33F4C /* SafariActivity.m */ = {isa = PBXFileReference; fileEncoding = 4; lastKnownFileType = sourcecode.c.objc; path = SafariActivity.m; sourceTree = "<group>"; };
		E1D0D81F16D3D19200E33F4C /* PocketAPI+NSOperation.h */ = {isa = PBXFileReference; fileEncoding = 4; lastKnownFileType = sourcecode.c.h; path = "PocketAPI+NSOperation.h"; sourceTree = "<group>"; };
		E1D0D82016D3D19200E33F4C /* PocketAPI.h */ = {isa = PBXFileReference; fileEncoding = 4; lastKnownFileType = sourcecode.c.h; path = PocketAPI.h; sourceTree = "<group>"; };
		E1D0D82116D3D19200E33F4C /* PocketAPI.m */ = {isa = PBXFileReference; fileEncoding = 4; lastKnownFileType = sourcecode.c.objc; path = PocketAPI.m; sourceTree = "<group>"; };
		E1D0D82216D3D19200E33F4C /* PocketAPILogin.h */ = {isa = PBXFileReference; fileEncoding = 4; lastKnownFileType = sourcecode.c.h; path = PocketAPILogin.h; sourceTree = "<group>"; };
		E1D0D82316D3D19200E33F4C /* PocketAPILogin.m */ = {isa = PBXFileReference; fileEncoding = 4; lastKnownFileType = sourcecode.c.objc; path = PocketAPILogin.m; sourceTree = "<group>"; };
		E1D0D82416D3D19200E33F4C /* PocketAPIOperation.h */ = {isa = PBXFileReference; fileEncoding = 4; lastKnownFileType = sourcecode.c.h; path = PocketAPIOperation.h; sourceTree = "<group>"; };
		E1D0D82516D3D19200E33F4C /* PocketAPIOperation.m */ = {isa = PBXFileReference; fileEncoding = 4; lastKnownFileType = sourcecode.c.objc; path = PocketAPIOperation.m; sourceTree = "<group>"; };
		E1D0D82616D3D19200E33F4C /* PocketAPITypes.h */ = {isa = PBXFileReference; fileEncoding = 4; lastKnownFileType = sourcecode.c.h; path = PocketAPITypes.h; sourceTree = "<group>"; };
		E1D0D84516D3D2EA00E33F4C /* PocketActivity.h */ = {isa = PBXFileReference; fileEncoding = 4; lastKnownFileType = sourcecode.c.h; path = PocketActivity.h; sourceTree = "<group>"; };
		E1D0D84616D3D2EA00E33F4C /* PocketActivity.m */ = {isa = PBXFileReference; fileEncoding = 4; lastKnownFileType = sourcecode.c.objc; path = PocketActivity.m; sourceTree = "<group>"; };
		E1D91455134A853D0089019C /* en */ = {isa = PBXFileReference; lastKnownFileType = text.plist.strings; name = en; path = en.lproj/Localizable.strings; sourceTree = "<group>"; };
		E1D91457134A854A0089019C /* es */ = {isa = PBXFileReference; lastKnownFileType = text.plist.strings; name = es; path = es.lproj/Localizable.strings; sourceTree = "<group>"; };
		E1D95EB617A28F5E00A3E9F3 /* WPActivityDefaults.h */ = {isa = PBXFileReference; fileEncoding = 4; lastKnownFileType = sourcecode.c.h; path = WPActivityDefaults.h; sourceTree = "<group>"; };
		E1D95EB717A28F5E00A3E9F3 /* WPActivityDefaults.m */ = {isa = PBXFileReference; fileEncoding = 4; lastKnownFileType = sourcecode.c.objc; path = WPActivityDefaults.m; sourceTree = "<group>"; };
		E1DF5DF919E7CFAE004E70D5 /* CategoryServiceRemoteREST.h */ = {isa = PBXFileReference; fileEncoding = 4; lastKnownFileType = sourcecode.c.h; path = CategoryServiceRemoteREST.h; sourceTree = "<group>"; };
		E1DF5DFA19E7CFAE004E70D5 /* CategoryServiceRemoteREST.m */ = {isa = PBXFileReference; fileEncoding = 4; lastKnownFileType = sourcecode.c.objc; path = CategoryServiceRemoteREST.m; sourceTree = "<group>"; };
		E1DF5DFB19E7CFAE004E70D5 /* CategoryServiceRemoteXMLRPC.h */ = {isa = PBXFileReference; fileEncoding = 4; lastKnownFileType = sourcecode.c.h; path = CategoryServiceRemoteXMLRPC.h; sourceTree = "<group>"; };
		E1DF5DFC19E7CFAE004E70D5 /* CategoryServiceRemoteXMLRPC.m */ = {isa = PBXFileReference; fileEncoding = 4; lastKnownFileType = sourcecode.c.objc; path = CategoryServiceRemoteXMLRPC.m; sourceTree = "<group>"; };
		E1E4CE0517739FAB00430844 /* test-image.jpg */ = {isa = PBXFileReference; lastKnownFileType = image.jpeg; path = "test-image.jpg"; sourceTree = "<group>"; };
		E1E4CE091773C59B00430844 /* WPAvatarSource.h */ = {isa = PBXFileReference; fileEncoding = 4; lastKnownFileType = sourcecode.c.h; path = WPAvatarSource.h; sourceTree = "<group>"; };
		E1E4CE0A1773C59B00430844 /* WPAvatarSource.m */ = {isa = PBXFileReference; fileEncoding = 4; lastKnownFileType = sourcecode.c.objc; path = WPAvatarSource.m; sourceTree = "<group>"; };
		E1E4CE0C177439D100430844 /* WPAvatarSourceTest.m */ = {isa = PBXFileReference; fileEncoding = 4; lastKnownFileType = sourcecode.c.objc; path = WPAvatarSourceTest.m; sourceTree = "<group>"; };
		E1E4CE0E1774531500430844 /* misteryman.jpg */ = {isa = PBXFileReference; lastKnownFileType = image.jpeg; path = misteryman.jpg; sourceTree = "<group>"; };
		E1E977BC17B0FA9A00AFB867 /* th */ = {isa = PBXFileReference; lastKnownFileType = text.plist.strings; name = th; path = th.lproj/Localizable.strings; sourceTree = "<group>"; };
		E1F5A1BA1771C90A00E0495F /* WPTableImageSource.h */ = {isa = PBXFileReference; fileEncoding = 4; lastKnownFileType = sourcecode.c.h; path = WPTableImageSource.h; sourceTree = "<group>"; };
		E1F5A1BB1771C90A00E0495F /* WPTableImageSource.m */ = {isa = PBXFileReference; fileEncoding = 4; lastKnownFileType = sourcecode.c.objc; path = WPTableImageSource.m; sourceTree = "<group>"; };
		E1F80823146420B000726BC7 /* UIImageView+Gravatar.h */ = {isa = PBXFileReference; fileEncoding = 4; lastKnownFileType = sourcecode.c.h; path = "UIImageView+Gravatar.h"; sourceTree = "<group>"; };
		E1F80824146420B000726BC7 /* UIImageView+Gravatar.m */ = {isa = PBXFileReference; fileEncoding = 4; lastKnownFileType = sourcecode.c.objc; path = "UIImageView+Gravatar.m"; sourceTree = "<group>"; };
		E1FC3DB313C7788700F6B60F /* WPWebViewController~ipad.xib */ = {isa = PBXFileReference; fileEncoding = 4; lastKnownFileType = file.xib; name = "WPWebViewController~ipad.xib"; path = "Resources-iPad/WPWebViewController~ipad.xib"; sourceTree = "<group>"; };
		E23EEC5C185A72C100F4DE2A /* WPContentCell.h */ = {isa = PBXFileReference; fileEncoding = 4; lastKnownFileType = sourcecode.c.h; path = WPContentCell.h; sourceTree = "<group>"; };
		E23EEC5D185A72C100F4DE2A /* WPContentCell.m */ = {isa = PBXFileReference; fileEncoding = 4; lastKnownFileType = sourcecode.c.objc; path = WPContentCell.m; sourceTree = "<group>"; };
		E240859A183D82AE002EB0EF /* WPAnimatedBox.h */ = {isa = PBXFileReference; fileEncoding = 4; lastKnownFileType = sourcecode.c.h; path = WPAnimatedBox.h; sourceTree = "<group>"; };
		E240859B183D82AE002EB0EF /* WPAnimatedBox.m */ = {isa = PBXFileReference; fileEncoding = 4; lastKnownFileType = sourcecode.c.objc; path = WPAnimatedBox.m; sourceTree = "<group>"; };
		E2AA87A318523E5300886693 /* UIView+Subviews.h */ = {isa = PBXFileReference; fileEncoding = 4; lastKnownFileType = sourcecode.c.h; path = "UIView+Subviews.h"; sourceTree = "<group>"; };
		E2AA87A418523E5300886693 /* UIView+Subviews.m */ = {isa = PBXFileReference; fileEncoding = 4; lastKnownFileType = sourcecode.c.objc; path = "UIView+Subviews.m"; sourceTree = "<group>"; };
		E2DA78041864B11D007BA447 /* WPFixedWidthScrollView.h */ = {isa = PBXFileReference; fileEncoding = 4; lastKnownFileType = sourcecode.c.h; path = WPFixedWidthScrollView.h; sourceTree = "<group>"; };
		E2DA78051864B11E007BA447 /* WPFixedWidthScrollView.m */ = {isa = PBXFileReference; fileEncoding = 4; lastKnownFileType = sourcecode.c.objc; path = WPFixedWidthScrollView.m; sourceTree = "<group>"; };
		E2E7EB44185FB140004F5E72 /* WPBlogSelectorButton.h */ = {isa = PBXFileReference; fileEncoding = 4; lastKnownFileType = sourcecode.c.h; path = WPBlogSelectorButton.h; sourceTree = "<group>"; };
		E2E7EB45185FB140004F5E72 /* WPBlogSelectorButton.m */ = {isa = PBXFileReference; fileEncoding = 4; lastKnownFileType = sourcecode.c.objc; path = WPBlogSelectorButton.m; sourceTree = "<group>"; };
		EC4696FD0EA75D460040EE8E /* PagesViewController.h */ = {isa = PBXFileReference; fileEncoding = 4; lastKnownFileType = sourcecode.c.h; path = PagesViewController.h; sourceTree = "<group>"; };
		EC4696FE0EA75D460040EE8E /* PagesViewController.m */ = {isa = PBXFileReference; fileEncoding = 4; lastKnownFileType = sourcecode.c.objc; path = PagesViewController.m; sourceTree = "<group>"; };
		F1564E5A18946087009F8F97 /* NSStringHelpersTest.m */ = {isa = PBXFileReference; fileEncoding = 4; lastKnownFileType = sourcecode.c.objc; path = NSStringHelpersTest.m; sourceTree = "<group>"; };
		FD0D42C11499F31700F5E115 /* WordPress 4.xcdatamodel */ = {isa = PBXFileReference; lastKnownFileType = wrapper.xcdatamodel; path = "WordPress 4.xcdatamodel"; sourceTree = "<group>"; };
		FD21397E13128C5300099582 /* libiconv.dylib */ = {isa = PBXFileReference; includeInIndex = 1; lastKnownFileType = "compiled.mach-o.dylib"; name = libiconv.dylib; path = usr/lib/libiconv.dylib; sourceTree = SDKROOT; };
		FD374343156CF4B800BAB5B5 /* WordPress 6.xcdatamodel */ = {isa = PBXFileReference; lastKnownFileType = wrapper.xcdatamodel; path = "WordPress 6.xcdatamodel"; sourceTree = "<group>"; };
		FD3D6D2B1349F5D30061136A /* ImageIO.framework */ = {isa = PBXFileReference; includeInIndex = 1; lastKnownFileType = wrapper.framework; name = ImageIO.framework; path = System/Library/Frameworks/ImageIO.framework; sourceTree = SDKROOT; };
		FD75DDAB15B021C70043F12C /* UIViewController+Rotation.h */ = {isa = PBXFileReference; fileEncoding = 4; lastKnownFileType = sourcecode.c.h; path = "UIViewController+Rotation.h"; sourceTree = "<group>"; };
		FD75DDAC15B021C80043F12C /* UIViewController+Rotation.m */ = {isa = PBXFileReference; fileEncoding = 4; lastKnownFileType = sourcecode.c.objc; path = "UIViewController+Rotation.m"; sourceTree = "<group>"; };
		FD9A948A12FAEA2300438F94 /* DateUtils.h */ = {isa = PBXFileReference; fileEncoding = 4; lastKnownFileType = sourcecode.c.h; path = DateUtils.h; sourceTree = "<group>"; };
		FD9A948B12FAEA2300438F94 /* DateUtils.m */ = {isa = PBXFileReference; fileEncoding = 4; lastKnownFileType = sourcecode.c.objc; path = DateUtils.m; sourceTree = "<group>"; };
		FDCB9A89134B75B900E5C776 /* it */ = {isa = PBXFileReference; lastKnownFileType = text.plist.strings; name = it; path = it.lproj/Localizable.strings; sourceTree = "<group>"; };
		FDFB011916B1EA1C00F589A8 /* WordPress 10.xcdatamodel */ = {isa = PBXFileReference; lastKnownFileType = wrapper.xcdatamodel; path = "WordPress 10.xcdatamodel"; sourceTree = "<group>"; };
		FF0AAE081A1509C50089841D /* WPProgressTableViewCell.h */ = {isa = PBXFileReference; fileEncoding = 4; lastKnownFileType = sourcecode.c.h; path = WPProgressTableViewCell.h; sourceTree = "<group>"; };
		FF0AAE091A150A560089841D /* WPProgressTableViewCell.m */ = {isa = PBXFileReference; fileEncoding = 4; lastKnownFileType = sourcecode.c.objc; path = WPProgressTableViewCell.m; sourceTree = "<group>"; };
		FF0AAE0B1A16550D0089841D /* WPMediaProgressTableViewController.h */ = {isa = PBXFileReference; fileEncoding = 4; lastKnownFileType = sourcecode.c.h; path = WPMediaProgressTableViewController.h; sourceTree = "<group>"; };
		FF0AAE0C1A16550D0089841D /* WPMediaProgressTableViewController.m */ = {isa = PBXFileReference; fileEncoding = 4; lastKnownFileType = sourcecode.c.objc; path = WPMediaProgressTableViewController.m; sourceTree = "<group>"; };
		FF3DD6BD19F2B6B3003A52CB /* RemoteMedia.m */ = {isa = PBXFileReference; fileEncoding = 4; lastKnownFileType = sourcecode.c.objc; name = RemoteMedia.m; path = "Remote Objects/RemoteMedia.m"; sourceTree = "<group>"; };
		FF3DD6BF19F2B77A003A52CB /* RemoteMedia.h */ = {isa = PBXFileReference; lastKnownFileType = sourcecode.c.h; name = RemoteMedia.h; path = "Remote Objects/RemoteMedia.h"; sourceTree = "<group>"; };
		FFAB7CAF1A0BD83A00765942 /* WPAssetExporter.h */ = {isa = PBXFileReference; fileEncoding = 4; lastKnownFileType = sourcecode.c.h; path = WPAssetExporter.h; sourceTree = "<group>"; };
		FFAB7CB01A0BD83A00765942 /* WPAssetExporter.m */ = {isa = PBXFileReference; fileEncoding = 4; lastKnownFileType = sourcecode.c.objc; path = WPAssetExporter.m; sourceTree = "<group>"; };
		FFAB7CB21A14D1AC00765942 /* ProgressTest.m */ = {isa = PBXFileReference; fileEncoding = 4; lastKnownFileType = sourcecode.c.objc; path = ProgressTest.m; sourceTree = "<group>"; };
		FFB7B81C1A0012E80032E723 /* WordPressTestCredentials.m */ = {isa = PBXFileReference; fileEncoding = 4; lastKnownFileType = sourcecode.c.objc; path = WordPressTestCredentials.m; sourceTree = "<group>"; };
		FFB7B81D1A0012E80032E723 /* WordPressComApiCredentials.m */ = {isa = PBXFileReference; fileEncoding = 4; lastKnownFileType = sourcecode.c.objc; path = WordPressComApiCredentials.m; sourceTree = "<group>"; };
		FFF96F8219EBE7FB00DFC821 /* UITests.xctest */ = {isa = PBXFileReference; explicitFileType = wrapper.cfbundle; includeInIndex = 0; path = UITests.xctest; sourceTree = BUILT_PRODUCTS_DIR; };
		FFF96F8519EBE7FB00DFC821 /* Info.plist */ = {isa = PBXFileReference; lastKnownFileType = text.plist.xml; path = Info.plist; sourceTree = "<group>"; };
		FFF96F8F19EBE81F00DFC821 /* CommentsTests.m */ = {isa = PBXFileReference; fileEncoding = 4; lastKnownFileType = sourcecode.c.objc; path = CommentsTests.m; sourceTree = "<group>"; };
		FFF96F9019EBE81F00DFC821 /* gencredentials.rb */ = {isa = PBXFileReference; fileEncoding = 4; lastKnownFileType = text.script.ruby; path = gencredentials.rb; sourceTree = "<group>"; };
		FFF96F9119EBE81F00DFC821 /* LoginTests.m */ = {isa = PBXFileReference; fileEncoding = 4; lastKnownFileType = sourcecode.c.objc; path = LoginTests.m; sourceTree = "<group>"; };
		FFF96F9219EBE81F00DFC821 /* MeTabTests.m */ = {isa = PBXFileReference; fileEncoding = 4; lastKnownFileType = sourcecode.c.objc; path = MeTabTests.m; sourceTree = "<group>"; };
		FFF96F9319EBE81F00DFC821 /* NotificationsTests.m */ = {isa = PBXFileReference; fileEncoding = 4; lastKnownFileType = sourcecode.c.objc; path = NotificationsTests.m; sourceTree = "<group>"; };
		FFF96F9419EBE81F00DFC821 /* PagesTests.m */ = {isa = PBXFileReference; fileEncoding = 4; lastKnownFileType = sourcecode.c.objc; path = PagesTests.m; sourceTree = "<group>"; };
		FFF96F9519EBE81F00DFC821 /* PostsTests.m */ = {isa = PBXFileReference; fileEncoding = 4; lastKnownFileType = sourcecode.c.objc; path = PostsTests.m; sourceTree = "<group>"; };
		FFF96F9619EBE81F00DFC821 /* ReaderTests.m */ = {isa = PBXFileReference; fileEncoding = 4; lastKnownFileType = sourcecode.c.objc; path = ReaderTests.m; sourceTree = "<group>"; };
		FFF96F9719EBE81F00DFC821 /* StatsTests.m */ = {isa = PBXFileReference; fileEncoding = 4; lastKnownFileType = sourcecode.c.objc; path = StatsTests.m; sourceTree = "<group>"; };
		FFF96F9819EBE81F00DFC821 /* WordPressTestCredentials.h */ = {isa = PBXFileReference; fileEncoding = 4; lastKnownFileType = sourcecode.c.h; path = WordPressTestCredentials.h; sourceTree = "<group>"; };
		FFF96F9919EBE81F00DFC821 /* WordPressTestCredentials.m */ = {isa = PBXFileReference; fileEncoding = 4; lastKnownFileType = sourcecode.c.objc; path = WordPressTestCredentials.m; sourceTree = "<group>"; };
		FFF96F9A19EBE81F00DFC821 /* WPUITestCase.h */ = {isa = PBXFileReference; fileEncoding = 4; lastKnownFileType = sourcecode.c.h; path = WPUITestCase.h; sourceTree = "<group>"; };
		FFF96F9B19EBE81F00DFC821 /* WPUITestCase.m */ = {isa = PBXFileReference; fileEncoding = 4; lastKnownFileType = sourcecode.c.objc; path = WPUITestCase.m; sourceTree = "<group>"; };
		FFF96FA919ED724F00DFC821 /* KIFUITestActor-WPExtras.h */ = {isa = PBXFileReference; fileEncoding = 4; lastKnownFileType = sourcecode.c.h; path = "KIFUITestActor-WPExtras.h"; sourceTree = "<group>"; };
		FFF96FAA19ED724F00DFC821 /* KIFUITestActor-WPExtras.m */ = {isa = PBXFileReference; fileEncoding = 4; lastKnownFileType = sourcecode.c.objc; path = "KIFUITestActor-WPExtras.m"; sourceTree = "<group>"; };
		FFF96FAC19ED7F4D00DFC821 /* wp_test_credentials_sample */ = {isa = PBXFileReference; fileEncoding = 4; lastKnownFileType = text; path = wp_test_credentials_sample; sourceTree = "<group>"; };
/* End PBXFileReference section */

/* Begin PBXFrameworksBuildPhase section */
		1D60588F0D05DD3D006BFB54 /* Frameworks */ = {
			isa = PBXFrameworksBuildPhase;
			buildActionMask = 2147483647;
			files = (
				93E5285619A77BAC003A1A9C /* NotificationCenter.framework in Frameworks */,
				93A3F7DE1843F6F00082FEEA /* CoreTelephony.framework in Frameworks */,
				E14D65C817E09664007E3EA4 /* Social.framework in Frameworks */,
				8355D67E11D13EAD00A61362 /* MobileCoreServices.framework in Frameworks */,
				A01C542E0E24E88400D411F2 /* SystemConfiguration.framework in Frameworks */,
				374CB16215B93C0800DD0EBC /* AudioToolbox.framework in Frameworks */,
				E10B3655158F2D7800419A93 /* CoreGraphics.framework in Frameworks */,
				E10B3654158F2D4500419A93 /* UIKit.framework in Frameworks */,
				E10B3652158F2D3F00419A93 /* QuartzCore.framework in Frameworks */,
				CC24E5F51577E16B00A6D5B5 /* Accounts.framework in Frameworks */,
				CC24E5F11577DBC300A6D5B5 /* AddressBook.framework in Frameworks */,
				E1A386CB14DB063800954CF8 /* MediaPlayer.framework in Frameworks */,
				E1A386CA14DB05F700954CF8 /* CoreMedia.framework in Frameworks */,
				E1A386C814DB05C300954CF8 /* AVFoundation.framework in Frameworks */,
				E19DF741141F7BDD000002F3 /* libz.dylib in Frameworks */,
				1D60589F0D05DD5A006BFB54 /* Foundation.framework in Frameworks */,
				296890780FE971DC00770264 /* Security.framework in Frameworks */,
				83F3E26011275E07004CD686 /* MapKit.framework in Frameworks */,
				83F3E2D311276371004CD686 /* CoreLocation.framework in Frameworks */,
				8355D7D911D260AA00A61362 /* CoreData.framework in Frameworks */,
				834CE7341256D0DE0046A4A3 /* CFNetwork.framework in Frameworks */,
				835E2403126E66E50085940B /* AssetsLibrary.framework in Frameworks */,
				83043E55126FA31400EC9953 /* MessageUI.framework in Frameworks */,
				FD21397F13128C5300099582 /* libiconv.dylib in Frameworks */,
				FD3D6D2C1349F5D30061136A /* ImageIO.framework in Frameworks */,
				FEA64EDF0F7E4616BA835081 /* libPods.a in Frameworks */,
				E1CCFB33175D62500016BD8A /* Crashlytics.framework in Frameworks */,
			);
			runOnlyForDeploymentPostprocessing = 0;
		};
		93E5283719A7741A003A1A9C /* Frameworks */ = {
			isa = PBXFrameworksBuildPhase;
			buildActionMask = 2147483647;
			files = (
				93E5283C19A7741A003A1A9C /* NotificationCenter.framework in Frameworks */,
				ECFA8F2B890D45298F324B8B /* libPods-WordPressTodayWidget.a in Frameworks */,
			);
			runOnlyForDeploymentPostprocessing = 0;
		};
		E16AB92614D978240047A2E5 /* Frameworks */ = {
			isa = PBXFrameworksBuildPhase;
			buildActionMask = 2147483647;
			files = (
				E131CB5416CACB05004B0314 /* libxml2.dylib in Frameworks */,
				E183EC9D16B2160200C2EB11 /* MobileCoreServices.framework in Frameworks */,
				E183EC9C16B215FE00C2EB11 /* SystemConfiguration.framework in Frameworks */,
				E131CB5216CACA6B004B0314 /* CoreText.framework in Frameworks */,
				E183ECA216B2179B00C2EB11 /* Accounts.framework in Frameworks */,
				E183ECA316B2179B00C2EB11 /* AddressBook.framework in Frameworks */,
				E183ECA416B2179B00C2EB11 /* AssetsLibrary.framework in Frameworks */,
				E183ECA516B2179B00C2EB11 /* AudioToolbox.framework in Frameworks */,
				E183ECA616B2179B00C2EB11 /* AVFoundation.framework in Frameworks */,
				E183ECA716B2179B00C2EB11 /* CFNetwork.framework in Frameworks */,
				E183ECA816B2179B00C2EB11 /* CoreData.framework in Frameworks */,
				00F2E3F8166EEF9800D0527C /* CoreGraphics.framework in Frameworks */,
				E183ECA916B2179B00C2EB11 /* CoreLocation.framework in Frameworks */,
				E183ECAA16B2179B00C2EB11 /* CoreMedia.framework in Frameworks */,
				E16AB92E14D978240047A2E5 /* Foundation.framework in Frameworks */,
				E183ECAB16B2179B00C2EB11 /* ImageIO.framework in Frameworks */,
				E183ECAC16B2179B00C2EB11 /* libiconv.dylib in Frameworks */,
				E183ECAD16B2179B00C2EB11 /* libz.dylib in Frameworks */,
				E183ECAE16B2179B00C2EB11 /* MapKit.framework in Frameworks */,
				E183ECAF16B2179B00C2EB11 /* MediaPlayer.framework in Frameworks */,
				E183ECB016B2179B00C2EB11 /* MessageUI.framework in Frameworks */,
				00F2E3FB166EEFE100D0527C /* QuartzCore.framework in Frameworks */,
				E183ECB116B2179B00C2EB11 /* Security.framework in Frameworks */,
				E183ECB216B2179B00C2EB11 /* Twitter.framework in Frameworks */,
				00F2E3FA166EEFBE00D0527C /* UIKit.framework in Frameworks */,
				067D911C15654CE79F0A4A29 /* libPods-WordPressTest.a in Frameworks */,
			);
			runOnlyForDeploymentPostprocessing = 0;
		};
		FFF96F7F19EBE7FB00DFC821 /* Frameworks */ = {
			isa = PBXFrameworksBuildPhase;
			buildActionMask = 2147483647;
			files = (
				4253506E2DDC92882C721F55 /* libPods-UITests.a in Frameworks */,
			);
			runOnlyForDeploymentPostprocessing = 0;
		};
/* End PBXFrameworksBuildPhase section */

/* Begin PBXGroup section */
		031662E60FFB14C60045D052 /* Views */ = {
			isa = PBXGroup;
			children = (
				37EAAF4C1A11799A006D6306 /* CircularImageView.swift */,
				37022D8F1981BF9200F322B7 /* VerticallyStackedButton.h */,
				37022D901981BF9200F322B7 /* VerticallyStackedButton.m */,
				5DA5BF2A18E32DCF005F11F9 /* InputViewButton.h */,
				5DA5BF2B18E32DCF005F11F9 /* InputViewButton.m */,
				5DA5BF3B18E32DCF005F11F9 /* WPLoadingView.h */,
				5DA5BF3C18E32DCF005F11F9 /* WPLoadingView.m */,
				C58349C31806F95100B64089 /* IOS7CorrectedTextView.h */,
				C58349C41806F95100B64089 /* IOS7CorrectedTextView.m */,
				93740DC817D8F85600C41B2F /* WPAlertView.h */,
				93740DCA17D8F86700C41B2F /* WPAlertView.m */,
				E240859A183D82AE002EB0EF /* WPAnimatedBox.h */,
				E240859B183D82AE002EB0EF /* WPAnimatedBox.m */,
				E2E7EB44185FB140004F5E72 /* WPBlogSelectorButton.h */,
				E2E7EB45185FB140004F5E72 /* WPBlogSelectorButton.m */,
				740BD8331A0D4C3600F04D18 /* WPUploadStatusButton.h */,
				740BD8341A0D4C3600F04D18 /* WPUploadStatusButton.m */,
				5DF94E361962BAA700359241 /* WPContentActionView.h */,
				5DF94E371962BAA700359241 /* WPContentActionView.m */,
				5DF94E381962BAA700359241 /* WPContentAttributionView.h */,
				5DF94E391962BAA700359241 /* WPContentAttributionView.m */,
				5DF94E3A1962BAA700359241 /* WPContentView.h */,
				5DF94E3B1962BAA700359241 /* WPContentView.m */,
				E2DA78041864B11D007BA447 /* WPFixedWidthScrollView.h */,
				E2DA78051864B11E007BA447 /* WPFixedWidthScrollView.m */,
				03958060100D6CFC00850742 /* WPLabel.h */,
				03958061100D6CFC00850742 /* WPLabel.m */,
				5DF94E3C1962BAA700359241 /* WPRichContentView.h */,
				5DF94E3D1962BAA700359241 /* WPRichContentView.m */,
				5D7B414319E482C9007D9EC7 /* WPRichTextEmbed.swift */,
				5D7B414419E482C9007D9EC7 /* WPRichTextImage.swift */,
				5D7B414519E482C9007D9EC7 /* WPRichTextMediaAttachment.swift */,
				5DF94E3E1962BAA700359241 /* WPRichTextView.h */,
				5DF94E3F1962BAA700359241 /* WPRichTextView.m */,
				5DF94E401962BAA700359241 /* WPSimpleContentAttributionView.h */,
				5DF94E411962BAA700359241 /* WPSimpleContentAttributionView.m */,
				5DEB61B2156FCD3400242C35 /* WPWebView.h */,
				5DEB61B3156FCD3400242C35 /* WPWebView.m */,
				ADF544C0195A0F620092213D /* CustomHighlightButton.h */,
				ADF544C1195A0F620092213D /* CustomHighlightButton.m */,
			);
			path = Views;
			sourceTree = "<group>";
		};
		080E96DDFE201D6D7F000001 /* Classes */ = {
			isa = PBXGroup;
			children = (
				C59D3D480E6410BC00AA591D /* Categories */,
				B587796C19B799D800E57C5A /* Extensions */,
				2F706A870DFB229B00B43086 /* Models */,
				850BD4531922F95C0032F3AD /* Networking */,
				93FA59DA18D88BDB001446BC /* Services */,
				8584FDB719243E550019C02E /* System */,
				8584FDB4192437160019C02E /* Utility */,
				8584FDB31923EF4F0019C02E /* ViewRelated */,
			);
			path = Classes;
			sourceTree = "<group>";
		};
		19C28FACFE9D520D11CA2CBB /* Products */ = {
			isa = PBXGroup;
			children = (
				1D6058910D05DD3D006BFB54 /* WordPress.app */,
				E16AB92A14D978240047A2E5 /* WordPressTest.xctest */,
				93E5283A19A7741A003A1A9C /* WordPressTodayWidget.appex */,
				FFF96F8219EBE7FB00DFC821 /* UITests.xctest */,
			);
			name = Products;
			sourceTree = "<group>";
		};
		29B97314FDCFA39411CA2CEA /* CustomTemplate */ = {
			isa = PBXGroup;
			children = (
				E1756E661694AA1500D9EC00 /* Derived Sources */,
				E11F949814A3344300277D31 /* WordPressApi */,
				080E96DDFE201D6D7F000001 /* Classes */,
				E12F55F714A1F2640060A510 /* Vendor */,
				29B97315FDCFA39411CA2CEA /* Other Sources */,
				29B97317FDCFA39411CA2CEA /* Resources */,
				45C73C23113C36F50024D0D2 /* Resources-iPad */,
				E16AB92F14D978240047A2E5 /* WordPressTest */,
				93E5283D19A7741A003A1A9C /* WordPressTodayWidget */,
				FFF96F8319EBE7FB00DFC821 /* UITests */,
				29B97323FDCFA39411CA2CEA /* Frameworks */,
				19C28FACFE9D520D11CA2CBB /* Products */,
				A28F6FD119B61ACA00AADE55 /* SwiftPlayground.playground */,
				93FA0F0118E451A80007903B /* LICENSE */,
				93FA0F0218E451A80007903B /* README.md */,
				C430074CAC011A24F4A74E17 /* Pods */,
			);
			name = CustomTemplate;
			sourceTree = "<group>";
			usesTabs = 0;
		};
		29B97315FDCFA39411CA2CEA /* Other Sources */ = {
			isa = PBXGroup;
			children = (
				934F1B3119ACCE5600E9E63E /* WordPress.entitlements */,
				934884AE19B7875C004028D8 /* WordPress-Internal.entitlements */,
				93FA0F0418E451A80007903B /* fix-translation.php */,
				93FA0F0518E451A80007903B /* localize.py */,
				29B97316FDCFA39411CA2CEA /* main.m */,
				93FA0F0318E451A80007903B /* update-translations.rb */,
				28A0AAE50D9B0CCF005BE974 /* WordPress_Prefix.pch */,
			);
			name = "Other Sources";
			sourceTree = "<group>";
		};
		29B97317FDCFA39411CA2CEA /* Resources */ = {
			isa = PBXGroup;
			children = (
				74C1C307199170A30077A7DC /* Post */,
				858DE3FF172F9991000AC628 /* Fonts */,
				CC098B8116A9EB0400450976 /* HTML */,
				5D6651461637324000EBDA7D /* Sounds */,
				E19472D8134E3E4A00879F63 /* UI */,
				4645AFC41961E1FB005F7509 /* AppImages.xcassets */,
				85ED988717DFA00000090D0B /* Images.xcassets */,
				6EDC0E8E105881A800F68A1D /* iTunesArtwork */,
				85ED98AA17DFB17200090D0B /* iTunesArtwork@2x */,
				85D80557171630B30075EEAC /* DotCom-Languages.plist */,
				A2787D0119002AB1000D6CA6 /* HelpshiftConfig.plist */,
				8D1107310486CEB800E47090 /* Info.plist */,
				931DF4D818D09A2F00540BDD /* InfoPlist.strings */,
				E1D91454134A853D0089019C /* Localizable.strings */,
				930C6374182BD86400976C21 /* WordPress-Internal-Info.plist */,
				E125443B12BF5A7200D87A0A /* WordPress.xcdatamodeld */,
			);
			name = Resources;
			sourceTree = "<group>";
		};
		29B97323FDCFA39411CA2CEA /* Frameworks */ = {
			isa = PBXGroup;
			children = (
				E10675C9183FA78E00E5CE5C /* XCTest.framework */,
				93A3F7DD1843F6F00082FEEA /* CoreTelephony.framework */,
				E14D65C717E09663007E3EA4 /* Social.framework */,
				8527B15717CE98C5001CBA2E /* Accelerate.framework */,
				CC24E5F41577E16B00A6D5B5 /* Accounts.framework */,
				CC24E5F01577DBC300A6D5B5 /* AddressBook.framework */,
				835E2402126E66E50085940B /* AssetsLibrary.framework */,
				374CB16115B93C0800DD0EBC /* AudioToolbox.framework */,
				E1A386C714DB05C300954CF8 /* AVFoundation.framework */,
				834CE7331256D0DE0046A4A3 /* CFNetwork.framework */,
				8355D7D811D260AA00A61362 /* CoreData.framework */,
				834CE7371256D0F60046A4A3 /* CoreGraphics.framework */,
				83F3E2D211276371004CD686 /* CoreLocation.framework */,
				E1A386C914DB05F700954CF8 /* CoreMedia.framework */,
				E131CB5116CACA6B004B0314 /* CoreText.framework */,
				E1CCFB32175D624F0016BD8A /* Crashlytics.framework */,
				1D30AB110D05D00D00671497 /* Foundation.framework */,
				FD3D6D2B1349F5D30061136A /* ImageIO.framework */,
				FD21397E13128C5300099582 /* libiconv.dylib */,
				D4972215061A4C21AD2CD5B8 /* libPods-WordPressTest.a */,
				69187343EC8F435684EFFAF1 /* libPods.a */,
				E131CB5316CACB05004B0314 /* libxml2.dylib */,
				E19DF740141F7BDD000002F3 /* libz.dylib */,
				83F3E25F11275E07004CD686 /* MapKit.framework */,
				83FB4D3E122C38F700DB9506 /* MediaPlayer.framework */,
				83043E54126FA31400EC9953 /* MessageUI.framework */,
				8355D67D11D13EAD00A61362 /* MobileCoreServices.framework */,
				E10B3651158F2D3F00419A93 /* QuartzCore.framework */,
				296890770FE971DC00770264 /* Security.framework */,
				A01C542D0E24E88400D411F2 /* SystemConfiguration.framework */,
				CC24E5F21577DFF400A6D5B5 /* Twitter.framework */,
				E10B3653158F2D4500419A93 /* UIKit.framework */,
				93E5283B19A7741A003A1A9C /* NotificationCenter.framework */,
				872A78E046E04A05B17EB1A1 /* libPods-WordPressTodayWidget.a */,
				369D8993FF42F0A2D183A062 /* libPods-UITests.a */,
			);
			name = Frameworks;
			sourceTree = "<group>";
		};
		2F706A870DFB229B00B43086 /* Models */ = {
			isa = PBXGroup;
			children = (
				5D42A3D6175E7452005CFF05 /* AbstractPost.h */,
				5D42A3D7175E7452005CFF05 /* AbstractPost.m */,
				5D42A3D8175E7452005CFF05 /* BasePost.h */,
				5D42A3D9175E7452005CFF05 /* BasePost.m */,
				E15051C916CA5DDB00D3DDDC /* Blog+Jetpack.h */,
				E15051CA16CA5DDB00D3DDDC /* Blog+Jetpack.m */,
				CEBD3EA90FF1BA3B00C1396E /* Blog.h */,
				CEBD3EAA0FF1BA3B00C1396E /* Blog.m */,
				E125445412BF5B3900D87A0A /* Category.h */,
				E125445512BF5B3900D87A0A /* Category.m */,
				83418AA811C9FA6E00ACF00C /* Comment.h */,
				83418AA911C9FA6E00ACF00C /* Comment.m */,
				E14932B4130427B300154804 /* Coordinate.h */,
				E14932B5130427B300154804 /* Coordinate.m */,
				8350E49411D2C71E00A7B073 /* Media.h */,
				8350E49511D2C71E00A7B073 /* Media.m */,
				B545186718E9E08000AC3A54 /* Notifications */,
				E125451612BF68F900D87A0A /* Page.h */,
				E125451712BF68F900D87A0A /* Page.m */,
				838C672C1210C3C300B09CA3 /* Post.h */,
				838C672D1210C3C300B09CA3 /* Post.m */,
				833AF259114575A50016DE8F /* PostAnnotation.h */,
				833AF25A114575A50016DE8F /* PostAnnotation.m */,
				5D42A3DC175E7452005CFF05 /* ReaderPost.h */,
				5D42A3DD175E7452005CFF05 /* ReaderPost.m */,
				5DCC4CD619A50CC0003E548C /* ReaderSite.h */,
				5DCC4CD719A50CC0003E548C /* ReaderSite.m */,
				5DBCD9D018F3569F00B32229 /* ReaderTopic.h */,
				5DBCD9D118F3569F00B32229 /* ReaderTopic.m */,
				319D6E7919E447500013871C /* Suggestion.h */,
				319D6E7A19E447500013871C /* Suggestion.m */,
				5DA5BF3318E32DCF005F11F9 /* Theme.h */,
				5DA5BF3418E32DCF005F11F9 /* Theme.m */,
				E105E9CD1726955600C0D9E7 /* WPAccount.h */,
				E105E9CE1726955600C0D9E7 /* WPAccount.m */,
				46F84612185A8B7E009D0DA5 /* WPContentViewProvider.h */,
				5D35F7581A042255004E7B0D /* WPCommentContentViewProvider.h */,
			);
			path = Models;
			sourceTree = "<group>";
		};
		319D6E8219E44C7B0013871C /* Suggestions */ = {
			isa = PBXGroup;
			children = (
				319D6E7F19E44C680013871C /* SuggestionsTableView.h */,
				319D6E8019E44C680013871C /* SuggestionsTableView.m */,
				319D6E8319E44F7F0013871C /* SuggestionsTableViewCell.h */,
				319D6E8419E44F7F0013871C /* SuggestionsTableViewCell.m */,
			);
			name = Suggestions;
			sourceTree = "<group>";
		};
		37195B7F166A5DDC005F2292 /* Notifications */ = {
			isa = PBXGroup;
			children = (
				3716E400167296D30035F8C4 /* ToastView.xib */,
			);
			name = Notifications;
			sourceTree = "<group>";
		};
		3792259E12F6DBCC00F2176A /* Stats */ = {
			isa = PBXGroup;
			children = (
				5D1EE7FF15E7AF3E007F1F02 /* JetpackSettingsViewController.h */,
				5D1EE80015E7AF3E007F1F02 /* JetpackSettingsViewController.m */,
				C56636E61868D0CE00226AAB /* StatsViewController.h */,
				C56636E71868D0CE00226AAB /* StatsViewController.m */,
				857610D418C0377300EDF406 /* StatsWebViewController.h */,
				857610D518C0377300EDF406 /* StatsWebViewController.m */,
			);
			path = Stats;
			sourceTree = "<group>";
		};
		45C73C23113C36F50024D0D2 /* Resources-iPad */ = {
			isa = PBXGroup;
			children = (
				74C1C30F199170F10077A7DC /* Post */,
				83F1FCA7123748EF00069F99 /* Blogs */,
				E1FC3DB313C7788700F6B60F /* WPWebViewController~ipad.xib */,
				45C73C24113C36F70024D0D2 /* MainWindow-iPad.xib */,
			);
			name = "Resources-iPad";
			sourceTree = "<group>";
		};
		59379AA1191904C200B49251 /* AnimatedGIFImageSerialization */ = {
			isa = PBXGroup;
			children = (
				59379AA2191904C200B49251 /* AnimatedGIFImageSerialization.h */,
				59379AA3191904C200B49251 /* AnimatedGIFImageSerialization.m */,
			);
			name = AnimatedGIFImageSerialization;
			path = "AnimatedGIFImageSerialization-0.1.0/AnimatedGIFImageSerialization";
			sourceTree = "<group>";
		};
		5D08B8FC19647C0300D5B381 /* Views */ = {
			isa = PBXGroup;
			children = (
				5DB93EE819B6190700EC88EB /* CommentContentView.h */,
				5DB93EE919B6190700EC88EB /* CommentContentView.m */,
				5DB93EEA19B6190700EC88EB /* ReaderCommentCell.h */,
				5DB93EEB19B6190700EC88EB /* ReaderCommentCell.m */,
				5DF94E481962BAEB00359241 /* ReaderPostAttributionView.h */,
				5DF94E491962BAEB00359241 /* ReaderPostAttributionView.m */,
				5DF94E4A1962BAEB00359241 /* ReaderPostContentView.h */,
				5DF94E4B1962BAEB00359241 /* ReaderPostContentView.m */,
				5DF94E4C1962BAEB00359241 /* ReaderPostRichContentView.h */,
				5DF94E4D1962BAEB00359241 /* ReaderPostRichContentView.m */,
				5DF94E4E1962BAEB00359241 /* ReaderPostSimpleContentView.h */,
				5DF94E4F1962BAEB00359241 /* ReaderPostSimpleContentView.m */,
				5D42A3EF175E75EE005CFF05 /* ReaderPostTableViewCell.h */,
				5D42A3F0175E75EE005CFF05 /* ReaderPostTableViewCell.m */,
				5D9B17C319998A430047A4A2 /* ReaderBlockedTableViewCell.h */,
				5D9B17C419998A430047A4A2 /* ReaderBlockedTableViewCell.m */,
				E1D062D2177C685700644185 /* ContentActionButton.h */,
				E1D062D3177C685700644185 /* ContentActionButton.m */,
				5DAE40AB19EC70930011A0AE /* ReaderPostHeaderView.h */,
				5DAE40AC19EC70930011A0AE /* ReaderPostHeaderView.m */,
			);
			name = Views;
			sourceTree = "<group>";
		};
		5D08B8FD19647C0800D5B381 /* Controllers */ = {
			isa = PBXGroup;
			children = (
				5D1D9C5319885B01009D13B7 /* ReaderEditableSubscriptionPage.h */,
				5D08B90219648C3400D5B381 /* ReaderSubscriptionViewController.h */,
				5D08B90319648C3400D5B381 /* ReaderSubscriptionViewController.m */,
				5DF738921965FAB900393584 /* SubscribedTopicsViewController.h */,
				5DF738931965FAB900393584 /* SubscribedTopicsViewController.m */,
				5DF738951965FACD00393584 /* RecommendedTopicsViewController.h */,
				5DF738961965FACD00393584 /* RecommendedTopicsViewController.m */,
				5D20A6511982D56600463A91 /* FollowedSitesViewController.h */,
				5D20A6521982D56600463A91 /* FollowedSitesViewController.m */,
				5D42A3ED175E75EE005CFF05 /* ReaderPostsViewController.h */,
				5D42A3EE175E75EE005CFF05 /* ReaderPostsViewController.m */,
				5D42A3EB175E75EE005CFF05 /* ReaderPostDetailViewController.h */,
				5D42A3EC175E75EE005CFF05 /* ReaderPostDetailViewController.m */,
				5DF8D25F19E82B1000A2CD95 /* ReaderCommentsViewController.h */,
				5DF8D26019E82B1000A2CD95 /* ReaderCommentsViewController.m */,
				5D37941919216B1300E26CA4 /* RebloggingViewController.h */,
				5D37941A19216B1300E26CA4 /* RebloggingViewController.m */,
				CC24E5ED1577D1EA00A6D5B5 /* WPFriendFinderViewController.h */,
				CC24E5EE1577D1EA00A6D5B5 /* WPFriendFinderViewController.m */,
				5D42A401175E76A1005CFF05 /* WPImageViewController.h */,
				5D42A402175E76A2005CFF05 /* WPImageViewController.m */,
				CCEF152F14C9EA050001176D /* WPWebAppViewController.h */,
				CCEF153014C9EA050001176D /* WPWebAppViewController.m */,
				5D42A403175E76A4005CFF05 /* WPWebVideoViewController.h */,
				5D42A404175E76A5005CFF05 /* WPWebVideoViewController.m */,
			);
			name = Controllers;
			sourceTree = "<group>";
		};
		5D08B8FE19647C2C00D5B381 /* Utils */ = {
			isa = PBXGroup;
			children = (
				5D0C2CB719AB932C002DF1E5 /* WPContentSyncHelper.swift */,
				5DF738981965FB3C00393584 /* WPTableViewHandler.h */,
				5DF738991965FB3C00393584 /* WPTableViewHandler.m */,
				CC0E20AC15B87DA100D3468B /* WPWebBridge.h */,
				CC0E20AD15B87DA100D3468B /* WPWebBridge.m */,
			);
			name = Utils;
			sourceTree = "<group>";
		};
		5D1EBF56187C9B95003393F8 /* Categories */ = {
			isa = PBXGroup;
			children = (
				A0E293EF0E21027E00C6919C /* WPAddCategoryViewController.h */,
				A0E293F00E21027E00C6919C /* WPAddCategoryViewController.m */,
				7059CD1F0F332B6500A0660B /* WPCategoryTree.h */,
				7059CD200F332B6500A0660B /* WPCategoryTree.m */,
				5D5D0025187DA9D30027CEF6 /* CategoriesViewController.h */,
				5D5D0026187DA9D30027CEF6 /* CategoriesViewController.m */,
			);
			path = Categories;
			sourceTree = "<group>";
		};
		5D49B03519BE37CC00703A9B /* 20-21 */ = {
			isa = PBXGroup;
			children = (
				B5A6CEA519FA800E009F07DE /* AccountToAccount20to21.swift */,
				5D49B03919BE3CAD00703A9B /* SafeReaderTopicToReaderTopic.h */,
				5D49B03A19BE3CAD00703A9B /* SafeReaderTopicToReaderTopic.m */,
			);
			name = "20-21";
			sourceTree = "<group>";
		};
		5D577D301891278D00B964C3 /* Geolocation */ = {
			isa = PBXGroup;
			children = (
				5D577D31189127BE00B964C3 /* PostGeolocationViewController.h */,
				5D577D32189127BE00B964C3 /* PostGeolocationViewController.m */,
				5D577D341891360900B964C3 /* PostGeolocationView.h */,
				5D577D351891360900B964C3 /* PostGeolocationView.m */,
			);
			path = Geolocation;
			sourceTree = "<group>";
		};
		5D6651461637324000EBDA7D /* Sounds */ = {
			isa = PBXGroup;
			children = (
				5D69DBC3165428CA00A2D1F7 /* n.caf */,
			);
			name = Sounds;
			sourceTree = "<group>";
		};
		5D87E10D15F512380012C595 /* Settings */ = {
			isa = PBXGroup;
			children = (
				93069F571762410B000C966D /* ActivityLogDetailViewController.h */,
				93069F581762410B000C966D /* ActivityLogDetailViewController.m */,
				93069F54176237A4000C966D /* ActivityLogViewController.h */,
				93069F55176237A4000C966D /* ActivityLogViewController.m */,
				37B7924B16768FCB0021B3A4 /* NotificationSettingsViewController.h */,
				37B7924C16768FCB0021B3A4 /* NotificationSettingsViewController.m */,
				5D87E10915F5120C0012C595 /* SettingsPageViewController.h */,
				5D87E10A15F5120C0012C595 /* SettingsPageViewController.m */,
				E1AB07AB1578D34300D6AD64 /* SettingsViewController.h */,
				E1AB07AC1578D34300D6AD64 /* SettingsViewController.m */,
				93027BB61758332300483FFD /* SupportViewController.h */,
				93027BB71758332300483FFD /* SupportViewController.m */,
				30AF6CFB13C230C600A29C00 /* AboutViewController.h */,
				30AF6CFC13C230C600A29C00 /* AboutViewController.m */,
			);
			path = Settings;
			sourceTree = "<group>";
		};
		5DA5BF4918E32DDB005F11F9 /* Themes */ = {
			isa = PBXGroup;
			children = (
				5DA5BF3518E32DCF005F11F9 /* ThemeBrowserCell.h */,
				5DA5BF3618E32DCF005F11F9 /* ThemeBrowserCell.m */,
				5DA5BF3718E32DCF005F11F9 /* ThemeBrowserViewController.h */,
				5DA5BF3818E32DCF005F11F9 /* ThemeBrowserViewController.m */,
				5DA5BF3918E32DCF005F11F9 /* ThemeDetailsViewController.h */,
				5DA5BF3A18E32DCF005F11F9 /* ThemeDetailsViewController.m */,
			);
			path = Themes;
			sourceTree = "<group>";
		};
		5DA5BF4A18E32DE2005F11F9 /* Media */ = {
			isa = PBXGroup;
			children = (
				5DA5BF2718E32DCF005F11F9 /* EditMediaViewController.h */,
				5DA5BF2818E32DCF005F11F9 /* EditMediaViewController.m */,
				5DA5BF2918E32DCF005F11F9 /* EditMediaViewController.xib */,
				5DA5BF2C18E32DCF005F11F9 /* MediaBrowserCell.h */,
				5DA5BF2D18E32DCF005F11F9 /* MediaBrowserCell.m */,
				5DA5BF2E18E32DCF005F11F9 /* MediaBrowserViewController.h */,
				5DA5BF2F18E32DCF005F11F9 /* MediaBrowserViewController.m */,
				5DA5BF3018E32DCF005F11F9 /* MediaBrowserViewController.xib */,
				5DA5BF3118E32DCF005F11F9 /* MediaSearchFilterHeaderView.h */,
				5DA5BF3218E32DCF005F11F9 /* MediaSearchFilterHeaderView.m */,
				852CD8AB190E0BC4006C9AED /* WPMediaSizing.h */,
				852CD8AC190E0BC4006C9AED /* WPMediaSizing.m */,
				859CFD44190E3198005FB217 /* WPMediaUploader.h */,
				859CFD45190E3198005FB217 /* WPMediaUploader.m */,
			);
			path = Media;
			sourceTree = "<group>";
		};
		5DC02A3318E4C5A3009A1765 /* Themes */ = {
			isa = PBXGroup;
			children = (
				5DC02A3418E4C5BD009A1765 /* ThemeBrowserViewController.xib */,
				5DC02A3518E4C5BD009A1765 /* ThemeDetailsViewController.xib */,
				5DC02A3618E4C5BD009A1765 /* ThemeDetailsViewController~ipad.xib */,
			);
			name = Themes;
			sourceTree = "<group>";
		};
		5DF94E351962BA5F00359241 /* Reader */ = {
			isa = PBXGroup;
			children = (
				5DE8A0401912D95B00B2FF59 /* ReaderPostServiceTest.m */,
				5DFA9D19196B1BA30061FF96 /* ReaderTopicServiceTest.m */,
			);
			name = Reader;
			sourceTree = "<group>";
		};
		74C1C307199170A30077A7DC /* Post */ = {
			isa = PBXGroup;
			children = (
				74C1C305199170930077A7DC /* PostDetailViewController.xib */,
			);
			name = Post;
			sourceTree = "<group>";
		};
		74C1C30F199170F10077A7DC /* Post */ = {
			isa = PBXGroup;
			children = (
				74C1C30D199170EA0077A7DC /* PostDetailViewController~ipad.xib */,
			);
			name = Post;
			sourceTree = "<group>";
		};
		8320B5CF11FCA3EA00607422 /* Cells */ = {
			isa = PBXGroup;
			children = (
				5DF94E251962B97D00359241 /* NewCommentsTableViewCell.h */,
				5DF94E261962B97D00359241 /* NewCommentsTableViewCell.m */,
				5DF94E291962B97D00359241 /* NewPostTableViewCell.h */,
				5DF94E2A1962B97D00359241 /* NewPostTableViewCell.m */,
				E23EEC5C185A72C100F4DE2A /* WPContentCell.h */,
				E23EEC5D185A72C100F4DE2A /* WPContentCell.m */,
				8370D10811FA499A009D650F /* WPTableViewActivityCell.h */,
				8370D10911FA499A009D650F /* WPTableViewActivityCell.m */,
				30EABE0718A5903400B73A9C /* WPBlogTableViewCell.h */,
				30EABE0818A5903400B73A9C /* WPBlogTableViewCell.m */,
				375D090B133B94C3000CC9CD /* BlogsTableViewCell.h */,
				375D090C133B94C3000CC9CD /* BlogsTableViewCell.m */,
				5D839AA6187F0D6B00811F4A /* PostFeaturedImageCell.h */,
				5D839AA7187F0D6B00811F4A /* PostFeaturedImageCell.m */,
				5D839AA9187F0D8000811F4A /* PostGeolocationCell.h */,
				5D839AAA187F0D8000811F4A /* PostGeolocationCell.m */,
				FF0AAE081A1509C50089841D /* WPProgressTableViewCell.h */,
				FF0AAE091A150A560089841D /* WPProgressTableViewCell.m */,
			);
			path = Cells;
			sourceTree = "<group>";
		};
		8320B5D711FCA4EE00607422 /* Cells */ = {
			isa = PBXGroup;
			children = (
				8370D10B11FA4A1B009D650F /* WPTableViewActivityCell.xib */,
			);
			name = Cells;
			sourceTree = "<group>";
		};
		83290399120CF517000A965A /* Media */ = {
			isa = PBXGroup;
			children = (
				83CAD4201235F9F4003DFA20 /* MediaObjectView.xib */,
			);
			name = Media;
			sourceTree = "<group>";
		};
		83F1FCA7123748EF00069F99 /* Blogs */ = {
			isa = PBXGroup;
			children = (
				8362C1031201E7CE00599347 /* WebSignupViewController-iPad.xib */,
			);
			name = Blogs;
			sourceTree = "<group>";
		};
		850BD4531922F95C0032F3AD /* Networking */ = {
			isa = PBXGroup;
			children = (
				E1A6DBDC19DC7D140071AC1E /* PostServiceRemote.h */,
				E1A6DBDD19DC7D140071AC1E /* PostServiceRemoteREST.h */,
				E1A6DBDE19DC7D140071AC1E /* PostServiceRemoteREST.m */,
				E1A6DBDF19DC7D140071AC1E /* PostServiceRemoteXMLRPC.h */,
				E1A6DBE019DC7D140071AC1E /* PostServiceRemoteXMLRPC.m */,
				E1249B4019408C6F0035E895 /* Remote Objects */,
				E18EE94919349EAE00B0A40C /* AccountServiceRemote.h */,
				E149D64519349E69006A843D /* AccountServiceRemoteREST.h */,
				E149D64619349E69006A843D /* AccountServiceRemoteREST.m */,
				E149D64719349E69006A843D /* AccountServiceRemoteXMLRPC.h */,
				E149D64819349E69006A843D /* AccountServiceRemoteXMLRPC.m */,
				E18EE94C19349EBA00B0A40C /* BlogServiceRemote.h */,
				E18EE94D19349EBA00B0A40C /* BlogServiceRemote.m */,
				E1D04D8219374F2C002FADD7 /* BlogServiceRemoteREST.h */,
				E1D04D8319374F2C002FADD7 /* BlogServiceRemoteREST.m */,
				E1D04D7C19374CFE002FADD7 /* BlogServiceRemoteXMLRPC.h */,
				E1D04D7D19374CFE002FADD7 /* BlogServiceRemoteXMLRPC.m */,
				93D6D6461924FDAD00A4F44A /* CategoryServiceRemote.h */,
				E1DF5DF919E7CFAE004E70D5 /* CategoryServiceRemoteREST.h */,
				E1DF5DFA19E7CFAE004E70D5 /* CategoryServiceRemoteREST.m */,
				E1DF5DFB19E7CFAE004E70D5 /* CategoryServiceRemoteXMLRPC.h */,
				E1DF5DFC19E7CFAE004E70D5 /* CategoryServiceRemoteXMLRPC.m */,
				E1249B3D19408C230035E895 /* CommentServiceRemote.h */,
				E1249B491940AECC0035E895 /* CommentServiceRemoteREST.h */,
				E1249B4A1940AECC0035E895 /* CommentServiceRemoteREST.m */,
				E1249B4419408D0F0035E895 /* CommentServiceRemoteXMLRPC.h */,
				E1249B4519408D0F0035E895 /* CommentServiceRemoteXMLRPC.m */,
				E149D64919349E69006A843D /* MediaServiceRemote.h */,
				E149D64A19349E69006A843D /* MediaServiceRemoteREST.h */,
				E149D64B19349E69006A843D /* MediaServiceRemoteREST.m */,
				E149D64C19349E69006A843D /* MediaServiceRemoteXMLRPC.h */,
				E149D64D19349E69006A843D /* MediaServiceRemoteXMLRPC.m */,
				5D3D559818F88C5E00782892 /* ReaderPostServiceRemote.h */,
				5D3D559918F88C5E00782892 /* ReaderPostServiceRemote.m */,
				5D44EB331986D695008B7175 /* ReaderSiteServiceRemote.h */,
				5D44EB341986D695008B7175 /* ReaderSiteServiceRemote.m */,
				E18EE94F19349EC300B0A40C /* ReaderTopicServiceRemote.h */,
				E18EE95019349EC300B0A40C /* ReaderTopicServiceRemote.m */,
				E1249B481940AE610035E895 /* ServiceRemoteREST.h */,
				E1249B471940AE550035E895 /* ServiceRemoteXMLRPC.h */,
			);
			path = Networking;
			sourceTree = "<group>";
		};
		850D22B21729EE8600EC6A16 /* NUX */ = {
			isa = PBXGroup;
			children = (
				85D08A6F17342ECE00E2BBCA /* AddUsersBlogCell.h */,
				85D08A7017342ECE00E2BBCA /* AddUsersBlogCell.m */,
				85EC44D21739826A00686604 /* CreateAccountAndBlogViewController.h */,
				85EC44D31739826A00686604 /* CreateAccountAndBlogViewController.m */,
				858DE40D1730384F000AC628 /* LoginViewController.h */,
				858DE40E1730384F000AC628 /* LoginViewController.m */,
				85B6F7501742DAE800CE7F3A /* WPNUXBackButton.h */,
				85B6F7511742DAE800CE7F3A /* WPNUXBackButton.m */,
				85B6F74D1742DA1D00CE7F3A /* WPNUXMainButton.h */,
				85B6F74E1742DA1D00CE7F3A /* WPNUXMainButton.m */,
				85AD6AEA173CCF9E002CB896 /* WPNUXPrimaryButton.h */,
				85AD6AEB173CCF9E002CB896 /* WPNUXPrimaryButton.m */,
				85AD6AED173CCFDC002CB896 /* WPNUXSecondaryButton.h */,
				85AD6AEE173CCFDC002CB896 /* WPNUXSecondaryButton.m */,
				85E105841731A597001071A3 /* WPWalkthroughOverlayView.h */,
				85E105851731A597001071A3 /* WPWalkthroughOverlayView.m */,
				85C720AF1730CEFA00460645 /* WPWalkthroughTextField.h */,
				85C720B01730CEFA00460645 /* WPWalkthroughTextField.m */,
				A2DC5B181953451B009584C3 /* WPNUXHelpBadgeLabel.h */,
				A2DC5B191953451B009584C3 /* WPNUXHelpBadgeLabel.m */,
			);
			path = NUX;
			sourceTree = "<group>";
		};
		852416CC1A12EAF70030700C /* Ratings */ = {
			isa = PBXGroup;
			children = (
				852416CD1A12EBDD0030700C /* AppRatingUtility.h */,
				852416CE1A12EBDD0030700C /* AppRatingUtility.m */,
			);
			path = Ratings;
			sourceTree = "<group>";
		};
		852416D01A12ED2D0030700C /* Utility */ = {
			isa = PBXGroup;
			children = (
				852416D11A12ED690030700C /* AppRatingUtilityTests.m */,
			);
			name = Utility;
			sourceTree = "<group>";
		};
		852CD8AE190E0D04006C9AED /* Media */ = {
			isa = PBXGroup;
			children = (
			);
			name = Media;
			sourceTree = "<group>";
		};
		8584FDB31923EF4F0019C02E /* ViewRelated */ = {
			isa = PBXGroup;
			children = (
				8584FDB619243AC40019C02E /* System */,
				850D22B21729EE8600EC6A16 /* NUX */,
				CC1D800D1656D8B2002A542F /* Notifications */,
				AC34397B0E11443300E5D79B /* Blog */,
				C533CF320E6D3AB3000C3DE8 /* Comments */,
				5DA5BF4A18E32DE2005F11F9 /* Media */,
				EC4696A80EA74DAC0040EE8E /* Pages */,
				AC3439790E11434600E5D79B /* Post */,
				319D6E8219E44C7B0013871C /* Suggestions */,
				CCB3A03814C8DD5100D43C3F /* Reader */,
				3792259E12F6DBCC00F2176A /* Stats */,
				5D87E10D15F512380012C595 /* Settings */,
				5DA5BF4918E32DDB005F11F9 /* Themes */,
				8320B5CF11FCA3EA00607422 /* Cells */,
				031662E60FFB14C60045D052 /* Views */,
			);
			path = ViewRelated;
			sourceTree = "<group>";
		};
		8584FDB4192437160019C02E /* Utility */ = {
			isa = PBXGroup;
			children = (
				852416CC1A12EAF70030700C /* Ratings */,
				85A1B6721742E7DB00BA5E35 /* Analytics */,
				E159D1011309AAF200F498E2 /* Migrations */,
				E1523EB216D3B2EE002C5A36 /* Sharing */,
				C545E0A01811B9880020844C /* ContextManager.h */,
				93EF094B19ED4F1100C89770 /* ContextManager-Internals.h */,
				C545E0A11811B9880020844C /* ContextManager.m */,
				FD9A948A12FAEA2300438F94 /* DateUtils.h */,
				FD9A948B12FAEA2300438F94 /* DateUtils.m */,
				93A379D919FE6D3000415023 /* DDLogSwift.h */,
				93A379DA19FE6D3000415023 /* DDLogSwift.m */,
				5DB4683918A2E718004A89A9 /* LocationService.h */,
				5DB4683A18A2E718004A89A9 /* LocationService.m */,
				C57A31A2183D2111007745B9 /* NotificationsManager.h */,
				C57A31A3183D2111007745B9 /* NotificationsManager.m */,
				5D3E334C15EEBB6B005FC6F2 /* ReachabilityUtils.h */,
				5D3E334D15EEBB6B005FC6F2 /* ReachabilityUtils.m */,
				5D2B043515E83800007E3422 /* SettingsViewControllerDelegate.h */,
				292CECFE1027259000BD407D /* SFHFKeychainUtils.h */,
				292CECFF1027259000BD407D /* SFHFKeychainUtils.m */,
				8514973F171E13DF00B87F3F /* WPAsyncBlockOperation.h */,
				85149740171E13DF00B87F3F /* WPAsyncBlockOperation.m */,
				E1E4CE091773C59B00430844 /* WPAvatarSource.h */,
				E1E4CE0A1773C59B00430844 /* WPAvatarSource.m */,
				5DEB61B6156FCD5200242C35 /* WPChromelessWebViewController.h */,
				5DEB61B7156FCD5200242C35 /* WPChromelessWebViewController.m */,
				85253989171761D9003F6B32 /* WPComLanguages.h */,
				8525398A171761D9003F6B32 /* WPComLanguages.m */,
				E183BD7217621D85000B0822 /* WPCookie.h */,
				E183BD7317621D86000B0822 /* WPCookie.m */,
				E114D798153D85A800984182 /* WPError.h */,
				E114D799153D85A800984182 /* WPError.m */,
				5DA3EE0E192508F700294E0B /* WPImageOptimizer.h */,
				5DA3EE0F192508F700294E0B /* WPImageOptimizer.m */,
				5DA3EE10192508F700294E0B /* WPImageOptimizer+Private.h */,
				5DA3EE11192508F700294E0B /* WPImageOptimizer+Private.m */,
				B5AB733B19901F85005F5044 /* WPNoResultsView+AnimatedBox.h */,
				B5AB733C19901F85005F5044 /* WPNoResultsView+AnimatedBox.m */,
				E1F5A1BA1771C90A00E0495F /* WPTableImageSource.h */,
				E1F5A1BB1771C90A00E0495F /* WPTableImageSource.m */,
				8516972A169D42F4006C5DED /* WPToast.h */,
				8516972B169D42F4006C5DED /* WPToast.m */,
				E1B62A7913AA61A100A6FCA4 /* WPWebViewController.h */,
				E1B62A7A13AA61A100A6FCA4 /* WPWebViewController.m */,
				B5CC05FA196218E100975CAC /* XMLParserCollecter.h */,
				B5CC05FB196218E100975CAC /* XMLParserCollecter.m */,
				FFAB7CAF1A0BD83A00765942 /* WPAssetExporter.h */,
				FFAB7CB01A0BD83A00765942 /* WPAssetExporter.m */,
			);
			path = Utility;
			sourceTree = "<group>";
		};
		8584FDB619243AC40019C02E /* System */ = {
			isa = PBXGroup;
			children = (
				5D4AD40D185FE64C00CDEE17 /* WPMainTabBarController.h */,
				5D4AD40E185FE64C00CDEE17 /* WPMainTabBarController.m */,
				A25EBD85156E330600530E3D /* WPTableViewController.h */,
				A25EBD86156E330600530E3D /* WPTableViewController.m */,
				E1A38C921581879D00439E55 /* WPTableViewControllerSubclass.h */,
			);
			path = System;
			sourceTree = "<group>";
		};
		8584FDB719243E550019C02E /* System */ = {
			isa = PBXGroup;
			children = (
				2F970F970DF929B8006BD934 /* Constants.h */,
				B5CC05F51962150600975CAC /* Constants.m */,
				B5FD4520199D0C9A00286FBB /* WordPress-Bridging-Header.h */,
				1D3623240D0F684500981E51 /* WordPressAppDelegate.h */,
				1D3623250D0F684500981E51 /* WordPressAppDelegate.m */,
			);
			path = System;
			sourceTree = "<group>";
		};
		858DE3FF172F9991000AC628 /* Fonts */ = {
			isa = PBXGroup;
			children = (
				B55853F419630AF900FAF6C3 /* Noticons-Regular.otf */,
				462F4E0F183867AE0028D2F8 /* Merriweather-Bold.ttf */,
			);
			name = Fonts;
			sourceTree = "<group>";
		};
		85A1B6721742E7DB00BA5E35 /* Analytics */ = {
			isa = PBXGroup;
			children = (
				85D2275718F1EB8A001DA8DA /* WPAnalyticsTrackerMixpanel.h */,
				85D2275818F1EB8A001DA8DA /* WPAnalyticsTrackerMixpanel.m */,
				859F761B18F2159800EF8D5D /* WPAnalyticsTrackerMixpanelInstructionsForStat.h */,
				859F761C18F2159800EF8D5D /* WPAnalyticsTrackerMixpanelInstructionsForStat.m */,
				85DA8C4218F3F29A0074C8A4 /* WPAnalyticsTrackerWPCom.h */,
				85DA8C4318F3F29A0074C8A4 /* WPAnalyticsTrackerWPCom.m */,
			);
			path = Analytics;
			sourceTree = "<group>";
		};
		931D26FB19EDA0D000114F17 /* ALIterativeMigrator */ = {
			isa = PBXGroup;
			children = (
				931D26FC19EDA10D00114F17 /* ALIterativeMigrator.h */,
				931D26FD19EDA10D00114F17 /* ALIterativeMigrator.m */,
			);
			name = ALIterativeMigrator;
			sourceTree = "<group>";
		};
		937D9A0D19F837ED007B9D5F /* 22-23 */ = {
			isa = PBXGroup;
			children = (
				937D9A1019F838C2007B9D5F /* AccountToAccount22to23.swift */,
			);
			name = "22-23";
			sourceTree = "<group>";
		};
		93E5283D19A7741A003A1A9C /* WordPressTodayWidget */ = {
			isa = PBXGroup;
			children = (
				93E5285719A7AA5C003A1A9C /* WordPressTodayWidget.entitlements */,
				934884AC19B78723004028D8 /* WordPressTodayWidget-Internal.entitlements */,
				93E5284219A7741A003A1A9C /* MainInterface.storyboard */,
				93E5283E19A7741A003A1A9C /* Supporting Files */,
				93E5284019A7741A003A1A9C /* TodayViewController.swift */,
				93E5284F19A77824003A1A9C /* WordPressTodayWidget-Bridging-Header.h */,
				93E5285319A778AF003A1A9C /* WPDDLogWrapper.h */,
				93E5285419A778AF003A1A9C /* WPDDLogWrapper.m */,
			);
			path = WordPressTodayWidget;
			sourceTree = "<group>";
		};
		93E5283E19A7741A003A1A9C /* Supporting Files */ = {
			isa = PBXGroup;
			children = (
				93E5283F19A7741A003A1A9C /* Info.plist */,
				93267A6019B896CD00997EB8 /* Info-Internal.plist */,
			);
			name = "Supporting Files";
			sourceTree = "<group>";
		};
		93FA59DA18D88BDB001446BC /* Services */ = {
			isa = PBXGroup;
			children = (
				E1A6DBE319DC7D230071AC1E /* PostService.h */,
				E1A6DBE419DC7D230071AC1E /* PostService.m */,
				93C1147D18EC5DD500DAC95C /* AccountService.h */,
				93C1147E18EC5DD500DAC95C /* AccountService.m */,
				93C1148318EDF6E100DAC95C /* BlogService.h */,
				93C1148418EDF6E100DAC95C /* BlogService.m */,
				93FA59DB18D88C1C001446BC /* CategoryService.h */,
				93FA59DC18D88C1C001446BC /* CategoryService.m */,
				E1556CF0193F6FE900FC52EA /* CommentService.h */,
				E1556CF1193F6FE900FC52EA /* CommentService.m */,
				930284B618EAF7B600CB0BF4 /* LocalCoreDataService.h */,
				5DA3EE141925090A00294E0B /* MediaService.h */,
				5DA3EE151925090A00294E0B /* MediaService.m */,
				5D3D559518F88C3500782892 /* ReaderPostService.h */,
				5D3D559618F88C3500782892 /* ReaderPostService.m */,
				5D44EB361986D8BA008B7175 /* ReaderSiteService.h */,
				5D44EB371986D8BA008B7175 /* ReaderSiteService.m */,
				5DBCD9D318F35D7500B32229 /* ReaderTopicService.h */,
				5DBCD9D418F35D7500B32229 /* ReaderTopicService.m */,
				319D6E7C19E447C80013871C /* SuggestionService.h */,
				319D6E7D19E447C80013871C /* SuggestionService.m */,
				93DEB88019E5BF7100F9546D /* TodayExtensionService.h */,
				93DEB88119E5BF7100F9546D /* TodayExtensionService.m */,
			);
			path = Services;
			sourceTree = "<group>";
		};
		AC3439790E11434600E5D79B /* Post */ = {
			isa = PBXGroup;
			children = (
				5D577D301891278D00B964C3 /* Geolocation */,
				5D1EBF56187C9B95003393F8 /* Categories */,
				ACC156CA0E10E67600D6E1A0 /* WPPostViewController.h */,
				ACC156CB0E10E67600D6E1A0 /* WPPostViewController.m */,
				5903AE1C19B60AB9009D5354 /* WPButtonForNavigationBar.h */,
				5903AE1A19B60A98009D5354 /* WPButtonForNavigationBar.m */,
				E183EC9B16B1C01D00C2EB11 /* WPPostViewController_Internal.h */,
				ACBAB6840E1247F700F38795 /* PostPreviewViewController.h */,
				ACBAB6850E1247F700F38795 /* PostPreviewViewController.m */,
				74D5FFD419ACDF6700389E8F /* WPLegacyEditPostViewController.h */,
				74D5FFD319ACDF6700389E8F /* WPLegacyEditPostViewController_Internal.h */,
				74D5FFD519ACDF6700389E8F /* WPLegacyEditPostViewController.m */,
				ACBAB5FC0E121C7300F38795 /* PostSettingsViewController.h */,
				ACBAB5FD0E121C7300F38795 /* PostSettingsViewController.m */,
				5D62BAD818AAAE9B0044E5F7 /* PostSettingsViewController_Internal.h */,
				5DF94E2E1962B99C00359241 /* PostSettingsSelectionViewController.h */,
				5DF94E2F1962B99C00359241 /* PostSettingsSelectionViewController.m */,
				2F970F720DF92274006BD934 /* PostsViewController.h */,
				2F970F730DF92274006BD934 /* PostsViewController.m */,
				5D146EB9189857ED0068FDC6 /* FeaturedImageViewController.h */,
				5D146EBA189857ED0068FDC6 /* FeaturedImageViewController.m */,
				5DB3BA0318D0E7B600F3F3E9 /* WPPickerView.h */,
				5DB3BA0418D0E7B600F3F3E9 /* WPPickerView.m */,
				5DB3BA0618D11D8D00F3F3E9 /* PublishDatePickerView.h */,
				5DB3BA0718D11D8D00F3F3E9 /* PublishDatePickerView.m */,
<<<<<<< HEAD
				FF0AAE0B1A16550D0089841D /* WPMediaProgressTableViewController.h */,
				FF0AAE0C1A16550D0089841D /* WPMediaProgressTableViewController.m */,
=======
				5D17F0BC1A1D4C5F0087CCB8 /* PrivateSiteURLProtocol.h */,
				5D17F0BD1A1D4C5F0087CCB8 /* PrivateSiteURLProtocol.m */,
>>>>>>> cabae94b
			);
			path = Post;
			sourceTree = "<group>";
		};
		AC34397B0E11443300E5D79B /* Blog */ = {
			isa = PBXGroup;
			children = (
				5D8D53ED19250412003C8859 /* BlogSelectorViewController.h */,
				5D8D53EE19250412003C8859 /* BlogSelectorViewController.m */,
				5D8D53EF19250412003C8859 /* WPComBlogSelectorViewController.h */,
				5D8D53F019250412003C8859 /* WPComBlogSelectorViewController.m */,
				462F4E0618369F0B0028D2F8 /* BlogDetailsViewController.h */,
				462F4E0718369F0B0028D2F8 /* BlogDetailsViewController.m */,
				462F4E0818369F0B0028D2F8 /* BlogListViewController.h */,
				462F4E0918369F0B0028D2F8 /* BlogListViewController.m */,
				83610AA711F4AD2C00421116 /* WPcomLoginViewController.h */,
				83610AA811F4AD2C00421116 /* WPcomLoginViewController.m */,
				83FEFC7311FF6C5A0078B462 /* EditSiteViewController.h */,
				83FEFC7411FF6C5A0078B462 /* EditSiteViewController.m */,
				85D8055B171631F10075EEAC /* SelectWPComLanguageViewController.h */,
				85D8055C171631F10075EEAC /* SelectWPComLanguageViewController.m */,
			);
			path = Blog;
			sourceTree = "<group>";
		};
		ACFF1DC00E231EF600EC6BF5 /* Blog */ = {
			isa = PBXGroup;
			children = (
				8333FE0D11FF6EF200A495C1 /* EditSiteViewController.xib */,
				8370D1BC11FA6295009D650F /* AddSiteViewController.xib */,
				8398EE9811ACE63C000FE6E0 /* WebSignupViewController.xib */,
			);
			name = Blog;
			sourceTree = "<group>";
		};
		B545186718E9E08000AC3A54 /* Notifications */ = {
			isa = PBXGroup;
			children = (
				B5CC05F71962186D00975CAC /* Meta.h */,
				B5CC05F81962186D00975CAC /* Meta.m */,
				B55853F819630E7900FAF6C3 /* Notification.h */,
				B55853F919630E7900FAF6C3 /* Notification.m */,
			);
			path = Notifications;
			sourceTree = "<group>";
		};
		B54E1DEC1A0A7BAA00807537 /* ReplyTextView */ = {
			isa = PBXGroup;
			children = (
				B54E1DED1A0A7BAA00807537 /* ReplyBezierView.swift */,
				B54E1DEE1A0A7BAA00807537 /* ReplyTextView.swift */,
				B54E1DEF1A0A7BAA00807537 /* ReplyTextView.xib */,
			);
			path = ReplyTextView;
			sourceTree = "<group>";
		};
		B587796C19B799D800E57C5A /* Extensions */ = {
			isa = PBXGroup;
			children = (
				B587798319B799EB00E57C5A /* Notifications */,
				B5E167F319C08D18009535AA /* NSCalendar+Helpers.swift */,
				B587796F19B799D800E57C5A /* NSDate+Helpers.swift */,
				B587797019B799D800E57C5A /* NSIndexPath+Swift.swift */,
				B587797119B799D800E57C5A /* NSParagraphStyle+Helpers.swift */,
				B587797219B799D800E57C5A /* UIDevice+Helpers.swift */,
				B587797319B799D800E57C5A /* UIImageView+Animations.swift */,
				B587797419B799D800E57C5A /* UIImageView+Networking.swift */,
				B587797519B799D800E57C5A /* UITableView+Helpers.swift */,
				B587797619B799D800E57C5A /* UITableViewCell+Helpers.swift */,
				B587797719B799D800E57C5A /* UIView+Helpers.swift */,
				B53FDF6C19B8C336000723B6 /* UIScreen+Helpers.swift */,
				B54866C91A0D7042004AC79D /* NSAttributedString+Helpers.swift */,
			);
			path = Extensions;
			sourceTree = "<group>";
		};
		B587798319B799EB00E57C5A /* Notifications */ = {
			isa = PBXGroup;
			children = (
				B587798419B799EB00E57C5A /* Notification+Interface.swift */,
				B587798519B799EB00E57C5A /* NotificationBlock+Interface.swift */,
			);
			path = Notifications;
			sourceTree = "<group>";
		};
		B5B56D2F19AFB68800B4E29B /* Style */ = {
			isa = PBXGroup;
			children = (
				B5B56D3019AFB68800B4E29B /* WPStyleGuide+Reply.swift */,
				B5B56D3119AFB68800B4E29B /* WPStyleGuide+Notifications.swift */,
			);
			path = Style;
			sourceTree = "<group>";
		};
		B5D7F2D81A04180A006D3047 /* RichTextView */ = {
			isa = PBXGroup;
			children = (
				B5D7F2DA1A04180A006D3047 /* RichTextView.swift */,
				B5D7F2D91A04180A006D3047 /* NSAttributedString+RichTextView.swift */,
				B5D7F2DB1A04180A006D3047 /* UITextView+RichTextView.swift */,
			);
			path = RichTextView;
			sourceTree = "<group>";
		};
		B5E23BD919AD0CED000D6879 /* Tools */ = {
			isa = PBXGroup;
			children = (
				B54E1DF31A0A7BBF00807537 /* NotificationMediaDownloader.swift */,
			);
			path = Tools;
			sourceTree = "<group>";
		};
		B5FD4523199D0F1100286FBB /* Views */ = {
			isa = PBXGroup;
			children = (
				B57B99D419A2C20200506504 /* NoteTableHeaderView.swift */,
				B52C4C7E199D74AE009FD823 /* NoteTableViewCell.swift */,
				B5E23BDE19AD0D00000D6879 /* NoteTableViewCell.xib */,
				B532D4E7199D4357006E4DF6 /* NoteBlockTableViewCell.swift */,
				B532D4E6199D4357006E4DF6 /* NoteBlockHeaderTableViewCell.swift */,
				B532D4E8199D4357006E4DF6 /* NoteBlockTextTableViewCell.swift */,
				B532D4E5199D4357006E4DF6 /* NoteBlockCommentTableViewCell.swift */,
				B532D4ED199D4418006E4DF6 /* NoteBlockImageTableViewCell.swift */,
				B52C4C7C199D4CD3009FD823 /* NoteBlockUserTableViewCell.swift */,
			);
			path = Views;
			sourceTree = "<group>";
		};
		B5FD453E199D0F2800286FBB /* Controllers */ = {
			isa = PBXGroup;
			children = (
				B5FD4541199D0F2800286FBB /* NotificationsViewController.h */,
				B5FD4542199D0F2800286FBB /* NotificationsViewController.m */,
				B5FD453F199D0F2800286FBB /* NotificationDetailsViewController.h */,
				B5FD4540199D0F2800286FBB /* NotificationDetailsViewController.m */,
			);
			path = Controllers;
			sourceTree = "<group>";
		};
		C430074CAC011A24F4A74E17 /* Pods */ = {
			isa = PBXGroup;
			children = (
				AC055AD29E203B2021E7F39B /* Pods.debug.xcconfig */,
				AEFB66560B716519236CEE67 /* Pods.release.xcconfig */,
				C9F5071C28C57CE611E00B1F /* Pods.release-internal.xcconfig */,
				501C8A355B53A6971F731ECA /* Pods.distribution.xcconfig */,
				B43F6A7D9B3DC5B8B4A7DDCA /* Pods-WordPressTest.debug.xcconfig */,
				9198544476D3B385673B18E9 /* Pods-WordPressTest.release.xcconfig */,
				A42FAD830601402EC061BE54 /* Pods-WordPressTest.release-internal.xcconfig */,
				B6E2365A531EA4BD7025525F /* Pods-WordPressTest.distribution.xcconfig */,
				0CF877DC71756EFA3346E26F /* Pods-WordPressTodayWidget.debug.xcconfig */,
				2B3804821972897F0DEC4183 /* Pods-WordPressTodayWidget.release.xcconfig */,
				052EFF90F810139789A446FB /* Pods-WordPressTodayWidget.release-internal.xcconfig */,
				67040029265369CB7FAE64FA /* Pods-WordPressTodayWidget.distribution.xcconfig */,
				45A679DE2C6B64047BAF97E9 /* Pods-UITests.debug.xcconfig */,
				1E59E0C89B24D8AA3B12DEC8 /* Pods-UITests.release.xcconfig */,
				91E1D2929A320BA8932240BF /* Pods-UITests.release-internal.xcconfig */,
				71E3F8ABCB453500748B60CE /* Pods-UITests.distribution.xcconfig */,
			);
			name = Pods;
			sourceTree = "<group>";
		};
		C50E78130E71648100991509 /* Comments */ = {
			isa = PBXGroup;
			children = (
				B5509A9419CA3B9F006D2E49 /* EditReplyViewController.xib */,
				2906F811110CDA8900169D56 /* EditCommentViewController.xib */,
			);
			name = Comments;
			sourceTree = "<group>";
		};
		C533CF320E6D3AB3000C3DE8 /* Comments */ = {
			isa = PBXGroup;
			children = (
				5DF94E211962B90300359241 /* CommentsTableViewDelegate.h */,
				C533CF330E6D3ADA000C3DE8 /* CommentsViewController.h */,
				C533CF340E6D3ADA000C3DE8 /* CommentsViewController.m */,
				313AE49B19E3F20400AAFABE /* CommentViewController.h */,
				313AE49C19E3F20400AAFABE /* CommentViewController.m */,
				313AE49D19E3F20400AAFABE /* CommentTableViewCell.swift */,
				313AE49E19E3F20400AAFABE /* CommentTableViewCell.xib */,
				313AE49F19E3F20400AAFABE /* CommentTableViewHeaderCell.xib */,
				2906F80F110CDA8900169D56 /* EditCommentViewController.h */,
				2906F810110CDA8900169D56 /* EditCommentViewController.m */,
				B5509A9119CA38B3006D2E49 /* EditReplyViewController.h */,
				B5509A9219CA38B3006D2E49 /* EditReplyViewController.m */,
			);
			path = Comments;
			sourceTree = "<group>";
		};
		C59D3D480E6410BC00AA591D /* Categories */ = {
			isa = PBXGroup;
			children = (
				B55853F519630D5400FAF6C3 /* NSAttributedString+Util.h */,
				B55853F619630D5400FAF6C3 /* NSAttributedString+Util.m */,
				E13F23C114FE84600081D9CC /* NSMutableDictionary+Helpers.h */,
				E13F23C214FE84600081D9CC /* NSMutableDictionary+Helpers.m */,
				B55853F11962337500FAF6C3 /* NSScanner+Helpers.h */,
				B55853F21962337500FAF6C3 /* NSScanner+Helpers.m */,
				296526FC105810E100597FA3 /* NSString+Helpers.h */,
				296526FD105810E100597FA3 /* NSString+Helpers.m */,
				E1A0FAE5162F11CE0063B098 /* UIDevice+WordPressIdentifier.h */,
				E1A0FAE6162F11CE0063B098 /* UIDevice+WordPressIdentifier.m */,
				834CAE9B122D56B1003DDF49 /* UIImage+Alpha.h */,
				834CAE9D122D56B1003DDF49 /* UIImage+Alpha.m */,
				834CAE7A122D528A003DDF49 /* UIImage+Resize.h */,
				834CAE7B122D528A003DDF49 /* UIImage+Resize.m */,
				834CAE9C122D56B1003DDF49 /* UIImage+RoundedCorner.h */,
				834CAE9E122D56B1003DDF49 /* UIImage+RoundedCorner.m */,
				E1F80823146420B000726BC7 /* UIImageView+Gravatar.h */,
				E1F80824146420B000726BC7 /* UIImageView+Gravatar.m */,
				5D97C2F115CAF8D8009B44DD /* UINavigationController+KeyboardFix.h */,
				5D97C2F215CAF8D8009B44DD /* UINavigationController+KeyboardFix.m */,
				5DC3A44B1610B9BC00A890BE /* UINavigationController+Rotation.h */,
				5DC3A44C1610B9BC00A890BE /* UINavigationController+Rotation.m */,
				FD75DDAB15B021C70043F12C /* UIViewController+Rotation.h */,
				FD75DDAC15B021C80043F12C /* UIViewController+Rotation.m */,
				5D119DA1176FBE040073D83A /* UIImageView+AFNetworkingExtra.h */,
				5D119DA2176FBE040073D83A /* UIImageView+AFNetworkingExtra.m */,
				5DF59C091770AE3A00171208 /* UILabel+SuggestSize.h */,
				5DF59C0A1770AE3A00171208 /* UILabel+SuggestSize.m */,
				851734411798C64700A30E27 /* NSURL+Util.h */,
				851734421798C64700A30E27 /* NSURL+Util.m */,
				46F8714D1838C41600BC149B /* NSDate+StringFormatting.h */,
				46F8714E1838C41600BC149B /* NSDate+StringFormatting.m */,
				E2AA87A318523E5300886693 /* UIView+Subviews.h */,
				E2AA87A418523E5300886693 /* UIView+Subviews.m */,
				B548458019A258890077E7A5 /* UIActionSheet+Helpers.h */,
				B548458119A258890077E7A5 /* UIActionSheet+Helpers.m */,
				B57B99DC19A2DBF200506504 /* NSObject+Helpers.h */,
				B57B99DD19A2DBF200506504 /* NSObject+Helpers.m */,
			);
			path = Categories;
			sourceTree = "<group>";
		};
		CC098B8116A9EB0400450976 /* HTML */ = {
			isa = PBXGroup;
			children = (
				5DB767401588F64D00EBE36C /* postPreview.html */,
				E18165FC14E4428B006CE885 /* loader.html */,
				A01C55470E25E0D000D411F2 /* defaultPostTemplate.html */,
				2FAE97040E33B21600CA8540 /* defaultPostTemplate_old.html */,
				2FAE97070E33B21600CA8540 /* xhtml1-transitional.dtd */,
				2FAE97080E33B21600CA8540 /* xhtmlValidatorTemplate.xhtml */,
			);
			name = HTML;
			sourceTree = "<group>";
		};
		CC1D800D1656D8B2002A542F /* Notifications */ = {
			isa = PBXGroup;
			children = (
				B5B56D2F19AFB68800B4E29B /* Style */,
				B5D7F2D81A04180A006D3047 /* RichTextView */,
				B54E1DEC1A0A7BAA00807537 /* ReplyTextView */,
				B5E23BD919AD0CED000D6879 /* Tools */,
				B5FD453E199D0F2800286FBB /* Controllers */,
				B5FD4523199D0F1100286FBB /* Views */,
				B558541019631A1000FAF6C3 /* Notifications.storyboard */,
			);
			path = Notifications;
			sourceTree = "<group>";
		};
		CCB3A03814C8DD5100D43C3F /* Reader */ = {
			isa = PBXGroup;
			children = (
				5D08B8FD19647C0800D5B381 /* Controllers */,
				5D08B8FE19647C2C00D5B381 /* Utils */,
				5D08B8FC19647C0300D5B381 /* Views */,
				5D7DEA2819D488DD0032EE77 /* WPStyleGuide+Comments.swift */,
			);
			path = Reader;
			sourceTree = "<group>";
		};
		E11F949814A3344300277D31 /* WordPressApi */ = {
			isa = PBXGroup;
			children = (
				E1D086E0194214C600F0CC19 /* NSDate+WordPressJSON.h */,
				E1D086E1194214C600F0CC19 /* NSDate+WordPressJSON.m */,
				E1756E621694A08200D9EC00 /* gencredentials.rb */,
				E13EB7A3157D230000885780 /* WordPressComApi.h */,
				E13EB7A4157D230000885780 /* WordPressComApi.m */,
				E1756DD41694560100D9EC00 /* WordPressComApiCredentials.h */,
				E1756DD51694560100D9EC00 /* WordPressComApiCredentials.m */,
				E1634517183B733B005E967F /* WordPressComOAuthClient.h */,
				E1634518183B733B005E967F /* WordPressComOAuthClient.m */,
			);
			path = WordPressApi;
			sourceTree = "<group>";
		};
		E1239B7B176A2E0F00D37220 /* Tests */ = {
			isa = PBXGroup;
			children = (
				852416D01A12ED2D0030700C /* Utility */,
				9363113E19FA996700B0C739 /* AccountServiceTests.swift */,
				E150520B16CAC5C400D3DDDC /* BlogJetpackTest.m */,
				930FD0A519882742000CC81D /* BlogServiceTest.m */,
				93E9050319E6F242005513C9 /* ContextManagerTests.swift */,
				C5CFDC29184F962B00097B05 /* CoreDataConcurrencyTest.m */,
				931D26FF19EDAE8600114F17 /* CoreDataMigrationTests.m */,
				852CD8AE190E0D04006C9AED /* Media */,
				F1564E5A18946087009F8F97 /* NSStringHelpersTest.m */,
				5DF94E351962BA5F00359241 /* Reader */,
				E10675C7183F82E900E5CE5C /* SettingsViewControllerTest.m */,
				E1E4CE0C177439D100430844 /* WPAvatarSourceTest.m */,
				5DA3EE191925111700294E0B /* WPImageOptimizerTest.m */,
				5D2BEB4819758102005425F7 /* WPTableImageSourceTest.m */,
				93A379EB19FFBF7900415023 /* KeychainTest.m */,
				FFAB7CB21A14D1AC00765942 /* ProgressTest.m */,
			);
			name = Tests;
			sourceTree = "<group>";
		};
		E1249B4019408C6F0035E895 /* Remote Objects */ = {
			isa = PBXGroup;
			children = (
				E1A6DBD619DC7D080071AC1E /* RemoteCategory.h */,
				E1A6DBD719DC7D080071AC1E /* RemoteCategory.m */,
				E1A6DBD819DC7D080071AC1E /* RemotePost.h */,
				E1A6DBD919DC7D080071AC1E /* RemotePost.m */,
				E1249B4119408C910035E895 /* RemoteComment.h */,
				E1249B4219408C910035E895 /* RemoteComment.m */,
				5D12FE1A1988243700378BD6 /* RemoteReaderPost.h */,
				5D12FE1B1988243700378BD6 /* RemoteReaderPost.m */,
				5D12FE201988245B00378BD6 /* RemoteReaderSite.h */,
				5D12FE211988245B00378BD6 /* RemoteReaderSite.m */,
				5D12FE1C1988243700378BD6 /* RemoteReaderTopic.h */,
				5D12FE1D1988243700378BD6 /* RemoteReaderTopic.m */,
				E1B289D919F7AF7000DB0707 /* RemoteBlog.h */,
				E1B289DA19F7AF7000DB0707 /* RemoteBlog.m */,
				FF3DD6BF19F2B77A003A52CB /* RemoteMedia.h */,
				FF3DD6BD19F2B6B3003A52CB /* RemoteMedia.m */,
			);
			name = "Remote Objects";
			sourceTree = "<group>";
		};
		E12F55F714A1F2640060A510 /* Vendor */ = {
			isa = PBXGroup;
			children = (
				931D26FB19EDA0D000114F17 /* ALIterativeMigrator */,
				59379AA1191904C200B49251 /* AnimatedGIFImageSerialization */,
				E1D0D81E16D3D19200E33F4C /* PocketAPI */,
				E1B4A9DE12FC8B1000EB3F67 /* EGOTableViewPullRefresh */,
			);
			path = Vendor;
			sourceTree = "<group>";
		};
		E131CB5B16CAD638004B0314 /* Test Helpers */ = {
			isa = PBXGroup;
			children = (
				E150520D16CAC75A00D3DDDC /* CoreDataTestHelper.h */,
				E150520E16CAC75A00D3DDDC /* CoreDataTestHelper.m */,
				E15618FB16DB8677006532C4 /* UIKitTestHelper.h */,
				E15618FC16DB8677006532C4 /* UIKitTestHelper.m */,
				93E9050519E6F3D8005513C9 /* TestContextManager.h */,
				93E9050619E6F3D8005513C9 /* TestContextManager.m */,
			);
			name = "Test Helpers";
			sourceTree = "<group>";
		};
		E1523EB216D3B2EE002C5A36 /* Sharing */ = {
			isa = PBXGroup;
			children = (
				E1523EB316D3B305002C5A36 /* InstapaperActivity.h */,
				E1523EB416D3B305002C5A36 /* InstapaperActivity.m */,
				E1D0D81416D3B86800E33F4C /* SafariActivity.h */,
				E1D0D81516D3B86800E33F4C /* SafariActivity.m */,
				E1D0D84516D3D2EA00E33F4C /* PocketActivity.h */,
				E1D0D84616D3D2EA00E33F4C /* PocketActivity.m */,
				E10DB0061771926D00B7A0A3 /* GooglePlusActivity.h */,
				E10DB0071771926D00B7A0A3 /* GooglePlusActivity.m */,
				B5F015C9195DFD7600F6ECF2 /* WordPressActivity.h */,
				B5F015CA195DFD7600F6ECF2 /* WordPressActivity.m */,
				E1D95EB617A28F5E00A3E9F3 /* WPActivityDefaults.h */,
				E1D95EB717A28F5E00A3E9F3 /* WPActivityDefaults.m */,
			);
			path = Sharing;
			sourceTree = "<group>";
		};
		E159D1011309AAF200F498E2 /* Migrations */ = {
			isa = PBXGroup;
			children = (
				E1A03EDF17422DBC0085D192 /* 10-11 */,
				5D49B03519BE37CC00703A9B /* 20-21 */,
				937D9A0D19F837ED007B9D5F /* 22-23 */,
				E100C6BA1741472F00AE48D8 /* WordPress-11-12.xcmappingmodel */,
				5D51ADAE19A832AF00539C0B /* WordPress-20-21.xcmappingmodel */,
				937D9A0E19F83812007B9D5F /* WordPress-22-23.xcmappingmodel */,
			);
			path = Migrations;
			sourceTree = "<group>";
		};
		E16AB92F14D978240047A2E5 /* WordPressTest */ = {
			isa = PBXGroup;
			children = (
				E16AB93014D978240047A2E5 /* Supporting Files */,
				E16AB94414D9A13A0047A2E5 /* Test Data */,
				E131CB5B16CAD638004B0314 /* Test Helpers */,
				E1239B7B176A2E0F00D37220 /* Tests */,
			);
			path = WordPressTest;
			sourceTree = "<group>";
		};
		E16AB93014D978240047A2E5 /* Supporting Files */ = {
			isa = PBXGroup;
			children = (
				93E9050219E6F240005513C9 /* WordPressTest-Bridging-Header.h */,
				E16AB93114D978240047A2E5 /* WordPressTest-Info.plist */,
				E16AB93214D978240047A2E5 /* InfoPlist.strings */,
				E16AB93814D978240047A2E5 /* WordPressTest-Prefix.pch */,
			);
			name = "Supporting Files";
			sourceTree = "<group>";
		};
		E16AB94414D9A13A0047A2E5 /* Test Data */ = {
			isa = PBXGroup;
			children = (
				93CD939219099BE70049096E /* authtoken.json */,
				E131CB5716CACFB4004B0314 /* get-user-blogs_doesnt-have-blog.json */,
				E131CB5516CACF1E004B0314 /* get-user-blogs_has-blog.json */,
				E1E4CE0E1774531500430844 /* misteryman.jpg */,
				E1E4CE0517739FAB00430844 /* test-image.jpg */,
				E156190016DBABDE006532C4 /* xmlrpc-response-getpost.xml */,
				E15618FE16DBA983006532C4 /* xmlrpc-response-newpost.xml */,
				93594BD4191D2F5A0079E6B2 /* stats-batch.json */,
			);
			path = "Test Data";
			sourceTree = "<group>";
		};
		E1756E661694AA1500D9EC00 /* Derived Sources */ = {
			isa = PBXGroup;
			children = (
				FFB7B81C1A0012E80032E723 /* WordPressTestCredentials.m */,
				FFB7B81D1A0012E80032E723 /* WordPressComApiCredentials.m */,
			);
			name = "Derived Sources";
			path = /private/tmp/WordPress.build;
			sourceTree = "<absolute>";
		};
		E19472D8134E3E4A00879F63 /* UI */ = {
			isa = PBXGroup;
			children = (
				5DC02A3318E4C5A3009A1765 /* Themes */,
				37195B7F166A5DDC005F2292 /* Notifications */,
				ACFF1DC00E231EF600EC6BF5 /* Blog */,
				C50E78130E71648100991509 /* Comments */,
				83290399120CF517000A965A /* Media */,
				8320B5D711FCA4EE00607422 /* Cells */,
				37245ADB13FC23FF006CDBE3 /* WPWebViewController.xib */,
				28AD735F0D9D9599002E5188 /* MainWindow.xib */,
				30AF6CF413C2289600A29C00 /* AboutViewController.xib */,
				3768BEF013041E7900E7C9A9 /* BetaFeedbackViewController.xib */,
				5DF94E311962B9D800359241 /* WPAlertView.xib */,
				5DF94E321962B9D800359241 /* WPAlertViewSideBySide.xib */,
			);
			name = UI;
			sourceTree = "<group>";
		};
		E1A03EDF17422DBC0085D192 /* 10-11 */ = {
			isa = PBXGroup;
			children = (
				E1A03EE017422DCD0085D192 /* BlogToAccount.h */,
				E1A03EE117422DCE0085D192 /* BlogToAccount.m */,
				E1A03F46174283DF0085D192 /* BlogToJetpackAccount.h */,
				E1A03F47174283E00085D192 /* BlogToJetpackAccount.m */,
			);
			path = "10-11";
			sourceTree = "<group>";
		};
		E1B4A9DE12FC8B1000EB3F67 /* EGOTableViewPullRefresh */ = {
			isa = PBXGroup;
			children = (
				E1B4A9DF12FC8B1000EB3F67 /* EGORefreshTableHeaderView.h */,
				E1B4A9E012FC8B1000EB3F67 /* EGORefreshTableHeaderView.m */,
			);
			path = EGOTableViewPullRefresh;
			sourceTree = "<group>";
		};
		E1D0D81E16D3D19200E33F4C /* PocketAPI */ = {
			isa = PBXGroup;
			children = (
				E1D0D81F16D3D19200E33F4C /* PocketAPI+NSOperation.h */,
				E1D0D82016D3D19200E33F4C /* PocketAPI.h */,
				E1D0D82116D3D19200E33F4C /* PocketAPI.m */,
				E1D0D82216D3D19200E33F4C /* PocketAPILogin.h */,
				E1D0D82316D3D19200E33F4C /* PocketAPILogin.m */,
				E1D0D82416D3D19200E33F4C /* PocketAPIOperation.h */,
				E1D0D82516D3D19200E33F4C /* PocketAPIOperation.m */,
				E1D0D82616D3D19200E33F4C /* PocketAPITypes.h */,
			);
			path = PocketAPI;
			sourceTree = "<group>";
		};
		EC4696A80EA74DAC0040EE8E /* Pages */ = {
			isa = PBXGroup;
			children = (
				EC4696FD0EA75D460040EE8E /* PagesViewController.h */,
				EC4696FE0EA75D460040EE8E /* PagesViewController.m */,
				74BB6F1819AE7B9400FB7829 /* WPLegacyEditPageViewController.h */,
				74BB6F1919AE7B9400FB7829 /* WPLegacyEditPageViewController.m */,
				83D180F712329B1A002DCCB0 /* EditPageViewController.h */,
				83D180F812329B1A002DCCB0 /* EditPageViewController.m */,
				5D62BAD518AA88210044E5F7 /* PageSettingsViewController.h */,
				5D62BAD618AA88210044E5F7 /* PageSettingsViewController.m */,
			);
			path = Pages;
			sourceTree = "<group>";
		};
		FFF96F8319EBE7FB00DFC821 /* UITests */ = {
			isa = PBXGroup;
			children = (
				FFF96FAC19ED7F4D00DFC821 /* wp_test_credentials_sample */,
				FFF96F8419EBE7FB00DFC821 /* Supporting Files */,
				FFF96F8F19EBE81F00DFC821 /* CommentsTests.m */,
				FFF96F9119EBE81F00DFC821 /* LoginTests.m */,
				FFF96F9219EBE81F00DFC821 /* MeTabTests.m */,
				FFF96F9319EBE81F00DFC821 /* NotificationsTests.m */,
				FFF96F9419EBE81F00DFC821 /* PagesTests.m */,
				FFF96F9519EBE81F00DFC821 /* PostsTests.m */,
				FFF96F9619EBE81F00DFC821 /* ReaderTests.m */,
				FFF96F9719EBE81F00DFC821 /* StatsTests.m */,
				FFF96F9819EBE81F00DFC821 /* WordPressTestCredentials.h */,
				FFF96F9919EBE81F00DFC821 /* WordPressTestCredentials.m */,
				FFF96F9A19EBE81F00DFC821 /* WPUITestCase.h */,
				FFF96F9B19EBE81F00DFC821 /* WPUITestCase.m */,
				FFF96FA919ED724F00DFC821 /* KIFUITestActor-WPExtras.h */,
				FFF96FAA19ED724F00DFC821 /* KIFUITestActor-WPExtras.m */,
			);
			path = UITests;
			sourceTree = "<group>";
		};
		FFF96F8419EBE7FB00DFC821 /* Supporting Files */ = {
			isa = PBXGroup;
			children = (
				FFF96F9019EBE81F00DFC821 /* gencredentials.rb */,
				FFF96F8519EBE7FB00DFC821 /* Info.plist */,
			);
			name = "Supporting Files";
			sourceTree = "<group>";
		};
/* End PBXGroup section */

/* Begin PBXNativeTarget section */
		1D6058900D05DD3D006BFB54 /* WordPress */ = {
			isa = PBXNativeTarget;
			buildConfigurationList = 1D6058960D05DD3E006BFB54 /* Build configuration list for PBXNativeTarget "WordPress" */;
			buildPhases = (
				1D60588D0D05DD3D006BFB54 /* Resources */,
				832D4F01120A6F7C001708D4 /* CopyFiles */,
				E1756E61169493AD00D9EC00 /* Generate WP.com credentials */,
				1D60588E0D05DD3D006BFB54 /* Sources */,
				1D60588F0D05DD3D006BFB54 /* Frameworks */,
				79289B3ECCA2441197B8D7F6 /* Copy Pods Resources */,
				E1CCFB31175D62320016BD8A /* Run Script */,
				93E5284E19A7741A003A1A9C /* Embed App Extensions */,
			);
			buildRules = (
			);
			dependencies = (
				93E5284519A7741A003A1A9C /* PBXTargetDependency */,
				93E5284819A7741A003A1A9C /* PBXTargetDependency */,
			);
			name = WordPress;
			productName = WordPress;
			productReference = 1D6058910D05DD3D006BFB54 /* WordPress.app */;
			productType = "com.apple.product-type.application";
		};
		93E5283919A7741A003A1A9C /* WordPressTodayWidget */ = {
			isa = PBXNativeTarget;
			buildConfigurationList = 93E5284D19A7741A003A1A9C /* Build configuration list for PBXNativeTarget "WordPressTodayWidget" */;
			buildPhases = (
				1433631E1B534FCE8E3401B1 /* Check Pods Manifest.lock */,
				93E5283619A7741A003A1A9C /* Sources */,
				93E5283719A7741A003A1A9C /* Frameworks */,
				93E5283819A7741A003A1A9C /* Resources */,
				2AFAFA8761E84119A747E117 /* Copy Pods Resources */,
			);
			buildRules = (
			);
			dependencies = (
			);
			name = WordPressTodayWidget;
			productName = WordPressTodayWidget;
			productReference = 93E5283A19A7741A003A1A9C /* WordPressTodayWidget.appex */;
			productType = "com.apple.product-type.app-extension";
		};
		E16AB92914D978240047A2E5 /* WordPressTest */ = {
			isa = PBXNativeTarget;
			buildConfigurationList = E16AB93D14D978240047A2E5 /* Build configuration list for PBXNativeTarget "WordPressTest" */;
			buildPhases = (
				E16AB92514D978240047A2E5 /* Sources */,
				E16AB92614D978240047A2E5 /* Frameworks */,
				E16AB92714D978240047A2E5 /* Resources */,
				E16AB92814D978240047A2E5 /* ShellScript */,
				08CDD6C52F6F4CE8B478F112 /* Copy Pods Resources */,
			);
			buildRules = (
			);
			dependencies = (
				E16AB93F14D978520047A2E5 /* PBXTargetDependency */,
			);
			name = WordPressTest;
			productName = WordPressTest;
			productReference = E16AB92A14D978240047A2E5 /* WordPressTest.xctest */;
			productType = "com.apple.product-type.bundle.unit-test";
		};
		FFF96F8119EBE7FB00DFC821 /* UITests */ = {
			isa = PBXNativeTarget;
			buildConfigurationList = FFF96F8E19EBE7FB00DFC821 /* Build configuration list for PBXNativeTarget "UITests" */;
			buildPhases = (
				F538F2E32959A7F71EED0023 /* Check Pods Manifest.lock */,
				FFF87E8219F1B6CF00206205 /* Gen Test Credentials */,
				FFF96F7E19EBE7FB00DFC821 /* Sources */,
				FFF96F7F19EBE7FB00DFC821 /* Frameworks */,
				FFF96F8019EBE7FB00DFC821 /* Resources */,
				BD568EA7006B338911997D59 /* Copy Pods Resources */,
			);
			buildRules = (
			);
			dependencies = (
				FFF96F8919EBE7FB00DFC821 /* PBXTargetDependency */,
			);
			name = UITests;
			productName = UITests;
			productReference = FFF96F8219EBE7FB00DFC821 /* UITests.xctest */;
			productType = "com.apple.product-type.bundle.unit-test";
		};
/* End PBXNativeTarget section */

/* Begin PBXProject section */
		29B97313FDCFA39411CA2CEA /* Project object */ = {
			isa = PBXProject;
			attributes = {
				LastUpgradeCheck = 0510;
				ORGANIZATIONNAME = WordPress;
				TargetAttributes = {
					1D6058900D05DD3D006BFB54 = {
						DevelopmentTeam = PZYM8XX95Q;
						SystemCapabilities = {
							com.apple.ApplicationGroups.iOS = {
								enabled = 1;
							};
							com.apple.Keychain = {
								enabled = 1;
							};
						};
					};
					93E5283919A7741A003A1A9C = {
						CreatedOnToolsVersion = 6.0;
						DevelopmentTeam = PZYM8XX95Q;
						SystemCapabilities = {
							com.apple.ApplicationGroups.iOS = {
								enabled = 1;
							};
							com.apple.Keychain = {
								enabled = 1;
							};
						};
					};
					E16AB92914D978240047A2E5 = {
						TestTargetID = 1D6058900D05DD3D006BFB54;
					};
					FFF96F8119EBE7FB00DFC821 = {
						CreatedOnToolsVersion = 6.1;
						TestTargetID = 1D6058900D05DD3D006BFB54;
					};
				};
			};
			buildConfigurationList = C01FCF4E08A954540054247B /* Build configuration list for PBXProject "WordPress" */;
			compatibilityVersion = "Xcode 3.2";
			developmentRegion = English;
			hasScannedForEncodings = 1;
			knownRegions = (
				English,
				Japanese,
				French,
				German,
				en,
				es,
				it,
				ja,
				pt,
				sv,
				"zh-Hans",
				nb,
				tr,
				id,
				"zh-Hant",
				hu,
				pl,
				ru,
				da,
				ko,
				th,
				fr,
				nl,
				de,
				"en-GB",
				"pt-BR",
			);
			mainGroup = 29B97314FDCFA39411CA2CEA /* CustomTemplate */;
			projectDirPath = "";
			projectRoot = "";
			targets = (
				1D6058900D05DD3D006BFB54 /* WordPress */,
				E16AB92914D978240047A2E5 /* WordPressTest */,
				A2795807198819DE0031C6A3 /* OCLint */,
				93E5283919A7741A003A1A9C /* WordPressTodayWidget */,
				FFF96F8119EBE7FB00DFC821 /* UITests */,
			);
		};
/* End PBXProject section */

/* Begin PBXResourcesBuildPhase section */
		1D60588D0D05DD3D006BFB54 /* Resources */ = {
			isa = PBXResourcesBuildPhase;
			buildActionMask = 2147483647;
			files = (
				B586593F197EE15900F67E57 /* Merriweather-Bold.ttf in Resources */,
				28AD73600D9D9599002E5188 /* MainWindow.xib in Resources */,
				A01C55480E25E0D000D411F2 /* defaultPostTemplate.html in Resources */,
				2FAE97090E33B21600CA8540 /* defaultPostTemplate_old.html in Resources */,
				2FAE970C0E33B21600CA8540 /* xhtml1-transitional.dtd in Resources */,
				2FAE970D0E33B21600CA8540 /* xhtmlValidatorTemplate.xhtml in Resources */,
				931DF4D618D09A2F00540BDD /* InfoPlist.strings in Resources */,
				B558541419631A1000FAF6C3 /* Notifications.storyboard in Resources */,
				2906F813110CDA8900169D56 /* EditCommentViewController.xib in Resources */,
				5DF94E341962B9D800359241 /* WPAlertViewSideBySide.xib in Resources */,
				45C73C25113C36F70024D0D2 /* MainWindow-iPad.xib in Resources */,
				8398EE9A11ACE63C000FE6E0 /* WebSignupViewController.xib in Resources */,
				74C1C30E199170EA0077A7DC /* PostDetailViewController~ipad.xib in Resources */,
				8370D10C11FA4A1B009D650F /* WPTableViewActivityCell.xib in Resources */,
				8370D1BE11FA6295009D650F /* AddSiteViewController.xib in Resources */,
				8333FE0E11FF6EF200A495C1 /* EditSiteViewController.xib in Resources */,
				74C1C306199170930077A7DC /* PostDetailViewController.xib in Resources */,
				5DF94E331962B9D800359241 /* WPAlertView.xib in Resources */,
				8362C1041201E7CE00599347 /* WebSignupViewController-iPad.xib in Resources */,
				83CAD4211235F9F4003DFA20 /* MediaObjectView.xib in Resources */,
				B54E1DF21A0A7BAA00807537 /* ReplyTextView.xib in Resources */,
				3768BEF213041E7900E7C9A9 /* BetaFeedbackViewController.xib in Resources */,
				313AE4A319E3F20400AAFABE /* CommentTableViewHeaderCell.xib in Resources */,
				E1D91456134A853D0089019C /* Localizable.strings in Resources */,
				B5E23BDF19AD0D00000D6879 /* NoteTableViewCell.xib in Resources */,
				5DC02A3918E4C5BD009A1765 /* ThemeDetailsViewController~ipad.xib in Resources */,
				30AF6CF513C2289600A29C00 /* AboutViewController.xib in Resources */,
				E1FC3DB413C7788700F6B60F /* WPWebViewController~ipad.xib in Resources */,
				37245ADC13FC23FF006CDBE3 /* WPWebViewController.xib in Resources */,
				4645AFC51961E1FB005F7509 /* AppImages.xcassets in Resources */,
				E18165FD14E4428B006CE885 /* loader.html in Resources */,
				5DB767411588F64D00EBE36C /* postPreview.html in Resources */,
				93740DC917D8F85600C41B2F /* WPAlertView.h in Resources */,
				85ED988817DFA00000090D0B /* Images.xcassets in Resources */,
				5DC02A3818E4C5BD009A1765 /* ThemeDetailsViewController.xib in Resources */,
				313AE4A219E3F20400AAFABE /* CommentTableViewCell.xib in Resources */,
				3716E401167296D30035F8C4 /* ToastView.xib in Resources */,
				5DA5BF3E18E32DCF005F11F9 /* EditMediaViewController.xib in Resources */,
				B5509A9519CA3B9F006D2E49 /* EditReplyViewController.xib in Resources */,
				5DA5BF4218E32DCF005F11F9 /* MediaBrowserViewController.xib in Resources */,
				5D69DBC4165428CA00A2D1F7 /* n.caf in Resources */,
				85D80558171630B30075EEAC /* DotCom-Languages.plist in Resources */,
				B51D9A7E19634D4400CA857B /* Noticons-Regular.otf in Resources */,
				5DC02A3718E4C5BD009A1765 /* ThemeBrowserViewController.xib in Resources */,
				A2787D0219002AB1000D6CA6 /* HelpshiftConfig.plist in Resources */,
			);
			runOnlyForDeploymentPostprocessing = 0;
		};
		93E5283819A7741A003A1A9C /* Resources */ = {
			isa = PBXResourcesBuildPhase;
			buildActionMask = 2147483647;
			files = (
				93E5284319A7741A003A1A9C /* MainInterface.storyboard in Resources */,
				934884AF19B7875C004028D8 /* WordPress-Internal.entitlements in Resources */,
				934884AD19B78723004028D8 /* WordPressTodayWidget-Internal.entitlements in Resources */,
			);
			runOnlyForDeploymentPostprocessing = 0;
		};
		E16AB92714D978240047A2E5 /* Resources */ = {
			isa = PBXResourcesBuildPhase;
			buildActionMask = 2147483647;
			files = (
				E16AB93414D978240047A2E5 /* InfoPlist.strings in Resources */,
				93594BD5191D2F5A0079E6B2 /* stats-batch.json in Resources */,
				93CD939319099BE70049096E /* authtoken.json in Resources */,
				E1E4CE0F1774563F00430844 /* misteryman.jpg in Resources */,
				E1E4CE0617739FAB00430844 /* test-image.jpg in Resources */,
				E131CB5616CACF1E004B0314 /* get-user-blogs_has-blog.json in Resources */,
				E131CB5816CACFB4004B0314 /* get-user-blogs_doesnt-have-blog.json in Resources */,
				E15618FF16DBA983006532C4 /* xmlrpc-response-newpost.xml in Resources */,
				E156190116DBABDE006532C4 /* xmlrpc-response-getpost.xml in Resources */,
			);
			runOnlyForDeploymentPostprocessing = 0;
		};
		FFF96F8019EBE7FB00DFC821 /* Resources */ = {
			isa = PBXResourcesBuildPhase;
			buildActionMask = 2147483647;
			files = (
				FFF96F9D19EBE81F00DFC821 /* gencredentials.rb in Resources */,
			);
			runOnlyForDeploymentPostprocessing = 0;
		};
/* End PBXResourcesBuildPhase section */

/* Begin PBXShellScriptBuildPhase section */
		08CDD6C52F6F4CE8B478F112 /* Copy Pods Resources */ = {
			isa = PBXShellScriptBuildPhase;
			buildActionMask = 2147483647;
			files = (
			);
			inputPaths = (
			);
			name = "Copy Pods Resources";
			outputPaths = (
			);
			runOnlyForDeploymentPostprocessing = 0;
			shellPath = /bin/sh;
			shellScript = "\"${SRCROOT}/../Pods/Target Support Files/Pods-WordPressTest/Pods-WordPressTest-resources.sh\"\n";
		};
		1433631E1B534FCE8E3401B1 /* Check Pods Manifest.lock */ = {
			isa = PBXShellScriptBuildPhase;
			buildActionMask = 2147483647;
			files = (
			);
			inputPaths = (
			);
			name = "Check Pods Manifest.lock";
			outputPaths = (
			);
			runOnlyForDeploymentPostprocessing = 0;
			shellPath = /bin/sh;
			shellScript = "diff \"${PODS_ROOT}/../Podfile.lock\" \"${PODS_ROOT}/Manifest.lock\" > /dev/null\nif [[ $? != 0 ]] ; then\n    cat << EOM\nerror: The sandbox is not in sync with the Podfile.lock. Run 'pod install' or update your CocoaPods installation.\nEOM\n    exit 1\nfi\n";
			showEnvVarsInLog = 0;
		};
		2AFAFA8761E84119A747E117 /* Copy Pods Resources */ = {
			isa = PBXShellScriptBuildPhase;
			buildActionMask = 2147483647;
			files = (
			);
			inputPaths = (
			);
			name = "Copy Pods Resources";
			outputPaths = (
			);
			runOnlyForDeploymentPostprocessing = 0;
			shellPath = /bin/sh;
			shellScript = "\"${SRCROOT}/../Pods/Target Support Files/Pods-WordPressTodayWidget/Pods-WordPressTodayWidget-resources.sh\"\n";
			showEnvVarsInLog = 0;
		};
		79289B3ECCA2441197B8D7F6 /* Copy Pods Resources */ = {
			isa = PBXShellScriptBuildPhase;
			buildActionMask = 2147483647;
			files = (
			);
			inputPaths = (
			);
			name = "Copy Pods Resources";
			outputPaths = (
			);
			runOnlyForDeploymentPostprocessing = 0;
			shellPath = /bin/sh;
			shellScript = "\"${SRCROOT}/../Pods/Target Support Files/Pods/Pods-resources.sh\"\n";
		};
		A279580D198819F50031C6A3 /* ShellScript */ = {
			isa = PBXShellScriptBuildPhase;
			buildActionMask = 2147483647;
			files = (
			);
			inputPaths = (
			);
			outputPaths = (
			);
			runOnlyForDeploymentPostprocessing = 0;
			shellPath = /bin/sh;
			shellScript = "# sh ../run-oclint.sh <optional: filename to lint>\nsh ../run-oclint.sh";
		};
		BD568EA7006B338911997D59 /* Copy Pods Resources */ = {
			isa = PBXShellScriptBuildPhase;
			buildActionMask = 2147483647;
			files = (
			);
			inputPaths = (
			);
			name = "Copy Pods Resources";
			outputPaths = (
			);
			runOnlyForDeploymentPostprocessing = 0;
			shellPath = /bin/sh;
			shellScript = "\"${SRCROOT}/../Pods/Target Support Files/Pods-UITests/Pods-UITests-resources.sh\"\n";
			showEnvVarsInLog = 0;
		};
		E16AB92814D978240047A2E5 /* ShellScript */ = {
			isa = PBXShellScriptBuildPhase;
			buildActionMask = 2147483647;
			files = (
			);
			inputPaths = (
			);
			outputPaths = (
			);
			runOnlyForDeploymentPostprocessing = 0;
			shellPath = /bin/sh;
			shellScript = "# Run the unit tests in this test bundle.\n\"${SYSTEM_DEVELOPER_DIR}/Tools/RunUnitTests\"\n";
		};
		E1756E61169493AD00D9EC00 /* Generate WP.com credentials */ = {
			isa = PBXShellScriptBuildPhase;
			buildActionMask = 2147483647;
			files = (
			);
			inputPaths = (
				"$(SRCROOT)/WordPressApi/gencredentials.rb",
			);
			name = "Generate WP.com credentials";
			outputPaths = (
				/tmp/WordPress.build/WordPressComApiCredentials.m,
			);
			runOnlyForDeploymentPostprocessing = 0;
			shellPath = /bin/sh;
			shellScript = "DERIVED_TMP_DIR=/tmp/WordPress.build\ncp ${SOURCE_ROOT}/WordPressApi/WordPressComApiCredentials.m ${DERIVED_TMP_DIR}/WordPressComApiCredentials.m\n\necho \"Checking for WordPress.com Oauth App Secret in $WPCOM_CONFIG\"\nif [ -a $WPCOM_CONFIG ]\nthen\necho \"Config found\"\nsource $WPCOM_CONFIG\nelse\necho \"No config found\"\nexit 0\nfi\n\nif [ -z $WPCOM_APP_ID ]\nthen\necho \"warning: Missing WPCOM_APP_ID\"\nexit 1\nfi\nif [ -z $WPCOM_APP_SECRET ]\nthen\necho \"warning: Missing WPCOM_APP_SECRET\"\nexit 1\nfi\n\necho \"Generating credentials file in ${DERIVED_TMP_DIR}/WordPressComApiCredentials.m\"\nruby ${SOURCE_ROOT}/WordPressApi/gencredentials.rb > ${DERIVED_TMP_DIR}/WordPressComApiCredentials.m\n";
			showEnvVarsInLog = 0;
		};
		E1CCFB31175D62320016BD8A /* Run Script */ = {
			isa = PBXShellScriptBuildPhase;
			buildActionMask = 2147483647;
			files = (
			);
			inputPaths = (
			);
			name = "Run Script";
			outputPaths = (
			);
			runOnlyForDeploymentPostprocessing = 0;
			shellPath = /bin/sh;
			shellScript = "[ -f ~/.wpcom_app_credentials ] && source ~/.wpcom_app_credentials\n \n if [ \"x$CRASHLYTICS_API_KEY\" != \"x\" ]; then\n ./Crashlytics.framework/run $CRASHLYTICS_API_KEY\n else\n echo \"warning: Crashytics API Key not found\"\n fi";
		};
		F538F2E32959A7F71EED0023 /* Check Pods Manifest.lock */ = {
			isa = PBXShellScriptBuildPhase;
			buildActionMask = 2147483647;
			files = (
			);
			inputPaths = (
			);
			name = "Check Pods Manifest.lock";
			outputPaths = (
			);
			runOnlyForDeploymentPostprocessing = 0;
			shellPath = /bin/sh;
			shellScript = "diff \"${PODS_ROOT}/../Podfile.lock\" \"${PODS_ROOT}/Manifest.lock\" > /dev/null\nif [[ $? != 0 ]] ; then\n    cat << EOM\nerror: The sandbox is not in sync with the Podfile.lock. Run 'pod install' or update your CocoaPods installation.\nEOM\n    exit 1\nfi\n";
			showEnvVarsInLog = 0;
		};
		FFF87E8219F1B6CF00206205 /* Gen Test Credentials */ = {
			isa = PBXShellScriptBuildPhase;
			buildActionMask = 2147483647;
			files = (
			);
			inputPaths = (
			);
			name = "Gen Test Credentials";
			outputPaths = (
			);
			runOnlyForDeploymentPostprocessing = 0;
			shellPath = /bin/sh;
			shellScript = "DERIVED_TMP_DIR=/tmp/WordPress.build\ncp ${SOURCE_ROOT}/UITests/WordPressTestCredentials.m ${DERIVED_TMP_DIR}/WordPressTestCredentials.m\n\necho \"Generating credentials file in ${DERIVED_TMP_DIR}/WordPressTestCredentials.m\"\nruby ${SOURCE_ROOT}/UITests/gencredentials.rb > ${DERIVED_TMP_DIR}/WordPressTestCredentials.m";
			showEnvVarsInLog = 0;
		};
/* End PBXShellScriptBuildPhase section */

/* Begin PBXSourcesBuildPhase section */
		1D60588E0D05DD3D006BFB54 /* Sources */ = {
			isa = PBXSourcesBuildPhase;
			buildActionMask = 2147483647;
			files = (
				37022D931981C19000F322B7 /* VerticallyStackedButton.m in Sources */,
				5D1D9C50198837D0009D13B7 /* RemoteReaderPost.m in Sources */,
				5D1D9C51198837D0009D13B7 /* RemoteReaderSite.m in Sources */,
				5D1D9C52198837D0009D13B7 /* RemoteReaderTopic.m in Sources */,
				C545E0A21811B9880020844C /* ContextManager.m in Sources */,
				5D4AD40F185FE64C00CDEE17 /* WPMainTabBarController.m in Sources */,
				B5F015CB195DFD7600F6ECF2 /* WordPressActivity.m in Sources */,
				1D60589B0D05DD56006BFB54 /* main.m in Sources */,
				5D577D33189127BE00B964C3 /* PostGeolocationViewController.m in Sources */,
				1D3623260D0F684500981E51 /* WordPressAppDelegate.m in Sources */,
				5D7DEA2919D488DD0032EE77 /* WPStyleGuide+Comments.swift in Sources */,
				5DB3BA0818D11D8D00F3F3E9 /* PublishDatePickerView.m in Sources */,
				2F970F740DF92274006BD934 /* PostsViewController.m in Sources */,
				319D6E7B19E447500013871C /* Suggestion.m in Sources */,
				B5B56D3219AFB68800B4E29B /* WPStyleGuide+Reply.swift in Sources */,
				30EABE0918A5903400B73A9C /* WPBlogTableViewCell.m in Sources */,
				B587797D19B799D800E57C5A /* UIDevice+Helpers.swift in Sources */,
				E2AA87A518523E5300886693 /* UIView+Subviews.m in Sources */,
				5D51ADAF19A832AF00539C0B /* WordPress-20-21.xcmappingmodel in Sources */,
				93C486511810445D00A24725 /* ActivityLogViewController.m in Sources */,
				ACC156CC0E10E67600D6E1A0 /* WPPostViewController.m in Sources */,
				93C1148518EDF6E100DAC95C /* BlogService.m in Sources */,
				B55853F719630D5400FAF6C3 /* NSAttributedString+Util.m in Sources */,
				ACBAB5FE0E121C7300F38795 /* PostSettingsViewController.m in Sources */,
				319D6E8119E44C680013871C /* SuggestionsTableView.m in Sources */,
				ACBAB6860E1247F700F38795 /* PostPreviewViewController.m in Sources */,
				E1A6DBE519DC7D230071AC1E /* PostService.m in Sources */,
				C58349C51806F95100B64089 /* IOS7CorrectedTextView.m in Sources */,
				C56636E91868D0CE00226AAB /* StatsViewController.m in Sources */,
				313AE4A019E3F20400AAFABE /* CommentViewController.m in Sources */,
				93A379DB19FE6D3000415023 /* DDLogSwift.m in Sources */,
				A0E293F10E21027E00C6919C /* WPAddCategoryViewController.m in Sources */,
				B5AB733D19901F85005F5044 /* WPNoResultsView+AnimatedBox.m in Sources */,
				C533CF350E6D3ADA000C3DE8 /* CommentsViewController.m in Sources */,
				B532D4EC199D4357006E4DF6 /* NoteBlockTextTableViewCell.swift in Sources */,
				B53FDF6D19B8C336000723B6 /* UIScreen+Helpers.swift in Sources */,
				59379AA4191904C200B49251 /* AnimatedGIFImageSerialization.m in Sources */,
				E149D65119349E69006A843D /* MediaServiceRemoteXMLRPC.m in Sources */,
				5D3D559A18F88C5E00782892 /* ReaderPostServiceRemote.m in Sources */,
				313AE4A119E3F20400AAFABE /* CommentTableViewCell.swift in Sources */,
				5DF94E421962BAA700359241 /* WPContentActionView.m in Sources */,
				B52C4C7F199D74AE009FD823 /* NoteTableViewCell.swift in Sources */,
				C57A31A4183D2111007745B9 /* NotificationsManager.m in Sources */,
				5D62BAD718AA88210044E5F7 /* PageSettingsViewController.m in Sources */,
				5D0C2CB819AB932C002DF1E5 /* WPContentSyncHelper.swift in Sources */,
				5DF94E301962B99C00359241 /* PostSettingsSelectionViewController.m in Sources */,
				EC4696FF0EA75D460040EE8E /* PagesViewController.m in Sources */,
				7059CD210F332B6500A0660B /* WPCategoryTree.m in Sources */,
				B5E167F419C08D18009535AA /* NSCalendar+Helpers.swift in Sources */,
				E149D64E19349E69006A843D /* AccountServiceRemoteREST.m in Sources */,
				CEBD3EAB0FF1BA3B00C1396E /* Blog.m in Sources */,
				03958062100D6CFC00850742 /* WPLabel.m in Sources */,
				46F8714F1838C41600BC149B /* NSDate+StringFormatting.m in Sources */,
				296526FE105810E100597FA3 /* NSString+Helpers.m in Sources */,
				5DA5BF4418E32DCF005F11F9 /* Theme.m in Sources */,
				ADF544C2195A0F620092213D /* CustomHighlightButton.m in Sources */,
				B52C4C7D199D4CD3009FD823 /* NoteBlockUserTableViewCell.swift in Sources */,
				2906F812110CDA8900169D56 /* EditCommentViewController.m in Sources */,
				B532D4EB199D4357006E4DF6 /* NoteBlockTableViewCell.swift in Sources */,
				5DA5BF4018E32DCF005F11F9 /* MediaBrowserCell.m in Sources */,
				B57B99D519A2C20200506504 /* NoteTableHeaderView.swift in Sources */,
				83418AAA11C9FA6E00ACF00C /* Comment.m in Sources */,
				E125443C12BF5A7200D87A0A /* WordPress.xcdatamodeld in Sources */,
				8350E49611D2C71E00A7B073 /* Media.m in Sources */,
				83610AAA11F4AD2C00421116 /* WPcomLoginViewController.m in Sources */,
				8370D10A11FA499A009D650F /* WPTableViewActivityCell.m in Sources */,
				5DA5BF4518E32DCF005F11F9 /* ThemeBrowserCell.m in Sources */,
				93C486501810442200A24725 /* SupportViewController.m in Sources */,
				B5509A9319CA38B3006D2E49 /* EditReplyViewController.m in Sources */,
				E1A6DBE119DC7D140071AC1E /* PostServiceRemoteREST.m in Sources */,
				5DA5BF3D18E32DCF005F11F9 /* EditMediaViewController.m in Sources */,
				83FEFC7611FF6C5A0078B462 /* EditSiteViewController.m in Sources */,
				838C672E1210C3C300B09CA3 /* Post.m in Sources */,
				834CAE7C122D528A003DDF49 /* UIImage+Resize.m in Sources */,
				5D9B17C519998A430047A4A2 /* ReaderBlockedTableViewCell.m in Sources */,
				834CAE9F122D56B1003DDF49 /* UIImage+Alpha.m in Sources */,
				B54866CA1A0D7042004AC79D /* NSAttributedString+Helpers.swift in Sources */,
				834CAEA0122D56B1003DDF49 /* UIImage+RoundedCorner.m in Sources */,
				E18EE95119349EC300B0A40C /* ReaderTopicServiceRemote.m in Sources */,
				B5FD4544199D0F2800286FBB /* NotificationsViewController.m in Sources */,
				83D180FA12329B1A002DCCB0 /* EditPageViewController.m in Sources */,
				E125445612BF5B3900D87A0A /* Category.m in Sources */,
				E125451812BF68F900D87A0A /* Page.m in Sources */,
				937D9A1119F838C2007B9D5F /* AccountToAccount22to23.swift in Sources */,
				FD9A948C12FAEA2300438F94 /* DateUtils.m in Sources */,
				E1B4A9E112FC8B1000EB3F67 /* EGORefreshTableHeaderView.m in Sources */,
				5DF94E521962BAEB00359241 /* ReaderPostRichContentView.m in Sources */,
				5DA3EE12192508F700294E0B /* WPImageOptimizer.m in Sources */,
				B5D7F2DE1A04180A006D3047 /* UITextView+RichTextView.swift in Sources */,
				E1D458691309589C00BF0235 /* Coordinate.m in Sources */,
				375D090D133B94C3000CC9CD /* BlogsTableViewCell.m in Sources */,
				859CFD46190E3198005FB217 /* WPMediaUploader.m in Sources */,
				5DA5BF4618E32DCF005F11F9 /* ThemeBrowserViewController.m in Sources */,
				E10A2E9B134E8AD3007643F9 /* PostAnnotation.m in Sources */,
				FFB7B8201A0012E80032E723 /* WordPressComApiCredentials.m in Sources */,
				E1B62A7B13AA61A100A6FCA4 /* WPWebViewController.m in Sources */,
				B587798119B799D800E57C5A /* UITableViewCell+Helpers.swift in Sources */,
				B587798019B799D800E57C5A /* UITableView+Helpers.swift in Sources */,
				B587797E19B799D800E57C5A /* UIImageView+Animations.swift in Sources */,
				5D7B414719E482C9007D9EC7 /* WPRichTextImage.swift in Sources */,
				30AF6CFD13C230C600A29C00 /* AboutViewController.m in Sources */,
				E1F80825146420B000726BC7 /* UIImageView+Gravatar.m in Sources */,
				5D17F0BE1A1D4C5F0087CCB8 /* PrivateSiteURLProtocol.m in Sources */,
				937D9A0F19F83812007B9D5F /* WordPress-22-23.xcmappingmodel in Sources */,
				B587798619B799EB00E57C5A /* Notification+Interface.swift in Sources */,
				CCEF153114C9EA050001176D /* WPWebAppViewController.m in Sources */,
				462F4E0A18369F0B0028D2F8 /* BlogDetailsViewController.m in Sources */,
				B5CC05FC196218E100975CAC /* XMLParserCollecter.m in Sources */,
				85DA8C4418F3F29A0074C8A4 /* WPAnalyticsTrackerWPCom.m in Sources */,
				B55853FC19630E7900FAF6C3 /* Notification.m in Sources */,
				5DF94E431962BAA700359241 /* WPContentAttributionView.m in Sources */,
				5DF94E2D1962B97D00359241 /* NewPostTableViewCell.m in Sources */,
				5DF94E501962BAEB00359241 /* ReaderPostAttributionView.m in Sources */,
				93C1147F18EC5DD500DAC95C /* AccountService.m in Sources */,
				B548458219A258890077E7A5 /* UIActionSheet+Helpers.m in Sources */,
				5D7B414819E482C9007D9EC7 /* WPRichTextMediaAttachment.swift in Sources */,
				E13F23C314FE84600081D9CC /* NSMutableDictionary+Helpers.m in Sources */,
				5DF8D26119E82B1000A2CD95 /* ReaderCommentsViewController.m in Sources */,
				E114D79A153D85A800984182 /* WPError.m in Sources */,
				E1D04D8419374F2C002FADD7 /* BlogServiceRemoteREST.m in Sources */,
				A25EBD87156E330600530E3D /* WPTableViewController.m in Sources */,
				5DEB61B4156FCD3400242C35 /* WPWebView.m in Sources */,
				B55853F31962337500FAF6C3 /* NSScanner+Helpers.m in Sources */,
				5D49B03B19BE3CAD00703A9B /* SafeReaderTopicToReaderTopic.m in Sources */,
				5DEB61B8156FCD5200242C35 /* WPChromelessWebViewController.m in Sources */,
				CC24E5EF1577D1EA00A6D5B5 /* WPFriendFinderViewController.m in Sources */,
				5903AE1B19B60A98009D5354 /* WPButtonForNavigationBar.m in Sources */,
				E1AB07AD1578D34300D6AD64 /* SettingsViewController.m in Sources */,
				E13EB7A5157D230000885780 /* WordPressComApi.m in Sources */,
				B5D7F2DC1A04180A006D3047 /* NSAttributedString+RichTextView.swift in Sources */,
				5D5D0027187DA9D30027CEF6 /* CategoriesViewController.m in Sources */,
				5DF7389A1965FB3C00393584 /* WPTableViewHandler.m in Sources */,
				E1E4CE0B1773C59B00430844 /* WPAvatarSource.m in Sources */,
				FD75DDAD15B021C80043F12C /* UIViewController+Rotation.m in Sources */,
				CC0E20AE15B87DA100D3468B /* WPWebBridge.m in Sources */,
				5DB93EED19B6190700EC88EB /* ReaderCommentCell.m in Sources */,
				5D97C2F315CAF8D8009B44DD /* UINavigationController+KeyboardFix.m in Sources */,
				5D1EE80215E7AF3E007F1F02 /* JetpackSettingsViewController.m in Sources */,
				5D3E334E15EEBB6B005FC6F2 /* ReachabilityUtils.m in Sources */,
				5D87E10C15F5120C0012C595 /* SettingsPageViewController.m in Sources */,
				5DC3A44D1610B9BC00A890BE /* UINavigationController+Rotation.m in Sources */,
				B532D4E9199D4357006E4DF6 /* NoteBlockCommentTableViewCell.swift in Sources */,
				E1A0FAE7162F11CF0063B098 /* UIDevice+WordPressIdentifier.m in Sources */,
				5D44EB351986D695008B7175 /* ReaderSiteServiceRemote.m in Sources */,
				5DA5BF4318E32DCF005F11F9 /* MediaSearchFilterHeaderView.m in Sources */,
				5DF94E441962BAA700359241 /* WPContentView.m in Sources */,
				5DB4683B18A2E718004A89A9 /* LocationService.m in Sources */,
				93740DCB17D8F86700C41B2F /* WPAlertView.m in Sources */,
				E1D04D7E19374CFE002FADD7 /* BlogServiceRemoteXMLRPC.m in Sources */,
				E1249B4B1940AECC0035E895 /* CommentServiceRemoteREST.m in Sources */,
				E240859C183D82AE002EB0EF /* WPAnimatedBox.m in Sources */,
				37B7924D16768FCC0021B3A4 /* NotificationSettingsViewController.m in Sources */,
				852416CF1A12EBDD0030700C /* AppRatingUtility.m in Sources */,
				B5CC05F91962186D00975CAC /* Meta.m in Sources */,
				5D20A6531982D56600463A91 /* FollowedSitesViewController.m in Sources */,
				5D8D53F119250412003C8859 /* BlogSelectorViewController.m in Sources */,
				5D3D559718F88C3500782892 /* ReaderPostService.m in Sources */,
				B532D4EE199D4418006E4DF6 /* NoteBlockImageTableViewCell.swift in Sources */,
				93FA59DD18D88C1C001446BC /* CategoryService.m in Sources */,
				8516972C169D42F4006C5DED /* WPToast.m in Sources */,
				5DCC4CD819A50CC0003E548C /* ReaderSite.m in Sources */,
				93C4864F181043D700A24725 /* ActivityLogDetailViewController.m in Sources */,
				859F761D18F2159800EF8D5D /* WPAnalyticsTrackerMixpanelInstructionsForStat.m in Sources */,
				B57B99DE19A2DBF200506504 /* NSObject+Helpers.m in Sources */,
				E1523EB516D3B305002C5A36 /* InstapaperActivity.m in Sources */,
				E1D0D81616D3B86800E33F4C /* SafariActivity.m in Sources */,
				FF0AAE0D1A16550D0089841D /* WPMediaProgressTableViewController.m in Sources */,
				E1D0D82916D3D19200E33F4C /* PocketAPI.m in Sources */,
				E1D0D82A16D3D19200E33F4C /* PocketAPILogin.m in Sources */,
				E1D0D82B16D3D19200E33F4C /* PocketAPIOperation.m in Sources */,
				5DF94E471962BAA700359241 /* WPSimpleContentAttributionView.m in Sources */,
				E1A6DBE219DC7D140071AC1E /* PostServiceRemoteXMLRPC.m in Sources */,
				46FE8276184FD8A200535844 /* WordPressComOAuthClient.m in Sources */,
				5DF94E531962BAEB00359241 /* ReaderPostSimpleContentView.m in Sources */,
				E1D0D84716D3D2EA00E33F4C /* PocketActivity.m in Sources */,
				E2DA78061864B11E007BA447 /* WPFixedWidthScrollView.m in Sources */,
				E15051CB16CA5DDB00D3DDDC /* Blog+Jetpack.m in Sources */,
				5DA5BF3F18E32DCF005F11F9 /* InputViewButton.m in Sources */,
				E149D65019349E69006A843D /* MediaServiceRemoteREST.m in Sources */,
				85D8055D171631F10075EEAC /* SelectWPComLanguageViewController.m in Sources */,
				B587798719B799EB00E57C5A /* NotificationBlock+Interface.swift in Sources */,
				E23EEC5E185A72C100F4DE2A /* WPContentCell.m in Sources */,
				8525398B171761D9003F6B32 /* WPComLanguages.m in Sources */,
				37EAAF4D1A11799A006D6306 /* CircularImageView.swift in Sources */,
				E1DF5DFD19E7CFAE004E70D5 /* CategoryServiceRemoteREST.m in Sources */,
				5D7B414619E482C9007D9EC7 /* WPRichTextEmbed.swift in Sources */,
				85149741171E13DF00B87F3F /* WPAsyncBlockOperation.m in Sources */,
				858DE40F1730384F000AC628 /* LoginViewController.m in Sources */,
				B5CC05F61962150600975CAC /* Constants.m in Sources */,
				5D146EBB189857ED0068FDC6 /* FeaturedImageViewController.m in Sources */,
				85C720B11730CEFA00460645 /* WPWalkthroughTextField.m in Sources */,
				B587797A19B799D800E57C5A /* NSDate+Helpers.swift in Sources */,
				85E105861731A597001071A3 /* WPWalkthroughOverlayView.m in Sources */,
				B587797B19B799D800E57C5A /* NSIndexPath+Swift.swift in Sources */,
				85D08A7117342ECE00E2BBCA /* AddUsersBlogCell.m in Sources */,
				85EC44D41739826A00686604 /* CreateAccountAndBlogViewController.m in Sources */,
				85AD6AEC173CCF9E002CB896 /* WPNUXPrimaryButton.m in Sources */,
				E1A6DBDB19DC7D080071AC1E /* RemotePost.m in Sources */,
				E1249B4619408D0F0035E895 /* CommentServiceRemoteXMLRPC.m in Sources */,
				85AD6AEF173CCFDC002CB896 /* WPNUXSecondaryButton.m in Sources */,
				5DBCD9D218F3569F00B32229 /* ReaderTopic.m in Sources */,
				B5A6CEA619FA800E009F07DE /* AccountToAccount20to21.swift in Sources */,
				5DF94E2B1962B97D00359241 /* NewCommentsTableViewCell.m in Sources */,
				85B6F74F1742DA1E00CE7F3A /* WPNUXMainButton.m in Sources */,
				5DB93EEC19B6190700EC88EB /* CommentContentView.m in Sources */,
				5DAE40AD19EC70930011A0AE /* ReaderPostHeaderView.m in Sources */,
				74BB6F1A19AE7B9400FB7829 /* WPLegacyEditPageViewController.m in Sources */,
				85B6F7521742DAE800CE7F3A /* WPNUXBackButton.m in Sources */,
				B54E1DF01A0A7BAA00807537 /* ReplyBezierView.swift in Sources */,
				5DF738941965FAB900393584 /* SubscribedTopicsViewController.m in Sources */,
				E2E7EB46185FB140004F5E72 /* WPBlogSelectorButton.m in Sources */,
				E183BD7417621D87000B0822 /* WPCookie.m in Sources */,
				5D8D53F219250412003C8859 /* WPComBlogSelectorViewController.m in Sources */,
				E10DB0081771926D00B7A0A3 /* GooglePlusActivity.m in Sources */,
				FF0AAE0A1A150A560089841D /* WPProgressTableViewCell.m in Sources */,
				5DF94E451962BAA700359241 /* WPRichContentView.m in Sources */,
				5DBCD9D518F35D7500B32229 /* ReaderTopicService.m in Sources */,
				5D42A3DF175E7452005CFF05 /* AbstractPost.m in Sources */,
				5D42A3E0175E7452005CFF05 /* BasePost.m in Sources */,
				B5D7F2DD1A04180A006D3047 /* RichTextView.swift in Sources */,
				E1249B4319408C910035E895 /* RemoteComment.m in Sources */,
				93DEB88219E5BF7100F9546D /* TodayExtensionService.m in Sources */,
				5D42A3E2175E7452005CFF05 /* ReaderPost.m in Sources */,
				B587797F19B799D800E57C5A /* UIImageView+Networking.swift in Sources */,
				5DA5BF4718E32DCF005F11F9 /* ThemeDetailsViewController.m in Sources */,
				E1D062D4177C685C00644185 /* ContentActionButton.m in Sources */,
				E1B289DB19F7AF7000DB0707 /* RemoteBlog.m in Sources */,
				462F4E0B18369F0B0028D2F8 /* BlogListViewController.m in Sources */,
				E1A6DBDA19DC7D080071AC1E /* RemoteCategory.m in Sources */,
				85D2275918F1EB8A001DA8DA /* WPAnalyticsTrackerMixpanel.m in Sources */,
				E149D64F19349E69006A843D /* AccountServiceRemoteXMLRPC.m in Sources */,
				E1DF5DFE19E7CFAE004E70D5 /* CategoryServiceRemoteXMLRPC.m in Sources */,
				B54E1DF11A0A7BAA00807537 /* ReplyTextView.swift in Sources */,
				5DF94E461962BAA700359241 /* WPRichTextView.m in Sources */,
				5D42A3FB175E75EE005CFF05 /* ReaderPostDetailViewController.m in Sources */,
				E18EE94E19349EBA00B0A40C /* BlogServiceRemote.m in Sources */,
				5D42A3FC175E75EE005CFF05 /* ReaderPostsViewController.m in Sources */,
				E1556CF2193F6FE900FC52EA /* CommentService.m in Sources */,
				5D42A3FD175E75EE005CFF05 /* ReaderPostTableViewCell.m in Sources */,
				5DB3BA0518D0E7B600F3F3E9 /* WPPickerView.m in Sources */,
				5D42A405175E76A7005CFF05 /* WPImageViewController.m in Sources */,
				931D26FE19EDA10D00114F17 /* ALIterativeMigrator.m in Sources */,
				5DA3EE161925090A00294E0B /* MediaService.m in Sources */,
				5D42A406175E76A7005CFF05 /* WPWebVideoViewController.m in Sources */,
				5D839AA8187F0D6B00811F4A /* PostFeaturedImageCell.m in Sources */,
				B587798219B799D800E57C5A /* UIView+Helpers.swift in Sources */,
				5DA5BF4818E32DCF005F11F9 /* WPLoadingView.m in Sources */,
				B5B56D3319AFB68800B4E29B /* WPStyleGuide+Notifications.swift in Sources */,
				FFAB7CB11A0BD83A00765942 /* WPAssetExporter.m in Sources */,
				5DF94E511962BAEB00359241 /* ReaderPostContentView.m in Sources */,
				5D577D361891360900B964C3 /* PostGeolocationView.m in Sources */,
				5DA5BF4118E32DCF005F11F9 /* MediaBrowserViewController.m in Sources */,
				FF3DD6BE19F2B6B3003A52CB /* RemoteMedia.m in Sources */,
				B5FD4543199D0F2800286FBB /* NotificationDetailsViewController.m in Sources */,
				74D5FFD619ACDF6700389E8F /* WPLegacyEditPostViewController.m in Sources */,
				B54E1DF41A0A7BBF00807537 /* NotificationMediaDownloader.swift in Sources */,
				E174F6E6172A73960004F23A /* WPAccount.m in Sources */,
				E100C6BB1741473000AE48D8 /* WordPress-11-12.xcmappingmodel in Sources */,
				E1A03EE217422DCF0085D192 /* BlogToAccount.m in Sources */,
				5D44EB381986D8BA008B7175 /* ReaderSiteService.m in Sources */,
				5D37941B19216B1300E26CA4 /* RebloggingViewController.m in Sources */,
				E1A03F48174283E10085D192 /* BlogToJetpackAccount.m in Sources */,
				5DA3EE13192508F700294E0B /* WPImageOptimizer+Private.m in Sources */,
				B587797C19B799D800E57C5A /* NSParagraphStyle+Helpers.swift in Sources */,
				5D119DA3176FBE040073D83A /* UIImageView+AFNetworkingExtra.m in Sources */,
				5DF59C0B1770AE3A00171208 /* UILabel+SuggestSize.m in Sources */,
				E1F5A1BC1771C90A00E0495F /* WPTableImageSource.m in Sources */,
				851734431798C64700A30E27 /* NSURL+Util.m in Sources */,
				5DF738971965FACD00393584 /* RecommendedTopicsViewController.m in Sources */,
				E1D95EB817A28F5E00A3E9F3 /* WPActivityDefaults.m in Sources */,
				857610D618C0377300EDF406 /* StatsWebViewController.m in Sources */,
				5D08B90419648C3400D5B381 /* ReaderSubscriptionViewController.m in Sources */,
				E1D086E2194214C600F0CC19 /* NSDate+WordPressJSON.m in Sources */,
				5D839AAB187F0D8000811F4A /* PostGeolocationCell.m in Sources */,
				A2DC5B1A1953451B009584C3 /* WPNUXHelpBadgeLabel.m in Sources */,
				B532D4EA199D4357006E4DF6 /* NoteBlockHeaderTableViewCell.swift in Sources */,
				319D6E8519E44F7F0013871C /* SuggestionsTableViewCell.m in Sources */,
				E1AC282D18282423004D394C /* SFHFKeychainUtils.m in Sources */,
				740BD8351A0D4C3600F04D18 /* WPUploadStatusButton.m in Sources */,
				319D6E7E19E447C80013871C /* SuggestionService.m in Sources */,
			);
			runOnlyForDeploymentPostprocessing = 0;
		};
		93E5283619A7741A003A1A9C /* Sources */ = {
			isa = PBXSourcesBuildPhase;
			buildActionMask = 2147483647;
			files = (
				93E5284119A7741A003A1A9C /* TodayViewController.swift in Sources */,
				93E5285519A778AF003A1A9C /* WPDDLogWrapper.m in Sources */,
				93E3D3C819ACE8E300B1C509 /* SFHFKeychainUtils.m in Sources */,
				934884AB19B73BA6004028D8 /* Constants.m in Sources */,
			);
			runOnlyForDeploymentPostprocessing = 0;
		};
		E16AB92514D978240047A2E5 /* Sources */ = {
			isa = PBXSourcesBuildPhase;
			buildActionMask = 2147483647;
			files = (
				931D26F519ED7E6D00114F17 /* BlogJetpackTest.m in Sources */,
				5D12FE1E1988243700378BD6 /* RemoteReaderPost.m in Sources */,
				5D12FE221988245B00378BD6 /* RemoteReaderSite.m in Sources */,
				93A379EC19FFBF7900415023 /* KeychainTest.m in Sources */,
				5D12FE1F1988243700378BD6 /* RemoteReaderTopic.m in Sources */,
				931D26F719ED7F7500114F17 /* ReaderPostServiceTest.m in Sources */,
				FFAB7CB31A14D1AC00765942 /* ProgressTest.m in Sources */,
				93E9050719E6F3D8005513C9 /* TestContextManager.m in Sources */,
				5D2BEB4919758102005425F7 /* WPTableImageSourceTest.m in Sources */,
				9363113F19FA996700B0C739 /* AccountServiceTests.swift in Sources */,
				F1564E5B18946087009F8F97 /* NSStringHelpersTest.m in Sources */,
				93EF094C19ED533500C89770 /* ContextManagerTests.swift in Sources */,
				931D270019EDAE8600114F17 /* CoreDataMigrationTests.m in Sources */,
				931D26F619ED7F7000114F17 /* BlogServiceTest.m in Sources */,
				852416D21A12ED690030700C /* AppRatingUtilityTests.m in Sources */,
				E15618FD16DB8677006532C4 /* UIKitTestHelper.m in Sources */,
				9358D15919FFD4E10094BBF5 /* WPImageOptimizerTest.m in Sources */,
				931D26F819ED7F7800114F17 /* ReaderTopicServiceTest.m in Sources */,
				E1E4CE0D177439D100430844 /* WPAvatarSourceTest.m in Sources */,
			);
			runOnlyForDeploymentPostprocessing = 0;
		};
		FFF96F7E19EBE7FB00DFC821 /* Sources */ = {
			isa = PBXSourcesBuildPhase;
			buildActionMask = 2147483647;
			files = (
				FFB7B81F1A0012E80032E723 /* WordPressTestCredentials.m in Sources */,
				FFF96FAB19ED724F00DFC821 /* KIFUITestActor-WPExtras.m in Sources */,
				FFF96FA019EBE81F00DFC821 /* NotificationsTests.m in Sources */,
				FFF96FA419EBE81F00DFC821 /* StatsTests.m in Sources */,
				FFF96FA319EBE81F00DFC821 /* ReaderTests.m in Sources */,
				FFF96FA619EBE81F00DFC821 /* WPUITestCase.m in Sources */,
				FFF96F9F19EBE81F00DFC821 /* MeTabTests.m in Sources */,
				FFF96F9C19EBE81F00DFC821 /* CommentsTests.m in Sources */,
				FFF96FA219EBE81F00DFC821 /* PostsTests.m in Sources */,
				FFF96FA119EBE81F00DFC821 /* PagesTests.m in Sources */,
				FFF96F9E19EBE81F00DFC821 /* LoginTests.m in Sources */,
			);
			runOnlyForDeploymentPostprocessing = 0;
		};
/* End PBXSourcesBuildPhase section */

/* Begin PBXTargetDependency section */
		93E5284519A7741A003A1A9C /* PBXTargetDependency */ = {
			isa = PBXTargetDependency;
			target = 93E5283919A7741A003A1A9C /* WordPressTodayWidget */;
			targetProxy = 93E5284419A7741A003A1A9C /* PBXContainerItemProxy */;
		};
		93E5284819A7741A003A1A9C /* PBXTargetDependency */ = {
			isa = PBXTargetDependency;
			target = 93E5283919A7741A003A1A9C /* WordPressTodayWidget */;
			targetProxy = 93E5284719A7741A003A1A9C /* PBXContainerItemProxy */;
		};
		E16AB93F14D978520047A2E5 /* PBXTargetDependency */ = {
			isa = PBXTargetDependency;
			target = 1D6058900D05DD3D006BFB54 /* WordPress */;
			targetProxy = E16AB93E14D978520047A2E5 /* PBXContainerItemProxy */;
		};
		FFF96F8919EBE7FB00DFC821 /* PBXTargetDependency */ = {
			isa = PBXTargetDependency;
			target = 1D6058900D05DD3D006BFB54 /* WordPress */;
			targetProxy = FFF96F8819EBE7FB00DFC821 /* PBXContainerItemProxy */;
		};
/* End PBXTargetDependency section */

/* Begin PBXVariantGroup section */
		931DF4D818D09A2F00540BDD /* InfoPlist.strings */ = {
			isa = PBXVariantGroup;
			children = (
				931DF4D718D09A2F00540BDD /* en */,
				931DF4D918D09A9B00540BDD /* pt */,
				931DF4DA18D09AE100540BDD /* fr */,
				931DF4DB18D09AF600540BDD /* nl */,
				931DF4DC18D09B0100540BDD /* it */,
				931DF4DD18D09B1900540BDD /* th */,
				931DF4DE18D09B2600540BDD /* de */,
				931DF4DF18D09B3900540BDD /* id */,
				A20971B519B0BC390058F395 /* en-GB */,
				A20971B819B0BC570058F395 /* pt-BR */,
			);
			name = InfoPlist.strings;
			sourceTree = "<group>";
		};
		E16AB93214D978240047A2E5 /* InfoPlist.strings */ = {
			isa = PBXVariantGroup;
			children = (
				E16AB93314D978240047A2E5 /* en */,
				A20971B619B0BC390058F395 /* en-GB */,
				A20971B919B0BC580058F395 /* pt-BR */,
			);
			name = InfoPlist.strings;
			sourceTree = "<group>";
		};
		E1D91454134A853D0089019C /* Localizable.strings */ = {
			isa = PBXVariantGroup;
			children = (
				E1D91455134A853D0089019C /* en */,
				E1D91457134A854A0089019C /* es */,
				FDCB9A89134B75B900E5C776 /* it */,
				E17BE7A9134DEC12007285FD /* ja */,
				E1863F9A1355E0AB0031BBC8 /* pt */,
				E1457202135EC85700C7BAD2 /* sv */,
				E167745A1377F24300EE44DD /* fr */,
				E167745B1377F25500EE44DD /* nl */,
				E167745C1377F26400EE44DD /* de */,
				E167745D1377F26D00EE44DD /* hr */,
				E133DB40137AE180003C0AF9 /* he */,
				E18D8AE21397C51A00000861 /* zh-Hans */,
				E18D8AE41397C54E00000861 /* nb */,
				E1225A4C147E6D2400B4F3A0 /* tr */,
				E1225A4D147E6D2C00B4F3A0 /* id */,
				E12F95A51557C9C20067A653 /* zh-Hant */,
				E12F95A61557CA210067A653 /* hu */,
				E12F95A71557CA400067A653 /* pl */,
				E12963A8174654B2002E7744 /* ru */,
				E19853331755E461001CC6D5 /* da */,
				E19853341755E4B3001CC6D5 /* ko */,
				E1E977BC17B0FA9A00AFB867 /* th */,
				A20971B419B0BC390058F395 /* en-GB */,
				A20971B719B0BC570058F395 /* pt-BR */,
			);
			name = Localizable.strings;
			path = Resources;
			sourceTree = "<group>";
		};
/* End PBXVariantGroup section */

/* Begin XCBuildConfiguration section */
		1D6058940D05DD3E006BFB54 /* Debug */ = {
			isa = XCBuildConfiguration;
			baseConfigurationReference = AC055AD29E203B2021E7F39B /* Pods.debug.xcconfig */;
			buildSettings = {
				ASSETCATALOG_COMPILER_APPICON_NAME = AppIcon;
				ASSETCATALOG_COMPILER_LAUNCHIMAGE_NAME = LaunchImage;
				CLANG_ENABLE_MODULES = NO;
				CLANG_ENABLE_OBJC_ARC = YES;
				CLANG_WARN__ARC_BRIDGE_CAST_NONARC = NO;
				CODE_SIGN_ENTITLEMENTS = WordPress.entitlements;
				CODE_SIGN_IDENTITY = "";
				COPY_PHASE_STRIP = NO;
				DEFINES_MODULE = YES;
				FRAMEWORK_SEARCH_PATHS = (
					"$(inherited)",
					"\"$(SRCROOT)/Classes\"",
					"$(SRCROOT)",
				);
				GCC_OPTIMIZATION_LEVEL = 0;
				GCC_PRECOMPILE_PREFIX_HEADER = YES;
				GCC_PREFIX_HEADER = WordPress_Prefix.pch;
				GCC_PREPROCESSOR_DEFINITIONS = (
					"$(inherited)",
					"COCOAPODS=1",
					"$(inherited)",
					"BITHOCKEY_VERSION=\"@\\\"3.5.7\\\"\"",
					"BITHOCKEY_C_VERSION=\"\\\"3.5.7\\\"\"",
					"BITHOCKEY_BUILD=\"@\\\"32\\\"\"",
					"BITHOCKEY_C_BUILD=\"\\\"32\\\"\"",
					"${inherited}",
					"NSLOGGER_BUILD_USERNAME=\"${USER}\"",
				);
				GCC_SYMBOLS_PRIVATE_EXTERN = NO;
				GCC_THUMB_SUPPORT = NO;
				GCC_TREAT_WARNINGS_AS_ERRORS = NO;
				INFOPLIST_FILE = Info.plist;
				IPHONEOS_DEPLOYMENT_TARGET = 7.0;
				LD_RUNPATH_SEARCH_PATHS = "$(inherited) @executable_path/Frameworks";
				OTHER_CFLAGS = (
					"$(inherited)",
					"-Wno-format-security",
					"-DDEBUG",
					"-Wno-format",
				);
				OTHER_LDFLAGS = (
					"$(inherited)",
					"-ObjC",
					"-l\"c++\"",
					"-l\"iconv\"",
					"-l\"sqlite3.0\"",
					"-l\"z\"",
				);
				PRODUCT_NAME = WordPress;
				PROVISIONING_PROFILE = "a80fedb8-bd98-4044-ab3c-054562f53a14";
				SWIFT_INCLUDE_PATHS = "";
				SWIFT_OBJC_BRIDGING_HEADER = "Classes/System/WordPress-Bridging-Header.h";
				SWIFT_OPTIMIZATION_LEVEL = "-Onone";
				TARGETED_DEVICE_FAMILY = "1,2";
				USER_HEADER_SEARCH_PATHS = "";
				WPCOM_CONFIG = $HOME/.wpcom_app_credentials;
			};
			name = Debug;
		};
		1D6058950D05DD3E006BFB54 /* Release */ = {
			isa = XCBuildConfiguration;
			baseConfigurationReference = AEFB66560B716519236CEE67 /* Pods.release.xcconfig */;
			buildSettings = {
				ASSETCATALOG_COMPILER_APPICON_NAME = AppIcon;
				ASSETCATALOG_COMPILER_LAUNCHIMAGE_NAME = LaunchImage;
				CLANG_ENABLE_MODULES = NO;
				CLANG_ENABLE_OBJC_ARC = YES;
				CLANG_WARN__ARC_BRIDGE_CAST_NONARC = NO;
				CODE_SIGN_ENTITLEMENTS = WordPress.entitlements;
				CODE_SIGN_IDENTITY = "iPhone Distribution: Automattic, Inc. (PZYM8XX95Q)";
				COPY_PHASE_STRIP = YES;
				DEFINES_MODULE = YES;
				FRAMEWORK_SEARCH_PATHS = (
					"$(inherited)",
					"\"$(SRCROOT)/Classes\"",
					"$(SRCROOT)",
				);
				GCC_PRECOMPILE_PREFIX_HEADER = YES;
				GCC_PREFIX_HEADER = WordPress_Prefix.pch;
				GCC_PREPROCESSOR_DEFINITIONS = (
					"$(inherited)",
					NS_BLOCK_ASSERTIONS,
				);
				GCC_SYMBOLS_PRIVATE_EXTERN = NO;
				GCC_THUMB_SUPPORT = NO;
				GCC_TREAT_WARNINGS_AS_ERRORS = YES;
				INFOPLIST_FILE = Info.plist;
				IPHONEOS_DEPLOYMENT_TARGET = 7.0;
				LD_RUNPATH_SEARCH_PATHS = "$(inherited) @executable_path/Frameworks";
				OTHER_CFLAGS = (
					"$(inherited)",
					"-Wno-format-security",
					"-Wno-format",
				);
				OTHER_LDFLAGS = (
					"$(inherited)",
					"-ObjC",
					"-l\"c++\"",
					"-l\"iconv\"",
					"-l\"sqlite3.0\"",
					"-l\"z\"",
				);
				PRODUCT_NAME = WordPress;
				PROVISIONING_PROFILE = "273bf116-7f87-48f8-9bad-bd724966fd17";
				SWIFT_INCLUDE_PATHS = "";
				SWIFT_OBJC_BRIDGING_HEADER = "Classes/System/WordPress-Bridging-Header.h";
				TARGETED_DEVICE_FAMILY = "1,2";
				USER_HEADER_SEARCH_PATHS = "";
				WPCOM_CONFIG = $HOME/.wpcom_app_credentials;
			};
			name = Release;
		};
		2F30B4C10E342FDF00211B15 /* Distribution */ = {
			isa = XCBuildConfiguration;
			buildSettings = {
				DEFINES_MODULE = YES;
				GCC_C_LANGUAGE_STANDARD = c99;
				GCC_THUMB_SUPPORT = NO;
				GCC_TREAT_WARNINGS_AS_ERRORS = NO;
				GCC_WARN_ABOUT_RETURN_TYPE = YES;
				GCC_WARN_UNUSED_VARIABLE = YES;
				HEADER_SEARCH_PATHS = "";
				OTHER_CFLAGS = "-Wno-format-security";
				OTHER_LDFLAGS = (
					"-lxml2",
					"-licucore",
				);
				PRODUCT_MODULE_NAME = WordPress;
				SDKROOT = iphoneos;
				VALIDATE_PRODUCT = YES;
			};
			name = Distribution;
		};
		2F30B4C20E342FDF00211B15 /* Distribution */ = {
			isa = XCBuildConfiguration;
			baseConfigurationReference = 501C8A355B53A6971F731ECA /* Pods.distribution.xcconfig */;
			buildSettings = {
				ASSETCATALOG_COMPILER_APPICON_NAME = AppIcon;
				ASSETCATALOG_COMPILER_LAUNCHIMAGE_NAME = LaunchImage;
				CLANG_ENABLE_MODULES = NO;
				CLANG_ENABLE_OBJC_ARC = YES;
				CLANG_WARN__ARC_BRIDGE_CAST_NONARC = NO;
				CODE_SIGN_ENTITLEMENTS = WordPress.entitlements;
				CODE_SIGN_IDENTITY = "iPhone Distribution: Automattic, Inc. (PZYM8XX95Q)";
				COPY_PHASE_STRIP = YES;
				DEFINES_MODULE = YES;
				FRAMEWORK_SEARCH_PATHS = (
					"$(inherited)",
					"\"$(SRCROOT)/Classes\"",
					"$(SRCROOT)",
				);
				GCC_PRECOMPILE_PREFIX_HEADER = YES;
				GCC_PREFIX_HEADER = WordPress_Prefix.pch;
				GCC_SYMBOLS_PRIVATE_EXTERN = NO;
				GCC_THUMB_SUPPORT = NO;
				GCC_TREAT_WARNINGS_AS_ERRORS = YES;
				INFOPLIST_FILE = Info.plist;
				IPHONEOS_DEPLOYMENT_TARGET = 7.0;
				LD_RUNPATH_SEARCH_PATHS = "$(inherited) @executable_path/Frameworks";
				OTHER_CFLAGS = (
					"$(inherited)",
					"-Wno-format",
					"-Wno-format-security",
				);
				OTHER_LDFLAGS = (
					"$(inherited)",
					"-ObjC",
					"-l\"c++\"",
					"-l\"iconv\"",
					"-l\"sqlite3.0\"",
					"-l\"z\"",
				);
				PRODUCT_NAME = WordPress;
				PROVISIONING_PROFILE = "273bf116-7f87-48f8-9bad-bd724966fd17";
				STRIP_INSTALLED_PRODUCT = NO;
				SWIFT_INCLUDE_PATHS = "";
				SWIFT_OBJC_BRIDGING_HEADER = "Classes/System/WordPress-Bridging-Header.h";
				TARGETED_DEVICE_FAMILY = "1,2";
				USER_HEADER_SEARCH_PATHS = "";
				WPCOM_CONFIG = $HOME/.wpcom_app_credentials;
			};
			name = Distribution;
		};
		93DEAA9D182D567A004E34D1 /* Release-Internal */ = {
			isa = XCBuildConfiguration;
			buildSettings = {
				DEFINES_MODULE = YES;
				GCC_C_LANGUAGE_STANDARD = c99;
				GCC_THUMB_SUPPORT = NO;
				GCC_WARN_ABOUT_RETURN_TYPE = YES;
				GCC_WARN_UNUSED_VARIABLE = YES;
				HEADER_SEARCH_PATHS = "";
				OTHER_CFLAGS = "-Wno-format-security";
				OTHER_LDFLAGS = (
					"-lxml2",
					"-licucore",
				);
				PRODUCT_MODULE_NAME = WordPress;
				SDKROOT = iphoneos;
				VALIDATE_PRODUCT = YES;
			};
			name = "Release-Internal";
		};
		93DEAA9E182D567A004E34D1 /* Release-Internal */ = {
			isa = XCBuildConfiguration;
			baseConfigurationReference = C9F5071C28C57CE611E00B1F /* Pods.release-internal.xcconfig */;
			buildSettings = {
				ASSETCATALOG_COMPILER_APPICON_NAME = "AppIcon-Internal";
				ASSETCATALOG_COMPILER_LAUNCHIMAGE_NAME = LaunchImage;
				CLANG_ENABLE_MODULES = NO;
				CLANG_ENABLE_OBJC_ARC = YES;
				CLANG_WARN__ARC_BRIDGE_CAST_NONARC = NO;
				CODE_SIGN_ENTITLEMENTS = "WordPress-Internal.entitlements";
				CODE_SIGN_IDENTITY = "iPhone Distribution: Automattic, Inc.";
				COPY_PHASE_STRIP = YES;
				DEFINES_MODULE = YES;
				FRAMEWORK_SEARCH_PATHS = (
					"$(inherited)",
					"\"$(SRCROOT)/Classes\"",
					"$(SRCROOT)",
				);
				GCC_PRECOMPILE_PREFIX_HEADER = YES;
				GCC_PREFIX_HEADER = WordPress_Prefix.pch;
				GCC_PREPROCESSOR_DEFINITIONS = (
					"$(inherited)",
					INTERNAL_BUILD,
					LOOKBACK_ENABLED,
				);
				GCC_SYMBOLS_PRIVATE_EXTERN = NO;
				GCC_THUMB_SUPPORT = NO;
				GCC_TREAT_WARNINGS_AS_ERRORS = YES;
				INFOPLIST_FILE = "WordPress-Internal-Info.plist";
				IPHONEOS_DEPLOYMENT_TARGET = 7.0;
				LD_RUNPATH_SEARCH_PATHS = "$(inherited) @executable_path/Frameworks";
				OTHER_CFLAGS = (
					"$(inherited)",
					"-Wno-format-security",
					"-Wno-format",
				);
				OTHER_LDFLAGS = (
					"$(inherited)",
					"-ObjC",
					"-l\"c++\"",
					"-l\"iconv\"",
					"-l\"sqlite3.0\"",
					"-l\"z\"",
				);
				PRODUCT_NAME = WordPress;
				PROVISIONING_PROFILE = "e2753f6d-95a0-4702-ad4d-7fbbcc1edb66";
				SWIFT_INCLUDE_PATHS = "";
				SWIFT_OBJC_BRIDGING_HEADER = "Classes/System/WordPress-Bridging-Header.h";
				TARGETED_DEVICE_FAMILY = "1,2";
				USER_HEADER_SEARCH_PATHS = "";
				WPCOM_CONFIG = $HOME/.wpcom_internal_app_credentials;
			};
			name = "Release-Internal";
		};
		93DEAAA0182D567A004E34D1 /* Release-Internal */ = {
			isa = XCBuildConfiguration;
			baseConfigurationReference = A42FAD830601402EC061BE54 /* Pods-WordPressTest.release-internal.xcconfig */;
			buildSettings = {
				BUNDLE_LOADER = "$(BUILT_PRODUCTS_DIR)/WordPress.app/WordPress";
				CLANG_ENABLE_MODULES = YES;
				CLANG_ENABLE_OBJC_ARC = YES;
				COPY_PHASE_STRIP = YES;
				FRAMEWORK_SEARCH_PATHS = (
					"$(SDKROOT)/Developer/Library/Frameworks",
					"$(inherited)",
					"$(DEVELOPER_FRAMEWORKS_DIR)",
				);
				GCC_C_LANGUAGE_STANDARD = gnu99;
				GCC_PRECOMPILE_PREFIX_HEADER = YES;
				GCC_PREFIX_HEADER = "WordPressTest/WordPressTest-Prefix.pch";
				GCC_WARN_ABOUT_MISSING_PROTOTYPES = YES;
				INFOPLIST_FILE = "WordPressTest/WordPressTest-Info.plist";
				LD_RUNPATH_SEARCH_PATHS = "$(inherited) @executable_path/Frameworks @loader_path/Frameworks";
				PRODUCT_NAME = "$(TARGET_NAME)";
				SDKROOT = iphoneos;
				SWIFT_OBJC_BRIDGING_HEADER = "WordPressTest/WordPressTest-Bridging-Header.h";
				TEST_HOST = "$(BUNDLE_LOADER)";
			};
			name = "Release-Internal";
		};
		93E5284919A7741A003A1A9C /* Debug */ = {
			isa = XCBuildConfiguration;
			baseConfigurationReference = 0CF877DC71756EFA3346E26F /* Pods-WordPressTodayWidget.debug.xcconfig */;
			buildSettings = {
				ALWAYS_SEARCH_USER_PATHS = NO;
				CLANG_CXX_LANGUAGE_STANDARD = "gnu++0x";
				CLANG_CXX_LIBRARY = "libc++";
				CLANG_ENABLE_MODULES = YES;
				CLANG_ENABLE_OBJC_ARC = YES;
				CLANG_WARN_BOOL_CONVERSION = YES;
				CLANG_WARN_CONSTANT_CONVERSION = YES;
				CLANG_WARN_DIRECT_OBJC_ISA_USAGE = YES_ERROR;
				CLANG_WARN_EMPTY_BODY = YES;
				CLANG_WARN_ENUM_CONVERSION = YES;
				CLANG_WARN_INT_CONVERSION = YES;
				CLANG_WARN_OBJC_ROOT_CLASS = YES_ERROR;
				CLANG_WARN_UNREACHABLE_CODE = YES;
				CLANG_WARN__DUPLICATE_METHOD_MATCH = YES;
				CODE_SIGN_ENTITLEMENTS = WordPressTodayWidget/WordPressTodayWidget.entitlements;
				CODE_SIGN_IDENTITY = "";
				COPY_PHASE_STRIP = NO;
				ENABLE_STRICT_OBJC_MSGSEND = YES;
				GCC_C_LANGUAGE_STANDARD = gnu99;
				GCC_DYNAMIC_NO_PIC = NO;
				GCC_OPTIMIZATION_LEVEL = 0;
				GCC_PREPROCESSOR_DEFINITIONS = (
					"DEBUG=1",
					"$(inherited)",
				);
				GCC_SYMBOLS_PRIVATE_EXTERN = NO;
				GCC_WARN_64_TO_32_BIT_CONVERSION = YES;
				GCC_WARN_ABOUT_RETURN_TYPE = YES_ERROR;
				GCC_WARN_UNDECLARED_SELECTOR = YES;
				GCC_WARN_UNINITIALIZED_AUTOS = YES_AGGRESSIVE;
				GCC_WARN_UNUSED_FUNCTION = YES;
				INFOPLIST_FILE = WordPressTodayWidget/Info.plist;
				IPHONEOS_DEPLOYMENT_TARGET = 8.0;
				LD_RUNPATH_SEARCH_PATHS = "$(inherited) @executable_path/Frameworks @executable_path/../../Frameworks";
				MTL_ENABLE_DEBUG_INFO = YES;
				PRODUCT_NAME = "$(TARGET_NAME)";
				PROVISIONING_PROFILE = "7759d053-6f54-492f-9e5a-a61fcf1bd6f2";
				SKIP_INSTALL = YES;
				SWIFT_OBJC_BRIDGING_HEADER = "WordPressTodayWidget/WordPressTodayWidget-Bridging-Header.h";
				SWIFT_OPTIMIZATION_LEVEL = "-Onone";
			};
			name = Debug;
		};
		93E5284A19A7741A003A1A9C /* Release */ = {
			isa = XCBuildConfiguration;
			baseConfigurationReference = 2B3804821972897F0DEC4183 /* Pods-WordPressTodayWidget.release.xcconfig */;
			buildSettings = {
				ALWAYS_SEARCH_USER_PATHS = NO;
				CLANG_CXX_LANGUAGE_STANDARD = "gnu++0x";
				CLANG_CXX_LIBRARY = "libc++";
				CLANG_ENABLE_MODULES = YES;
				CLANG_ENABLE_OBJC_ARC = YES;
				CLANG_WARN_BOOL_CONVERSION = YES;
				CLANG_WARN_CONSTANT_CONVERSION = YES;
				CLANG_WARN_DIRECT_OBJC_ISA_USAGE = YES_ERROR;
				CLANG_WARN_EMPTY_BODY = YES;
				CLANG_WARN_ENUM_CONVERSION = YES;
				CLANG_WARN_INT_CONVERSION = YES;
				CLANG_WARN_OBJC_ROOT_CLASS = YES_ERROR;
				CLANG_WARN_UNREACHABLE_CODE = YES;
				CLANG_WARN__DUPLICATE_METHOD_MATCH = YES;
				CODE_SIGN_ENTITLEMENTS = WordPressTodayWidget/WordPressTodayWidget.entitlements;
				CODE_SIGN_IDENTITY = "iPhone Distribution: Automattic, Inc. (PZYM8XX95Q)";
				COPY_PHASE_STRIP = YES;
				ENABLE_NS_ASSERTIONS = NO;
				ENABLE_STRICT_OBJC_MSGSEND = YES;
				GCC_C_LANGUAGE_STANDARD = gnu99;
				GCC_WARN_64_TO_32_BIT_CONVERSION = YES;
				GCC_WARN_ABOUT_RETURN_TYPE = YES_ERROR;
				GCC_WARN_UNDECLARED_SELECTOR = YES;
				GCC_WARN_UNINITIALIZED_AUTOS = YES_AGGRESSIVE;
				GCC_WARN_UNUSED_FUNCTION = YES;
				INFOPLIST_FILE = WordPressTodayWidget/Info.plist;
				IPHONEOS_DEPLOYMENT_TARGET = 8.0;
				LD_RUNPATH_SEARCH_PATHS = "$(inherited) @executable_path/Frameworks @executable_path/../../Frameworks";
				MTL_ENABLE_DEBUG_INFO = NO;
				PRODUCT_NAME = "$(TARGET_NAME)";
				PROVISIONING_PROFILE = "5f7ea6f8-301e-439c-865d-8042dfd989a9";
				SKIP_INSTALL = YES;
				SWIFT_OBJC_BRIDGING_HEADER = "WordPressTodayWidget/WordPressTodayWidget-Bridging-Header.h";
			};
			name = Release;
		};
		93E5284B19A7741A003A1A9C /* Release-Internal */ = {
			isa = XCBuildConfiguration;
			baseConfigurationReference = 052EFF90F810139789A446FB /* Pods-WordPressTodayWidget.release-internal.xcconfig */;
			buildSettings = {
				ALWAYS_SEARCH_USER_PATHS = NO;
				CLANG_CXX_LANGUAGE_STANDARD = "gnu++0x";
				CLANG_CXX_LIBRARY = "libc++";
				CLANG_ENABLE_MODULES = YES;
				CLANG_ENABLE_OBJC_ARC = YES;
				CLANG_WARN_BOOL_CONVERSION = YES;
				CLANG_WARN_CONSTANT_CONVERSION = YES;
				CLANG_WARN_DIRECT_OBJC_ISA_USAGE = YES_ERROR;
				CLANG_WARN_EMPTY_BODY = YES;
				CLANG_WARN_ENUM_CONVERSION = YES;
				CLANG_WARN_INT_CONVERSION = YES;
				CLANG_WARN_OBJC_ROOT_CLASS = YES_ERROR;
				CLANG_WARN_UNREACHABLE_CODE = YES;
				CLANG_WARN__DUPLICATE_METHOD_MATCH = YES;
				CODE_SIGN_ENTITLEMENTS = "WordPressTodayWidget/WordPressTodayWidget-Internal.entitlements";
				CODE_SIGN_IDENTITY = "iPhone Distribution: Automattic, Inc.";
				COPY_PHASE_STRIP = YES;
				ENABLE_NS_ASSERTIONS = NO;
				ENABLE_STRICT_OBJC_MSGSEND = YES;
				GCC_C_LANGUAGE_STANDARD = gnu99;
				GCC_PREPROCESSOR_DEFINITIONS = (
					"$(inherited)",
					"COCOAPODS=1",
					INTERNAL_BUILD,
				);
				GCC_WARN_64_TO_32_BIT_CONVERSION = YES;
				GCC_WARN_ABOUT_RETURN_TYPE = YES_ERROR;
				GCC_WARN_UNDECLARED_SELECTOR = YES;
				GCC_WARN_UNINITIALIZED_AUTOS = YES_AGGRESSIVE;
				GCC_WARN_UNUSED_FUNCTION = YES;
				INFOPLIST_FILE = "WordPressTodayWidget/Info-Internal.plist";
				IPHONEOS_DEPLOYMENT_TARGET = 8.0;
				LD_RUNPATH_SEARCH_PATHS = "$(inherited) @executable_path/Frameworks @executable_path/../../Frameworks";
				MTL_ENABLE_DEBUG_INFO = NO;
				PRODUCT_NAME = "$(TARGET_NAME)";
				PROVISIONING_PROFILE = "f9ad82b2-9f92-4ed0-990a-ea88898921bb";
				SKIP_INSTALL = YES;
				SWIFT_OBJC_BRIDGING_HEADER = "WordPressTodayWidget/WordPressTodayWidget-Bridging-Header.h";
			};
			name = "Release-Internal";
		};
		93E5284C19A7741A003A1A9C /* Distribution */ = {
			isa = XCBuildConfiguration;
			baseConfigurationReference = 67040029265369CB7FAE64FA /* Pods-WordPressTodayWidget.distribution.xcconfig */;
			buildSettings = {
				ALWAYS_SEARCH_USER_PATHS = NO;
				CLANG_CXX_LANGUAGE_STANDARD = "gnu++0x";
				CLANG_CXX_LIBRARY = "libc++";
				CLANG_ENABLE_MODULES = YES;
				CLANG_ENABLE_OBJC_ARC = YES;
				CLANG_WARN_BOOL_CONVERSION = YES;
				CLANG_WARN_CONSTANT_CONVERSION = YES;
				CLANG_WARN_DIRECT_OBJC_ISA_USAGE = YES_ERROR;
				CLANG_WARN_EMPTY_BODY = YES;
				CLANG_WARN_ENUM_CONVERSION = YES;
				CLANG_WARN_INT_CONVERSION = YES;
				CLANG_WARN_OBJC_ROOT_CLASS = YES_ERROR;
				CLANG_WARN_UNREACHABLE_CODE = YES;
				CLANG_WARN__DUPLICATE_METHOD_MATCH = YES;
				CODE_SIGN_ENTITLEMENTS = WordPressTodayWidget/WordPressTodayWidget.entitlements;
				CODE_SIGN_IDENTITY = "iPhone Distribution: Automattic, Inc. (PZYM8XX95Q)";
				COPY_PHASE_STRIP = YES;
				ENABLE_NS_ASSERTIONS = NO;
				ENABLE_STRICT_OBJC_MSGSEND = YES;
				GCC_C_LANGUAGE_STANDARD = gnu99;
				GCC_WARN_64_TO_32_BIT_CONVERSION = YES;
				GCC_WARN_ABOUT_RETURN_TYPE = YES_ERROR;
				GCC_WARN_UNDECLARED_SELECTOR = YES;
				GCC_WARN_UNINITIALIZED_AUTOS = YES_AGGRESSIVE;
				GCC_WARN_UNUSED_FUNCTION = YES;
				INFOPLIST_FILE = WordPressTodayWidget/Info.plist;
				IPHONEOS_DEPLOYMENT_TARGET = 8.0;
				LD_RUNPATH_SEARCH_PATHS = "$(inherited) @executable_path/Frameworks @executable_path/../../Frameworks";
				MTL_ENABLE_DEBUG_INFO = NO;
				PRODUCT_NAME = "$(TARGET_NAME)";
				PROVISIONING_PROFILE = "5f7ea6f8-301e-439c-865d-8042dfd989a9";
				SKIP_INSTALL = YES;
				SWIFT_OBJC_BRIDGING_HEADER = "WordPressTodayWidget/WordPressTodayWidget-Bridging-Header.h";
			};
			name = Distribution;
		};
		A2795808198819DE0031C6A3 /* Debug */ = {
			isa = XCBuildConfiguration;
			buildSettings = {
				PRODUCT_NAME = "$(TARGET_NAME)";
			};
			name = Debug;
		};
		A2795809198819DE0031C6A3 /* Release */ = {
			isa = XCBuildConfiguration;
			buildSettings = {
				PRODUCT_NAME = "$(TARGET_NAME)";
			};
			name = Release;
		};
		A279580A198819DE0031C6A3 /* Release-Internal */ = {
			isa = XCBuildConfiguration;
			buildSettings = {
				PRODUCT_NAME = "$(TARGET_NAME)";
			};
			name = "Release-Internal";
		};
		A279580B198819DE0031C6A3 /* Distribution */ = {
			isa = XCBuildConfiguration;
			buildSettings = {
				PRODUCT_NAME = "$(TARGET_NAME)";
			};
			name = Distribution;
		};
		C01FCF4F08A954540054247B /* Debug */ = {
			isa = XCBuildConfiguration;
			buildSettings = {
				DEFINES_MODULE = YES;
				GCC_C_LANGUAGE_STANDARD = c99;
				GCC_PREPROCESSOR_DEFINITIONS = "";
				GCC_THUMB_SUPPORT = NO;
				GCC_WARN_ABOUT_RETURN_TYPE = YES;
				GCC_WARN_UNUSED_VARIABLE = YES;
				HEADER_SEARCH_PATHS = "";
				ONLY_ACTIVE_ARCH = YES;
				OTHER_CFLAGS = (
					"-Wno-format-security",
					"-DDEBUG",
				);
				OTHER_LDFLAGS = (
					"-lxml2",
					"-licucore",
				);
				PRODUCT_MODULE_NAME = WordPress;
				SDKROOT = iphoneos;
			};
			name = Debug;
		};
		C01FCF5008A954540054247B /* Release */ = {
			isa = XCBuildConfiguration;
			buildSettings = {
				DEFINES_MODULE = YES;
				GCC_C_LANGUAGE_STANDARD = c99;
				GCC_THUMB_SUPPORT = NO;
				GCC_WARN_ABOUT_RETURN_TYPE = YES;
				GCC_WARN_UNUSED_VARIABLE = YES;
				HEADER_SEARCH_PATHS = "";
				OTHER_CFLAGS = "-Wno-format-security";
				OTHER_LDFLAGS = (
					"-lxml2",
					"-licucore",
				);
				PRODUCT_MODULE_NAME = WordPress;
				SDKROOT = iphoneos;
				VALIDATE_PRODUCT = YES;
			};
			name = Release;
		};
		E16AB93914D978240047A2E5 /* Debug */ = {
			isa = XCBuildConfiguration;
			baseConfigurationReference = B43F6A7D9B3DC5B8B4A7DDCA /* Pods-WordPressTest.debug.xcconfig */;
			buildSettings = {
				BUNDLE_LOADER = "$(BUILT_PRODUCTS_DIR)/WordPress.app/WordPress";
				CLANG_ENABLE_MODULES = YES;
				CLANG_ENABLE_OBJC_ARC = YES;
				COPY_PHASE_STRIP = NO;
				FRAMEWORK_SEARCH_PATHS = (
					"$(SDKROOT)/Developer/Library/Frameworks",
					"$(inherited)",
					"$(DEVELOPER_FRAMEWORKS_DIR)",
				);
				GCC_C_LANGUAGE_STANDARD = gnu99;
				GCC_DYNAMIC_NO_PIC = NO;
				GCC_OPTIMIZATION_LEVEL = 0;
				GCC_PRECOMPILE_PREFIX_HEADER = YES;
				GCC_PREFIX_HEADER = "WordPressTest/WordPressTest-Prefix.pch";
				GCC_PREPROCESSOR_DEFINITIONS = (
					"DEBUG=1",
					"$(inherited)",
				);
				GCC_SYMBOLS_PRIVATE_EXTERN = NO;
				GCC_WARN_ABOUT_MISSING_PROTOTYPES = YES;
				INFOPLIST_FILE = "WordPressTest/WordPressTest-Info.plist";
				LD_RUNPATH_SEARCH_PATHS = "$(inherited) @executable_path/Frameworks @loader_path/Frameworks";
				PRODUCT_NAME = "$(TARGET_NAME)";
				SDKROOT = iphoneos;
				SWIFT_OBJC_BRIDGING_HEADER = "WordPressTest/WordPressTest-Bridging-Header.h";
				SWIFT_OPTIMIZATION_LEVEL = "-Onone";
				TEST_HOST = "$(BUNDLE_LOADER)";
			};
			name = Debug;
		};
		E16AB93A14D978240047A2E5 /* Release */ = {
			isa = XCBuildConfiguration;
			baseConfigurationReference = 9198544476D3B385673B18E9 /* Pods-WordPressTest.release.xcconfig */;
			buildSettings = {
				BUNDLE_LOADER = "$(BUILT_PRODUCTS_DIR)/WordPress.app/WordPress";
				CLANG_ENABLE_MODULES = YES;
				CLANG_ENABLE_OBJC_ARC = YES;
				COPY_PHASE_STRIP = YES;
				FRAMEWORK_SEARCH_PATHS = (
					"$(SDKROOT)/Developer/Library/Frameworks",
					"$(inherited)",
					"$(DEVELOPER_FRAMEWORKS_DIR)",
				);
				GCC_C_LANGUAGE_STANDARD = gnu99;
				GCC_PRECOMPILE_PREFIX_HEADER = YES;
				GCC_PREFIX_HEADER = "WordPressTest/WordPressTest-Prefix.pch";
				GCC_WARN_ABOUT_MISSING_PROTOTYPES = YES;
				INFOPLIST_FILE = "WordPressTest/WordPressTest-Info.plist";
				LD_RUNPATH_SEARCH_PATHS = "$(inherited) @executable_path/Frameworks @loader_path/Frameworks";
				PRODUCT_NAME = "$(TARGET_NAME)";
				SDKROOT = iphoneos;
				SWIFT_OBJC_BRIDGING_HEADER = "WordPressTest/WordPressTest-Bridging-Header.h";
				TEST_HOST = "$(BUNDLE_LOADER)";
			};
			name = Release;
		};
		E16AB93B14D978240047A2E5 /* Distribution */ = {
			isa = XCBuildConfiguration;
			baseConfigurationReference = B6E2365A531EA4BD7025525F /* Pods-WordPressTest.distribution.xcconfig */;
			buildSettings = {
				BUNDLE_LOADER = "$(BUILT_PRODUCTS_DIR)/WordPress.app/WordPress";
				CLANG_ENABLE_MODULES = YES;
				CLANG_ENABLE_OBJC_ARC = YES;
				COPY_PHASE_STRIP = YES;
				FRAMEWORK_SEARCH_PATHS = (
					"$(SDKROOT)/Developer/Library/Frameworks",
					"$(inherited)",
					"$(DEVELOPER_FRAMEWORKS_DIR)",
				);
				GCC_C_LANGUAGE_STANDARD = gnu99;
				GCC_PRECOMPILE_PREFIX_HEADER = YES;
				GCC_PREFIX_HEADER = "WordPressTest/WordPressTest-Prefix.pch";
				GCC_WARN_ABOUT_MISSING_PROTOTYPES = YES;
				INFOPLIST_FILE = "WordPressTest/WordPressTest-Info.plist";
				LD_RUNPATH_SEARCH_PATHS = "$(inherited) @executable_path/Frameworks @loader_path/Frameworks";
				PRODUCT_NAME = "$(TARGET_NAME)";
				SDKROOT = iphoneos;
				SWIFT_OBJC_BRIDGING_HEADER = "WordPressTest/WordPressTest-Bridging-Header.h";
				TEST_HOST = "$(BUNDLE_LOADER)";
			};
			name = Distribution;
		};
		FFF96F8A19EBE7FB00DFC821 /* Debug */ = {
			isa = XCBuildConfiguration;
			baseConfigurationReference = 45A679DE2C6B64047BAF97E9 /* Pods-UITests.debug.xcconfig */;
			buildSettings = {
				ALWAYS_SEARCH_USER_PATHS = NO;
				BUNDLE_LOADER = "$(TEST_HOST)";
				CLANG_CXX_LANGUAGE_STANDARD = "gnu++0x";
				CLANG_CXX_LIBRARY = "libc++";
				CLANG_ENABLE_MODULES = YES;
				CLANG_ENABLE_OBJC_ARC = YES;
				CLANG_WARN_BOOL_CONVERSION = YES;
				CLANG_WARN_CONSTANT_CONVERSION = YES;
				CLANG_WARN_DIRECT_OBJC_ISA_USAGE = YES_ERROR;
				CLANG_WARN_EMPTY_BODY = YES;
				CLANG_WARN_ENUM_CONVERSION = YES;
				CLANG_WARN_INT_CONVERSION = YES;
				CLANG_WARN_OBJC_ROOT_CLASS = YES_ERROR;
				CLANG_WARN_UNREACHABLE_CODE = YES;
				CLANG_WARN__DUPLICATE_METHOD_MATCH = YES;
				COPY_PHASE_STRIP = NO;
				ENABLE_STRICT_OBJC_MSGSEND = YES;
				FRAMEWORK_SEARCH_PATHS = (
					"$(SDKROOT)/Developer/Library/Frameworks",
					"$(inherited)",
				);
				GCC_C_LANGUAGE_STANDARD = gnu99;
				GCC_DYNAMIC_NO_PIC = NO;
				GCC_OPTIMIZATION_LEVEL = 0;
				GCC_PREPROCESSOR_DEFINITIONS = (
					"DEBUG=1",
					"$(inherited)",
				);
				GCC_SYMBOLS_PRIVATE_EXTERN = NO;
				GCC_WARN_64_TO_32_BIT_CONVERSION = YES;
				GCC_WARN_ABOUT_RETURN_TYPE = YES_ERROR;
				GCC_WARN_UNDECLARED_SELECTOR = YES;
				GCC_WARN_UNINITIALIZED_AUTOS = YES_AGGRESSIVE;
				GCC_WARN_UNUSED_FUNCTION = YES;
				INFOPLIST_FILE = UITests/Info.plist;
				IPHONEOS_DEPLOYMENT_TARGET = 8.1;
				LD_RUNPATH_SEARCH_PATHS = "$(inherited) @executable_path/Frameworks @loader_path/Frameworks";
				MTL_ENABLE_DEBUG_INFO = YES;
				PRODUCT_NAME = "$(TARGET_NAME)";
				TEST_HOST = "$(BUILT_PRODUCTS_DIR)/WordPress.app/WordPress";
			};
			name = Debug;
		};
		FFF96F8B19EBE7FB00DFC821 /* Release */ = {
			isa = XCBuildConfiguration;
			baseConfigurationReference = 1E59E0C89B24D8AA3B12DEC8 /* Pods-UITests.release.xcconfig */;
			buildSettings = {
				ALWAYS_SEARCH_USER_PATHS = NO;
				BUNDLE_LOADER = "$(TEST_HOST)";
				CLANG_CXX_LANGUAGE_STANDARD = "gnu++0x";
				CLANG_CXX_LIBRARY = "libc++";
				CLANG_ENABLE_MODULES = YES;
				CLANG_ENABLE_OBJC_ARC = YES;
				CLANG_WARN_BOOL_CONVERSION = YES;
				CLANG_WARN_CONSTANT_CONVERSION = YES;
				CLANG_WARN_DIRECT_OBJC_ISA_USAGE = YES_ERROR;
				CLANG_WARN_EMPTY_BODY = YES;
				CLANG_WARN_ENUM_CONVERSION = YES;
				CLANG_WARN_INT_CONVERSION = YES;
				CLANG_WARN_OBJC_ROOT_CLASS = YES_ERROR;
				CLANG_WARN_UNREACHABLE_CODE = YES;
				CLANG_WARN__DUPLICATE_METHOD_MATCH = YES;
				COPY_PHASE_STRIP = YES;
				ENABLE_NS_ASSERTIONS = NO;
				ENABLE_STRICT_OBJC_MSGSEND = YES;
				FRAMEWORK_SEARCH_PATHS = (
					"$(SDKROOT)/Developer/Library/Frameworks",
					"$(inherited)",
				);
				GCC_C_LANGUAGE_STANDARD = gnu99;
				GCC_WARN_64_TO_32_BIT_CONVERSION = YES;
				GCC_WARN_ABOUT_RETURN_TYPE = YES_ERROR;
				GCC_WARN_UNDECLARED_SELECTOR = YES;
				GCC_WARN_UNINITIALIZED_AUTOS = YES_AGGRESSIVE;
				GCC_WARN_UNUSED_FUNCTION = YES;
				INFOPLIST_FILE = UITests/Info.plist;
				IPHONEOS_DEPLOYMENT_TARGET = 8.1;
				LD_RUNPATH_SEARCH_PATHS = "$(inherited) @executable_path/Frameworks @loader_path/Frameworks";
				MTL_ENABLE_DEBUG_INFO = NO;
				PRODUCT_NAME = "$(TARGET_NAME)";
				TEST_HOST = "$(BUILT_PRODUCTS_DIR)/WordPress.app/WordPress";
			};
			name = Release;
		};
		FFF96F8C19EBE7FB00DFC821 /* Release-Internal */ = {
			isa = XCBuildConfiguration;
			baseConfigurationReference = 91E1D2929A320BA8932240BF /* Pods-UITests.release-internal.xcconfig */;
			buildSettings = {
				ALWAYS_SEARCH_USER_PATHS = NO;
				BUNDLE_LOADER = "$(TEST_HOST)";
				CLANG_CXX_LANGUAGE_STANDARD = "gnu++0x";
				CLANG_CXX_LIBRARY = "libc++";
				CLANG_ENABLE_MODULES = YES;
				CLANG_ENABLE_OBJC_ARC = YES;
				CLANG_WARN_BOOL_CONVERSION = YES;
				CLANG_WARN_CONSTANT_CONVERSION = YES;
				CLANG_WARN_DIRECT_OBJC_ISA_USAGE = YES_ERROR;
				CLANG_WARN_EMPTY_BODY = YES;
				CLANG_WARN_ENUM_CONVERSION = YES;
				CLANG_WARN_INT_CONVERSION = YES;
				CLANG_WARN_OBJC_ROOT_CLASS = YES_ERROR;
				CLANG_WARN_UNREACHABLE_CODE = YES;
				CLANG_WARN__DUPLICATE_METHOD_MATCH = YES;
				COPY_PHASE_STRIP = YES;
				ENABLE_NS_ASSERTIONS = NO;
				ENABLE_STRICT_OBJC_MSGSEND = YES;
				FRAMEWORK_SEARCH_PATHS = (
					"$(SDKROOT)/Developer/Library/Frameworks",
					"$(inherited)",
				);
				GCC_C_LANGUAGE_STANDARD = gnu99;
				GCC_WARN_64_TO_32_BIT_CONVERSION = YES;
				GCC_WARN_ABOUT_RETURN_TYPE = YES_ERROR;
				GCC_WARN_UNDECLARED_SELECTOR = YES;
				GCC_WARN_UNINITIALIZED_AUTOS = YES_AGGRESSIVE;
				GCC_WARN_UNUSED_FUNCTION = YES;
				INFOPLIST_FILE = UITests/Info.plist;
				IPHONEOS_DEPLOYMENT_TARGET = 8.1;
				LD_RUNPATH_SEARCH_PATHS = "$(inherited) @executable_path/Frameworks @loader_path/Frameworks";
				MTL_ENABLE_DEBUG_INFO = NO;
				PRODUCT_NAME = "$(TARGET_NAME)";
				TEST_HOST = "$(BUILT_PRODUCTS_DIR)/WordPress.app/WordPress";
			};
			name = "Release-Internal";
		};
		FFF96F8D19EBE7FB00DFC821 /* Distribution */ = {
			isa = XCBuildConfiguration;
			baseConfigurationReference = 71E3F8ABCB453500748B60CE /* Pods-UITests.distribution.xcconfig */;
			buildSettings = {
				ALWAYS_SEARCH_USER_PATHS = NO;
				BUNDLE_LOADER = "$(TEST_HOST)";
				CLANG_CXX_LANGUAGE_STANDARD = "gnu++0x";
				CLANG_CXX_LIBRARY = "libc++";
				CLANG_ENABLE_MODULES = YES;
				CLANG_ENABLE_OBJC_ARC = YES;
				CLANG_WARN_BOOL_CONVERSION = YES;
				CLANG_WARN_CONSTANT_CONVERSION = YES;
				CLANG_WARN_DIRECT_OBJC_ISA_USAGE = YES_ERROR;
				CLANG_WARN_EMPTY_BODY = YES;
				CLANG_WARN_ENUM_CONVERSION = YES;
				CLANG_WARN_INT_CONVERSION = YES;
				CLANG_WARN_OBJC_ROOT_CLASS = YES_ERROR;
				CLANG_WARN_UNREACHABLE_CODE = YES;
				CLANG_WARN__DUPLICATE_METHOD_MATCH = YES;
				COPY_PHASE_STRIP = YES;
				ENABLE_NS_ASSERTIONS = NO;
				ENABLE_STRICT_OBJC_MSGSEND = YES;
				FRAMEWORK_SEARCH_PATHS = (
					"$(SDKROOT)/Developer/Library/Frameworks",
					"$(inherited)",
				);
				GCC_C_LANGUAGE_STANDARD = gnu99;
				GCC_WARN_64_TO_32_BIT_CONVERSION = YES;
				GCC_WARN_ABOUT_RETURN_TYPE = YES_ERROR;
				GCC_WARN_UNDECLARED_SELECTOR = YES;
				GCC_WARN_UNINITIALIZED_AUTOS = YES_AGGRESSIVE;
				GCC_WARN_UNUSED_FUNCTION = YES;
				INFOPLIST_FILE = UITests/Info.plist;
				IPHONEOS_DEPLOYMENT_TARGET = 8.1;
				LD_RUNPATH_SEARCH_PATHS = "$(inherited) @executable_path/Frameworks @loader_path/Frameworks";
				MTL_ENABLE_DEBUG_INFO = NO;
				PRODUCT_NAME = "$(TARGET_NAME)";
				TEST_HOST = "$(BUILT_PRODUCTS_DIR)/WordPress.app/WordPress";
			};
			name = Distribution;
		};
/* End XCBuildConfiguration section */

/* Begin XCConfigurationList section */
		1D6058960D05DD3E006BFB54 /* Build configuration list for PBXNativeTarget "WordPress" */ = {
			isa = XCConfigurationList;
			buildConfigurations = (
				1D6058940D05DD3E006BFB54 /* Debug */,
				1D6058950D05DD3E006BFB54 /* Release */,
				93DEAA9E182D567A004E34D1 /* Release-Internal */,
				2F30B4C20E342FDF00211B15 /* Distribution */,
			);
			defaultConfigurationIsVisible = 0;
			defaultConfigurationName = Release;
		};
		93E5284D19A7741A003A1A9C /* Build configuration list for PBXNativeTarget "WordPressTodayWidget" */ = {
			isa = XCConfigurationList;
			buildConfigurations = (
				93E5284919A7741A003A1A9C /* Debug */,
				93E5284A19A7741A003A1A9C /* Release */,
				93E5284B19A7741A003A1A9C /* Release-Internal */,
				93E5284C19A7741A003A1A9C /* Distribution */,
			);
			defaultConfigurationIsVisible = 0;
			defaultConfigurationName = Release;
		};
		A279580C198819DE0031C6A3 /* Build configuration list for PBXAggregateTarget "OCLint" */ = {
			isa = XCConfigurationList;
			buildConfigurations = (
				A2795808198819DE0031C6A3 /* Debug */,
				A2795809198819DE0031C6A3 /* Release */,
				A279580A198819DE0031C6A3 /* Release-Internal */,
				A279580B198819DE0031C6A3 /* Distribution */,
			);
			defaultConfigurationIsVisible = 0;
			defaultConfigurationName = Release;
		};
		C01FCF4E08A954540054247B /* Build configuration list for PBXProject "WordPress" */ = {
			isa = XCConfigurationList;
			buildConfigurations = (
				C01FCF4F08A954540054247B /* Debug */,
				C01FCF5008A954540054247B /* Release */,
				93DEAA9D182D567A004E34D1 /* Release-Internal */,
				2F30B4C10E342FDF00211B15 /* Distribution */,
			);
			defaultConfigurationIsVisible = 0;
			defaultConfigurationName = Release;
		};
		E16AB93D14D978240047A2E5 /* Build configuration list for PBXNativeTarget "WordPressTest" */ = {
			isa = XCConfigurationList;
			buildConfigurations = (
				E16AB93914D978240047A2E5 /* Debug */,
				E16AB93A14D978240047A2E5 /* Release */,
				93DEAAA0182D567A004E34D1 /* Release-Internal */,
				E16AB93B14D978240047A2E5 /* Distribution */,
			);
			defaultConfigurationIsVisible = 0;
			defaultConfigurationName = Release;
		};
		FFF96F8E19EBE7FB00DFC821 /* Build configuration list for PBXNativeTarget "UITests" */ = {
			isa = XCConfigurationList;
			buildConfigurations = (
				FFF96F8A19EBE7FB00DFC821 /* Debug */,
				FFF96F8B19EBE7FB00DFC821 /* Release */,
				FFF96F8C19EBE7FB00DFC821 /* Release-Internal */,
				FFF96F8D19EBE7FB00DFC821 /* Distribution */,
			);
			defaultConfigurationIsVisible = 0;
			defaultConfigurationName = Release;
		};
/* End XCConfigurationList section */

/* Begin XCVersionGroup section */
		E125443B12BF5A7200D87A0A /* WordPress.xcdatamodeld */ = {
			isa = XCVersionGroup;
			children = (
				93652B811A006C96006A4C47 /* WordPress 24.xcdatamodel */,
				9363113D19F9DE0700B0C739 /* WordPress 23.xcdatamodel */,
				937D9A0C19F83744007B9D5F /* WordPress 22.xcdatamodel */,
				5D229A78199AB74F00685123 /* WordPress 21.xcdatamodel */,
				DA67DF58196D8F6A005B5BC8 /* WordPress 20.xcdatamodel */,
				B5B63F3F19621A9F001601C3 /* WordPress 19.xcdatamodel */,
				5D6CF8B4193BD96E0041D28F /* WordPress 18.xcdatamodel */,
				5DB6D8F618F5DA6300956529 /* WordPress 17.xcdatamodel */,
				5DA5BF4B18E331D8005F11F9 /* WordPress 16.xcdatamodel */,
				A284044518BFE7F300D982B6 /* WordPress 15.xcdatamodel */,
				93460A36189D5091000E26CE /* WordPress 14.xcdatamodel */,
				C52812131832E071008931FD /* WordPress 13.xcdatamodel */,
				5D42A3BB175E686F005CFF05 /* WordPress 12.xcdatamodel */,
				E17B98E7171FFB450073E30D /* WordPress 11.xcdatamodel */,
				FDFB011916B1EA1C00F589A8 /* WordPress 10.xcdatamodel */,
				E1874BFE161C5DBC0058BDC4 /* WordPress 7.xcdatamodel */,
				E1C807471696F72E00E545A6 /* WordPress 9.xcdatamodel */,
				E115F2D116776A2900CCF00D /* WordPress 8.xcdatamodel */,
				FD374343156CF4B800BAB5B5 /* WordPress 6.xcdatamodel */,
				E1472EF915344A2A00D08657 /* WordPress 5.xcdatamodel */,
				FD0D42C11499F31700F5E115 /* WordPress 4.xcdatamodel */,
				E19BF8F913CC69E7004753FE /* WordPress 3.xcdatamodel */,
				8350E15911D28B4A00A7B073 /* WordPress.xcdatamodel */,
				E125443D12BF5A7200D87A0A /* WordPress 2.xcdatamodel */,
			);
			currentVersion = 93652B811A006C96006A4C47 /* WordPress 24.xcdatamodel */;
			name = WordPress.xcdatamodeld;
			path = Classes/WordPress.xcdatamodeld;
			sourceTree = "<group>";
			versionGroupType = wrapper.xcdatamodel;
		};
/* End XCVersionGroup section */
	};
	rootObject = 29B97313FDCFA39411CA2CEA /* Project object */;
}<|MERGE_RESOLUTION|>--- conflicted
+++ resolved
@@ -2213,13 +2213,10 @@
 				5DB3BA0418D0E7B600F3F3E9 /* WPPickerView.m */,
 				5DB3BA0618D11D8D00F3F3E9 /* PublishDatePickerView.h */,
 				5DB3BA0718D11D8D00F3F3E9 /* PublishDatePickerView.m */,
-<<<<<<< HEAD
+				5D17F0BC1A1D4C5F0087CCB8 /* PrivateSiteURLProtocol.h */,
+				5D17F0BD1A1D4C5F0087CCB8 /* PrivateSiteURLProtocol.m */,
 				FF0AAE0B1A16550D0089841D /* WPMediaProgressTableViewController.h */,
 				FF0AAE0C1A16550D0089841D /* WPMediaProgressTableViewController.m */,
-=======
-				5D17F0BC1A1D4C5F0087CCB8 /* PrivateSiteURLProtocol.h */,
-				5D17F0BD1A1D4C5F0087CCB8 /* PrivateSiteURLProtocol.m */,
->>>>>>> cabae94b
 			);
 			path = Post;
 			sourceTree = "<group>";
