--- conflicted
+++ resolved
@@ -7,24 +7,6 @@
         <capability name="Constraints to layout margins" minToolsVersion="6.0"/>
         <capability name="Constraints with non-1.0 multipliers" minToolsVersion="5.1"/>
     </dependencies>
-<<<<<<< HEAD
-=======
-    <customFonts key="customFonts">
-        <mutableArray key="OpenSans-Italic.ttf">
-            <string>OpenSans-Italic</string>
-        </mutableArray>
-        <mutableArray key="OpenSans-Regular.ttf">
-            <string>OpenSans</string>
-            <string>OpenSans</string>
-        </mutableArray>
-        <mutableArray key="OpenSans-Semibold.ttf">
-            <string>OpenSans-Semibold</string>
-            <string>OpenSans-Semibold</string>
-            <string>OpenSans-Semibold</string>
-            <string>OpenSans-Semibold</string>
-        </mutableArray>
-    </customFonts>
->>>>>>> dd921fc7
     <scenes>
         <!--Plan Post Purchase Page View Controller-->
         <scene sceneID="oiW-rF-LNP">
@@ -39,18 +21,18 @@
                         <autoresizingMask key="autoresizingMask" widthSizable="YES" heightSizable="YES"/>
                         <subviews>
                             <label opaque="NO" userInteractionEnabled="NO" contentMode="left" horizontalHuggingPriority="251" verticalHuggingPriority="251" text="Description" textAlignment="center" lineBreakMode="wordWrap" numberOfLines="0" baselineAdjustment="alignBaselines" adjustsFontSizeToFit="NO" translatesAutoresizingMaskIntoConstraints="NO" id="gUU-2m-nwk">
-                                <rect key="frame" x="60" y="327" width="480" height="22"/>
-                                <fontDescription key="fontDescription" name="OpenSans" family="Open Sans" pointSize="16"/>
+                                <rect key="frame" x="60" y="329" width="480" height="20"/>
+                                <fontDescription key="fontDescription" type="system" pointSize="16"/>
                                 <color key="textColor" white="1" alpha="1" colorSpace="calibratedWhite"/>
                                 <nil key="highlightedColor"/>
                             </label>
                             <imageView userInteractionEnabled="NO" contentMode="scaleToFill" horizontalHuggingPriority="251" verticalHuggingPriority="251" image="plan-premium-active" translatesAutoresizingMaskIntoConstraints="NO" id="VMO-qT-QAn">
                                 <rect key="frame" x="270" y="150" width="60" height="60"/>
                             </imageView>
-                            <button opaque="NO" contentMode="scaleToFill" horizontalCompressionResistancePriority="751" misplaced="YES" contentHorizontalAlignment="center" contentVerticalAlignment="center" lineBreakMode="middleTruncation" translatesAutoresizingMaskIntoConstraints="NO" id="kpj-Yk-lXp" customClass="PurchaseButton" customModule="WordPress" customModuleProvider="target">
-                                <rect key="frame" x="255.5" y="387" width="90" height="35"/>
+                            <button opaque="NO" contentMode="scaleToFill" horizontalCompressionResistancePriority="751" contentHorizontalAlignment="center" contentVerticalAlignment="center" lineBreakMode="middleTruncation" translatesAutoresizingMaskIntoConstraints="NO" id="kpj-Yk-lXp" customClass="PurchaseButton" customModule="WordPress" customModuleProvider="target">
+                                <rect key="frame" x="256" y="388" width="89" height="32"/>
                                 <color key="backgroundColor" white="1" alpha="1" colorSpace="calibratedWhite"/>
-                                <fontDescription key="fontDescription" name="OpenSans-Semibold" family="Open Sans" pointSize="15"/>
+                                <fontDescription key="fontDescription" type="system" weight="semibold" pointSize="15"/>
                                 <state key="normal" title="Button"/>
                                 <userDefinedRuntimeAttributes>
                                     <userDefinedRuntimeAttribute type="number" keyPath="borderWidth">
@@ -68,8 +50,8 @@
                                 </connections>
                             </button>
                             <label opaque="NO" userInteractionEnabled="NO" contentMode="left" horizontalHuggingPriority="251" verticalHuggingPriority="251" text="Heading" textAlignment="center" lineBreakMode="wordWrap" numberOfLines="2" baselineAdjustment="alignBaselines" adjustsFontSizeToFit="NO" translatesAutoresizingMaskIntoConstraints="NO" id="kgW-JO-m1p">
-                                <rect key="frame" x="20" y="285" width="560" height="29"/>
-                                <fontDescription key="fontDescription" name="OpenSans-Semibold" family="Open Sans" pointSize="21"/>
+                                <rect key="frame" x="20" y="287" width="560" height="26"/>
+                                <fontDescription key="fontDescription" type="system" weight="semibold" pointSize="21"/>
                                 <color key="textColor" white="1" alpha="1" colorSpace="calibratedWhite"/>
                                 <nil key="highlightedColor"/>
                             </label>
@@ -229,13 +211,8 @@
                                                 <rect key="frame" x="24" y="72" width="536" height="59"/>
                                                 <subviews>
                                                     <label opaque="NO" userInteractionEnabled="NO" contentMode="left" horizontalHuggingPriority="251" verticalHuggingPriority="251" text="WordPress.com Premium" textAlignment="center" lineBreakMode="tailTruncation" baselineAdjustment="alignBaselines" adjustsFontSizeToFit="NO" translatesAutoresizingMaskIntoConstraints="NO" id="isU-1g-ArF" userLabel="Plan Title Label">
-<<<<<<< HEAD
                                                         <rect key="frame" x="172" y="0.0" width="192" height="17"/>
                                                         <fontDescription key="fontDescription" type="system" weight="semibold" pointSize="16"/>
-=======
-                                                        <rect key="frame" x="170" y="0.0" width="196.5" height="18"/>
-                                                        <fontDescription key="fontDescription" name="OpenSans-Semibold" family="Open Sans" pointSize="16"/>
->>>>>>> dd921fc7
                                                         <color key="textColor" red="0.0" green="0.0" blue="0.0" alpha="1" colorSpace="calibratedRGB"/>
                                                         <nil key="highlightedColor"/>
                                                     </label>
@@ -246,26 +223,16 @@
                                                         <nil key="highlightedColor"/>
                                                     </label>
                                                     <label opaque="NO" userInteractionEnabled="NO" contentMode="left" horizontalHuggingPriority="251" verticalHuggingPriority="251" text="$99.99 per year" textAlignment="center" lineBreakMode="tailTruncation" baselineAdjustment="alignBaselines" adjustsFontSizeToFit="NO" translatesAutoresizingMaskIntoConstraints="NO" id="Fju-eH-OS6" userLabel="Plan Price Label">
-<<<<<<< HEAD
                                                         <rect key="frame" x="213" y="42" width="111" height="17"/>
                                                         <fontDescription key="fontDescription" type="system" pointSize="15"/>
-=======
-                                                        <rect key="frame" x="213" y="41" width="109" height="18"/>
-                                                        <fontDescription key="fontDescription" name="OpenSans" family="Open Sans" pointSize="15"/>
->>>>>>> dd921fc7
                                                         <color key="textColor" red="0.0" green="0.0" blue="0.0" alpha="1" colorSpace="calibratedRGB"/>
                                                         <nil key="highlightedColor"/>
                                                     </label>
                                                 </subviews>
                                             </stackView>
-<<<<<<< HEAD
-                                            <button opaque="NO" contentMode="scaleToFill" horizontalHuggingPriority="251" verticalHuggingPriority="251" horizontalCompressionResistancePriority="751" verticalCompressionResistancePriority="751" misplaced="YES" contentHorizontalAlignment="center" contentVerticalAlignment="center" lineBreakMode="middleTruncation" translatesAutoresizingMaskIntoConstraints="NO" id="WJf-48-mlv" userLabel="Purchase Button" customClass="PurchaseButton" customModule="WordPress" customModuleProvider="target">
+                                            <button opaque="NO" contentMode="scaleToFill" horizontalHuggingPriority="251" verticalHuggingPriority="251" horizontalCompressionResistancePriority="751" verticalCompressionResistancePriority="751" contentHorizontalAlignment="center" contentVerticalAlignment="center" reversesTitleShadowWhenHighlighted="YES" lineBreakMode="middleTruncation" translatesAutoresizingMaskIntoConstraints="NO" id="WJf-48-mlv" userLabel="Purchase Button" customClass="PurchaseButton" customModule="WordPress" customModuleProvider="target">
                                                 <rect key="frame" x="242" y="143" width="100" height="25"/>
-=======
-                                            <button opaque="NO" contentMode="scaleToFill" horizontalHuggingPriority="251" verticalHuggingPriority="251" horizontalCompressionResistancePriority="751" verticalCompressionResistancePriority="751" contentHorizontalAlignment="center" contentVerticalAlignment="center" reversesTitleShadowWhenHighlighted="YES" lineBreakMode="middleTruncation" translatesAutoresizingMaskIntoConstraints="NO" id="WJf-48-mlv" userLabel="Purchase Button" customClass="PurchaseButton" customModule="WordPress" customModuleProvider="target">
-                                                <rect key="frame" x="244" y="143" width="95" height="25"/>
                                                 <color key="backgroundColor" white="1" alpha="1" colorSpace="calibratedWhite"/>
->>>>>>> dd921fc7
                                                 <constraints>
                                                     <constraint firstAttribute="height" constant="25" id="WX3-mf-WwP"/>
                                                 </constraints>
