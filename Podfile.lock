--- conflicted
+++ resolved
@@ -157,29 +157,17 @@
   Automattic-Tracks-iOS:
     :git: https://github.com/Automattic/Automattic-Tracks-iOS.git
     :tag: 0.2.1
-<<<<<<< HEAD
   WPMediaPicker:
     :commit: 73bafc4236ece8e9d28aad8be1e2357caf8481da
     :git: https://github.com/wordpress-mobile/MediaPicker-iOS.git
-=======
-  WordPress-Aztec-iOS:
-    :commit: 00c407e27164431759840d363ff6a61b2fd70ad6
-    :git: https://github.com/wordpress-mobile/AztecEditor-iOS.git
->>>>>>> 30e97cb8
 
 CHECKOUT OPTIONS:
   Automattic-Tracks-iOS:
     :git: https://github.com/Automattic/Automattic-Tracks-iOS.git
     :tag: 0.2.1
-<<<<<<< HEAD
   WPMediaPicker:
     :commit: 73bafc4236ece8e9d28aad8be1e2357caf8481da
     :git: https://github.com/wordpress-mobile/MediaPicker-iOS.git
-=======
-  WordPress-Aztec-iOS:
-    :commit: 00c407e27164431759840d363ff6a61b2fd70ad6
-    :git: https://github.com/wordpress-mobile/AztecEditor-iOS.git
->>>>>>> 30e97cb8
 
 SPEC CHECKSUMS:
   1PasswordExtension: e775a29310c65851e5a6cec1afc349ab4e334e47
@@ -217,10 +205,6 @@
   WPMediaPicker: 80c7401edd8ca05d4277f43afc691662f3a26614
   wpxmlrpc: bfc572f62ce7ee897f6f38b098d2ba08732ecef4
 
-<<<<<<< HEAD
 PODFILE CHECKSUM: 5ccb151a9dfbca9b3e4c272c7b1b79bc6468865c
-=======
-PODFILE CHECKSUM: 128031205b25a02cd7df272597fdb1c1df09971a
->>>>>>> 30e97cb8
 
 COCOAPODS: 1.3.1