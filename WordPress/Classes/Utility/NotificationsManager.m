#import "NotificationsManager.h"
#import "Note.h"
#import "NotificationsViewController.h"

#import "WordPressAppDelegate.h"
#import "UIDevice+WordPressIdentifier.h"

#import "WordPressComApi.h"
#import <WPXMLRPCClient.h>

#import "ContextManager.h"
#import "AccountService.h"
#import "WPAccount.h"

#import <Helpshift/Helpshift.h>
#import <Simperium/Simperium.h>
#import <Mixpanel/Mixpanel.h>



static NSString *const NotificationsDeviceIdKey     = @"notification_device_id";
static NSString *const NotificationsPreferencesKey  = @"notification_preferences";
NSString *const NotificationsDeviceToken            = @"apnsDeviceToken";


@implementation NotificationsManager

+ (void)registerForPushNotifications
{
#if TARGET_IPHONE_SIMULATOR
    return;
#endif
<<<<<<< HEAD

    [[UIApplication sharedApplication]
     registerForRemoteNotificationTypes:(UIRemoteNotificationTypeBadge |
                                         UIRemoteNotificationTypeSound |
                                         UIRemoteNotificationTypeAlert)];
=======
    
    UIRemoteNotificationType types = (UIRemoteNotificationTypeBadge | UIRemoteNotificationTypeSound | UIRemoteNotificationTypeAlert);
    [[UIApplication sharedApplication] registerForRemoteNotificationTypes:types];
>>>>>>> 1a644234
}

#pragma mark - Device token registration

+ (void)registerDeviceToken:(NSData *)deviceToken
{
    // We want to register Helpshift regardless so that way if a user isn't logged in
    // they can still get push notifications that we replied to their support ticket.
    [[Helpshift sharedInstance] registerDeviceToken:deviceToken];

    [[Mixpanel sharedInstance].people addPushDeviceToken:deviceToken];

    // Don't bother registering for WordPress anything if the user isn't logged in
    NSManagedObjectContext *context = [[ContextManager sharedInstance] mainContext];
    AccountService *accountService  = [[AccountService alloc] initWithManagedObjectContext:context];
    if (![accountService defaultWordPressComAccount]) {
        return;
    }
<<<<<<< HEAD

    NSString *newToken = [[[[deviceToken description]
                           stringByReplacingOccurrencesOfString: @"<" withString: @""]
                          stringByReplacingOccurrencesOfString: @">" withString: @""]
                         stringByReplacingOccurrencesOfString: @" " withString: @""];

=======
    
    NSString *newToken  = [deviceToken.description stringByReplacingOccurrencesOfString: @"<" withString: @""];
    newToken            = [newToken stringByReplacingOccurrencesOfString: @">" withString: @""];
    newToken            = [newToken stringByReplacingOccurrencesOfString: @" " withString: @""];
    
>>>>>>> 1a644234
    DDLogInfo(@"Device token received in didRegisterForRemoteNotificationsWithDeviceToken: %@", newToken);

    // Store the token
    NSUserDefaults *userDefaults    = [NSUserDefaults standardUserDefaults];
    NSString *previousToken         = [userDefaults objectForKey:NotificationsDeviceToken];
    
    if (![previousToken isEqualToString:newToken]) {
        DDLogInfo(@"Device Token has changed! OLD Value %@, NEW value %@", previousToken, newToken);
        [userDefaults setObject:newToken forKey:NotificationsDeviceToken];
        [userDefaults synchronize];
    }

    [self syncPushNotificationInfo];
}

+ (void)registrationDidFail:(NSError *)error
{
    DDLogError(@"Failed to register for push notifications: %@", error);
    [self unregisterDeviceToken];
}

+ (void)unregisterDeviceToken
{
<<<<<<< HEAD
    NSUserDefaults *defaults = [NSUserDefaults standardUserDefaults];
    NSString *deviceId = [defaults stringForKey:NotificationsDeviceIdKey];
    NSManagedObjectContext *context = [[ContextManager sharedInstance] mainContext];
    AccountService *accountService = [[AccountService alloc] initWithManagedObjectContext:context];
    WPAccount *defaultAccount = [accountService defaultWordPressComAccount];

=======
    NSString *deviceId              = [[NSUserDefaults standardUserDefaults] stringForKey:NotificationsDeviceIdKey];
    NSManagedObjectContext *context = [[ContextManager sharedInstance] mainContext];
    AccountService *accountService  = [[AccountService alloc] initWithManagedObjectContext:context];
    WPAccount *defaultAccount       = [accountService defaultWordPressComAccount];
    
>>>>>>> 1a644234
    [[defaultAccount restApi] unregisterForPushNotificationsWithDeviceId:deviceId
                                                                 success:^{
                                                                     NSUserDefaults *defaults = [NSUserDefaults standardUserDefaults];
                                                                     [defaults removeObjectForKey:NotificationsDeviceToken];
                                                                     [defaults removeObjectForKey:NotificationsDeviceIdKey];
                                                                     [defaults removeObjectForKey:NotificationsPreferencesKey];
                                                                     [defaults synchronize];
                                                                 } failure:^(NSError *error){
                                                                     DDLogError(@"Couldn't unregister push token: %@", [error localizedDescription]);
                                                                 }];
}

+ (BOOL)deviceRegisteredForPushNotifications
{
    return [[NSUserDefaults standardUserDefaults] objectForKey:NotificationsDeviceToken] != nil;
}

#pragma mark - Notification handling

+ (void)handleNotification:(NSDictionary *)userInfo forState:(UIApplicationState)state completionHandler:(void (^)(UIBackgroundFetchResult))completionHandler
{
    DDLogVerbose(@"Received push notification:\nPayload: %@\nCurrent Application state: %d", userInfo, state);

    // Try to pull the badge number from the notification object
    // Badge count does not normally update when the app is active, and this forces KVO to be fired
    NSNumber *badgeCount = [[userInfo dictionaryForKey:@"aps"] numberForKey:@"badge"];
    if (badgeCount) {
        [UIApplication sharedApplication].applicationIconBadgeNumber = badgeCount.intValue;
    }
<<<<<<< HEAD

    if ([userInfo stringForKey:@"type"]) { //check if it is the badge reset PN
        NSString *notificationType = [userInfo stringForKey:@"type"];
        if ([notificationType isEqualToString:@"badge-reset"]) {
            return;
        }
    }

    if ([[userInfo objectForKey:@"origin"] isEqualToString:@"helpshift"]) {
        [[Helpshift sharedInstance] handleRemoteNotification:userInfo withController:[[UIApplication sharedApplication] keyWindow].rootViewController];
        return;
    }

    if (state == UIApplicationStateInactive) {
        [[WordPressAppDelegate sharedWordPressApplicationDelegate] showTabForIndex:kNotificationsTabIndex];
    } else if (state == UIApplicationStateBackground) {
        if (completionHandler) {
            Simperium *simperium = [[WordPressAppDelegate sharedWordPressApplicationDelegate] simperium];
            [simperium backgroundFetchWithCompletion:^(UIBackgroundFetchResult result) {
                if (result == UIBackgroundFetchResultNewData) {
                    DDLogVerbose(@"Background Fetch Completed with New Data!");
                } else {
                    DDLogVerbose(@"Background Fetch Completed with No Data..");
                }
                completionHandler(result);
            }];
        }
=======
    
    // Check if it is the badge reset PN
    if ([[userInfo stringForKey:@"type"] isEqualToString:@"badge-reset"]) {
        return;
    }
    
    if ([[userInfo stringForKey:@"origin"] isEqualToString:@"helpshift"]) {
        UIViewController *rootViewController = [[[UIApplication sharedApplication] keyWindow] rootViewController];
        [[Helpshift sharedInstance] handleRemoteNotification:userInfo withController:rootViewController];
        return;
    }
    
    switch (state) {
        case UIApplicationStateInactive:
            {
                NSString *notificationID            = [[userInfo numberForKey:@"note_id"] stringValue];
                WordPressAppDelegate *appDelegate   = [WordPressAppDelegate sharedWordPressApplicationDelegate];
                
                [appDelegate showTabForIndex:kNotificationsTabIndex];
                [appDelegate.notificationsViewController showDetailsForNoteWithID:notificationID animated:NO];
            }
            break;
            
        case UIApplicationStateBackground:
            {
                if (completionHandler) {
                    Simperium *simperium = [[WordPressAppDelegate sharedWordPressApplicationDelegate] simperium];
                    [simperium backgroundFetchWithCompletion:^(UIBackgroundFetchResult result) {
                        if (result == UIBackgroundFetchResultNewData) {
                            DDLogVerbose(@"Background Fetch Completed with New Data!");
                        } else {
                            DDLogVerbose(@"Background Fetch Completed with No Data..");
                        }
                        completionHandler(result);
                    }];
                }
            }
            break;
        default:
            break;
>>>>>>> 1a644234
    }
}

+ (void)handleNotificationForApplicationLaunch:(NSDictionary *)launchOptions
{
<<<<<<< HEAD
    NSDictionary *remoteNotif = [launchOptions objectForKey:UIApplicationLaunchOptionsRemoteNotificationKey];
=======
    NSDictionary *remoteNotif = launchOptions[UIApplicationLaunchOptionsRemoteNotificationKey];
>>>>>>> 1a644234
    if (remoteNotif) {
        DDLogVerbose(@"Launched with a remote notification as parameter:  %@", remoteNotif);
        [[WordPressAppDelegate sharedWordPressApplicationDelegate] showTabForIndex:kNotificationsTabIndex];
    }
}

#pragma mark - WordPress.com XML RPC API

+ (NSDictionary *)notificationSettingsDictionary
{
    NSManagedObjectContext *context = [[ContextManager sharedInstance] mainContext];
    AccountService *accountService  = [[AccountService alloc] initWithManagedObjectContext:context];
    WPAccount *defaultAccount       = [accountService defaultWordPressComAccount];

    if (![[defaultAccount restApi] hasCredentials]) {
        return nil;
    }

    NSDictionary *notificationPreferences = [[NSUserDefaults standardUserDefaults] objectForKey:NotificationsPreferencesKey];
    if (!notificationPreferences) {
        return nil;
    }
<<<<<<< HEAD

=======
    
>>>>>>> 1a644234
    NSMutableArray *notificationPrefArray = [[notificationPreferences allKeys] mutableCopy];
    if ([notificationPrefArray indexOfObject:@"muted_blogs"] != NSNotFound) {
        [notificationPrefArray removeObjectAtIndex:[notificationPrefArray indexOfObject:@"muted_blogs"]];
    }

    // Build the dictionary to send in the API call
    NSMutableDictionary *updatedSettings = [[NSMutableDictionary alloc] init];
    for (int i = 0; i < [notificationPrefArray count]; i++) {
        NSDictionary *updatedSetting = [notificationPreferences objectForKey:[notificationPrefArray objectAtIndex:i]];
        [updatedSettings setValue:[updatedSetting objectForKey:@"value"] forKey:[notificationPrefArray objectAtIndex:i]];
    }

    //Check and send 'mute_until' value
    NSMutableDictionary *muteDictionary = [notificationPreferences objectForKey:@"mute_until"];
    if (muteDictionary != nil  && [muteDictionary objectForKey:@"value"] != nil) {
        [updatedSettings setValue:[muteDictionary objectForKey:@"value"] forKey:@"mute_until"];
    } else {
        [updatedSettings setValue:@"0" forKey:@"mute_until"];
    }

    NSArray *blogsArray = [[notificationPreferences objectForKey:@"muted_blogs"] objectForKey:@"value"];
    NSMutableArray *mutedBlogsArray = [[NSMutableArray alloc] init];
    for (int i=0; i < [blogsArray count]; i++) {
        NSDictionary *userBlog = [blogsArray objectAtIndex:i];
        if ([[userBlog objectForKey:@"value"] intValue] == 1) {
            [mutedBlogsArray addObject:userBlog];
        }
    }

    if ([mutedBlogsArray count] > 0) {
        [updatedSettings setValue:mutedBlogsArray forKey:@"muted_blogs"];
    }

    if ([updatedSettings count] == 0) {
        return nil;
    }

    return updatedSettings;
}

+ (void)saveNotificationSettings
{
<<<<<<< HEAD
    NSDictionary *settings = [NotificationsManager notificationSettingsDictionary];
    NSString *deviceId = [[NSUserDefaults standardUserDefaults] stringForKey:NotificationsDeviceIdKey];
=======
    NSDictionary *settings          = [NotificationsManager notificationSettingsDictionary];
    NSString *deviceId              = [[NSUserDefaults standardUserDefaults] stringForKey:NotificationsDeviceIdKey];
>>>>>>> 1a644234
    NSManagedObjectContext *context = [[ContextManager sharedInstance] mainContext];
    AccountService *accountService  = [[AccountService alloc] initWithManagedObjectContext:context];
    WPAccount *defaultAccount       = [accountService defaultWordPressComAccount];

    [[defaultAccount restApi] saveNotificationSettings:settings
                                              deviceId:deviceId
                                               success:^{
                                                   DDLogInfo(@"Notification settings successfully sent to WP.com\n Settings: %@", settings);
                                               } failure:^(NSError *error){
                                                   DDLogError(@"Failed to update notification settings on WP.com %@", error.localizedDescription);
                                               }];
}

+ (void)fetchNotificationSettingsWithSuccess:(void (^)())success failure:(void (^)(NSError *))failure
{
<<<<<<< HEAD
    NSString *deviceId = [[NSUserDefaults standardUserDefaults] stringForKey:NotificationsDeviceIdKey];
    NSManagedObjectContext *context = [[ContextManager sharedInstance] mainContext];
    AccountService *accountService = [[AccountService alloc] initWithManagedObjectContext:context];
    WPAccount *defaultAccount = [accountService defaultWordPressComAccount];

=======
    NSString *deviceId              = [[NSUserDefaults standardUserDefaults] stringForKey:NotificationsDeviceIdKey];
    NSManagedObjectContext *context = [[ContextManager sharedInstance] mainContext];
    AccountService *accountService  = [[AccountService alloc] initWithManagedObjectContext:context];
    WPAccount *defaultAccount       = [accountService defaultWordPressComAccount];
    
>>>>>>> 1a644234
    [[defaultAccount restApi] fetchNotificationSettingsWithDeviceId:deviceId
                                                            success:^(NSDictionary *settings) {
                                                                NSUserDefaults *defaults = [NSUserDefaults standardUserDefaults];
                                                                [defaults setObject:settings forKey:NotificationsPreferencesKey];
                                                                [defaults synchronize];
                                                                
                                                                DDLogInfo(@"Received notification settings %@", settings);
                                                                if (success) {
                                                                    success();
                                                                }
                                                            } failure:^(NSError *error) {
                                                                DDLogError(@"Failed to fetch notification settings %@ with device ID %@", error, deviceId);
                                                                if (failure) {
                                                                    failure(error);
                                                                }
                                                            }];
}

+ (void)syncPushNotificationInfo
{
<<<<<<< HEAD
    NSString *token = [[NSUserDefaults standardUserDefaults] objectForKey:NotificationsDeviceToken];
=======
    NSString *token                 = [[NSUserDefaults standardUserDefaults] objectForKey:NotificationsDeviceToken];
>>>>>>> 1a644234
    NSManagedObjectContext *context = [[ContextManager sharedInstance] mainContext];
    AccountService *accountService  = [[AccountService alloc] initWithManagedObjectContext:context];
    WPAccount *defaultAccount       = [accountService defaultWordPressComAccount];

    [[defaultAccount restApi] syncPushNotificationInfoWithDeviceToken:token
                                         success:^(NSString *deviceId, NSDictionary *settings) {
                                             DDLogVerbose(@"Synced push notification token and received device ID %@ with settings:\n %@", deviceId, settings);

                                             NSUserDefaults *defaults = [NSUserDefaults standardUserDefaults];
<<<<<<< HEAD

=======
>>>>>>> 1a644234
                                             [defaults setObject:deviceId forKey:NotificationsDeviceIdKey];
                                             [defaults setObject:settings forKey:NotificationsPreferencesKey];
                                             [defaults synchronize];
                                         } failure:^(NSError *error) {
                                             DDLogError(@"Failed to receive supported notification list: %@", error);
                                         }
     ];
}

@end<|MERGE_RESOLUTION|>--- conflicted
+++ resolved
@@ -30,18 +30,11 @@
 #if TARGET_IPHONE_SIMULATOR
     return;
 #endif
-<<<<<<< HEAD
-
-    [[UIApplication sharedApplication]
-     registerForRemoteNotificationTypes:(UIRemoteNotificationTypeBadge |
-                                         UIRemoteNotificationTypeSound |
-                                         UIRemoteNotificationTypeAlert)];
-=======
     
     UIRemoteNotificationType types = (UIRemoteNotificationTypeBadge | UIRemoteNotificationTypeSound | UIRemoteNotificationTypeAlert);
     [[UIApplication sharedApplication] registerForRemoteNotificationTypes:types];
->>>>>>> 1a644234
-}
+}
+
 
 #pragma mark - Device token registration
 
@@ -59,20 +52,11 @@
     if (![accountService defaultWordPressComAccount]) {
         return;
     }
-<<<<<<< HEAD
-
-    NSString *newToken = [[[[deviceToken description]
-                           stringByReplacingOccurrencesOfString: @"<" withString: @""]
-                          stringByReplacingOccurrencesOfString: @">" withString: @""]
-                         stringByReplacingOccurrencesOfString: @" " withString: @""];
-
-=======
-    
+
     NSString *newToken  = [deviceToken.description stringByReplacingOccurrencesOfString: @"<" withString: @""];
     newToken            = [newToken stringByReplacingOccurrencesOfString: @">" withString: @""];
     newToken            = [newToken stringByReplacingOccurrencesOfString: @" " withString: @""];
     
->>>>>>> 1a644234
     DDLogInfo(@"Device token received in didRegisterForRemoteNotificationsWithDeviceToken: %@", newToken);
 
     // Store the token
@@ -96,20 +80,11 @@
 
 + (void)unregisterDeviceToken
 {
-<<<<<<< HEAD
-    NSUserDefaults *defaults = [NSUserDefaults standardUserDefaults];
-    NSString *deviceId = [defaults stringForKey:NotificationsDeviceIdKey];
-    NSManagedObjectContext *context = [[ContextManager sharedInstance] mainContext];
-    AccountService *accountService = [[AccountService alloc] initWithManagedObjectContext:context];
-    WPAccount *defaultAccount = [accountService defaultWordPressComAccount];
-
-=======
     NSString *deviceId              = [[NSUserDefaults standardUserDefaults] stringForKey:NotificationsDeviceIdKey];
     NSManagedObjectContext *context = [[ContextManager sharedInstance] mainContext];
     AccountService *accountService  = [[AccountService alloc] initWithManagedObjectContext:context];
     WPAccount *defaultAccount       = [accountService defaultWordPressComAccount];
     
->>>>>>> 1a644234
     [[defaultAccount restApi] unregisterForPushNotificationsWithDeviceId:deviceId
                                                                  success:^{
                                                                      NSUserDefaults *defaults = [NSUserDefaults standardUserDefaults];
@@ -139,22 +114,24 @@
     if (badgeCount) {
         [UIApplication sharedApplication].applicationIconBadgeNumber = badgeCount.intValue;
     }
-<<<<<<< HEAD
-
-    if ([userInfo stringForKey:@"type"]) { //check if it is the badge reset PN
-        NSString *notificationType = [userInfo stringForKey:@"type"];
-        if ([notificationType isEqualToString:@"badge-reset"]) {
-            return;
-        }
-    }
-
-    if ([[userInfo objectForKey:@"origin"] isEqualToString:@"helpshift"]) {
-        [[Helpshift sharedInstance] handleRemoteNotification:userInfo withController:[[UIApplication sharedApplication] keyWindow].rootViewController];
+
+    // Check if it is the badge reset PN
+    if ([[userInfo stringForKey:@"type"] isEqualToString:@"badge-reset"]) {
         return;
     }
 
+    if ([[userInfo stringForKey:@"origin"] isEqualToString:@"helpshift"]) {
+        UIViewController *rootViewController = [[[UIApplication sharedApplication] keyWindow] rootViewController];
+        [[Helpshift sharedInstance] handleRemoteNotification:userInfo withController:rootViewController];
+        return;
+    }
+
     if (state == UIApplicationStateInactive) {
-        [[WordPressAppDelegate sharedWordPressApplicationDelegate] showTabForIndex:kNotificationsTabIndex];
+        NSString *notificationID            = [[userInfo numberForKey:@"note_id"] stringValue];
+        WordPressAppDelegate *appDelegate   = [WordPressAppDelegate sharedWordPressApplicationDelegate];
+        
+        [appDelegate showTabForIndex:kNotificationsTabIndex];
+        [appDelegate.notificationsViewController showDetailsForNoteWithID:notificationID animated:NO];
     } else if (state == UIApplicationStateBackground) {
         if (completionHandler) {
             Simperium *simperium = [[WordPressAppDelegate sharedWordPressApplicationDelegate] simperium];
@@ -163,62 +140,16 @@
                     DDLogVerbose(@"Background Fetch Completed with New Data!");
                 } else {
                     DDLogVerbose(@"Background Fetch Completed with No Data..");
-                }
-                completionHandler(result);
+                        }
+                        completionHandler(result);
             }];
         }
-=======
-    
-    // Check if it is the badge reset PN
-    if ([[userInfo stringForKey:@"type"] isEqualToString:@"badge-reset"]) {
-        return;
-    }
-    
-    if ([[userInfo stringForKey:@"origin"] isEqualToString:@"helpshift"]) {
-        UIViewController *rootViewController = [[[UIApplication sharedApplication] keyWindow] rootViewController];
-        [[Helpshift sharedInstance] handleRemoteNotification:userInfo withController:rootViewController];
-        return;
-    }
-    
-    switch (state) {
-        case UIApplicationStateInactive:
-            {
-                NSString *notificationID            = [[userInfo numberForKey:@"note_id"] stringValue];
-                WordPressAppDelegate *appDelegate   = [WordPressAppDelegate sharedWordPressApplicationDelegate];
-                
-                [appDelegate showTabForIndex:kNotificationsTabIndex];
-                [appDelegate.notificationsViewController showDetailsForNoteWithID:notificationID animated:NO];
-            }
-            break;
-            
-        case UIApplicationStateBackground:
-            {
-                if (completionHandler) {
-                    Simperium *simperium = [[WordPressAppDelegate sharedWordPressApplicationDelegate] simperium];
-                    [simperium backgroundFetchWithCompletion:^(UIBackgroundFetchResult result) {
-                        if (result == UIBackgroundFetchResultNewData) {
-                            DDLogVerbose(@"Background Fetch Completed with New Data!");
-                        } else {
-                            DDLogVerbose(@"Background Fetch Completed with No Data..");
-                        }
-                        completionHandler(result);
-                    }];
-                }
-            }
-            break;
-        default:
-            break;
->>>>>>> 1a644234
     }
 }
 
 + (void)handleNotificationForApplicationLaunch:(NSDictionary *)launchOptions
 {
-<<<<<<< HEAD
-    NSDictionary *remoteNotif = [launchOptions objectForKey:UIApplicationLaunchOptionsRemoteNotificationKey];
-=======
     NSDictionary *remoteNotif = launchOptions[UIApplicationLaunchOptionsRemoteNotificationKey];
->>>>>>> 1a644234
     if (remoteNotif) {
         DDLogVerbose(@"Launched with a remote notification as parameter:  %@", remoteNotif);
         [[WordPressAppDelegate sharedWordPressApplicationDelegate] showTabForIndex:kNotificationsTabIndex];
@@ -241,11 +172,7 @@
     if (!notificationPreferences) {
         return nil;
     }
-<<<<<<< HEAD
-
-=======
-    
->>>>>>> 1a644234
+
     NSMutableArray *notificationPrefArray = [[notificationPreferences allKeys] mutableCopy];
     if ([notificationPrefArray indexOfObject:@"muted_blogs"] != NSNotFound) {
         [notificationPrefArray removeObjectAtIndex:[notificationPrefArray indexOfObject:@"muted_blogs"]];
@@ -288,13 +215,8 @@
 
 + (void)saveNotificationSettings
 {
-<<<<<<< HEAD
-    NSDictionary *settings = [NotificationsManager notificationSettingsDictionary];
-    NSString *deviceId = [[NSUserDefaults standardUserDefaults] stringForKey:NotificationsDeviceIdKey];
-=======
     NSDictionary *settings          = [NotificationsManager notificationSettingsDictionary];
     NSString *deviceId              = [[NSUserDefaults standardUserDefaults] stringForKey:NotificationsDeviceIdKey];
->>>>>>> 1a644234
     NSManagedObjectContext *context = [[ContextManager sharedInstance] mainContext];
     AccountService *accountService  = [[AccountService alloc] initWithManagedObjectContext:context];
     WPAccount *defaultAccount       = [accountService defaultWordPressComAccount];
@@ -310,19 +232,11 @@
 
 + (void)fetchNotificationSettingsWithSuccess:(void (^)())success failure:(void (^)(NSError *))failure
 {
-<<<<<<< HEAD
-    NSString *deviceId = [[NSUserDefaults standardUserDefaults] stringForKey:NotificationsDeviceIdKey];
-    NSManagedObjectContext *context = [[ContextManager sharedInstance] mainContext];
-    AccountService *accountService = [[AccountService alloc] initWithManagedObjectContext:context];
-    WPAccount *defaultAccount = [accountService defaultWordPressComAccount];
-
-=======
     NSString *deviceId              = [[NSUserDefaults standardUserDefaults] stringForKey:NotificationsDeviceIdKey];
     NSManagedObjectContext *context = [[ContextManager sharedInstance] mainContext];
     AccountService *accountService  = [[AccountService alloc] initWithManagedObjectContext:context];
     WPAccount *defaultAccount       = [accountService defaultWordPressComAccount];
     
->>>>>>> 1a644234
     [[defaultAccount restApi] fetchNotificationSettingsWithDeviceId:deviceId
                                                             success:^(NSDictionary *settings) {
                                                                 NSUserDefaults *defaults = [NSUserDefaults standardUserDefaults];
@@ -343,11 +257,7 @@
 
 + (void)syncPushNotificationInfo
 {
-<<<<<<< HEAD
-    NSString *token = [[NSUserDefaults standardUserDefaults] objectForKey:NotificationsDeviceToken];
-=======
     NSString *token                 = [[NSUserDefaults standardUserDefaults] objectForKey:NotificationsDeviceToken];
->>>>>>> 1a644234
     NSManagedObjectContext *context = [[ContextManager sharedInstance] mainContext];
     AccountService *accountService  = [[AccountService alloc] initWithManagedObjectContext:context];
     WPAccount *defaultAccount       = [accountService defaultWordPressComAccount];
@@ -357,10 +267,6 @@
                                              DDLogVerbose(@"Synced push notification token and received device ID %@ with settings:\n %@", deviceId, settings);
 
                                              NSUserDefaults *defaults = [NSUserDefaults standardUserDefaults];
-<<<<<<< HEAD
-
-=======
->>>>>>> 1a644234
                                              [defaults setObject:deviceId forKey:NotificationsDeviceIdKey];
                                              [defaults setObject:settings forKey:NotificationsPreferencesKey];
                                              [defaults synchronize];
