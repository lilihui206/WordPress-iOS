12.0
-----
* Redesigned Notices
<<<<<<< HEAD
* Changed offline error messages to be less disruptive.
=======
* Resolved a defect in the new Site Creation flow where the site preview address bar could be edited.
>>>>>>> f1b3d953
 
11.9
------
* Quick Start v2: After creating a new site with WordPress.com there are more tutorials available, now including tips to improve growth.
* Quick Start will also be suggested less often, but when it's more likely to be helpful.
* Added connection error alert in Sharing screen.
* Increased padding at the bottom of the share extension's editor, to make typing a longer post a bit more comfortable.
* Removes the white background color applied to the site icon on the site details screen.
* Updated No Results View illustration and copy displayed on connectivity issue.
* Enhanced Site Creation flow for smarter, more personalized sites.<|MERGE_RESOLUTION|>--- conflicted
+++ resolved
@@ -1,11 +1,8 @@
 12.0
 -----
 * Redesigned Notices
-<<<<<<< HEAD
 * Changed offline error messages to be less disruptive.
-=======
 * Resolved a defect in the new Site Creation flow where the site preview address bar could be edited.
->>>>>>> f1b3d953
  
 11.9
 ------
