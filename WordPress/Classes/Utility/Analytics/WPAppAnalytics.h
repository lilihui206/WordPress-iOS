--- conflicted
+++ resolved
@@ -21,14 +21,11 @@
 extern NSString * const WPAppAnalyticsKeySource;
 extern NSString * const WPAppAnalyticsKeyPostType;
 extern NSString * const WPAppAnalyticsKeyTapSource;
-<<<<<<< HEAD
 extern NSString * const WPAppAnalyticsKeyReplyingTo;
-
-=======
 extern NSString * const WPAppAnalyticsKeySiteType;
 extern NSString * const WPAppAnalyticsValueSiteTypeBlog;
 extern NSString * const WPAppAnalyticsValueSiteTypeP2;
->>>>>>> eb6f2cbd
+
 /**
  *  @class      WPAppAnalytics
  *  @brief      This is a container for the app-specific analytics logic.
