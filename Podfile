--- conflicted
+++ resolved
@@ -43,17 +43,10 @@
 end
 
 def wordpress_kit
-<<<<<<< HEAD
     #pod 'WordPressKit', '~> 4.5.9'
     pod 'WordPressKit', :git => 'https://github.com/wordpress-mobile/WordPressKit-iOS.git', :tag => '4.6.0-beta.3'
     #pod 'WordPressKit', :git => 'https://github.com/wordpress-mobile/WordPressKit-iOS.git', :branch => 'fix/datarequest-weak-reference'
     #pod 'WordPressKit', :git => 'https://github.com/wordpress-mobile/WordPressKit-iOS.git', :commit => '24af2c192fd628f4c5bb3e9be6c8312cb45260fe'
-=======
-    pod 'WordPressKit', '~> 4.6.0-beta.1'
-    #pod 'WordPressKit', :git => 'https://github.com/wordpress-mobile/WordPressKit-iOS.git', :tag => '4.5.9-beta.1'
-    #pod 'WordPressKit', :git => 'https://github.com/wordpress-mobile/WordPressKit-iOS.git', :branch => 'issue/224-update-wpxmlrpc-pod'
-    #pod 'WordPressKit', :git => 'https://github.com/wordpress-mobile/WordPressKit-iOS.git', :commit => '13db93f88726cfb9503384723ceb727e99521398'
->>>>>>> d3d08271
     #pod 'WordPressKit', :path => '../WordPressKit-iOS'
 end
 
