--- conflicted
+++ resolved
@@ -1,13 +1,8 @@
 import MGSwipeTableCell
 
 /// Encapsulates logic to approve a cooment
-<<<<<<< HEAD
 class ApproveComment: DefaultNotificationActionCommand, AccessibleFormattableContentActionCommand {
-    private enum TitleStrings {
-=======
-final class ApproveComment: DefaultNotificationActionCommand, AccessibleFormattableContentActionCommand {
     enum TitleStrings {
->>>>>>> f0d9d400
         static let approve = NSLocalizedString("Approve", comment: "Approves a Comment")
         static let unapprove = NSLocalizedString("Unapprove", comment: "Unapproves a Comment")
         static let selected = NSLocalizedString("Approved", comment: "Unapprove a comment")
