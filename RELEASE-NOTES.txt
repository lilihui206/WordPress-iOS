14.6
-----
* [internal] the login and signup Magic Link flows have code changes that could cause regressions. See https://git.io/JvSD6 and https://git.io/Jvy4P for testing details.
* [internal] the login and signup Magic Link flows have code changes that can cause regressions. See https://git.io/Jvy4P for testing details.
* [internal] the login and signup Continue with Google flows have code changes that can cause regressions. See https://git.io/JvypB for testing details.
* Notifications: Fix layout on screens with a notch.
* Post Commenting: fixed issue that prevented selecting an @ mention suggestion.
* Fixed an issue that could have caused the app to crash when accessing Site Pages.
* Site Creation: faster site creation, removed intermediate steps. Just select what kind of site you'd like, enter the domain name and the site will be created.
* Fixed a crash when a blog's URL became `nil` from a Core Data operation.
<<<<<<< HEAD
* Added Share action to the more menu in the Posts list
=======
* Period Stats: fix colors when switching between light and dark modes.
>>>>>>> 3d1d0b9f

 
14.5
-----
* Block editor: New block: Latest Posts
* Block editor: Fix Quote block's left border not being visible in Dark Mode
* Block editor: Added Starter Page Templates: when you create a new page, we now show you a few templates to get started more quickly.
* Block editor: Fix crash when pasting HTML content with embeded images on paragraphs
* Post Settings: Fix issue where the status of a post showed "Scheduled" instead of "Published" after scheduling before the current date.
* Stats: Fix background color in Dark Mode on wider screen sizes. 
* Post Settings: Fix issue where the calendar selection may not match the selected date when site timezone differs from device timezone.
* Dark Mode fixes:
  - Border color on Search bars.
  - Stats background color on wider screen sizes.
  - Media Picker action bar background color.
  - Login and Signup button colors.
  - Reader comments colors.
  - Jetpack install flow colors.
* Reader: Fix toolbar and search bar width on wider screen sizes.
* Updated the Signup and Login Magic Link confirmation screen advising the user to check their spam/junk folder.
* Updated appearance of Google login/signup button.
* Updated appearance of Apple login/signup button.
 
14.4
-----
* Post Settings: Fixes the displayed publish date of posts which are to be immediately published.
 
14.3
-----
* Aztec and Block Editor: Fix the presentation of ordered lists with large numbers.
* Added Quick Action buttons on the Site Details page to access the most frequently used parts of a site.
* Block editor: Add support for changing image sizes in Image blocks
* Block editor: Add support for upload options in Gallery block
* Block editor: Added the Button block
* Block editor: Added the Group block
* Block editor: Add scroll support inside block picker and block settings
* Block editor: Fix issue where adding emojis to the post title added strong HTML elements to the title of the post
* Block editor: Fix issue where alignment of paragraph blocks was not always being respected when splitting the paragraph or reading the post's html content.
* Block editor: We’ve introduced a new toolbar that floats above the block you’re editing, which makes navigating your blocks easier — especially complex ones.

* Block editor: Add support for upload options in Gallery block
* Aztec and Block Editor: Fix the presentation of ordered lists with large numbers.
* Added Quick Action buttons on the Site Details page to access the most frequently used parts of a site.
* Post Settings: Adjusts the weekday symbols in the calendar depending on Regional settings. 
 

14.2
-----
* Comment Editing: Fixed a bug that could cause the text selection to be on the wrong line
* Comments: Fixed an bug that could cause HTML markup to be displayed in the comment content
* Media editing: You can now crop, zoom in/out and rotate images that are inserted or being inserted in a post.
* Post Preview: Added a new Desktop preview mode on iPhone and Mobile preview on iPad when previewing posts or pages.
* Post Preview: Added new navigation, "Open in Safari" and Share options when previewing posts or pages.
* Block editor: Long-press Inserter icon to show options to add before/after
* Block editor: Retry displaying image when connectivity restores
* Block editor: Show an "Edit" button overlay on selected image blocks
* Block editor: Add support for image size options in the gallery block
* Signup and Login: signup or login via magic link now supports multiple email clients.
                    Tapping on the "Open Email" button will present a list of installed email client to choose from.
* Posts: Fixed a bug that could disable comments on a draft post when previewing that post.
* Reader: Fixed an issue where a new comment may not appear.
* Reader: Added Post Reblogging feature. You can now reblog a post from the reader to your site(s). There is a new "reblog" button in the post action bar.
          Tapping on it allows to choose the site where to post, and opens the editor of your choice with pre-populated content from the original post.
* Fixed a bug that was causing the app to crash when the user tapped "Retry" on Post List

14.1
-----
* Fixes a bug that could cause some web page previews to remain unauthenticated even after logging in.
* Stats: added a This Week widget to display Views for the past week.
* Block Editor: Reduced padding around text on Rich Text based blocks.
* Block Editor: New block "Shortcode". You can now create and edit Shortcode blocks in the editor.
* Publicize: connecting with Facebook is working again.
* Web Views: the title and button colors in the header of web views was grey, and is now white.

14.0
-----
* Stats: Updated default cards for the Insights view.
* Fixed a bug that displayed incorrect time stamps for scheduled posts.
* Post Settings: Added a new Calendar picker to select a Post's publish date
* Fixed bugs with the "Save as Draft" action extension's navigation bar colors and iPad sizing in iOS 13.
* Fixes appearance issues with navigation bar colors when logged out of the app.
* Fixed a bug that was causing the App to crash when the user tapped on certain notifications.
* Block Editor: Hide image size selection options when image is a url
* Block Editor: Fix displaying placeholder for images
* Block Editor: Fix crash on undo
* Block Editor: Fix styling on navigation UI
* Block Editor: Fix a focus issue
* Fixed a bug that displayed incorrect time stamps for scheduled posts.
* Post Settings: Added a new Calendar picker to select a Post's publish date
* Comment: Add ability to comment in fullscreen
* Stats: fixed issue that could cause incorrect Stats to be displayed when viewing Stats from a widget.
* Stats Today widgets: large numbers are now abbreviated.
* Fixed a bug where files imported from other apps were being renamed to a random name.
* Fixes a crash that could happen in the notifications tab.

13.9
-----
* Stats: added a Today widget to display All-Time stats.
* Block Editor: New block "Gallery". You can now create image galleries using WordPress Media library.
* Block Editor: Fix crash dismissing bottom-sheet after device rotation.
* Block Editor: Add support for changing Settings in the List Block.
* Block Editor: Add support for Video block settings.
* Quick Start: fixed issue that caused 'Follow other sites' tour to not be marked complete.
* Fixed a bug that was causing the App to crash when the user tapped on certain notifications.

13.8
-----
* When a post has an autosave, the autosave version can be loaded into the editor.
* Support: Fix issue that caused 'Message failed to send' error.
* WebView: Fix iOS 13 crash with popover.
* Fixed an issue where the Me screen would sometimes be blank.
* Block editor: New Spacer block to create white space between two blocks.
* Block editor: Images from Image Block can now be previewed full screen by tapping on them.
* Fixed an issue that caused logging in with a 2FA Google account to fail.
* Sign in with Apple: now supports logging in with 2FA enabled on linked WordPress accounts.
* Stats: Fixed issue that caused incorrect data to be displayed.

13.7
-----
* Updated the mobile apps blog address to a non-retired blog.
* Block editor: Added option to insert images from "Free Photo Library".
* Block editor: Fix issue where the keyboard would not capitalize sentences correctly on some cases
* Block editor: Add alignment to paragraph blocks
* Fixed a bug that made comment moderation fail on the first attempt for self-hosted sites.
* Stats Refresh: Stats will reload when the application will move to foreground state.
* Stats: each Period and Post stat now loads independently.
* Block editor: Added support for the preformatted block.
* Stats Today widget: updated design and enabled expanding.

* Block editor: Added option to insert images from "Free Photo Library" and "Other Apps".

13.6
-----
* Fixed a bug that was not submiting posts for review
* Better support for creating or editing posts while offline. Posts can be saved while offline and they will be automatically uploaded (or published) when the device is back online.
* Support: fix issue where issues could be created via Help Center search without setting a contact email.

* Me view: fix issue where view was blank when logging in with a self-hosted site.
* Block Editor: Added support for image alignment options.

13.5
-----
* Block editor: Fix issue when "New Photo Post" shortcut won't add the selected photo to the post.
* Block editor: Add Link Target (Open in new tab) to Image Block settings.
* Block editor: DarkMode improvements.
* Block editor: New block "Media & Text".
* Block Editor: Fix issue where the block inserter layout wasn't correct after device rotation.
* Dark Mode: General improvements
* Stats: each Insight stat now loads independently.
* Stats: added ability to customize Insights.

13.4.1
-----
Post Settings: Fixed a crash with featured image.
Removed Giphy as a media source due to changes in their SDK.

13.4
-----
* Sign In With Apple: if the Apple ID has been disconnected from the WordPress app, log out the account.
* Sign In With Apple: if the Apple ID has been disconnected from the WordPress app, log out the account on app launch.
* Dark Mode: General improvements
* Share Extension: Fixed the text view content inset

* Universal links: Pass back to Safari if we can't handle a URL.
* Sign In With Apple: fixed issue with re-logging in on an existing WP account.
* Block editor: Fix a bug on iOS 13.0 were tapping on a link opens Safari
* Block editor: Fix a link editing issue, where trying to add a empty link at the start of another link would remove the existing link.

13.3
-----
* Block editor: Add rich text styling to video captions
* Block editor: Blocks that would be replaced are now hidden when add block bottom sheet displays
* Block editor: Tapping on empty editor area now always inserts new block at end of post
* Block editor: Fixed a performance issue that caused a freeze in the editor with long text content.
* Dark Mode: Fixed colors in rich notifications
* Reader: Fixed issue with links opening while scrolling in reader posts and comments.

13.2
-----
* When Log In is selected, all available options are displayed.
* Shows an alert instead of showing a new screen for facebook publicize error.

13.1
-----
* Moved Notification Settings from the Me tab to the Notifications tab.
* Account Settings: added the ability to change the username.
* Stats: added File Downloads to period stats.
* Stats Periods: Fixed an issue that made the Post stats title button unable.
* Adds a Publish Now action to posts in the posts list.
* Stats Periods: Fixed a bug that affected the header date when the site and the device timezones were different.
* My Sites: Fixed a problem where some sites would appear duplicated.

* Stats Periods: Fixed an issue that made the Post stats title button unable.
* Stats Periods: Fixed a bug that affected the header date when the site and the device timezones were different.
* Adds a Publish Now action to posts in the posts list.
* My Sites: Fixed a problem where some sites would appear duplicated.

13.0
-----
* Stats: now use site timezone instead of device.
* Improved color scheme consistency.
* Post Stats: date bar no longer goes prior to earliest date available.
* Block editor: Adding a block from the post title now shows the add block here indicator.
* Block editor: Deselect post title any time a block is added
* Block editor: Auto-enabled upon first open of a block post, unless opted out in v12.9.
* Block editor: You can now enable and disable the block editor on a per-site basis.

12.9
-----
* Offline support: Create Post is now available from empty results view in offline mode.
* Post Preview: Displaying preview generation status in navigation bar instead of a
                blocking spinner.
* Block editor: Tapping on an empty editor area will create a new paragraph block
* Block editor: Fix content loss issue when loading unsupported blocks containing inner blocks.
* Block editor: Adding a block from the Post Title now inserts the block at the top of the Post.
* Stats Insights: Fixed issue that prevented some stats from showing for low volume sites.

12.8
-----
* Stats Insights: New two-column layout for Follower Totals stats.
* Stats Periods: Countries Map added in countries section.
* Updated copy for preview unavailable screen
* Stats Insights: New two-column layout for This Year stats.
* Stats Insights: added details option for This Year stats.
* Stats Insights: New two-column layout for Most Popular Time stats.
* Stats: modified appearance of empty charts.
* Stats Insights: Fixed issue where refreshing would sometimes clear the stats.
* Stats overview chart: Fixed issue with legend location on iOS 11.
* Stats Periods: Fixed crash when the Countries map displayed one country only
* Added a selection of user customizable app icons. Change it via Me > App Settings > App Icon.
* Update the app's colors using the Muriel color palette.
* Stats Periods detail views: Fixed an issue where rotation would truncate data.
* Stats Periods: Fixed an issue when a period interval was selected.

12.7
-----
* Block Editor: Video, Quote and More blocks are available now.
* Post Settings: Setting a Featured Image on a Post/Site should now work better in poor network conditions.
* Offline Improvements: Posts that failed to upload due to connectivity issues will be auto-uploaded.
* Block Editor: Copy/Paste of text with attributes( bold, italic, ...) will be respected on the editor.
* Block Editor: Updated color scheme.
* Block Editor: Nested lists are now available on the toolbar.
* Post Settings: Setting a Featured Image on a Post/Site should now work better in poor netowrk conditions.
* Stats Insights: New two-column layout for All-Time stats.
* Stats Insights: New two-column layout for Today stats.
* Post preview: Fixed issue with preview for self hosted sites not working.

12.6
-----
* Block Editor: Added UI to display a warning when a block has invalid content.
* Block Editor: Fixed issue with link settings where “Open in New Tab” was always OFF on open.
* Removed the limit of number of photos that can be shared from other apps.
* Account Settings Primary Site now shows the site domain if the site has no name.
* The app now launches a bit more quickly.
* Added a list of third-party library acknowledgements.
* Updated messaging experience for a reply upload result.
* Stats: Fixed an issue where chart axes may be formatted incorrectly in some locales.

12.5
-----
* Fixed Notices sometimes showing behind the keyboard
* Implemented Domain Credit feature
* Implemented auto saving a post on preview
* The app now launches a bit more quickly.
* Fixed broken images in posts created by the share extension.
* Deprecated local previews

12.4.1
------
* Copy/Paste from post contents to other apps is working again.

12.4
-----
* You can now mark notifications as unread with just a swipe.
* Fixed crash when searching Free Photo Library.
* Better URL validation when logging in with a self hosted site.
* Account Settings Primary Site now shows the site URL if the site has no name.
* Implemented incremental improvements to accessibility experience across the app.
* Updated error message when tag loading failed.

12.3
-----
* Images are now imported from TextBundle and TextPack files shared from other apps
* Added support for importing Markdown files shared from other apps
* Resolved a crash that might occur during the new Site Creation flow.
* Improved connectivity errors messaging in sharing screen.
* Quotes in Reader are now easier to read, thanks to a vertical bar on the left making them more visually distinct
* Fixed an issue where some text in Activity Log would show up in a wrong language
* Jetpack Remote Install: enabled the native feature to install and activate Jetpack on a self-hosted site

12.2
-----
* Draft preview now shows the remote version of the post.
* Initial support for importing TextBundle and TextPack from other apps.
* Support for lists in Gutenberg posts.
* Several UI details were polished in the Site Creation flow.

12.1
-----
* Improve messages when updates to user account details fail because of server logic, for exanple email being used for another account.
* Improved text import from other apps, such as Bear or Ulysses 🥰
* Added support on the editor for video elements that use the source elements. For example:
```<video alt="Another video with bunnies">
<source src="https://videos.files.wordpress.com/kUJmAcSf/bbb_sunflower_1080p_30fps_normal.mp4" type="video/mp4">
</video>```
* Block editor now supports the creation of posts with pre-inserted photos and the the 3touch action of starting a post with photo.

12.1
-----
* Improve messages when updates to user account details fail because of server logic, for exanple email being used for another account.
* Improved text import from other apps, such as Bear or Ulysses 🥰
* Reader: fixed issue where empty state buttons were not functional.

12.0
-----
* Redesigned Notices
* Changed offline error messages to be less disruptive.
* Resolved a defect in the new Site Creation flow where the site preview address bar could be edited.
* Made it easier to find a domain for your new site, by moving the best match to the top of the search results.

11.9
------
* Quick Start v2: After creating a new site with WordPress.com there are more tutorials available, now including tips to improve growth.
* Quick Start will also be suggested less often, but when it's more likely to be helpful.
* Added connection error alert in Sharing screen.
* Increased padding at the bottom of the share extension's editor, to make typing a longer post a bit more comfortable.
* Removes the white background color applied to the site icon on the site details screen.
* Updated No Results View illustration and copy displayed on connectivity issue.
* Enhanced Site Creation flow for smarter, more personalized sites.<|MERGE_RESOLUTION|>--- conflicted
+++ resolved
@@ -8,11 +8,8 @@
 * Fixed an issue that could have caused the app to crash when accessing Site Pages.
 * Site Creation: faster site creation, removed intermediate steps. Just select what kind of site you'd like, enter the domain name and the site will be created.
 * Fixed a crash when a blog's URL became `nil` from a Core Data operation.
-<<<<<<< HEAD
 * Added Share action to the more menu in the Posts list
-=======
 * Period Stats: fix colors when switching between light and dark modes.
->>>>>>> 3d1d0b9f
 
  
 14.5
