--- conflicted
+++ resolved
@@ -27,13 +27,7 @@
         case .newsCard:
             return true
         case .giphy:
-<<<<<<< HEAD
-            return BuildConfiguration.current == .localDeveloper
-=======
             return true
-        case .automatedTransfer:
-            return true
->>>>>>> d0960387
         case .enhancedSiteCreation:
             return BuildConfiguration.current == .localDeveloper
         case .revisions:
