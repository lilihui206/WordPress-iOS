PODS:
  - 1PasswordExtension (1.8.6)
  - Alamofire (4.8.0)
  - AlamofireImage (3.5.2):
    - Alamofire (~> 4.8)
  - AlamofireNetworkActivityIndicator (2.4.0):
    - Alamofire (~> 4.8)
  - AMScrollingNavbar (5.6.0)
  - AppAuth (1.4.0):
    - AppAuth/Core (= 1.4.0)
    - AppAuth/ExternalUserAgent (= 1.4.0)
  - AppAuth/Core (1.4.0)
  - AppAuth/ExternalUserAgent (1.4.0)
  - AppCenter (2.5.1):
    - AppCenter/Analytics (= 2.5.1)
    - AppCenter/Crashes (= 2.5.1)
  - AppCenter/Analytics (2.5.1):
    - AppCenter/Core
  - AppCenter/Core (2.5.1)
  - AppCenter/Crashes (2.5.1):
    - AppCenter/Core
  - AppCenter/Distribute (2.5.1):
    - AppCenter/Core
  - Automattic-Tracks-iOS (0.4.4):
    - CocoaLumberjack (~> 3)
    - Reachability (~> 3)
    - Sentry (~> 4)
    - Sodium (~> 0.8.0)
    - UIDeviceIdentifier (~> 1)
  - boost-for-react-native (1.63.0)
  - Charts (3.2.2):
    - Charts/Core (= 3.2.2)
  - Charts/Core (3.2.2)
  - CocoaLumberjack (3.5.2):
    - CocoaLumberjack/Core (= 3.5.2)
  - CocoaLumberjack/Core (3.5.2)
  - DoubleConversion (1.1.5)
  - Down (0.6.6)
  - FBLazyVector (0.61.5)
  - FBReactNativeSpec (0.61.5):
    - Folly (= 2018.10.22.00)
    - RCTRequired (= 0.61.5)
    - RCTTypeSafety (= 0.61.5)
    - React-Core (= 0.61.5)
    - React-jsi (= 0.61.5)
    - ReactCommon/turbomodule/core (= 0.61.5)
  - Folly (2018.10.22.00):
    - boost-for-react-native
    - DoubleConversion
    - Folly/Default (= 2018.10.22.00)
    - glog
  - Folly/Default (2018.10.22.00):
    - boost-for-react-native
    - DoubleConversion
    - glog
  - FormatterKit/Resources (1.8.2)
  - FormatterKit/TimeIntervalFormatter (1.8.2):
    - FormatterKit/Resources
  - FSInteractiveMap (0.1.0)
  - Gifu (3.2.0)
  - glog (0.3.5)
  - GoogleSignIn (5.0.2):
    - AppAuth (~> 1.2)
    - GTMAppAuth (~> 1.0)
    - GTMSessionFetcher/Core (~> 1.1)
  - Gridicons (1.0.1)
  - GTMAppAuth (1.0.0):
    - AppAuth/Core (~> 1.0)
    - GTMSessionFetcher (~> 1.1)
  - GTMSessionFetcher (1.4.0):
    - GTMSessionFetcher/Full (= 1.4.0)
  - GTMSessionFetcher/Core (1.4.0)
  - GTMSessionFetcher/Full (1.4.0):
    - GTMSessionFetcher/Core (= 1.4.0)
  - Gutenberg (1.31.0):
    - React (= 0.61.5)
    - React-CoreModules (= 0.61.5)
    - React-RCTImage (= 0.61.5)
    - RNTAztecView
  - JTAppleCalendar (8.0.3)
  - lottie-ios (3.1.6)
  - MediaEditor (1.1.0):
    - TOCropViewController (~> 2.5.2)
  - MRProgress (0.8.3):
    - MRProgress/ActivityIndicator (= 0.8.3)
    - MRProgress/Blur (= 0.8.3)
    - MRProgress/Circular (= 0.8.3)
    - MRProgress/Icons (= 0.8.3)
    - MRProgress/NavigationBarProgress (= 0.8.3)
    - MRProgress/Overlay (= 0.8.3)
  - MRProgress/ActivityIndicator (0.8.3):
    - MRProgress/Stopable
  - MRProgress/Blur (0.8.3):
    - MRProgress/Helper
  - MRProgress/Circular (0.8.3):
    - MRProgress/Helper
    - MRProgress/ProgressBaseClass
    - MRProgress/Stopable
  - MRProgress/Helper (0.8.3)
  - MRProgress/Icons (0.8.3)
  - MRProgress/NavigationBarProgress (0.8.3):
    - MRProgress/ProgressBaseClass
  - MRProgress/Overlay (0.8.3):
    - MRProgress/ActivityIndicator
    - MRProgress/Blur
    - MRProgress/Circular
    - MRProgress/Helper
    - MRProgress/Icons
  - MRProgress/ProgressBaseClass (0.8.3)
  - MRProgress/Stopable (0.8.3):
    - MRProgress/Helper
  - Nimble (7.3.4)
  - NSObject-SafeExpectations (0.0.4)
  - "NSURL+IDN (0.4)"
  - OCMock (3.4.3)
  - OHHTTPStubs (6.1.0):
    - OHHTTPStubs/Default (= 6.1.0)
  - OHHTTPStubs/Core (6.1.0)
  - OHHTTPStubs/Default (6.1.0):
    - OHHTTPStubs/Core
    - OHHTTPStubs/JSON
    - OHHTTPStubs/NSURLSession
    - OHHTTPStubs/OHPathHelpers
  - OHHTTPStubs/JSON (6.1.0):
    - OHHTTPStubs/Core
  - OHHTTPStubs/NSURLSession (6.1.0):
    - OHHTTPStubs/Core
  - OHHTTPStubs/OHPathHelpers (6.1.0)
  - OHHTTPStubs/Swift (6.1.0):
    - OHHTTPStubs/Default
  - RCTRequired (0.61.5)
  - RCTTypeSafety (0.61.5):
    - FBLazyVector (= 0.61.5)
    - Folly (= 2018.10.22.00)
    - RCTRequired (= 0.61.5)
    - React-Core (= 0.61.5)
  - Reachability (3.2)
  - React (0.61.5):
    - React-Core (= 0.61.5)
    - React-Core/DevSupport (= 0.61.5)
    - React-Core/RCTWebSocket (= 0.61.5)
    - React-RCTActionSheet (= 0.61.5)
    - React-RCTAnimation (= 0.61.5)
    - React-RCTBlob (= 0.61.5)
    - React-RCTImage (= 0.61.5)
    - React-RCTLinking (= 0.61.5)
    - React-RCTNetwork (= 0.61.5)
    - React-RCTSettings (= 0.61.5)
    - React-RCTText (= 0.61.5)
    - React-RCTVibration (= 0.61.5)
  - React-Core (0.61.5):
    - Folly (= 2018.10.22.00)
    - glog
    - React-Core/Default (= 0.61.5)
    - React-cxxreact (= 0.61.5)
    - React-jsi (= 0.61.5)
    - React-jsiexecutor (= 0.61.5)
    - Yoga
  - React-Core/CoreModulesHeaders (0.61.5):
    - Folly (= 2018.10.22.00)
    - glog
    - React-Core/Default
    - React-cxxreact (= 0.61.5)
    - React-jsi (= 0.61.5)
    - React-jsiexecutor (= 0.61.5)
    - Yoga
  - React-Core/Default (0.61.5):
    - Folly (= 2018.10.22.00)
    - glog
    - React-cxxreact (= 0.61.5)
    - React-jsi (= 0.61.5)
    - React-jsiexecutor (= 0.61.5)
    - Yoga
  - React-Core/DevSupport (0.61.5):
    - Folly (= 2018.10.22.00)
    - glog
    - React-Core/Default (= 0.61.5)
    - React-Core/RCTWebSocket (= 0.61.5)
    - React-cxxreact (= 0.61.5)
    - React-jsi (= 0.61.5)
    - React-jsiexecutor (= 0.61.5)
    - React-jsinspector (= 0.61.5)
    - Yoga
  - React-Core/RCTActionSheetHeaders (0.61.5):
    - Folly (= 2018.10.22.00)
    - glog
    - React-Core/Default
    - React-cxxreact (= 0.61.5)
    - React-jsi (= 0.61.5)
    - React-jsiexecutor (= 0.61.5)
    - Yoga
  - React-Core/RCTAnimationHeaders (0.61.5):
    - Folly (= 2018.10.22.00)
    - glog
    - React-Core/Default
    - React-cxxreact (= 0.61.5)
    - React-jsi (= 0.61.5)
    - React-jsiexecutor (= 0.61.5)
    - Yoga
  - React-Core/RCTBlobHeaders (0.61.5):
    - Folly (= 2018.10.22.00)
    - glog
    - React-Core/Default
    - React-cxxreact (= 0.61.5)
    - React-jsi (= 0.61.5)
    - React-jsiexecutor (= 0.61.5)
    - Yoga
  - React-Core/RCTImageHeaders (0.61.5):
    - Folly (= 2018.10.22.00)
    - glog
    - React-Core/Default
    - React-cxxreact (= 0.61.5)
    - React-jsi (= 0.61.5)
    - React-jsiexecutor (= 0.61.5)
    - Yoga
  - React-Core/RCTLinkingHeaders (0.61.5):
    - Folly (= 2018.10.22.00)
    - glog
    - React-Core/Default
    - React-cxxreact (= 0.61.5)
    - React-jsi (= 0.61.5)
    - React-jsiexecutor (= 0.61.5)
    - Yoga
  - React-Core/RCTNetworkHeaders (0.61.5):
    - Folly (= 2018.10.22.00)
    - glog
    - React-Core/Default
    - React-cxxreact (= 0.61.5)
    - React-jsi (= 0.61.5)
    - React-jsiexecutor (= 0.61.5)
    - Yoga
  - React-Core/RCTSettingsHeaders (0.61.5):
    - Folly (= 2018.10.22.00)
    - glog
    - React-Core/Default
    - React-cxxreact (= 0.61.5)
    - React-jsi (= 0.61.5)
    - React-jsiexecutor (= 0.61.5)
    - Yoga
  - React-Core/RCTTextHeaders (0.61.5):
    - Folly (= 2018.10.22.00)
    - glog
    - React-Core/Default
    - React-cxxreact (= 0.61.5)
    - React-jsi (= 0.61.5)
    - React-jsiexecutor (= 0.61.5)
    - Yoga
  - React-Core/RCTVibrationHeaders (0.61.5):
    - Folly (= 2018.10.22.00)
    - glog
    - React-Core/Default
    - React-cxxreact (= 0.61.5)
    - React-jsi (= 0.61.5)
    - React-jsiexecutor (= 0.61.5)
    - Yoga
  - React-Core/RCTWebSocket (0.61.5):
    - Folly (= 2018.10.22.00)
    - glog
    - React-Core/Default (= 0.61.5)
    - React-cxxreact (= 0.61.5)
    - React-jsi (= 0.61.5)
    - React-jsiexecutor (= 0.61.5)
    - Yoga
  - React-CoreModules (0.61.5):
    - FBReactNativeSpec (= 0.61.5)
    - Folly (= 2018.10.22.00)
    - RCTTypeSafety (= 0.61.5)
    - React-Core/CoreModulesHeaders (= 0.61.5)
    - React-RCTImage (= 0.61.5)
    - ReactCommon/turbomodule/core (= 0.61.5)
  - React-cxxreact (0.61.5):
    - boost-for-react-native (= 1.63.0)
    - DoubleConversion
    - Folly (= 2018.10.22.00)
    - glog
    - React-jsinspector (= 0.61.5)
  - React-jsi (0.61.5):
    - boost-for-react-native (= 1.63.0)
    - DoubleConversion
    - Folly (= 2018.10.22.00)
    - glog
    - React-jsi/Default (= 0.61.5)
  - React-jsi/Default (0.61.5):
    - boost-for-react-native (= 1.63.0)
    - DoubleConversion
    - Folly (= 2018.10.22.00)
    - glog
  - React-jsiexecutor (0.61.5):
    - DoubleConversion
    - Folly (= 2018.10.22.00)
    - glog
    - React-cxxreact (= 0.61.5)
    - React-jsi (= 0.61.5)
  - React-jsinspector (0.61.5)
  - react-native-get-random-values (1.4.0):
    - React
  - react-native-keyboard-aware-scroll-view (0.8.8):
    - React
  - react-native-linear-gradient (2.5.6):
    - React
  - react-native-safe-area (0.5.1):
    - React
  - react-native-slider (2.0.7):
    - React
  - react-native-video (5.0.2):
    - React
    - react-native-video/Video (= 5.0.2)
  - react-native-video/Video (5.0.2):
    - React
  - React-RCTActionSheet (0.61.5):
    - React-Core/RCTActionSheetHeaders (= 0.61.5)
  - React-RCTAnimation (0.61.5):
    - React-Core/RCTAnimationHeaders (= 0.61.5)
  - React-RCTBlob (0.61.5):
    - React-Core/RCTBlobHeaders (= 0.61.5)
    - React-Core/RCTWebSocket (= 0.61.5)
    - React-jsi (= 0.61.5)
    - React-RCTNetwork (= 0.61.5)
  - React-RCTImage (0.61.5):
    - React-Core/RCTImageHeaders (= 0.61.5)
    - React-RCTNetwork (= 0.61.5)
  - React-RCTLinking (0.61.5):
    - React-Core/RCTLinkingHeaders (= 0.61.5)
  - React-RCTNetwork (0.61.5):
    - React-Core/RCTNetworkHeaders (= 0.61.5)
  - React-RCTSettings (0.61.5):
    - React-Core/RCTSettingsHeaders (= 0.61.5)
  - React-RCTText (0.61.5):
    - React-Core/RCTTextHeaders (= 0.61.5)
  - React-RCTVibration (0.61.5):
    - React-Core/RCTVibrationHeaders (= 0.61.5)
  - ReactCommon (0.61.5):
    - ReactCommon/jscallinvoker (= 0.61.5)
    - ReactCommon/turbomodule (= 0.61.5)
  - ReactCommon/jscallinvoker (0.61.5):
    - DoubleConversion
    - Folly (= 2018.10.22.00)
    - glog
    - React-cxxreact (= 0.61.5)
  - ReactCommon/turbomodule (0.61.5):
    - DoubleConversion
    - Folly (= 2018.10.22.00)
    - glog
    - React-Core (= 0.61.5)
    - React-cxxreact (= 0.61.5)
    - React-jsi (= 0.61.5)
    - ReactCommon/jscallinvoker (= 0.61.5)
    - ReactCommon/turbomodule/core (= 0.61.5)
    - ReactCommon/turbomodule/samples (= 0.61.5)
  - ReactCommon/turbomodule/core (0.61.5):
    - DoubleConversion
    - Folly (= 2018.10.22.00)
    - glog
    - React-Core (= 0.61.5)
    - React-cxxreact (= 0.61.5)
    - React-jsi (= 0.61.5)
    - ReactCommon/jscallinvoker (= 0.61.5)
  - ReactCommon/turbomodule/samples (0.61.5):
    - DoubleConversion
    - Folly (= 2018.10.22.00)
    - glog
    - React-Core (= 0.61.5)
    - React-cxxreact (= 0.61.5)
    - React-jsi (= 0.61.5)
    - ReactCommon/jscallinvoker (= 0.61.5)
    - ReactCommon/turbomodule/core (= 0.61.5)
  - ReactNativeDarkMode (0.0.10):
    - React
  - RNSVG (9.13.6-gb):
    - React
  - RNTAztecView (1.31.0):
    - React-Core
    - WordPress-Aztec-iOS (~> 1.19.2)
  - Sentry (4.5.0):
    - Sentry/Core (= 4.5.0)
  - Sentry/Core (4.5.0)
  - SimulatorStatusMagic (2.4.1)
  - Sodium (0.8.0)
  - Starscream (3.0.6)
  - SVProgressHUD (2.2.5)
  - TOCropViewController (2.5.3)
  - UIDeviceIdentifier (1.4.0)
  - WordPress-Aztec-iOS (1.19.2)
  - WordPress-Editor-iOS (1.19.2):
    - WordPress-Aztec-iOS (= 1.19.2)
  - WordPressAuthenticator (1.19.0-beta.6):
    - 1PasswordExtension (= 1.8.6)
    - Alamofire (= 4.8)
    - CocoaLumberjack (~> 3.5)
    - GoogleSignIn (~> 5.0.2)
    - Gridicons (~> 1.0)
    - lottie-ios (= 3.1.6)
    - "NSURL+IDN (= 0.4)"
    - SVProgressHUD (= 2.2.5)
    - WordPressKit (~> 4.0-beta.0)
    - WordPressShared (~> 1.0-beta.0)
    - WordPressUI (~> 1.7.0)
  - WordPressKit (4.11.0-beta.1):
    - Alamofire (~> 4.8.0)
    - CocoaLumberjack (~> 3.4)
    - NSObject-SafeExpectations (= 0.0.4)
    - UIDeviceIdentifier (~> 1)
    - WordPressShared (~> 1.9.0-beta.1)
    - wpxmlrpc (= 0.8.5)
  - WordPressMocks (0.0.8)
  - WordPressShared (1.9.0):
    - CocoaLumberjack (~> 3.4)
    - FormatterKit/TimeIntervalFormatter (= 1.8.2)
  - WordPressUI (1.7.1)
  - WPMediaPicker (1.7.0)
  - wpxmlrpc (0.8.5)
  - Yoga (1.14.0)
  - ZendeskCommonUISDK (4.0.0):
    - ZendeskSDKConfigurationsSDK (~> 1.1.2)
  - ZendeskCoreSDK (2.2.2)
  - ZendeskMessagingAPISDK (3.0.0):
    - ZendeskSDKConfigurationsSDK (~> 1.1.2)
  - ZendeskMessagingSDK (3.0.0):
    - ZendeskCommonUISDK (~> 4.0.0)
    - ZendeskMessagingAPISDK (~> 3.0.0)
  - ZendeskSDKConfigurationsSDK (1.1.3)
  - ZendeskSupportProvidersSDK (5.0.1):
    - ZendeskCoreSDK (~> 2.2.1)
  - ZendeskSupportSDK (5.0.0):
    - ZendeskMessagingSDK (~> 3.0.0)
    - ZendeskSupportProvidersSDK (~> 5.0.0)
  - ZIPFoundation (0.9.10)

DEPENDENCIES:
  - Alamofire (= 4.8.0)
  - AlamofireImage (= 3.5.2)
  - AlamofireNetworkActivityIndicator (~> 2.4)
  - AMScrollingNavbar (= 5.6.0)
  - AppCenter (= 2.5.1)
  - AppCenter/Distribute (= 2.5.1)
  - Automattic-Tracks-iOS (~> 0.4.4)
  - Charts (~> 3.2.2)
  - CocoaLumberjack (= 3.5.2)
  - Down (~> 0.6.6)
  - FBLazyVector (from `https://raw.githubusercontent.com/wordpress-mobile/gutenberg-mobile/v1.31.0/third-party-podspecs/FBLazyVector.podspec.json`)
  - FBReactNativeSpec (from `https://raw.githubusercontent.com/wordpress-mobile/gutenberg-mobile/v1.31.0/third-party-podspecs/FBReactNativeSpec.podspec.json`)
  - Folly (from `https://raw.githubusercontent.com/wordpress-mobile/gutenberg-mobile/v1.31.0/third-party-podspecs/Folly.podspec.json`)
  - FSInteractiveMap (from `https://github.com/wordpress-mobile/FSInteractiveMap.git`, tag `0.2.0`)
  - Gifu (= 3.2.0)
  - glog (from `https://raw.githubusercontent.com/wordpress-mobile/gutenberg-mobile/v1.31.0/third-party-podspecs/glog.podspec.json`)
  - Gridicons (~> 1.0.1)
  - Gutenberg (from `http://github.com/wordpress-mobile/gutenberg-mobile/`, tag `v1.31.0`)
  - JTAppleCalendar (~> 8.0.2)
  - MediaEditor (~> 1.1.0)
  - MRProgress (= 0.8.3)
  - Nimble (~> 7.3.1)
  - NSObject-SafeExpectations (~> 0.0.4)
  - "NSURL+IDN (~> 0.4)"
  - OCMock (= 3.4.3)
  - OHHTTPStubs (= 6.1.0)
  - OHHTTPStubs/Swift (= 6.1.0)
  - RCTRequired (from `https://raw.githubusercontent.com/wordpress-mobile/gutenberg-mobile/v1.31.0/third-party-podspecs/RCTRequired.podspec.json`)
  - RCTTypeSafety (from `https://raw.githubusercontent.com/wordpress-mobile/gutenberg-mobile/v1.31.0/third-party-podspecs/RCTTypeSafety.podspec.json`)
  - Reachability (= 3.2)
  - React (from `https://raw.githubusercontent.com/wordpress-mobile/gutenberg-mobile/v1.31.0/third-party-podspecs/React.podspec.json`)
  - React-Core (from `https://raw.githubusercontent.com/wordpress-mobile/gutenberg-mobile/v1.31.0/third-party-podspecs/React-Core.podspec.json`)
  - React-CoreModules (from `https://raw.githubusercontent.com/wordpress-mobile/gutenberg-mobile/v1.31.0/third-party-podspecs/React-CoreModules.podspec.json`)
  - React-cxxreact (from `https://raw.githubusercontent.com/wordpress-mobile/gutenberg-mobile/v1.31.0/third-party-podspecs/React-cxxreact.podspec.json`)
  - React-jsi (from `https://raw.githubusercontent.com/wordpress-mobile/gutenberg-mobile/v1.31.0/third-party-podspecs/React-jsi.podspec.json`)
  - React-jsiexecutor (from `https://raw.githubusercontent.com/wordpress-mobile/gutenberg-mobile/v1.31.0/third-party-podspecs/React-jsiexecutor.podspec.json`)
  - React-jsinspector (from `https://raw.githubusercontent.com/wordpress-mobile/gutenberg-mobile/v1.31.0/third-party-podspecs/React-jsinspector.podspec.json`)
  - react-native-get-random-values (from `https://raw.githubusercontent.com/wordpress-mobile/gutenberg-mobile/v1.31.0/third-party-podspecs/react-native-get-random-values.podspec.json`)
  - react-native-keyboard-aware-scroll-view (from `https://raw.githubusercontent.com/wordpress-mobile/gutenberg-mobile/v1.31.0/third-party-podspecs/react-native-keyboard-aware-scroll-view.podspec.json`)
  - react-native-linear-gradient (from `https://raw.githubusercontent.com/wordpress-mobile/gutenberg-mobile/v1.31.0/third-party-podspecs/react-native-linear-gradient.podspec.json`)
  - react-native-safe-area (from `https://raw.githubusercontent.com/wordpress-mobile/gutenberg-mobile/v1.31.0/third-party-podspecs/react-native-safe-area.podspec.json`)
  - react-native-slider (from `https://raw.githubusercontent.com/wordpress-mobile/gutenberg-mobile/v1.31.0/third-party-podspecs/react-native-slider.podspec.json`)
  - react-native-video (from `https://raw.githubusercontent.com/wordpress-mobile/gutenberg-mobile/v1.31.0/third-party-podspecs/react-native-video.podspec.json`)
  - React-RCTActionSheet (from `https://raw.githubusercontent.com/wordpress-mobile/gutenberg-mobile/v1.31.0/third-party-podspecs/React-RCTActionSheet.podspec.json`)
  - React-RCTAnimation (from `https://raw.githubusercontent.com/wordpress-mobile/gutenberg-mobile/v1.31.0/third-party-podspecs/React-RCTAnimation.podspec.json`)
  - React-RCTBlob (from `https://raw.githubusercontent.com/wordpress-mobile/gutenberg-mobile/v1.31.0/third-party-podspecs/React-RCTBlob.podspec.json`)
  - React-RCTImage (from `https://raw.githubusercontent.com/wordpress-mobile/gutenberg-mobile/v1.31.0/third-party-podspecs/React-RCTImage.podspec.json`)
  - React-RCTLinking (from `https://raw.githubusercontent.com/wordpress-mobile/gutenberg-mobile/v1.31.0/third-party-podspecs/React-RCTLinking.podspec.json`)
  - React-RCTNetwork (from `https://raw.githubusercontent.com/wordpress-mobile/gutenberg-mobile/v1.31.0/third-party-podspecs/React-RCTNetwork.podspec.json`)
  - React-RCTSettings (from `https://raw.githubusercontent.com/wordpress-mobile/gutenberg-mobile/v1.31.0/third-party-podspecs/React-RCTSettings.podspec.json`)
  - React-RCTText (from `https://raw.githubusercontent.com/wordpress-mobile/gutenberg-mobile/v1.31.0/third-party-podspecs/React-RCTText.podspec.json`)
  - React-RCTVibration (from `https://raw.githubusercontent.com/wordpress-mobile/gutenberg-mobile/v1.31.0/third-party-podspecs/React-RCTVibration.podspec.json`)
  - ReactCommon (from `https://raw.githubusercontent.com/wordpress-mobile/gutenberg-mobile/v1.31.0/third-party-podspecs/ReactCommon.podspec.json`)
  - ReactNativeDarkMode (from `https://raw.githubusercontent.com/wordpress-mobile/gutenberg-mobile/v1.31.0/third-party-podspecs/ReactNativeDarkMode.podspec.json`)
  - RNSVG (from `https://raw.githubusercontent.com/wordpress-mobile/gutenberg-mobile/v1.31.0/third-party-podspecs/RNSVG.podspec.json`)
  - RNTAztecView (from `http://github.com/wordpress-mobile/gutenberg-mobile/`, tag `v1.31.0`)
  - SimulatorStatusMagic
  - Starscream (= 3.0.6)
  - SVProgressHUD (= 2.2.5)
  - WordPress-Editor-iOS (~> 1.19.2)
  - WordPressAuthenticator (from `https://github.com/wordpress-mobile/WordPressAuthenticator-iOS.git`, branch `feature/182-styled_nav_bar`)
  - WordPressKit (= 4.11.0-beta.1)
  - WordPressMocks (~> 0.0.8)
  - WordPressShared (= 1.9.0)
  - WordPressUI (~> 1.7.1)
  - WPMediaPicker (~> 1.7.0)
  - Yoga (from `https://raw.githubusercontent.com/wordpress-mobile/gutenberg-mobile/v1.31.0/third-party-podspecs/Yoga.podspec.json`)
  - ZendeskSupportSDK (= 5.0.0)
  - ZIPFoundation (~> 0.9.8)

SPEC REPOS:
  trunk:
    - 1PasswordExtension
    - Alamofire
    - AlamofireImage
    - AlamofireNetworkActivityIndicator
    - AMScrollingNavbar
    - AppAuth
    - AppCenter
    - Automattic-Tracks-iOS
    - boost-for-react-native
    - Charts
    - CocoaLumberjack
    - DoubleConversion
    - Down
    - FormatterKit
    - Gifu
    - GoogleSignIn
    - Gridicons
    - GTMAppAuth
    - GTMSessionFetcher
    - JTAppleCalendar
    - lottie-ios
    - MediaEditor
    - MRProgress
    - Nimble
    - NSObject-SafeExpectations
    - "NSURL+IDN"
    - OCMock
    - OHHTTPStubs
    - Reachability
    - Sentry
    - SimulatorStatusMagic
    - Sodium
    - Starscream
    - SVProgressHUD
    - TOCropViewController
    - UIDeviceIdentifier
    - WordPress-Aztec-iOS
    - WordPress-Editor-iOS
    - WordPressKit
    - WordPressMocks
    - WordPressShared
    - WordPressUI
    - WPMediaPicker
    - wpxmlrpc
    - ZendeskCommonUISDK
    - ZendeskCoreSDK
    - ZendeskMessagingAPISDK
    - ZendeskMessagingSDK
    - ZendeskSDKConfigurationsSDK
    - ZendeskSupportProvidersSDK
    - ZendeskSupportSDK
    - ZIPFoundation

EXTERNAL SOURCES:
  FBLazyVector:
    :podspec: https://raw.githubusercontent.com/wordpress-mobile/gutenberg-mobile/v1.31.0/third-party-podspecs/FBLazyVector.podspec.json
  FBReactNativeSpec:
    :podspec: https://raw.githubusercontent.com/wordpress-mobile/gutenberg-mobile/v1.31.0/third-party-podspecs/FBReactNativeSpec.podspec.json
  Folly:
    :podspec: https://raw.githubusercontent.com/wordpress-mobile/gutenberg-mobile/v1.31.0/third-party-podspecs/Folly.podspec.json
  FSInteractiveMap:
    :git: https://github.com/wordpress-mobile/FSInteractiveMap.git
    :tag: 0.2.0
  glog:
    :podspec: https://raw.githubusercontent.com/wordpress-mobile/gutenberg-mobile/v1.31.0/third-party-podspecs/glog.podspec.json
  Gutenberg:
    :git: http://github.com/wordpress-mobile/gutenberg-mobile/
    :submodules: true
    :tag: v1.31.0
  RCTRequired:
    :podspec: https://raw.githubusercontent.com/wordpress-mobile/gutenberg-mobile/v1.31.0/third-party-podspecs/RCTRequired.podspec.json
  RCTTypeSafety:
    :podspec: https://raw.githubusercontent.com/wordpress-mobile/gutenberg-mobile/v1.31.0/third-party-podspecs/RCTTypeSafety.podspec.json
  React:
    :podspec: https://raw.githubusercontent.com/wordpress-mobile/gutenberg-mobile/v1.31.0/third-party-podspecs/React.podspec.json
  React-Core:
    :podspec: https://raw.githubusercontent.com/wordpress-mobile/gutenberg-mobile/v1.31.0/third-party-podspecs/React-Core.podspec.json
  React-CoreModules:
    :podspec: https://raw.githubusercontent.com/wordpress-mobile/gutenberg-mobile/v1.31.0/third-party-podspecs/React-CoreModules.podspec.json
  React-cxxreact:
    :podspec: https://raw.githubusercontent.com/wordpress-mobile/gutenberg-mobile/v1.31.0/third-party-podspecs/React-cxxreact.podspec.json
  React-jsi:
    :podspec: https://raw.githubusercontent.com/wordpress-mobile/gutenberg-mobile/v1.31.0/third-party-podspecs/React-jsi.podspec.json
  React-jsiexecutor:
    :podspec: https://raw.githubusercontent.com/wordpress-mobile/gutenberg-mobile/v1.31.0/third-party-podspecs/React-jsiexecutor.podspec.json
  React-jsinspector:
    :podspec: https://raw.githubusercontent.com/wordpress-mobile/gutenberg-mobile/v1.31.0/third-party-podspecs/React-jsinspector.podspec.json
  react-native-get-random-values:
    :podspec: https://raw.githubusercontent.com/wordpress-mobile/gutenberg-mobile/v1.31.0/third-party-podspecs/react-native-get-random-values.podspec.json
  react-native-keyboard-aware-scroll-view:
    :podspec: https://raw.githubusercontent.com/wordpress-mobile/gutenberg-mobile/v1.31.0/third-party-podspecs/react-native-keyboard-aware-scroll-view.podspec.json
  react-native-linear-gradient:
    :podspec: https://raw.githubusercontent.com/wordpress-mobile/gutenberg-mobile/v1.31.0/third-party-podspecs/react-native-linear-gradient.podspec.json
  react-native-safe-area:
    :podspec: https://raw.githubusercontent.com/wordpress-mobile/gutenberg-mobile/v1.31.0/third-party-podspecs/react-native-safe-area.podspec.json
  react-native-slider:
    :podspec: https://raw.githubusercontent.com/wordpress-mobile/gutenberg-mobile/v1.31.0/third-party-podspecs/react-native-slider.podspec.json
  react-native-video:
    :podspec: https://raw.githubusercontent.com/wordpress-mobile/gutenberg-mobile/v1.31.0/third-party-podspecs/react-native-video.podspec.json
  React-RCTActionSheet:
    :podspec: https://raw.githubusercontent.com/wordpress-mobile/gutenberg-mobile/v1.31.0/third-party-podspecs/React-RCTActionSheet.podspec.json
  React-RCTAnimation:
    :podspec: https://raw.githubusercontent.com/wordpress-mobile/gutenberg-mobile/v1.31.0/third-party-podspecs/React-RCTAnimation.podspec.json
  React-RCTBlob:
    :podspec: https://raw.githubusercontent.com/wordpress-mobile/gutenberg-mobile/v1.31.0/third-party-podspecs/React-RCTBlob.podspec.json
  React-RCTImage:
    :podspec: https://raw.githubusercontent.com/wordpress-mobile/gutenberg-mobile/v1.31.0/third-party-podspecs/React-RCTImage.podspec.json
  React-RCTLinking:
    :podspec: https://raw.githubusercontent.com/wordpress-mobile/gutenberg-mobile/v1.31.0/third-party-podspecs/React-RCTLinking.podspec.json
  React-RCTNetwork:
    :podspec: https://raw.githubusercontent.com/wordpress-mobile/gutenberg-mobile/v1.31.0/third-party-podspecs/React-RCTNetwork.podspec.json
  React-RCTSettings:
    :podspec: https://raw.githubusercontent.com/wordpress-mobile/gutenberg-mobile/v1.31.0/third-party-podspecs/React-RCTSettings.podspec.json
  React-RCTText:
    :podspec: https://raw.githubusercontent.com/wordpress-mobile/gutenberg-mobile/v1.31.0/third-party-podspecs/React-RCTText.podspec.json
  React-RCTVibration:
    :podspec: https://raw.githubusercontent.com/wordpress-mobile/gutenberg-mobile/v1.31.0/third-party-podspecs/React-RCTVibration.podspec.json
  ReactCommon:
    :podspec: https://raw.githubusercontent.com/wordpress-mobile/gutenberg-mobile/v1.31.0/third-party-podspecs/ReactCommon.podspec.json
  ReactNativeDarkMode:
    :podspec: https://raw.githubusercontent.com/wordpress-mobile/gutenberg-mobile/v1.31.0/third-party-podspecs/ReactNativeDarkMode.podspec.json
  RNSVG:
    :podspec: https://raw.githubusercontent.com/wordpress-mobile/gutenberg-mobile/v1.31.0/third-party-podspecs/RNSVG.podspec.json
  RNTAztecView:
    :git: http://github.com/wordpress-mobile/gutenberg-mobile/
<<<<<<< HEAD
  WordPressAuthenticator:
    :branch: feature/182-styled_nav_bar
    :git: https://github.com/wordpress-mobile/WordPressAuthenticator-iOS.git
=======
    :submodules: true
    :tag: v1.31.0
>>>>>>> eb810f8f
  Yoga:
    :podspec: https://raw.githubusercontent.com/wordpress-mobile/gutenberg-mobile/v1.31.0/third-party-podspecs/Yoga.podspec.json

CHECKOUT OPTIONS:
  FSInteractiveMap:
    :git: https://github.com/wordpress-mobile/FSInteractiveMap.git
    :tag: 0.2.0
  Gutenberg:
    :git: http://github.com/wordpress-mobile/gutenberg-mobile/
    :submodules: true
    :tag: v1.31.0
  RNTAztecView:
    :git: http://github.com/wordpress-mobile/gutenberg-mobile/
<<<<<<< HEAD
  WordPressAuthenticator:
    :commit: c0ad3d541ab0678677b95165993c71828cbb9f1e
    :git: https://github.com/wordpress-mobile/WordPressAuthenticator-iOS.git
=======
    :submodules: true
    :tag: v1.31.0
>>>>>>> eb810f8f

SPEC CHECKSUMS:
  1PasswordExtension: f97cc80ae58053c331b2b6dc8843ba7103b33794
  Alamofire: 3ec537f71edc9804815215393ae2b1a8ea33a844
  AlamofireImage: 63cfe3baf1370be6c498149687cf6db3e3b00999
  AlamofireNetworkActivityIndicator: 9acc3de3ca6645bf0efed462396b0df13dd3e7b8
  AMScrollingNavbar: cf0ec5a5ee659d76ba2509f630bf14fba7e16dc3
  AppAuth: 31bcec809a638d7bd2f86ea8a52bd45f6e81e7c7
  AppCenter: fddcbac6e4baae3d93a196ceb0bfe0e4ce407dec
  Automattic-Tracks-iOS: dbe6301bebdc1e444972475bae19299491702cef
  boost-for-react-native: 39c7adb57c4e60d6c5479dd8623128eb5b3f0f2c
  Charts: f69cf0518b6d1d62608ca504248f1bbe0b6ae77e
  CocoaLumberjack: 118bf4a820efc641f79fa487b75ed928dccfae23
  DoubleConversion: e22e0762848812a87afd67ffda3998d9ef29170c
  Down: 71bf4af3c04fa093e65dffa25c4b64fa61287373
  FBLazyVector: 47798d43f20e85af0d3cef09928b6e2d16dbbe4c
  FBReactNativeSpec: 8d0bf8eca089153f4196975ca190cda8c2d5dbd2
  Folly: 30e7936e1c45c08d884aa59369ed951a8e68cf51
  FormatterKit: 4b8f29acc9b872d5d12a63efb560661e8f2e1b98
  FSInteractiveMap: a396f610f48b76cb540baa87139d056429abda86
  Gifu: 7bcb6427457d85e0b4dff5a84ec5947ac19a93ea
  glog: 1f3da668190260b06b429bb211bfbee5cd790c28
  GoogleSignIn: 7137d297ddc022a7e0aa4619c86d72c909fa7213
  Gridicons: 8e19276b20bb15d1fda1d4d0db96d066d170135b
  GTMAppAuth: 4deac854479704f348309e7b66189e604cf5e01e
  GTMSessionFetcher: 6f5c8abbab8a9bce4bb3f057e317728ec6182b10
  Gutenberg: 65c3fbb5589a29231721f59fc113a0f1fd19ef70
  JTAppleCalendar: 932cadea40b1051beab10f67843451d48ba16c99
  lottie-ios: 85ce835dd8c53e02509f20729fc7d6a4e6645a0a
  MediaEditor: a1838320ae55bf92af0fd938c6767c68265a9351
  MRProgress: 16de7cc9f347e8846797a770db102a323fe7ef09
  Nimble: 051e3d8912d40138fa5591c78594f95fb172af37
  NSObject-SafeExpectations: ab8fe623d36b25aa1f150affa324e40a2f3c0374
  "NSURL+IDN": afc873e639c18138a1589697c3add197fe8679ca
  OCMock: 43565190abc78977ad44a61c0d20d7f0784d35ab
  OHHTTPStubs: 1e21c7d2c084b8153fc53d48400d8919d2d432d0
  RCTRequired: 3ca691422140f76f04fd2af6dc90914cf0f81ef1
  RCTTypeSafety: aab4e9679dbb3682bf0404fded7b9557d7306795
  Reachability: 33e18b67625424e47b6cde6d202dce689ad7af96
  React: 5a954890216a4493df5ab2149f70f18592b513ac
  React-Core: 865fa241faa644ff20cb5ec87787b32a5acc43b3
  React-CoreModules: 026fafece67a3802aa8bb1995d27227b0d95e0f5
  React-cxxreact: 9c76312456310d1b486e23edb9ce576a5397ebc2
  React-jsi: 6d6afac4873e8a3433334378589a0a8190d58070
  React-jsiexecutor: 9dfdcd0db23042623894dcbc02d61a772da8e3c1
  React-jsinspector: 89927b9ec6d75759882949d2043ba704565edaec
  react-native-get-random-values: 8940331a943a46c165d3ed05802c09c392f8dd46
  react-native-keyboard-aware-scroll-view: ffa9152671fec9a571197ed2d02e0fcb90206e60
  react-native-linear-gradient: 258ba8c61848324b1f2019bed5f460e6396137b7
  react-native-safe-area: e8230b0017d76c00de6b01e2412dcf86b127c6a3
  react-native-slider: b36527edad24d49d9f3b53f3078334f45558f97b
  react-native-video: d01ed7ff1e38fa7dcc6c15c94cf505e661b7bfd0
  React-RCTActionSheet: e8f642cfaa396b6b09fd38f53378506c2d63af35
  React-RCTAnimation: cec1abbcfb006978a288c5072e3d611d6ff76d4c
  React-RCTBlob: 7596eb2048150e429127a92a701e6cd40a8c0a74
  React-RCTImage: 03c7e36877a579ee51dcc33079cc8bc98658a722
  React-RCTLinking: cdc3f1aaff5f321bc954a98b7ffae3f864a6eaa3
  React-RCTNetwork: 33b3da6944786edea496a5fc6afea466633fd711
  React-RCTSettings: a3b7b3124315f8c91fad5d8aff08ee97d4b471cd
  React-RCTText: ee9c8b70180fb58d062483d9664cd921d14b5961
  React-RCTVibration: 20deb1f6f001000d1f2603722ec110c66c74796b
  ReactCommon: 48926fc48fcd7c8a629860049ffba9c23b4005dc
  ReactNativeDarkMode: f61376360c5d983907e5c316e8e1c853a8c2f348
  RNSVG: 68a534a5db06dcbdaebfd5079349191598caef7b
  RNTAztecView: a722a86cacd99d983ef3377c1ceb3fb31967a245
  Sentry: ab6c209f23700d1460691dbc90e19ed0a05d496b
  SimulatorStatusMagic: 28d4a9d1a500ac7cea0b2b5a43c1c6ddb40ba56c
  Sodium: 63c0ca312a932e6da481689537d4b35568841bdc
  Starscream: ef3ece99d765eeccb67de105bfa143f929026cf5
  SVProgressHUD: 1428aafac632c1f86f62aa4243ec12008d7a51d6
  TOCropViewController: 20a14b6a7a098308bf369e7c8d700dc983a974e6
  UIDeviceIdentifier: 44f805037d21b94394821828f4fcaba34b38c2d0
  WordPress-Aztec-iOS: d01bf0c5e150ae6a046f06ba63b7cc2762061c0b
  WordPress-Editor-iOS: 5b726489e5ae07b7281a2862d69aba2d5c83f140
  WordPressAuthenticator: ca5526aafd61f81c421292673fb10c0a39172bd6
  WordPressKit: cf04f034a376fe54a44edff62c3bd0ece5ef13a6
  WordPressMocks: b4064b99a073117bbc304abe82df78f2fbe60992
  WordPressShared: b887b17aa949e4b142a1421fd479de495db9a054
  WordPressUI: 9da5d966b8beb091950cd96880db398d7f30e246
  WPMediaPicker: 754bc043ea42abc2eae8a07e5680c777c112666a
  wpxmlrpc: 6a9bdd6ab9d1b159b384b0df0f3f39de9af4fecf
  Yoga: c920bf12bf8146aa5cd118063378c2cf5682d16c
  ZendeskCommonUISDK: 3c432801e31abff97d6e30441ea102eaef6b99e2
  ZendeskCoreSDK: 86513e62c1ab68913416c9044463d9b687ca944f
  ZendeskMessagingAPISDK: 7c0cbd1d2c941f05b36f73e7db5faee5863fe8b0
  ZendeskMessagingSDK: 6f168161d834dd66668344f645f7a6b6b121b58a
  ZendeskSDKConfigurationsSDK: 918241bc7ec30e0af9e1b16333d54a584ee8ab9e
  ZendeskSupportProvidersSDK: e183d32abac888c448469e2005c4a5a8c3ed73f0
  ZendeskSupportSDK: a87ab1e4badace92c75eb11dc77ede1e995b2adc
  ZIPFoundation: 249fa8890597086cd536bb2df5c9804d84e122b0

<<<<<<< HEAD
PODFILE CHECKSUM: d549979f2f7e57beb064dc9a3a7b6efe061234c8
=======
PODFILE CHECKSUM: a36ed61cc0fa2d76bdc10176da4968e2cc9a87ce
>>>>>>> eb810f8f

COCOAPODS: 1.8.4<|MERGE_RESOLUTION|>--- conflicted
+++ resolved
@@ -624,14 +624,11 @@
     :podspec: https://raw.githubusercontent.com/wordpress-mobile/gutenberg-mobile/v1.31.0/third-party-podspecs/RNSVG.podspec.json
   RNTAztecView:
     :git: http://github.com/wordpress-mobile/gutenberg-mobile/
-<<<<<<< HEAD
+    :submodules: true
+    :tag: v1.31.0
   WordPressAuthenticator:
     :branch: feature/182-styled_nav_bar
     :git: https://github.com/wordpress-mobile/WordPressAuthenticator-iOS.git
-=======
-    :submodules: true
-    :tag: v1.31.0
->>>>>>> eb810f8f
   Yoga:
     :podspec: https://raw.githubusercontent.com/wordpress-mobile/gutenberg-mobile/v1.31.0/third-party-podspecs/Yoga.podspec.json
 
@@ -645,14 +642,11 @@
     :tag: v1.31.0
   RNTAztecView:
     :git: http://github.com/wordpress-mobile/gutenberg-mobile/
-<<<<<<< HEAD
-  WordPressAuthenticator:
-    :commit: c0ad3d541ab0678677b95165993c71828cbb9f1e
-    :git: https://github.com/wordpress-mobile/WordPressAuthenticator-iOS.git
-=======
     :submodules: true
     :tag: v1.31.0
->>>>>>> eb810f8f
+  WordPressAuthenticator:
+    :commit: 585f9e588e3bf36c1fefebb2e57df012181fad52
+    :git: https://github.com/wordpress-mobile/WordPressAuthenticator-iOS.git
 
 SPEC CHECKSUMS:
   1PasswordExtension: f97cc80ae58053c331b2b6dc8843ba7103b33794
@@ -744,10 +738,6 @@
   ZendeskSupportSDK: a87ab1e4badace92c75eb11dc77ede1e995b2adc
   ZIPFoundation: 249fa8890597086cd536bb2df5c9804d84e122b0
 
-<<<<<<< HEAD
-PODFILE CHECKSUM: d549979f2f7e57beb064dc9a3a7b6efe061234c8
-=======
-PODFILE CHECKSUM: a36ed61cc0fa2d76bdc10176da4968e2cc9a87ce
->>>>>>> eb810f8f
+PODFILE CHECKSUM: 46df7cda325d0c0d7d909d060a51b3192d13e441
 
 COCOAPODS: 1.8.4