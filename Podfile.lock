PODS:
  - 1PasswordExtension (1.8.6)
  - Alamofire (4.8.0)
  - AlamofireImage (3.5.2):
    - Alamofire (~> 4.8)
  - AlamofireNetworkActivityIndicator (2.4.0):
    - Alamofire (~> 4.8)
  - AMScrollingNavbar (5.6.0)
  - AppAuth (1.4.0):
    - AppAuth/Core (= 1.4.0)
    - AppAuth/ExternalUserAgent (= 1.4.0)
  - AppAuth/Core (1.4.0)
  - AppAuth/ExternalUserAgent (1.4.0)
  - AppCenter (2.5.1):
    - AppCenter/Analytics (= 2.5.1)
    - AppCenter/Crashes (= 2.5.1)
  - AppCenter/Analytics (2.5.1):
    - AppCenter/Core
  - AppCenter/Core (2.5.1)
  - AppCenter/Crashes (2.5.1):
    - AppCenter/Core
  - AppCenter/Distribute (2.5.1):
    - AppCenter/Core
  - Automattic-Tracks-iOS (0.5.1):
    - CocoaLumberjack (~> 3)
    - Reachability (~> 3)
    - Sentry (~> 4)
    - Sodium (~> 0.8.0)
    - UIDeviceIdentifier (~> 1)
  - boost-for-react-native (1.63.0)
  - Charts (3.2.2):
    - Charts/Core (= 3.2.2)
  - Charts/Core (3.2.2)
  - CocoaLumberjack (3.5.2):
    - CocoaLumberjack/Core (= 3.5.2)
  - CocoaLumberjack/Core (3.5.2)
  - CropViewController (2.5.3)
  - DoubleConversion (1.1.5)
  - Down (0.6.6)
  - FBLazyVector (0.61.5)
  - FBReactNativeSpec (0.61.5):
    - Folly (= 2018.10.22.00)
    - RCTRequired (= 0.61.5)
    - RCTTypeSafety (= 0.61.5)
    - React-Core (= 0.61.5)
    - React-jsi (= 0.61.5)
    - ReactCommon/turbomodule/core (= 0.61.5)
  - Folly (2018.10.22.00):
    - boost-for-react-native
    - DoubleConversion
    - Folly/Default (= 2018.10.22.00)
    - glog
  - Folly/Default (2018.10.22.00):
    - boost-for-react-native
    - DoubleConversion
    - glog
  - FormatterKit/Resources (1.8.2)
  - FormatterKit/TimeIntervalFormatter (1.8.2):
    - FormatterKit/Resources
  - FSInteractiveMap (0.1.0)
  - Gifu (3.2.0)
  - glog (0.3.5)
  - GoogleSignIn (5.0.2):
    - AppAuth (~> 1.2)
    - GTMAppAuth (~> 1.0)
    - GTMSessionFetcher/Core (~> 1.1)
  - Gridicons (1.0.1)
  - GTMAppAuth (1.1.0):
    - AppAuth/Core (~> 1.4)
    - GTMSessionFetcher (~> 1.4)
  - GTMSessionFetcher (1.4.0):
    - GTMSessionFetcher/Full (= 1.4.0)
  - GTMSessionFetcher/Core (1.4.0)
  - GTMSessionFetcher/Full (1.4.0):
    - GTMSessionFetcher/Core (= 1.4.0)
  - Gutenberg (1.39.0):
    - React (= 0.61.5)
    - React-CoreModules (= 0.61.5)
    - React-RCTImage (= 0.61.5)
    - RNTAztecView
  - JTAppleCalendar (8.0.3)
  - lottie-ios (3.1.6)
  - MediaEditor (1.2.1):
    - CropViewController (~> 2.5.3)
  - MRProgress (0.8.3):
    - MRProgress/ActivityIndicator (= 0.8.3)
    - MRProgress/Blur (= 0.8.3)
    - MRProgress/Circular (= 0.8.3)
    - MRProgress/Icons (= 0.8.3)
    - MRProgress/NavigationBarProgress (= 0.8.3)
    - MRProgress/Overlay (= 0.8.3)
  - MRProgress/ActivityIndicator (0.8.3):
    - MRProgress/Stopable
  - MRProgress/Blur (0.8.3):
    - MRProgress/Helper
  - MRProgress/Circular (0.8.3):
    - MRProgress/Helper
    - MRProgress/ProgressBaseClass
    - MRProgress/Stopable
  - MRProgress/Helper (0.8.3)
  - MRProgress/Icons (0.8.3)
  - MRProgress/NavigationBarProgress (0.8.3):
    - MRProgress/ProgressBaseClass
  - MRProgress/Overlay (0.8.3):
    - MRProgress/ActivityIndicator
    - MRProgress/Blur
    - MRProgress/Circular
    - MRProgress/Helper
    - MRProgress/Icons
  - MRProgress/ProgressBaseClass (0.8.3)
  - MRProgress/Stopable (0.8.3):
    - MRProgress/Helper
  - Nimble (7.3.4)
  - NSObject-SafeExpectations (0.0.4)
  - "NSURL+IDN (0.4)"
  - OCMock (3.4.3)
  - OHHTTPStubs (6.1.0):
    - OHHTTPStubs/Default (= 6.1.0)
  - OHHTTPStubs/Core (6.1.0)
  - OHHTTPStubs/Default (6.1.0):
    - OHHTTPStubs/Core
    - OHHTTPStubs/JSON
    - OHHTTPStubs/NSURLSession
    - OHHTTPStubs/OHPathHelpers
  - OHHTTPStubs/JSON (6.1.0):
    - OHHTTPStubs/Core
  - OHHTTPStubs/NSURLSession (6.1.0):
    - OHHTTPStubs/Core
  - OHHTTPStubs/OHPathHelpers (6.1.0)
  - OHHTTPStubs/Swift (6.1.0):
    - OHHTTPStubs/Default
  - RCTRequired (0.61.5)
  - RCTTypeSafety (0.61.5):
    - FBLazyVector (= 0.61.5)
    - Folly (= 2018.10.22.00)
    - RCTRequired (= 0.61.5)
    - React-Core (= 0.61.5)
  - Reachability (3.2)
  - React (0.61.5):
    - React-Core (= 0.61.5)
    - React-Core/DevSupport (= 0.61.5)
    - React-Core/RCTWebSocket (= 0.61.5)
    - React-RCTActionSheet (= 0.61.5)
    - React-RCTAnimation (= 0.61.5)
    - React-RCTBlob (= 0.61.5)
    - React-RCTImage (= 0.61.5)
    - React-RCTLinking (= 0.61.5)
    - React-RCTNetwork (= 0.61.5)
    - React-RCTSettings (= 0.61.5)
    - React-RCTText (= 0.61.5)
    - React-RCTVibration (= 0.61.5)
  - React-Core (0.61.5):
    - Folly (= 2018.10.22.00)
    - glog
    - React-Core/Default (= 0.61.5)
    - React-cxxreact (= 0.61.5)
    - React-jsi (= 0.61.5)
    - React-jsiexecutor (= 0.61.5)
    - Yoga
  - React-Core/CoreModulesHeaders (0.61.5):
    - Folly (= 2018.10.22.00)
    - glog
    - React-Core/Default
    - React-cxxreact (= 0.61.5)
    - React-jsi (= 0.61.5)
    - React-jsiexecutor (= 0.61.5)
    - Yoga
  - React-Core/Default (0.61.5):
    - Folly (= 2018.10.22.00)
    - glog
    - React-cxxreact (= 0.61.5)
    - React-jsi (= 0.61.5)
    - React-jsiexecutor (= 0.61.5)
    - Yoga
  - React-Core/DevSupport (0.61.5):
    - Folly (= 2018.10.22.00)
    - glog
    - React-Core/Default (= 0.61.5)
    - React-Core/RCTWebSocket (= 0.61.5)
    - React-cxxreact (= 0.61.5)
    - React-jsi (= 0.61.5)
    - React-jsiexecutor (= 0.61.5)
    - React-jsinspector (= 0.61.5)
    - Yoga
  - React-Core/RCTActionSheetHeaders (0.61.5):
    - Folly (= 2018.10.22.00)
    - glog
    - React-Core/Default
    - React-cxxreact (= 0.61.5)
    - React-jsi (= 0.61.5)
    - React-jsiexecutor (= 0.61.5)
    - Yoga
  - React-Core/RCTAnimationHeaders (0.61.5):
    - Folly (= 2018.10.22.00)
    - glog
    - React-Core/Default
    - React-cxxreact (= 0.61.5)
    - React-jsi (= 0.61.5)
    - React-jsiexecutor (= 0.61.5)
    - Yoga
  - React-Core/RCTBlobHeaders (0.61.5):
    - Folly (= 2018.10.22.00)
    - glog
    - React-Core/Default
    - React-cxxreact (= 0.61.5)
    - React-jsi (= 0.61.5)
    - React-jsiexecutor (= 0.61.5)
    - Yoga
  - React-Core/RCTImageHeaders (0.61.5):
    - Folly (= 2018.10.22.00)
    - glog
    - React-Core/Default
    - React-cxxreact (= 0.61.5)
    - React-jsi (= 0.61.5)
    - React-jsiexecutor (= 0.61.5)
    - Yoga
  - React-Core/RCTLinkingHeaders (0.61.5):
    - Folly (= 2018.10.22.00)
    - glog
    - React-Core/Default
    - React-cxxreact (= 0.61.5)
    - React-jsi (= 0.61.5)
    - React-jsiexecutor (= 0.61.5)
    - Yoga
  - React-Core/RCTNetworkHeaders (0.61.5):
    - Folly (= 2018.10.22.00)
    - glog
    - React-Core/Default
    - React-cxxreact (= 0.61.5)
    - React-jsi (= 0.61.5)
    - React-jsiexecutor (= 0.61.5)
    - Yoga
  - React-Core/RCTSettingsHeaders (0.61.5):
    - Folly (= 2018.10.22.00)
    - glog
    - React-Core/Default
    - React-cxxreact (= 0.61.5)
    - React-jsi (= 0.61.5)
    - React-jsiexecutor (= 0.61.5)
    - Yoga
  - React-Core/RCTTextHeaders (0.61.5):
    - Folly (= 2018.10.22.00)
    - glog
    - React-Core/Default
    - React-cxxreact (= 0.61.5)
    - React-jsi (= 0.61.5)
    - React-jsiexecutor (= 0.61.5)
    - Yoga
  - React-Core/RCTVibrationHeaders (0.61.5):
    - Folly (= 2018.10.22.00)
    - glog
    - React-Core/Default
    - React-cxxreact (= 0.61.5)
    - React-jsi (= 0.61.5)
    - React-jsiexecutor (= 0.61.5)
    - Yoga
  - React-Core/RCTWebSocket (0.61.5):
    - Folly (= 2018.10.22.00)
    - glog
    - React-Core/Default (= 0.61.5)
    - React-cxxreact (= 0.61.5)
    - React-jsi (= 0.61.5)
    - React-jsiexecutor (= 0.61.5)
    - Yoga
  - React-CoreModules (0.61.5):
    - FBReactNativeSpec (= 0.61.5)
    - Folly (= 2018.10.22.00)
    - RCTTypeSafety (= 0.61.5)
    - React-Core/CoreModulesHeaders (= 0.61.5)
    - React-RCTImage (= 0.61.5)
    - ReactCommon/turbomodule/core (= 0.61.5)
  - React-cxxreact (0.61.5):
    - boost-for-react-native (= 1.63.0)
    - DoubleConversion
    - Folly (= 2018.10.22.00)
    - glog
    - React-jsinspector (= 0.61.5)
  - React-jsi (0.61.5):
    - boost-for-react-native (= 1.63.0)
    - DoubleConversion
    - Folly (= 2018.10.22.00)
    - glog
    - React-jsi/Default (= 0.61.5)
  - React-jsi/Default (0.61.5):
    - boost-for-react-native (= 1.63.0)
    - DoubleConversion
    - Folly (= 2018.10.22.00)
    - glog
  - React-jsiexecutor (0.61.5):
    - DoubleConversion
    - Folly (= 2018.10.22.00)
    - glog
    - React-cxxreact (= 0.61.5)
    - React-jsi (= 0.61.5)
  - React-jsinspector (0.61.5)
  - react-native-blur (3.3.0):
    - React
  - react-native-get-random-values (1.4.0):
    - React
  - react-native-keyboard-aware-scroll-view (0.8.8):
    - React
  - react-native-linear-gradient (2.5.6):
    - React
  - react-native-safe-area (0.5.1):
    - React
  - react-native-safe-area-context (3.0.2):
    - React
  - react-native-slider (3.0.2):
    - React
  - react-native-video (5.0.2):
    - React
    - react-native-video/Video (= 5.0.2)
  - react-native-video/Video (5.0.2):
    - React
  - React-RCTActionSheet (0.61.5):
    - React-Core/RCTActionSheetHeaders (= 0.61.5)
  - React-RCTAnimation (0.61.5):
    - React-Core/RCTAnimationHeaders (= 0.61.5)
  - React-RCTBlob (0.61.5):
    - React-Core/RCTBlobHeaders (= 0.61.5)
    - React-Core/RCTWebSocket (= 0.61.5)
    - React-jsi (= 0.61.5)
    - React-RCTNetwork (= 0.61.5)
  - React-RCTImage (0.61.5):
    - React-Core/RCTImageHeaders (= 0.61.5)
    - React-RCTNetwork (= 0.61.5)
  - React-RCTLinking (0.61.5):
    - React-Core/RCTLinkingHeaders (= 0.61.5)
  - React-RCTNetwork (0.61.5):
    - React-Core/RCTNetworkHeaders (= 0.61.5)
  - React-RCTSettings (0.61.5):
    - React-Core/RCTSettingsHeaders (= 0.61.5)
  - React-RCTText (0.61.5):
    - React-Core/RCTTextHeaders (= 0.61.5)
  - React-RCTVibration (0.61.5):
    - React-Core/RCTVibrationHeaders (= 0.61.5)
  - ReactCommon (0.61.5):
    - ReactCommon/jscallinvoker (= 0.61.5)
    - ReactCommon/turbomodule (= 0.61.5)
  - ReactCommon/jscallinvoker (0.61.5):
    - DoubleConversion
    - Folly (= 2018.10.22.00)
    - glog
    - React-cxxreact (= 0.61.5)
  - ReactCommon/turbomodule (0.61.5):
    - DoubleConversion
    - Folly (= 2018.10.22.00)
    - glog
    - React-Core (= 0.61.5)
    - React-cxxreact (= 0.61.5)
    - React-jsi (= 0.61.5)
    - ReactCommon/jscallinvoker (= 0.61.5)
    - ReactCommon/turbomodule/core (= 0.61.5)
    - ReactCommon/turbomodule/samples (= 0.61.5)
  - ReactCommon/turbomodule/core (0.61.5):
    - DoubleConversion
    - Folly (= 2018.10.22.00)
    - glog
    - React-Core (= 0.61.5)
    - React-cxxreact (= 0.61.5)
    - React-jsi (= 0.61.5)
    - ReactCommon/jscallinvoker (= 0.61.5)
  - ReactCommon/turbomodule/samples (0.61.5):
    - DoubleConversion
    - Folly (= 2018.10.22.00)
    - glog
    - React-Core (= 0.61.5)
    - React-cxxreact (= 0.61.5)
    - React-jsi (= 0.61.5)
    - ReactCommon/jscallinvoker (= 0.61.5)
    - ReactCommon/turbomodule/core (= 0.61.5)
  - ReactNativeDarkMode (0.0.10):
    - React
  - RNCMaskedView (0.1.10-wp):
    - React
  - RNGestureHandler (1.6.1):
    - React
  - RNReanimated (1.9.0):
    - React
  - RNScreens (2.8.0):
    - React
  - RNSVG (9.13.6-gb):
    - React
  - RNTAztecView (1.39.0):
    - React-Core
    - WordPress-Aztec-iOS (~> 1.19.3)
  - Sentry (4.5.0):
    - Sentry/Core (= 4.5.0)
  - Sentry/Core (4.5.0)
  - SimulatorStatusMagic (2.4.1)
  - Sodium (0.8.0)
  - Starscream (3.0.6)
  - SVProgressHUD (2.2.5)
  - UIDeviceIdentifier (1.5.0)
  - WordPress-Aztec-iOS (1.19.3)
  - WordPress-Editor-iOS (1.19.3):
    - WordPress-Aztec-iOS (= 1.19.3)
  - WordPressAuthenticator (1.27.0-beta.4):
    - 1PasswordExtension (= 1.8.6)
    - Alamofire (= 4.8)
    - CocoaLumberjack (~> 3.5)
    - GoogleSignIn (~> 5.0.2)
    - Gridicons (~> 1.0)
    - lottie-ios (= 3.1.6)
    - "NSURL+IDN (= 0.4)"
    - SVProgressHUD (= 2.2.5)
    - WordPressKit (~> 4.18-beta)
    - WordPressShared (~> 1.12-beta)
    - WordPressUI (~> 1.7.0)
  - WordPressKit (4.19-beta.1):
    - Alamofire (~> 4.8.0)
    - CocoaLumberjack (~> 3.4)
    - NSObject-SafeExpectations (= 0.0.4)
    - UIDeviceIdentifier (~> 1)
    - WordPressShared (~> 1.12)
    - wpxmlrpc (~> 0.9.0)
  - WordPressMocks (0.0.9-beta.2)
  - WordPressShared (1.12.0):
    - CocoaLumberjack (~> 3.4)
    - FormatterKit/TimeIntervalFormatter (= 1.8.2)
  - WordPressUI (1.7.1)
  - WPMediaPicker (1.7.2)
  - wpxmlrpc (0.9.0)
  - Yoga (1.14.0)
  - ZendeskCommonUISDK (4.0.0):
    - ZendeskSDKConfigurationsSDK (~> 1.1.2)
  - ZendeskCoreSDK (2.2.2)
  - ZendeskMessagingAPISDK (3.0.0):
    - ZendeskSDKConfigurationsSDK (~> 1.1.2)
  - ZendeskMessagingSDK (3.0.0):
    - ZendeskCommonUISDK (~> 4.0.0)
    - ZendeskMessagingAPISDK (~> 3.0.0)
  - ZendeskSDKConfigurationsSDK (1.1.3)
  - ZendeskSupportProvidersSDK (5.0.1):
    - ZendeskCoreSDK (~> 2.2.1)
  - ZendeskSupportSDK (5.0.0):
    - ZendeskMessagingSDK (~> 3.0.0)
    - ZendeskSupportProvidersSDK (~> 5.0.0)
  - ZIPFoundation (0.9.10)

DEPENDENCIES:
  - Alamofire (= 4.8.0)
  - AlamofireImage (= 3.5.2)
  - AlamofireNetworkActivityIndicator (~> 2.4)
  - AMScrollingNavbar (= 5.6.0)
  - AppCenter (= 2.5.1)
  - AppCenter/Distribute (= 2.5.1)
  - Automattic-Tracks-iOS (~> 0.5.1)
  - Charts (~> 3.2.2)
  - CocoaLumberjack (~> 3.0)
  - CropViewController (= 2.5.3)
  - Down (~> 0.6.6)
  - FBLazyVector (from `https://raw.githubusercontent.com/wordpress-mobile/gutenberg-mobile/v1.39.0/third-party-podspecs/FBLazyVector.podspec.json`)
  - FBReactNativeSpec (from `https://raw.githubusercontent.com/wordpress-mobile/gutenberg-mobile/v1.39.0/third-party-podspecs/FBReactNativeSpec.podspec.json`)
  - Folly (from `https://raw.githubusercontent.com/wordpress-mobile/gutenberg-mobile/v1.39.0/third-party-podspecs/Folly.podspec.json`)
  - FSInteractiveMap (from `https://github.com/wordpress-mobile/FSInteractiveMap.git`, tag `0.2.0`)
  - Gifu (= 3.2.0)
  - glog (from `https://raw.githubusercontent.com/wordpress-mobile/gutenberg-mobile/v1.39.0/third-party-podspecs/glog.podspec.json`)
  - Gridicons (~> 1.0.1)
  - Gutenberg (from `http://github.com/wordpress-mobile/gutenberg-mobile/`, tag `v1.39.0`)
  - JTAppleCalendar (~> 8.0.2)
  - MediaEditor (~> 1.2.1)
  - MRProgress (= 0.8.3)
  - Nimble (~> 7.3.1)
  - NSObject-SafeExpectations (~> 0.0.4)
  - "NSURL+IDN (~> 0.4)"
  - OCMock (= 3.4.3)
  - OHHTTPStubs (= 6.1.0)
  - OHHTTPStubs/Swift (= 6.1.0)
  - RCTRequired (from `https://raw.githubusercontent.com/wordpress-mobile/gutenberg-mobile/v1.39.0/third-party-podspecs/RCTRequired.podspec.json`)
  - RCTTypeSafety (from `https://raw.githubusercontent.com/wordpress-mobile/gutenberg-mobile/v1.39.0/third-party-podspecs/RCTTypeSafety.podspec.json`)
  - Reachability (= 3.2)
  - React (from `https://raw.githubusercontent.com/wordpress-mobile/gutenberg-mobile/v1.39.0/third-party-podspecs/React.podspec.json`)
  - React-Core (from `https://raw.githubusercontent.com/wordpress-mobile/gutenberg-mobile/v1.39.0/third-party-podspecs/React-Core.podspec.json`)
  - React-CoreModules (from `https://raw.githubusercontent.com/wordpress-mobile/gutenberg-mobile/v1.39.0/third-party-podspecs/React-CoreModules.podspec.json`)
  - React-cxxreact (from `https://raw.githubusercontent.com/wordpress-mobile/gutenberg-mobile/v1.39.0/third-party-podspecs/React-cxxreact.podspec.json`)
  - React-jsi (from `https://raw.githubusercontent.com/wordpress-mobile/gutenberg-mobile/v1.39.0/third-party-podspecs/React-jsi.podspec.json`)
  - React-jsiexecutor (from `https://raw.githubusercontent.com/wordpress-mobile/gutenberg-mobile/v1.39.0/third-party-podspecs/React-jsiexecutor.podspec.json`)
  - React-jsinspector (from `https://raw.githubusercontent.com/wordpress-mobile/gutenberg-mobile/v1.39.0/third-party-podspecs/React-jsinspector.podspec.json`)
  - react-native-blur (from `https://raw.githubusercontent.com/wordpress-mobile/gutenberg-mobile/v1.39.0/third-party-podspecs/react-native-blur.podspec.json`)
  - react-native-get-random-values (from `https://raw.githubusercontent.com/wordpress-mobile/gutenberg-mobile/v1.39.0/third-party-podspecs/react-native-get-random-values.podspec.json`)
  - react-native-keyboard-aware-scroll-view (from `https://raw.githubusercontent.com/wordpress-mobile/gutenberg-mobile/v1.39.0/third-party-podspecs/react-native-keyboard-aware-scroll-view.podspec.json`)
  - react-native-linear-gradient (from `https://raw.githubusercontent.com/wordpress-mobile/gutenberg-mobile/v1.39.0/third-party-podspecs/react-native-linear-gradient.podspec.json`)
  - react-native-safe-area (from `https://raw.githubusercontent.com/wordpress-mobile/gutenberg-mobile/v1.39.0/third-party-podspecs/react-native-safe-area.podspec.json`)
  - react-native-safe-area-context (from `https://raw.githubusercontent.com/wordpress-mobile/gutenberg-mobile/v1.39.0/third-party-podspecs/react-native-safe-area-context.podspec.json`)
  - react-native-slider (from `https://raw.githubusercontent.com/wordpress-mobile/gutenberg-mobile/v1.39.0/third-party-podspecs/react-native-slider.podspec.json`)
  - react-native-video (from `https://raw.githubusercontent.com/wordpress-mobile/gutenberg-mobile/v1.39.0/third-party-podspecs/react-native-video.podspec.json`)
  - React-RCTActionSheet (from `https://raw.githubusercontent.com/wordpress-mobile/gutenberg-mobile/v1.39.0/third-party-podspecs/React-RCTActionSheet.podspec.json`)
  - React-RCTAnimation (from `https://raw.githubusercontent.com/wordpress-mobile/gutenberg-mobile/v1.39.0/third-party-podspecs/React-RCTAnimation.podspec.json`)
  - React-RCTBlob (from `https://raw.githubusercontent.com/wordpress-mobile/gutenberg-mobile/v1.39.0/third-party-podspecs/React-RCTBlob.podspec.json`)
  - React-RCTImage (from `https://raw.githubusercontent.com/wordpress-mobile/gutenberg-mobile/v1.39.0/third-party-podspecs/React-RCTImage.podspec.json`)
  - React-RCTLinking (from `https://raw.githubusercontent.com/wordpress-mobile/gutenberg-mobile/v1.39.0/third-party-podspecs/React-RCTLinking.podspec.json`)
  - React-RCTNetwork (from `https://raw.githubusercontent.com/wordpress-mobile/gutenberg-mobile/v1.39.0/third-party-podspecs/React-RCTNetwork.podspec.json`)
  - React-RCTSettings (from `https://raw.githubusercontent.com/wordpress-mobile/gutenberg-mobile/v1.39.0/third-party-podspecs/React-RCTSettings.podspec.json`)
  - React-RCTText (from `https://raw.githubusercontent.com/wordpress-mobile/gutenberg-mobile/v1.39.0/third-party-podspecs/React-RCTText.podspec.json`)
  - React-RCTVibration (from `https://raw.githubusercontent.com/wordpress-mobile/gutenberg-mobile/v1.39.0/third-party-podspecs/React-RCTVibration.podspec.json`)
  - ReactCommon (from `https://raw.githubusercontent.com/wordpress-mobile/gutenberg-mobile/v1.39.0/third-party-podspecs/ReactCommon.podspec.json`)
  - ReactNativeDarkMode (from `https://raw.githubusercontent.com/wordpress-mobile/gutenberg-mobile/v1.39.0/third-party-podspecs/ReactNativeDarkMode.podspec.json`)
  - RNCMaskedView (from `https://raw.githubusercontent.com/wordpress-mobile/gutenberg-mobile/v1.39.0/third-party-podspecs/RNCMaskedView.podspec.json`)
  - RNGestureHandler (from `https://raw.githubusercontent.com/wordpress-mobile/gutenberg-mobile/v1.39.0/third-party-podspecs/RNGestureHandler.podspec.json`)
  - RNReanimated (from `https://raw.githubusercontent.com/wordpress-mobile/gutenberg-mobile/v1.39.0/third-party-podspecs/RNReanimated.podspec.json`)
  - RNScreens (from `https://raw.githubusercontent.com/wordpress-mobile/gutenberg-mobile/v1.39.0/third-party-podspecs/RNScreens.podspec.json`)
  - RNSVG (from `https://raw.githubusercontent.com/wordpress-mobile/gutenberg-mobile/v1.39.0/third-party-podspecs/RNSVG.podspec.json`)
  - RNTAztecView (from `http://github.com/wordpress-mobile/gutenberg-mobile/`, tag `v1.39.0`)
  - SimulatorStatusMagic
  - Starscream (= 3.0.6)
  - SVProgressHUD (= 2.2.5)
  - WordPress-Editor-iOS (~> 1.19.3)
  - WordPressAuthenticator (from `https://github.com/wordpress-mobile/WordPressAuthenticator-iOS.git`, branch `feature/495-extended-bg`)
  - WordPressKit (~> 4.19-beta.1)
  - WordPressMocks (~> 0.0.9-beta)
  - WordPressShared (~> 1.12.0)
  - WordPressUI (~> 1.7.1)
  - WPMediaPicker (~> 1.7.2)
  - Yoga (from `https://raw.githubusercontent.com/wordpress-mobile/gutenberg-mobile/v1.39.0/third-party-podspecs/Yoga.podspec.json`)
  - ZendeskSupportSDK (= 5.0.0)
  - ZIPFoundation (~> 0.9.8)

SPEC REPOS:
  trunk:
    - 1PasswordExtension
    - Alamofire
    - AlamofireImage
    - AlamofireNetworkActivityIndicator
    - AMScrollingNavbar
    - AppAuth
    - AppCenter
    - Automattic-Tracks-iOS
    - boost-for-react-native
    - Charts
    - CocoaLumberjack
    - CropViewController
    - DoubleConversion
    - Down
    - FormatterKit
    - Gifu
    - GoogleSignIn
    - Gridicons
    - GTMAppAuth
    - GTMSessionFetcher
    - JTAppleCalendar
    - lottie-ios
    - MediaEditor
    - MRProgress
    - Nimble
    - NSObject-SafeExpectations
    - "NSURL+IDN"
    - OCMock
    - OHHTTPStubs
    - Reachability
    - Sentry
    - SimulatorStatusMagic
    - Sodium
    - Starscream
    - SVProgressHUD
    - UIDeviceIdentifier
    - WordPress-Aztec-iOS
    - WordPress-Editor-iOS
    - WordPressKit
    - WordPressMocks
    - WordPressShared
    - WordPressUI
    - WPMediaPicker
    - wpxmlrpc
    - ZendeskCommonUISDK
    - ZendeskCoreSDK
    - ZendeskMessagingAPISDK
    - ZendeskMessagingSDK
    - ZendeskSDKConfigurationsSDK
    - ZendeskSupportProvidersSDK
    - ZendeskSupportSDK
    - ZIPFoundation

EXTERNAL SOURCES:
  FBLazyVector:
    :podspec: https://raw.githubusercontent.com/wordpress-mobile/gutenberg-mobile/v1.39.0/third-party-podspecs/FBLazyVector.podspec.json
  FBReactNativeSpec:
    :podspec: https://raw.githubusercontent.com/wordpress-mobile/gutenberg-mobile/v1.39.0/third-party-podspecs/FBReactNativeSpec.podspec.json
  Folly:
    :podspec: https://raw.githubusercontent.com/wordpress-mobile/gutenberg-mobile/v1.39.0/third-party-podspecs/Folly.podspec.json
  FSInteractiveMap:
    :git: https://github.com/wordpress-mobile/FSInteractiveMap.git
    :tag: 0.2.0
  glog:
    :podspec: https://raw.githubusercontent.com/wordpress-mobile/gutenberg-mobile/v1.39.0/third-party-podspecs/glog.podspec.json
  Gutenberg:
    :git: http://github.com/wordpress-mobile/gutenberg-mobile/
    :submodules: true
    :tag: v1.39.0
  RCTRequired:
    :podspec: https://raw.githubusercontent.com/wordpress-mobile/gutenberg-mobile/v1.39.0/third-party-podspecs/RCTRequired.podspec.json
  RCTTypeSafety:
    :podspec: https://raw.githubusercontent.com/wordpress-mobile/gutenberg-mobile/v1.39.0/third-party-podspecs/RCTTypeSafety.podspec.json
  React:
    :podspec: https://raw.githubusercontent.com/wordpress-mobile/gutenberg-mobile/v1.39.0/third-party-podspecs/React.podspec.json
  React-Core:
    :podspec: https://raw.githubusercontent.com/wordpress-mobile/gutenberg-mobile/v1.39.0/third-party-podspecs/React-Core.podspec.json
  React-CoreModules:
    :podspec: https://raw.githubusercontent.com/wordpress-mobile/gutenberg-mobile/v1.39.0/third-party-podspecs/React-CoreModules.podspec.json
  React-cxxreact:
    :podspec: https://raw.githubusercontent.com/wordpress-mobile/gutenberg-mobile/v1.39.0/third-party-podspecs/React-cxxreact.podspec.json
  React-jsi:
    :podspec: https://raw.githubusercontent.com/wordpress-mobile/gutenberg-mobile/v1.39.0/third-party-podspecs/React-jsi.podspec.json
  React-jsiexecutor:
    :podspec: https://raw.githubusercontent.com/wordpress-mobile/gutenberg-mobile/v1.39.0/third-party-podspecs/React-jsiexecutor.podspec.json
  React-jsinspector:
    :podspec: https://raw.githubusercontent.com/wordpress-mobile/gutenberg-mobile/v1.39.0/third-party-podspecs/React-jsinspector.podspec.json
  react-native-blur:
    :podspec: https://raw.githubusercontent.com/wordpress-mobile/gutenberg-mobile/v1.39.0/third-party-podspecs/react-native-blur.podspec.json
  react-native-get-random-values:
    :podspec: https://raw.githubusercontent.com/wordpress-mobile/gutenberg-mobile/v1.39.0/third-party-podspecs/react-native-get-random-values.podspec.json
  react-native-keyboard-aware-scroll-view:
    :podspec: https://raw.githubusercontent.com/wordpress-mobile/gutenberg-mobile/v1.39.0/third-party-podspecs/react-native-keyboard-aware-scroll-view.podspec.json
  react-native-linear-gradient:
    :podspec: https://raw.githubusercontent.com/wordpress-mobile/gutenberg-mobile/v1.39.0/third-party-podspecs/react-native-linear-gradient.podspec.json
  react-native-safe-area:
    :podspec: https://raw.githubusercontent.com/wordpress-mobile/gutenberg-mobile/v1.39.0/third-party-podspecs/react-native-safe-area.podspec.json
  react-native-safe-area-context:
    :podspec: https://raw.githubusercontent.com/wordpress-mobile/gutenberg-mobile/v1.39.0/third-party-podspecs/react-native-safe-area-context.podspec.json
  react-native-slider:
    :podspec: https://raw.githubusercontent.com/wordpress-mobile/gutenberg-mobile/v1.39.0/third-party-podspecs/react-native-slider.podspec.json
  react-native-video:
    :podspec: https://raw.githubusercontent.com/wordpress-mobile/gutenberg-mobile/v1.39.0/third-party-podspecs/react-native-video.podspec.json
  React-RCTActionSheet:
    :podspec: https://raw.githubusercontent.com/wordpress-mobile/gutenberg-mobile/v1.39.0/third-party-podspecs/React-RCTActionSheet.podspec.json
  React-RCTAnimation:
    :podspec: https://raw.githubusercontent.com/wordpress-mobile/gutenberg-mobile/v1.39.0/third-party-podspecs/React-RCTAnimation.podspec.json
  React-RCTBlob:
    :podspec: https://raw.githubusercontent.com/wordpress-mobile/gutenberg-mobile/v1.39.0/third-party-podspecs/React-RCTBlob.podspec.json
  React-RCTImage:
    :podspec: https://raw.githubusercontent.com/wordpress-mobile/gutenberg-mobile/v1.39.0/third-party-podspecs/React-RCTImage.podspec.json
  React-RCTLinking:
    :podspec: https://raw.githubusercontent.com/wordpress-mobile/gutenberg-mobile/v1.39.0/third-party-podspecs/React-RCTLinking.podspec.json
  React-RCTNetwork:
    :podspec: https://raw.githubusercontent.com/wordpress-mobile/gutenberg-mobile/v1.39.0/third-party-podspecs/React-RCTNetwork.podspec.json
  React-RCTSettings:
    :podspec: https://raw.githubusercontent.com/wordpress-mobile/gutenberg-mobile/v1.39.0/third-party-podspecs/React-RCTSettings.podspec.json
  React-RCTText:
    :podspec: https://raw.githubusercontent.com/wordpress-mobile/gutenberg-mobile/v1.39.0/third-party-podspecs/React-RCTText.podspec.json
  React-RCTVibration:
    :podspec: https://raw.githubusercontent.com/wordpress-mobile/gutenberg-mobile/v1.39.0/third-party-podspecs/React-RCTVibration.podspec.json
  ReactCommon:
    :podspec: https://raw.githubusercontent.com/wordpress-mobile/gutenberg-mobile/v1.39.0/third-party-podspecs/ReactCommon.podspec.json
  ReactNativeDarkMode:
    :podspec: https://raw.githubusercontent.com/wordpress-mobile/gutenberg-mobile/v1.39.0/third-party-podspecs/ReactNativeDarkMode.podspec.json
  RNCMaskedView:
    :podspec: https://raw.githubusercontent.com/wordpress-mobile/gutenberg-mobile/v1.39.0/third-party-podspecs/RNCMaskedView.podspec.json
  RNGestureHandler:
    :podspec: https://raw.githubusercontent.com/wordpress-mobile/gutenberg-mobile/v1.39.0/third-party-podspecs/RNGestureHandler.podspec.json
  RNReanimated:
    :podspec: https://raw.githubusercontent.com/wordpress-mobile/gutenberg-mobile/v1.39.0/third-party-podspecs/RNReanimated.podspec.json
  RNScreens:
    :podspec: https://raw.githubusercontent.com/wordpress-mobile/gutenberg-mobile/v1.39.0/third-party-podspecs/RNScreens.podspec.json
  RNSVG:
    :podspec: https://raw.githubusercontent.com/wordpress-mobile/gutenberg-mobile/v1.39.0/third-party-podspecs/RNSVG.podspec.json
  RNTAztecView:
    :git: http://github.com/wordpress-mobile/gutenberg-mobile/
    :submodules: true
<<<<<<< HEAD
  WordPressAuthenticator:
    :branch: feature/495-extended-bg
    :git: https://github.com/wordpress-mobile/WordPressAuthenticator-iOS.git
=======
    :tag: v1.39.0
>>>>>>> 306f2b13
  Yoga:
    :podspec: https://raw.githubusercontent.com/wordpress-mobile/gutenberg-mobile/v1.39.0/third-party-podspecs/Yoga.podspec.json

CHECKOUT OPTIONS:
  FSInteractiveMap:
    :git: https://github.com/wordpress-mobile/FSInteractiveMap.git
    :tag: 0.2.0
  Gutenberg:
    :git: http://github.com/wordpress-mobile/gutenberg-mobile/
    :submodules: true
    :tag: v1.39.0
  RNCMaskedView:
    :commit: d4ccf2bba163679c4550ce6ba0119604cd5e6379
    :git: https://github.com/react-native-community/react-native-masked-view.git
  RNTAztecView:
    :git: http://github.com/wordpress-mobile/gutenberg-mobile/
    :submodules: true
<<<<<<< HEAD
  WordPressAuthenticator:
    :commit: e11508547b56399179641b8ebbc322180df5c571
    :git: https://github.com/wordpress-mobile/WordPressAuthenticator-iOS.git
=======
    :tag: v1.39.0
>>>>>>> 306f2b13

SPEC CHECKSUMS:
  1PasswordExtension: f97cc80ae58053c331b2b6dc8843ba7103b33794
  Alamofire: 3ec537f71edc9804815215393ae2b1a8ea33a844
  AlamofireImage: 63cfe3baf1370be6c498149687cf6db3e3b00999
  AlamofireNetworkActivityIndicator: 9acc3de3ca6645bf0efed462396b0df13dd3e7b8
  AMScrollingNavbar: cf0ec5a5ee659d76ba2509f630bf14fba7e16dc3
  AppAuth: 31bcec809a638d7bd2f86ea8a52bd45f6e81e7c7
  AppCenter: fddcbac6e4baae3d93a196ceb0bfe0e4ce407dec
  Automattic-Tracks-iOS: ac2cf9d8332fef72cf3e6de7b14012e7a0672676
  boost-for-react-native: 39c7adb57c4e60d6c5479dd8623128eb5b3f0f2c
  Charts: f69cf0518b6d1d62608ca504248f1bbe0b6ae77e
  CocoaLumberjack: 118bf4a820efc641f79fa487b75ed928dccfae23
  CropViewController: a5c143548a0fabcd6cc25f2d26e40460cfb8c78c
  DoubleConversion: e22e0762848812a87afd67ffda3998d9ef29170c
  Down: 71bf4af3c04fa093e65dffa25c4b64fa61287373
  FBLazyVector: 47798d43f20e85af0d3cef09928b6e2d16dbbe4c
  FBReactNativeSpec: 8d0bf8eca089153f4196975ca190cda8c2d5dbd2
  Folly: 30e7936e1c45c08d884aa59369ed951a8e68cf51
  FormatterKit: 4b8f29acc9b872d5d12a63efb560661e8f2e1b98
  FSInteractiveMap: a396f610f48b76cb540baa87139d056429abda86
  Gifu: 7bcb6427457d85e0b4dff5a84ec5947ac19a93ea
  glog: 1f3da668190260b06b429bb211bfbee5cd790c28
  GoogleSignIn: 7137d297ddc022a7e0aa4619c86d72c909fa7213
  Gridicons: 8e19276b20bb15d1fda1d4d0db96d066d170135b
  GTMAppAuth: 197a8dabfea5d665224aa00d17f164fc2248dab9
  GTMSessionFetcher: 6f5c8abbab8a9bce4bb3f057e317728ec6182b10
  Gutenberg: eb317493db40786204035cc3bd1f8b29aadde744
  JTAppleCalendar: 932cadea40b1051beab10f67843451d48ba16c99
  lottie-ios: 85ce835dd8c53e02509f20729fc7d6a4e6645a0a
  MediaEditor: 20cdeb46bdecd040b8bc94467ac85a52b53b193a
  MRProgress: 16de7cc9f347e8846797a770db102a323fe7ef09
  Nimble: 051e3d8912d40138fa5591c78594f95fb172af37
  NSObject-SafeExpectations: ab8fe623d36b25aa1f150affa324e40a2f3c0374
  "NSURL+IDN": afc873e639c18138a1589697c3add197fe8679ca
  OCMock: 43565190abc78977ad44a61c0d20d7f0784d35ab
  OHHTTPStubs: 1e21c7d2c084b8153fc53d48400d8919d2d432d0
  RCTRequired: 3ca691422140f76f04fd2af6dc90914cf0f81ef1
  RCTTypeSafety: aab4e9679dbb3682bf0404fded7b9557d7306795
  Reachability: 33e18b67625424e47b6cde6d202dce689ad7af96
  React: 5a954890216a4493df5ab2149f70f18592b513ac
  React-Core: 865fa241faa644ff20cb5ec87787b32a5acc43b3
  React-CoreModules: 026fafece67a3802aa8bb1995d27227b0d95e0f5
  React-cxxreact: 9c76312456310d1b486e23edb9ce576a5397ebc2
  React-jsi: 6d6afac4873e8a3433334378589a0a8190d58070
  React-jsiexecutor: 9dfdcd0db23042623894dcbc02d61a772da8e3c1
  React-jsinspector: 89927b9ec6d75759882949d2043ba704565edaec
  react-native-blur: adb31865c20137dacb53c32e3423374ac2b8c5a0
  react-native-get-random-values: 8940331a943a46c165d3ed05802c09c392f8dd46
  react-native-keyboard-aware-scroll-view: ffa9152671fec9a571197ed2d02e0fcb90206e60
  react-native-linear-gradient: 258ba8c61848324b1f2019bed5f460e6396137b7
  react-native-safe-area: e8230b0017d76c00de6b01e2412dcf86b127c6a3
  react-native-safe-area-context: 52c73401424bae74fc89ca91b4ae5c4f2689d857
  react-native-slider: 2f186719b7ada773b78141b8dae62081d819b206
  react-native-video: d01ed7ff1e38fa7dcc6c15c94cf505e661b7bfd0
  React-RCTActionSheet: e8f642cfaa396b6b09fd38f53378506c2d63af35
  React-RCTAnimation: cec1abbcfb006978a288c5072e3d611d6ff76d4c
  React-RCTBlob: 7596eb2048150e429127a92a701e6cd40a8c0a74
  React-RCTImage: 03c7e36877a579ee51dcc33079cc8bc98658a722
  React-RCTLinking: cdc3f1aaff5f321bc954a98b7ffae3f864a6eaa3
  React-RCTNetwork: 33b3da6944786edea496a5fc6afea466633fd711
  React-RCTSettings: a3b7b3124315f8c91fad5d8aff08ee97d4b471cd
  React-RCTText: ee9c8b70180fb58d062483d9664cd921d14b5961
  React-RCTVibration: 20deb1f6f001000d1f2603722ec110c66c74796b
  ReactCommon: 48926fc48fcd7c8a629860049ffba9c23b4005dc
  ReactNativeDarkMode: f61376360c5d983907e5c316e8e1c853a8c2f348
  RNCMaskedView: 744eb642f5d96bd670ea93f59e7a1346ea50976a
  RNGestureHandler: 82a89b0fde0a37e633c6233418f7249e2f8e59b5
  RNReanimated: 13f7a6a22667c4f00aac217bc66f94e8560b3d59
  RNScreens: 6833ac5c29cf2f03eed12103140530bbd75b6aea
  RNSVG: 68a534a5db06dcbdaebfd5079349191598caef7b
  RNTAztecView: 97919388e08911ad7908c8ab904780ac958e9c37
  Sentry: ab6c209f23700d1460691dbc90e19ed0a05d496b
  SimulatorStatusMagic: 28d4a9d1a500ac7cea0b2b5a43c1c6ddb40ba56c
  Sodium: 63c0ca312a932e6da481689537d4b35568841bdc
  Starscream: ef3ece99d765eeccb67de105bfa143f929026cf5
  SVProgressHUD: 1428aafac632c1f86f62aa4243ec12008d7a51d6
  UIDeviceIdentifier: a79ccdfc940373835a7d8e9fc7541e6bf61b6319
  WordPress-Aztec-iOS: b7ac8b30f746992e85d9668453ac87c2cdcecf4f
  WordPress-Editor-iOS: 1886f7fe464d79ee64ccfe7985281f8cf45f75eb
  WordPressAuthenticator: b22bc0844ebfed1266e062bfeebac47f34990162
  WordPressKit: 1fb3b2fddd237dd9fa14f52b9c2b6f329a94c6fc
  WordPressMocks: 512df883edd980e5e4f11fa6341bde07c0b1ab26
  WordPressShared: 38cb62e9cb998d4dc3c1611f17934c6875a6b3e8
  WordPressUI: 9da5d966b8beb091950cd96880db398d7f30e246
  WPMediaPicker: d5ae9a83cd5cc0e4de46bfc1c59120aa86658bc3
  wpxmlrpc: bf55a43a7e710bd2a4fb8c02dfe83b1246f14f13
  Yoga: c920bf12bf8146aa5cd118063378c2cf5682d16c
  ZendeskCommonUISDK: 3c432801e31abff97d6e30441ea102eaef6b99e2
  ZendeskCoreSDK: 86513e62c1ab68913416c9044463d9b687ca944f
  ZendeskMessagingAPISDK: 7c0cbd1d2c941f05b36f73e7db5faee5863fe8b0
  ZendeskMessagingSDK: 6f168161d834dd66668344f645f7a6b6b121b58a
  ZendeskSDKConfigurationsSDK: 918241bc7ec30e0af9e1b16333d54a584ee8ab9e
  ZendeskSupportProvidersSDK: e183d32abac888c448469e2005c4a5a8c3ed73f0
  ZendeskSupportSDK: a87ab1e4badace92c75eb11dc77ede1e995b2adc
  ZIPFoundation: 249fa8890597086cd536bb2df5c9804d84e122b0

<<<<<<< HEAD
PODFILE CHECKSUM: 4c79926d3e92ea096178220defb28d28d0ff38cc
=======
PODFILE CHECKSUM: 763162749586fe8d224d14d5de0b62c613a867ac
>>>>>>> 306f2b13

COCOAPODS: 1.9.3<|MERGE_RESOLUTION|>--- conflicted
+++ resolved
@@ -656,13 +656,10 @@
   RNTAztecView:
     :git: http://github.com/wordpress-mobile/gutenberg-mobile/
     :submodules: true
-<<<<<<< HEAD
+    :tag: v1.39.0
   WordPressAuthenticator:
     :branch: feature/495-extended-bg
     :git: https://github.com/wordpress-mobile/WordPressAuthenticator-iOS.git
-=======
-    :tag: v1.39.0
->>>>>>> 306f2b13
   Yoga:
     :podspec: https://raw.githubusercontent.com/wordpress-mobile/gutenberg-mobile/v1.39.0/third-party-podspecs/Yoga.podspec.json
 
@@ -680,13 +677,10 @@
   RNTAztecView:
     :git: http://github.com/wordpress-mobile/gutenberg-mobile/
     :submodules: true
-<<<<<<< HEAD
+    :tag: v1.39.0
   WordPressAuthenticator:
     :commit: e11508547b56399179641b8ebbc322180df5c571
     :git: https://github.com/wordpress-mobile/WordPressAuthenticator-iOS.git
-=======
-    :tag: v1.39.0
->>>>>>> 306f2b13
 
 SPEC CHECKSUMS:
   1PasswordExtension: f97cc80ae58053c331b2b6dc8843ba7103b33794
@@ -784,10 +778,6 @@
   ZendeskSupportSDK: a87ab1e4badace92c75eb11dc77ede1e995b2adc
   ZIPFoundation: 249fa8890597086cd536bb2df5c9804d84e122b0
 
-<<<<<<< HEAD
-PODFILE CHECKSUM: 4c79926d3e92ea096178220defb28d28d0ff38cc
-=======
-PODFILE CHECKSUM: 763162749586fe8d224d14d5de0b62c613a867ac
->>>>>>> 306f2b13
+PODFILE CHECKSUM: f4ea389e33d4982b8d027144cff09d7ff8bd2349
 
 COCOAPODS: 1.9.3