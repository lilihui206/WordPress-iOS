#import <AFNetworking/UIKit+AFNetworking.h>
#import <CoreTelephony/CTTelephonyNetworkInfo.h>
#import <CoreTelephony/CTCarrier.h>
#import <Crashlytics/Crashlytics.h>
#import <CrashlyticsLumberjack/CrashlyticsLogger.h>
#import <DDFileLogger.h>
#import <GooglePlus/GooglePlus.h>
#import <HockeySDK/HockeySDK.h>
#import <UIDeviceIdentifier/UIDeviceHardware.h>
#import <Simperium/Simperium.h>
#import <Helpshift/Helpshift.h>
#import <Taplytics/Taplytics.h>
#import <WordPress-iOS-Shared/WPFontManager.h>

#import "WordPressAppDelegate.h"
#import "ContextManager.h"
#import "Media.h"
#import "Notification.h"
#import "NotificationsManager.h"
#import "NSString+Helpers.h"
#import "PocketAPI.h"
#import "ReaderPost.h"
#import "UIDevice+WordPressIdentifier.h"
#import "WordPressComApiCredentials.h"
#import "WPAccount.h"
#import "AccountService.h"
#import "BlogService.h"
#import "WPImageOptimizer.h"
#import "ReaderPostService.h"
#import "ReaderTopicService.h"

#import "BlogListViewController.h"
#import "BlogDetailsViewController.h"
#import "PostsViewController.h"
#import "EditPostViewController.h"
#import "LoginViewController.h"
#import "NotificationsViewController.h"
#import "ReaderPostsViewController.h"
#import "SupportViewController.h"
#import "StatsViewController.h"
#import "Constants.h"
#import "UIImage+Util.h"

#import "WPAnalyticsTrackerMixpanel.h"
#import "WPAnalyticsTrackerWPCom.h"

#import "Reachability.h"

#if DEBUG
#import "DDTTYLogger.h"
#import "DDASLLogger.h"
#endif

int ddLogLevel                                                  = LOG_LEVEL_INFO;
static NSString * const WPTabBarRestorationID                   = @"WPTabBarID";
static NSString * const WPBlogListNavigationRestorationID       = @"WPBlogListNavigationID";
static NSString * const WPReaderNavigationRestorationID         = @"WPReaderNavigationID";
static NSString * const WPNotificationsNavigationRestorationID  = @"WPNotificationsNavigationID";
static NSString * const kUsageTrackingDefaultsKey               = @"usage_tracking_enabled";

NSInteger const kReaderTabIndex                                 = 0;
NSInteger const kNotificationsTabIndex                          = 1;
NSInteger const kMeTabIndex                                     = 2;

@interface WordPressAppDelegate () <UITabBarControllerDelegate, CrashlyticsDelegate, UIAlertViewDelegate, BITHockeyManagerDelegate>

@property (nonatomic, strong, readwrite) UINavigationController         *navigationController;
@property (nonatomic, strong, readwrite) UITabBarController             *tabBarController;
@property (nonatomic, strong, readwrite) ReaderPostsViewController      *readerPostsViewController;
@property (nonatomic, strong, readwrite) BlogListViewController         *blogListViewController;
@property (nonatomic, strong, readwrite) NotificationsViewController    *notificationsViewController;
@property (nonatomic, strong, readwrite) Reachability                   *internetReachability;
@property (nonatomic, strong, readwrite) Reachability                   *wpcomReachability;
@property (nonatomic, strong, readwrite) DDFileLogger                   *fileLogger;
@property (nonatomic, strong, readwrite) Simperium                      *simperium;
@property (nonatomic, assign, readwrite) UIBackgroundTaskIdentifier     bgTask;
@property (nonatomic, assign, readwrite) BOOL                           connectionAvailable;
@property (nonatomic, assign, readwrite) BOOL                           wpcomAvailable;
@property (nonatomic, assign, readwrite) BOOL                           listeningForBlogChanges;

@end

@implementation WordPressAppDelegate

+ (WordPressAppDelegate *)sharedWordPressApplicationDelegate
{
    return (WordPressAppDelegate *)[[UIApplication sharedApplication] delegate];
}

- (void)dealloc
{
    [[NSNotificationCenter defaultCenter] removeObserver:self];
}

#pragma mark - UIApplicationDelegate

- (BOOL)application:(UIApplication *)application willFinishLaunchingWithOptions:(NSDictionary *)launchOptions
{
    [WordPressAppDelegate fixKeychainAccess];

<<<<<<< HEAD
	// Simperium: Wire CoreData Stack
	[self configureSimperium];
    
=======
    // Simperium: Wire CoreData Stack
    [self configureSimperium];

>>>>>>> e86977ce
    // Crash reporting, logging
    [self configureLogging];
    [self configureHockeySDK];
    [self configureCrashlytics];

    // Start Simperium
    [self loginSimperium];

    // Debugging
    [self printDebugLaunchInfoWithLaunchOptions:launchOptions];
    [self toggleExtraDebuggingIfNeeded];
    [self removeCredentialsForDebug];

    // Stats and feedback
    [Taplytics startTaplyticsAPIKey:[WordPressComApiCredentials taplyticsAPIKey]];
    [SupportViewController checkIfFeedbackShouldBeEnabled];

    [Helpshift installForApiKey:[WordPressComApiCredentials helpshiftAPIKey] domainName:[WordPressComApiCredentials helpshiftDomainName] appID:[WordPressComApiCredentials helpshiftAppId]];
    [SupportViewController checkIfHelpshiftShouldBeEnabled];

    NSNumber *usage_tracking = [[NSUserDefaults standardUserDefaults] valueForKey:kUsageTrackingDefaultsKey];
    if (usage_tracking == nil) {
        // check if usage_tracking bool is set
        // default to YES

        [[NSUserDefaults standardUserDefaults] setBool:YES forKey:kUsageTrackingDefaultsKey];
        [NSUserDefaults resetStandardUserDefaults];
    }

    [WPAnalytics registerTracker:[[WPAnalyticsTrackerMixpanel alloc] init]];
    [WPAnalytics registerTracker:[[WPAnalyticsTrackerWPCom alloc] init]];

    if ([[NSUserDefaults standardUserDefaults] boolForKey:kUsageTrackingDefaultsKey]) {
        DDLogInfo(@"WPAnalytics session started");

        [WPAnalytics beginSession];
    }

    [[GPPSignIn sharedInstance] setClientID:[WordPressComApiCredentials googlePlusClientId]];

    // Networking setup
    [[AFNetworkActivityIndicatorManager sharedManager] setEnabled:YES];
    [self setupReachability];
    [self setupUserAgent];
    [self setupSingleSignOn];

    [self customizeAppearance];

    // Push notifications
    [NotificationsManager registerForPushNotifications];

    // Deferred tasks to speed up app launch
    dispatch_async(dispatch_get_global_queue(DISPATCH_QUEUE_PRIORITY_BACKGROUND, 0), ^{
        [self changeCurrentDirectory];
        [[PocketAPI sharedAPI] setConsumerKey:[WordPressComApiCredentials pocketConsumerKey]];
        [self cleanUnusedMediaFileFromTmpDir];
    });

    CGRect bounds = [[UIScreen mainScreen] bounds];
    [self.window setFrame:bounds];
    [self.window setBounds:bounds]; // for good measure.
    self.window.backgroundColor = [UIColor blackColor];
    self.window.rootViewController = self.tabBarController;

    return YES;
}

- (BOOL)application:(UIApplication *)application didFinishLaunchingWithOptions:(NSDictionary *)launchOptions
{
    DDLogVerbose(@"didFinishLaunchingWithOptions state: %d", application.applicationState);

    // Launched by tapping a notification
    if (application.applicationState == UIApplicationStateActive) {
        [NotificationsManager handleNotificationForApplicationLaunch:launchOptions];
    }

    [self.window makeKeyAndVisible];
    [self showWelcomeScreenIfNeededAnimated:NO];

    return YES;
}

- (BOOL)application:(UIApplication *)application openURL:(NSURL *)url sourceApplication:(NSString *)sourceApplication annotation:(id)annotation
{
    BOOL returnValue = NO;

    if ([[BITHockeyManager sharedHockeyManager].authenticator handleOpenURL:url
                                                          sourceApplication:sourceApplication
                                                                 annotation:annotation]) {
        returnValue = YES;
    }

    if ([[GPPShare sharedInstance] handleURL:url sourceApplication:sourceApplication annotation:annotation]) {
        returnValue = YES;
    }

    if ([[PocketAPI sharedAPI] handleOpenURL:url]) {
        returnValue = YES;
    }

    if ([WordPressApi handleOpenURL:url]) {
        returnValue = YES;
    }

    if ([url isKindOfClass:[NSURL class]] && [[url absoluteString] hasPrefix:@"wordpress://"]) {
        NSString *URLString = [url absoluteString];
        DDLogInfo(@"Application launched with URL: %@", URLString);

        if ([URLString rangeOfString:@"newpost"].length) {
            // Create a new post from data shared by a third party application.
            NSDictionary *params = [[url query] dictionaryFromQueryString];
            DDLogInfo(@"App launched for new post with params: %@", params);
            if ([params count]) {
                [self showPostTabWithOptions:params];
                returnValue = YES;
            }
        } else if ([URLString rangeOfString:@"viewpost"].length) {
            // View the post specified by the shared blog ID and post ID
            NSDictionary *params = [[url query] dictionaryFromQueryString];

            if (params.count) {
                NSNumber *blogId = [params numberForKey:@"blogId"];
                NSNumber *postId = [params numberForKey:@"postId"];
                
                [self.readerPostsViewController.navigationController popToRootViewControllerAnimated:NO];
                NSInteger readerTabIndex = [[self.tabBarController viewControllers] indexOfObject:self.readerPostsViewController.navigationController];
                [self.tabBarController setSelectedIndex:readerTabIndex];
                [self.readerPostsViewController openPost:postId onBlog:blogId];

                returnValue = YES;
            }
        }
    }

    return returnValue;
}

- (void)applicationWillTerminate:(UIApplication *)application
{
    DDLogInfo(@"%@ %@", self, NSStringFromSelector(_cmd));
}

- (void)applicationDidEnterBackground:(UIApplication *)application
{
    DDLogInfo(@"%@ %@", self, NSStringFromSelector(_cmd));

    [WPAnalytics track:WPAnalyticsStatApplicationClosed withProperties:@{@"last_visible_screen": [self currentlySelectedScreen]}];
    [WPAnalytics endSession];

    // Let the app finish any uploads that are in progress
    UIApplication *app = [UIApplication sharedApplication];
    if (_bgTask != UIBackgroundTaskInvalid) {
        [app endBackgroundTask:_bgTask];
        _bgTask = UIBackgroundTaskInvalid;
    }

    _bgTask = [app beginBackgroundTaskWithExpirationHandler:^{
        // Synchronize the cleanup call on the main thread in case
        // the task actually finishes at around the same time.
        dispatch_async(dispatch_get_main_queue(), ^{
            if (_bgTask != UIBackgroundTaskInvalid) {
                [app endBackgroundTask:_bgTask];
                _bgTask = UIBackgroundTaskInvalid;
            }
        });
    }];
}

- (NSString *)currentlySelectedScreen
{
    // Check if the post editor or login view is up
    UIViewController *rootViewController = self.window.rootViewController;
    if ([rootViewController.presentedViewController isKindOfClass:[UINavigationController class]]) {
        UINavigationController *navController = (UINavigationController *)rootViewController.presentedViewController;
        UIViewController *firstViewController = [navController.viewControllers firstObject];
        if ([firstViewController isKindOfClass:[EditPostViewController class]]) {
            return @"Post Editor";
        } else if ([firstViewController isKindOfClass:[LoginViewController class]]) {
            return @"Login View";
        }
    }

    // Check which tab is currently selected
    NSString *currentlySelectedScreen = @"";
    switch (self.tabBarController.selectedIndex) {
        case kReaderTabIndex:
            currentlySelectedScreen = @"Reader";
            break;
        case kNotificationsTabIndex:
            currentlySelectedScreen = @"Notifications";
            break;
        case kMeTabIndex:
            currentlySelectedScreen = @"Blog List";
            break;
        default:
            break;
    }

    return currentlySelectedScreen;
}

- (void)applicationWillEnterForeground:(UIApplication *)application
{
    DDLogInfo(@"%@ %@", self, NSStringFromSelector(_cmd));
}

- (void)applicationWillResignActive:(UIApplication *)application
{
    DDLogInfo(@"%@ %@", self, NSStringFromSelector(_cmd));
}

- (void)applicationDidBecomeActive:(UIApplication *)application
{
    DDLogInfo(@"%@ %@", self, NSStringFromSelector(_cmd));
    [WPAnalytics track:WPAnalyticsStatApplicationOpened];
}

- (BOOL)application:(UIApplication *)application shouldSaveApplicationState:(NSCoder *)coder
{
    return YES;
}

- (BOOL)application:(UIApplication *)application shouldRestoreApplicationState:(NSCoder *)coder
{
    return YES;
}

#pragma mark - Push Notification delegate

- (void)application:(UIApplication *)application didRegisterForRemoteNotificationsWithDeviceToken:(NSData *)deviceToken
{
    [NotificationsManager registerDeviceToken:deviceToken];
}

- (void)application:(UIApplication *)application didFailToRegisterForRemoteNotificationsWithError:(NSError *)error
{
    [NotificationsManager registrationDidFail:error];
}

- (void)application:(UIApplication *)application didReceiveRemoteNotification:(NSDictionary *)userInfo
{
    DDLogMethod();

    [NotificationsManager handleNotification:userInfo forState:application.applicationState completionHandler:nil];
}

- (void)application:(UIApplication *)application didReceiveRemoteNotification:(NSDictionary *)userInfo fetchCompletionHandler:(void (^)(UIBackgroundFetchResult))completionHandler
{
    DDLogMethod();

    [NotificationsManager handleNotification:userInfo forState:[UIApplication sharedApplication].applicationState completionHandler:completionHandler];
}

#pragma mark - Custom methods

- (void)showWelcomeScreenIfNeededAnimated:(BOOL)animated
{
    if ([self noBlogsAndNoWordPressDotComAccount]) {
        UIViewController *presenter = self.window.rootViewController;
        if (presenter.presentedViewController) {
            [presenter dismissViewControllerAnimated:NO completion:nil];
        }

        [self showWelcomeScreenAnimated:animated thenEditor:NO];
    }
}

- (void)showWelcomeScreenAnimated:(BOOL)animated thenEditor:(BOOL)thenEditor
{
    LoginViewController *loginViewController = [[LoginViewController alloc] init];
    if (thenEditor) {
        loginViewController.dismissBlock = ^{
            [self.window.rootViewController dismissViewControllerAnimated:YES completion:nil];
        };
        loginViewController.showEditorAfterAddingSites = YES;
    }

    UINavigationController *navigationController = [[UINavigationController alloc] initWithRootViewController:loginViewController];
    navigationController.navigationBar.translucent = NO;

    [self.window.rootViewController presentViewController:navigationController animated:animated completion:nil];
}

- (BOOL)noBlogsAndNoWordPressDotComAccount
{
    NSManagedObjectContext *context = [[ContextManager sharedInstance] mainContext];
    AccountService *accountService = [[AccountService alloc] initWithManagedObjectContext:context];
    BlogService *blogService = [[BlogService alloc] initWithManagedObjectContext:context];
    WPAccount *defaultAccount = [accountService defaultWordPressComAccount];

    NSInteger blogCount = [blogService blogCountSelfHosted];
    return blogCount == 0 && !defaultAccount;
}

- (void)customizeAppearance
{
    UIColor *defaultTintColor = self.window.tintColor;
    self.window.tintColor = [WPStyleGuide wordPressBlue];

    [[UINavigationBar appearance] setBarTintColor:[WPStyleGuide wordPressBlue]];
    [[UINavigationBar appearance] setTintColor:[UIColor whiteColor]];
    [[UINavigationBar appearanceWhenContainedIn:[MFMailComposeViewController class], nil] setBarTintColor:[UIColor whiteColor]];
    [[UINavigationBar appearanceWhenContainedIn:[MFMailComposeViewController class], nil] setTintColor:defaultTintColor];

    [[UITabBar appearance] setShadowImage:[UIImage imageWithColor:[UIColor colorWithRed:210.0/255.0 green:222.0/255.0 blue:230.0/255.0 alpha:1.0]]];
    [[UITabBar appearance] setTintColor:[WPStyleGuide newKidOnTheBlockBlue]];

    [[UINavigationBar appearance] setTitleTextAttributes:@{NSForegroundColorAttributeName: [UIColor whiteColor], NSFontAttributeName: [WPFontManager openSansBoldFontOfSize:16.0]} ];
// temporarily removed to fix transparent UINavigationBar within Helpshift
//    [[UINavigationBar appearance] setBackgroundImage:[UIImage imageNamed:@"transparent-point"] forBarMetrics:UIBarMetricsDefault];
//    [[UINavigationBar appearance] setShadowImage:[UIImage imageNamed:@"transparent-point"]];
    [[UIBarButtonItem appearance] setTitleTextAttributes:@{NSFontAttributeName: [WPStyleGuide regularTextFont], NSForegroundColorAttributeName: [UIColor whiteColor]} forState:UIControlStateNormal];
    [[UIBarButtonItem appearance] setTitleTextAttributes:@{NSFontAttributeName: [WPStyleGuide regularTextFont], NSForegroundColorAttributeName: [UIColor lightGrayColor]} forState:UIControlStateDisabled];
    [[UIToolbar appearance] setBarTintColor:[WPStyleGuide wordPressBlue]];
    [[UISwitch appearance] setOnTintColor:[WPStyleGuide wordPressBlue]];
    [[UIApplication sharedApplication] setStatusBarStyle:UIStatusBarStyleLightContent];
    [[UITabBarItem appearance] setTitleTextAttributes:@{NSFontAttributeName: [WPFontManager openSansRegularFontOfSize:10.0]} forState:UIControlStateNormal];

    [[UINavigationBar appearanceWhenContainedIn:[UIReferenceLibraryViewController class], nil] setBackgroundImage:nil forBarMetrics:UIBarMetricsDefault];
    [[UINavigationBar appearanceWhenContainedIn:[UIReferenceLibraryViewController class], nil] setBarTintColor:[WPStyleGuide wordPressBlue]];
    [[UIToolbar appearanceWhenContainedIn:[UIReferenceLibraryViewController class], nil] setBarTintColor:[UIColor darkGrayColor]];
}

#pragma mark - Tab bar methods

- (UITabBarController *)tabBarController
{
    if (_tabBarController) {
        return _tabBarController;
    }

    UIOffset tabBarTitleOffset = UIOffsetMake(0, 0);
    if ( IS_IPHONE ) {
        tabBarTitleOffset = UIOffsetMake(0, -2);
    }
    _tabBarController = [[UITabBarController alloc] init];
    _tabBarController.delegate = self;
    _tabBarController.restorationIdentifier = WPTabBarRestorationID;
    [_tabBarController.tabBar setTranslucent:NO];

    // Create a background
    // (not strictly needed when white, but left here for possible customization)
    _tabBarController.tabBar.backgroundImage = [UIImage imageWithColor:[UIColor whiteColor]];

    self.readerPostsViewController = [[ReaderPostsViewController alloc] init];
    UINavigationController *readerNavigationController = [[UINavigationController alloc] initWithRootViewController:self.readerPostsViewController];
    readerNavigationController.navigationBar.translucent = NO;
    readerNavigationController.tabBarItem.image = [UIImage imageNamed:@"icon-tab-reader"];
    readerNavigationController.tabBarItem.selectedImage = [UIImage imageNamed:@"icon-tab-reader-filled"];
    readerNavigationController.restorationIdentifier = WPReaderNavigationRestorationID;
    self.readerPostsViewController.title = NSLocalizedString(@"Reader", nil);
    [readerNavigationController.tabBarItem setTitlePositionAdjustment:tabBarTitleOffset];
<<<<<<< HEAD
    
    UIStoryboard *notificationsStoryboard = [UIStoryboard storyboardWithName:@"Notifications" bundle:nil];
    self.notificationsViewController = [notificationsStoryboard instantiateInitialViewController];
=======

    self.notificationsViewController = [[NotificationsViewController alloc] init];
>>>>>>> e86977ce
    UINavigationController *notificationsNavigationController = [[UINavigationController alloc] initWithRootViewController:self.notificationsViewController];
    notificationsNavigationController.navigationBar.translucent = NO;
    notificationsNavigationController.tabBarItem.image = [UIImage imageNamed:@"icon-tab-notifications"];
    notificationsNavigationController.tabBarItem.selectedImage = [UIImage imageNamed:@"icon-tab-notifications-filled"];
    notificationsNavigationController.restorationIdentifier = WPNotificationsNavigationRestorationID;
    self.notificationsViewController.title = NSLocalizedString(@"Notifications", @"");
    [notificationsNavigationController.tabBarItem setTitlePositionAdjustment:tabBarTitleOffset];

    self.blogListViewController = [[BlogListViewController alloc] init];
    UINavigationController *blogListNavigationController = [[UINavigationController alloc] initWithRootViewController:self.blogListViewController];
    blogListNavigationController.navigationBar.translucent = NO;
    blogListNavigationController.tabBarItem.image = [UIImage imageNamed:@"icon-tab-blogs"];
    blogListNavigationController.tabBarItem.selectedImage = [UIImage imageNamed:@"icon-tab-blogs-filled"];
    blogListNavigationController.restorationIdentifier = WPBlogListNavigationRestorationID;
    self.blogListViewController.title = NSLocalizedString(@"Me", @"");
    [blogListNavigationController.tabBarItem setTitlePositionAdjustment:tabBarTitleOffset];

    UIImage *image = [UIImage imageNamed:@"icon-tab-newpost"];
    image = [image imageWithRenderingMode:UIImageRenderingModeAlwaysOriginal];
    UIViewController *postsViewController = [[UIViewController alloc] init];
    postsViewController.tabBarItem.image = image;
    postsViewController.tabBarItem.imageInsets = UIEdgeInsetsMake(5.0, 0, -5, 0);
    if (IS_IPAD) {
        postsViewController.tabBarItem.imageInsets = UIEdgeInsetsMake(7.0, 0, -7, 0);
    }

    /*
     If title is used, the title will be visible. See #1158
     If accessibilityLabel/Value are used, the "New Post" text is not read by VoiceOver

     The only apparent solution is to have an actual title, and then move it out of view
     non-VoiceOver users.
     */
    postsViewController.title = NSLocalizedString(@"New Post", @"The accessibility value of the post tab.");
    postsViewController.tabBarItem.titlePositionAdjustment = UIOffsetMake(0, 20.0);

    _tabBarController.viewControllers = @[readerNavigationController, notificationsNavigationController, blogListNavigationController, postsViewController];

    [_tabBarController setSelectedViewController:readerNavigationController];

    return _tabBarController;
}

- (void)showTabForIndex:(NSInteger)tabIndex
{
    [self.tabBarController setSelectedIndex:tabIndex];
}

- (void)showPostTab
{
    [self showPostTabWithOptions:nil];
}

- (void)showPostTabWithOptions:(NSDictionary *)options
{
    UIViewController *presenter = self.window.rootViewController;
    if (presenter.presentedViewController) {
        [presenter dismissViewControllerAnimated:NO completion:nil];
    }

    EditPostViewController *editPostViewController;
    if (!options) {
        [WPAnalytics track:WPAnalyticsStatEditorCreatedPost withProperties:@{ @"tap_source": @"tab_bar" }];
        editPostViewController = [[EditPostViewController alloc] initWithDraftForLastUsedBlog];
    } else {
        editPostViewController = [[EditPostViewController alloc] initWithTitle:[options stringForKey:@"title"]
                                                                    andContent:[options stringForKey:@"content"]
                                                                       andTags:[options stringForKey:@"tags"]
                                                                      andImage:[options stringForKey:@"image"]];
    }
    UINavigationController *navController = [[UINavigationController alloc] initWithRootViewController:editPostViewController];
    navController.modalPresentationStyle = UIModalPresentationCurrentContext;
    navController.navigationBar.translucent = NO;
    navController.restorationIdentifier = WPEditorNavigationRestorationID;
    navController.restorationClass = [EditPostViewController class];
    [navController setToolbarHidden:NO]; // Make the toolbar visible here to avoid a weird left/right transition when the VC appears.
    [self.window.rootViewController presentViewController:navController animated:YES completion:nil];
}

- (void)switchTabToPostsListForPost:(AbstractPost *)post
{
    // Make sure the desired tab is selected.
    [self showTabForIndex:kMeTabIndex];

    // Check which VC is showing.
    UINavigationController *blogListNavController = [self.tabBarController.viewControllers objectAtIndex:kMeTabIndex];
    UIViewController *topVC = blogListNavController.topViewController;
    if ([topVC isKindOfClass:[PostsViewController class]]) {
        Blog *blog = ((PostsViewController *)topVC).blog;
        if ([post.blog.objectID isEqual:blog.objectID]) {
            // The desired post view controller is already the top viewController for the tab.
            // Nothing to see here.  Move along.
            return;
        }
    }

    // Build and set the navigation heirarchy for the Me tab.
    BlogListViewController *blogListViewController = [blogListNavController.viewControllers objectAtIndex:0];

    BlogDetailsViewController *blogDetailsViewController = [[BlogDetailsViewController alloc] init];
    blogDetailsViewController.blog = post.blog;

    PostsViewController *postsViewController = [[PostsViewController alloc] init];
    [postsViewController setBlog:post.blog];

    [blogListNavController setViewControllers:@[blogListViewController, blogDetailsViewController, postsViewController]];
}

- (BOOL)isNavigatingMeTab
{
    return (self.tabBarController.selectedIndex == kMeTabIndex && [self.blogListViewController.navigationController.viewControllers count] > 1);
}

#pragma mark - UITabBarControllerDelegate methods.

- (BOOL)tabBarController:(UITabBarController *)tabBarController shouldSelectViewController:(UIViewController *)viewController
{
    if ([tabBarController.viewControllers indexOfObject:viewController] == 3) {
        NSManagedObjectContext *context = [[ContextManager sharedInstance] mainContext];
        BlogService *blogService = [[BlogService alloc] initWithManagedObjectContext:context];

        // Ignore taps on the post tab and instead show the modal.
        if ([blogService blogCountVisibleForAllAccounts] == 0) {
            [self showWelcomeScreenAnimated:YES thenEditor:YES];
        } else {
            [self showPostTab];
        }
        return NO;
    } else if ([tabBarController.viewControllers indexOfObject:viewController] == 2) {
        // If the user has one blog then we don't want to present them with the main "me"
        // screen where they can see all their blogs. In the case of only one blog just show
        // the main blog details screen

        // Don't kick of this auto selecting behavior if the user taps the the active tab as it
        // would break from standard iOS UX
        if (tabBarController.selectedIndex != 2) {
            UINavigationController *navController = (UINavigationController *)viewController;
            BlogListViewController *blogListViewController = (BlogListViewController *)navController.viewControllers[0];
            if ([blogListViewController shouldBypassBlogListViewControllerWhenSelectedFromTabBar]) {
                if ([navController.visibleViewController isKindOfClass:[blogListViewController class]]) {
                    [blogListViewController bypassBlogListViewController];
                }
            }
        }
    }

    // If the current view controller is selected already and it's at its root then scroll to the top
    if (tabBarController.selectedViewController == viewController) {
        if ([viewController isKindOfClass:[UINavigationController class]]) {
            UINavigationController *navController = (UINavigationController *)viewController;
            if ([navController topViewController] == [[navController viewControllers] firstObject] &&
                [[[navController topViewController] view] isKindOfClass:[UITableView class]]) {
                UITableView *tableView = (UITableView *)[[navController topViewController] view];

                if ([tableView numberOfSections] > 0 && [tableView numberOfRowsInSection:0] > 0) {
                    [tableView scrollToRowAtIndexPath:[NSIndexPath indexPathForRow:0 inSection:0] atScrollPosition:UITableViewScrollPositionTop animated:YES];
                }
            }
        }
    }

    return YES;
}

#pragma mark - Application directories

- (void)changeCurrentDirectory
{
    // Set current directory for WordPress app
    NSFileManager *fileManager = [NSFileManager defaultManager];
    NSArray *paths = NSSearchPathForDirectoriesInDomains(NSDocumentDirectory, NSUserDomainMask, YES);
    NSString *currentDirectoryPath = [[paths objectAtIndex:0] stringByAppendingPathComponent:@"wordpress"];

    BOOL isDir;
    if (![fileManager fileExistsAtPath:currentDirectoryPath isDirectory:&isDir] || !isDir) {
        [fileManager createDirectoryAtPath:currentDirectoryPath withIntermediateDirectories:YES attributes:nil error:nil];
    }
    [fileManager changeCurrentDirectoryPath:currentDirectoryPath];
}

#pragma mark - Notifications

- (void)defaultAccountDidChange:(NSNotification *)notification
{
    NSManagedObjectContext *context = [[ContextManager sharedInstance] mainContext];
    AccountService *accountService = [[AccountService alloc] initWithManagedObjectContext:context];
    WPAccount *defaultAccount = [accountService defaultWordPressComAccount];

    [Crashlytics setUserName:[defaultAccount username]];
    [self setCommonCrashlyticsParameters];
}

#pragma mark - Crash reporting

- (void)configureCrashlytics
{
#if DEBUG
    return;
#endif
#ifdef INTERNAL_BUILD
    return;
#endif

    if ([[WordPressComApiCredentials crashlyticsApiKey] length] == 0) {
        return;
    }

    [Crashlytics startWithAPIKey:[WordPressComApiCredentials crashlyticsApiKey]];
    [[Crashlytics sharedInstance] setDelegate:self];

    NSManagedObjectContext *context = [[ContextManager sharedInstance] mainContext];
    AccountService *accountService = [[AccountService alloc] initWithManagedObjectContext:context];
    WPAccount *defaultAccount = [accountService defaultWordPressComAccount];

    BOOL hasCredentials = (defaultAccount != nil);
    [self setCommonCrashlyticsParameters];

    if (hasCredentials && [defaultAccount username] != nil) {
        [Crashlytics setUserName:[defaultAccount username]];
    }

    [[NSNotificationCenter defaultCenter] addObserver:self selector:@selector(defaultAccountDidChange:) name:WPAccountDefaultWordPressComAccountChangedNotification object:nil];
}

- (void)crashlytics:(Crashlytics *)crashlytics didDetectCrashDuringPreviousExecution:(id<CLSCrashReport>)crash
{
    DDLogMethod();
    NSUserDefaults *defaults = [NSUserDefaults standardUserDefaults];
    NSInteger crashCount = [defaults integerForKey:@"crashCount"];
    crashCount += 1;
    [defaults setInteger:crashCount forKey:@"crashCount"];
    [defaults synchronize];
}

- (void)setCommonCrashlyticsParameters
{
    NSManagedObjectContext *context = [[ContextManager sharedInstance] mainContext];
    AccountService *accountService = [[AccountService alloc] initWithManagedObjectContext:context];
    BlogService *blogService = [[BlogService alloc] initWithManagedObjectContext:context];
    WPAccount *defaultAccount = [accountService defaultWordPressComAccount];

    BOOL loggedIn = defaultAccount != nil;
    [Crashlytics setObjectValue:@(loggedIn) forKey:@"logged_in"];
    [Crashlytics setObjectValue:@(loggedIn) forKey:@"connected_to_dotcom"];
    [Crashlytics setObjectValue:@([blogService blogCountForAllAccounts]) forKey:@"number_of_blogs"];
}

- (void)configureHockeySDK
{
#ifndef INTERNAL_BUILD
    return;
#endif
    [[BITHockeyManager sharedHockeyManager] configureWithIdentifier:[WordPressComApiCredentials hockeyappAppId]
                                                           delegate:self];
    [[BITHockeyManager sharedHockeyManager].authenticator setIdentificationType:BITAuthenticatorIdentificationTypeDevice];
    [[BITHockeyManager sharedHockeyManager] startManager];
    [[BITHockeyManager sharedHockeyManager].authenticator authenticateInstallation];
}

#pragma mark - BITCrashManagerDelegate

- (NSString *)applicationLogForCrashManager:(BITCrashManager *)crashManager
{
    NSString *description = [self getLogFilesContentWithMaxSize:5000]; // 5000 bytes should be enough!
    if ([description length] == 0) {
        return nil;
    }

    return description;
}

#pragma mark - Media cleanup

- (void)cleanUnusedMediaFileFromTmpDir
{
    DDLogInfo(@"%@ %@", self, NSStringFromSelector(_cmd));
    
    NSManagedObjectContext *context = [[ContextManager sharedInstance] newDerivedContext];
    [context performBlock:^{

        // Fetch Media URL's and return them as Dictionary Results:
        // This way we'll avoid any CoreData Faulting Exception due to deletions performed on another context
        NSString *localUrlProperty      = NSStringFromSelector(@selector(localURL));

        NSFetchRequest *fetchRequest    = [[NSFetchRequest alloc] init];
        fetchRequest.entity             = [NSEntityDescription entityForName:NSStringFromClass([Media class]) inManagedObjectContext:context];
        fetchRequest.predicate          = [NSPredicate predicateWithFormat:@"ANY posts.blog != NULL AND remoteStatusNumber <> %@", @(MediaRemoteStatusSync)];

        fetchRequest.propertiesToFetch  = @[ localUrlProperty ];
        fetchRequest.resultType         = NSDictionaryResultType;

        NSError *error = nil;
        NSArray *mediaObjectsToKeep     = [context executeFetchRequest:fetchRequest error:&error];

        if (error) {
            DDLogError(@"Error cleaning up tmp files: %@", error.localizedDescription);
            return;
        }

        // Get a references to media files linked in a post
        DDLogInfo(@"%i media items to check for cleanup", mediaObjectsToKeep.count);

        NSMutableSet *pathsToKeep       = [NSMutableSet set];
        for (NSDictionary *mediaDict in mediaObjectsToKeep) {
            NSString *path = mediaDict[localUrlProperty];
            if (path) {
                [pathsToKeep addObject:path];
            }
        }

        // Search for [JPG || JPEG || PNG || GIF] files within the Documents Folder
        NSString *documentsDirectory    = [NSSearchPathForDirectoriesInDomains(NSDocumentDirectory, NSUserDomainMask, YES) firstObject];
        NSArray *contentsOfDir          = [[NSFileManager defaultManager] contentsOfDirectoryAtPath:documentsDirectory error:nil];

        NSSet *mediaExtensions          = [NSSet setWithObjects:@"jpg", @"jpeg", @"png", @"gif", nil];

        for (NSString *currentPath in contentsOfDir) {
            NSString *extension = currentPath.pathExtension.lowercaseString;
            if (![mediaExtensions containsObject:extension]) {
                continue;
            }

            // If the file is not referenced in any post we can delete it
            NSString *filepath = [documentsDirectory stringByAppendingPathComponent:currentPath];

            if (![pathsToKeep containsObject:filepath]) {
                NSError *nukeError = nil;
                if ([[NSFileManager defaultManager] removeItemAtPath:filepath error:&nukeError] == NO) {
                    DDLogError(@"Error [%@] while nuking Unused Media at path [%@]", nukeError.localizedDescription, filepath);
                }
            }
        }
    }];
}

- (void)setupImageResizeSettings
{
    NSUserDefaults *defaults = [NSUserDefaults standardUserDefaults];

    NSString *oldKey = @"media_resize_preference";
    // 4 was the value for "Original"
    if ([defaults integerForKey:oldKey] == 4) {
        [WPImageOptimizer setShouldOptimizeImages:NO];
    }
    [defaults removeObjectForKey:oldKey];
}

#pragma mark - Networking setup, User agents

- (void)setupUserAgent
{
    // Keep a copy of the original userAgent for use with certain webviews in the app.
    UIWebView *webView = [[UIWebView alloc] init];
    NSString *defaultUA = [webView stringByEvaluatingJavaScriptFromString:@"navigator.userAgent"];

    NSString *appVersion = [[[NSBundle mainBundle] infoDictionary] objectForKey:@"CFBundleVersion"];
    [[NSUserDefaults standardUserDefaults] setObject:appVersion forKey:@"version_preference"];
    NSString *appUA = [NSString stringWithFormat:@"wp-iphone/%@ (%@ %@, %@) Mobile",
                       appVersion,
                       [[UIDevice currentDevice] systemName],
                       [[UIDevice currentDevice] systemVersion],
                       [[UIDevice currentDevice] model]
                       ];
    NSDictionary *dictionary = [[NSDictionary alloc] initWithObjectsAndKeys: appUA, @"UserAgent", defaultUA, @"DefaultUserAgent", appUA, @"AppUserAgent", nil];
    [[NSUserDefaults standardUserDefaults] registerDefaults:dictionary];
}

- (void)useDefaultUserAgent
{
    NSString *ua = [[NSUserDefaults standardUserDefaults] stringForKey:@"DefaultUserAgent"];
    NSDictionary *dictionary = [[NSDictionary alloc] initWithObjectsAndKeys:ua, @"UserAgent", nil];
    // We have to call registerDefaults else the change isn't picked up by UIWebViews.
    [[NSUserDefaults standardUserDefaults] registerDefaults:dictionary];
    DDLogVerbose(@"User-Agent set to: %@", ua);
}

- (void)useAppUserAgent
{
    NSString *ua = [[NSUserDefaults standardUserDefaults] stringForKey:@"AppUserAgent"];
    NSDictionary *dictionary = [[NSDictionary alloc] initWithObjectsAndKeys:ua, @"UserAgent", nil];
    // We have to call registerDefaults else the change isn't picked up by UIWebViews.
    [[NSUserDefaults standardUserDefaults] registerDefaults:dictionary];

    DDLogVerbose(@"User-Agent set to: %@", ua);
}

- (NSString *)applicationUserAgent
{
    return [[NSUserDefaults standardUserDefaults] objectForKey:@"UserAgent"];
}

- (void)setupSingleSignOn
{
    NSManagedObjectContext *context = [[ContextManager sharedInstance] mainContext];
    AccountService *accountService = [[AccountService alloc] initWithManagedObjectContext:context];
    WPAccount *defaultAccount = [accountService defaultWordPressComAccount];

    if ([defaultAccount username]) {
        [[WPComOAuthController sharedController] setWordPressComUsername:[defaultAccount username]];
        [[WPComOAuthController sharedController] setWordPressComPassword:[defaultAccount password]];
    }
}

- (void)setupReachability
{
#pragma clang diagnostic push
#pragma clang diagnostic ignored "-Warc-retain-cycles"
    // Set the wpcom availability to YES to avoid issues with lazy reachibility notifier
    self.wpcomAvailable = YES;
    // Same for general internet connection
    self.connectionAvailable = YES;

    // allocate the internet reachability object
    self.internetReachability = [Reachability reachabilityForInternetConnection];

    // set the blocks
    void (^internetReachabilityBlock)(Reachability *) = ^(Reachability *reach) {
        NSString *wifi = reach.isReachableViaWiFi ? @"Y" : @"N";
        NSString *wwan = reach.isReachableViaWWAN ? @"Y" : @"N";

        DDLogInfo(@"Reachability - Internet - WiFi: %@  WWAN: %@", wifi, wwan);
        self.connectionAvailable = reach.isReachable;
    };
    self.internetReachability.reachableBlock = internetReachabilityBlock;
    self.internetReachability.unreachableBlock = internetReachabilityBlock;

    // start the notifier which will cause the reachability object to retain itself!
    [self.internetReachability startNotifier];
    self.connectionAvailable = [self.internetReachability isReachable];

    // allocate the WP.com reachability object
    self.wpcomReachability = [Reachability reachabilityWithHostname:@"wordpress.com"];

    // set the blocks
    void (^wpcomReachabilityBlock)(Reachability *) = ^(Reachability *reach) {
        NSString *wifi = reach.isReachableViaWiFi ? @"Y" : @"N";
        NSString *wwan = reach.isReachableViaWWAN ? @"Y" : @"N";
        CTTelephonyNetworkInfo *netInfo = [CTTelephonyNetworkInfo new];
        CTCarrier *carrier = [netInfo subscriberCellularProvider];
        NSString *type = nil;
        if ([netInfo respondsToSelector:@selector(currentRadioAccessTechnology)]) {
            type = [netInfo currentRadioAccessTechnology];
        }
        NSString *carrierName = nil;
        if (carrier) {
            carrierName = [NSString stringWithFormat:@"%@ [%@/%@/%@]", carrier.carrierName, [carrier.isoCountryCode uppercaseString], carrier.mobileCountryCode, carrier.mobileNetworkCode];
        }

        DDLogInfo(@"Reachability - WordPress.com - WiFi: %@  WWAN: %@  Carrier: %@  Type: %@", wifi, wwan, carrierName, type);
        self.wpcomAvailable = reach.isReachable;
    };
    self.wpcomReachability.reachableBlock = wpcomReachabilityBlock;
    self.wpcomReachability.unreachableBlock = wpcomReachabilityBlock;

    // start the notifier which will cause the reachability object to retain itself!
    [self.wpcomReachability startNotifier];
#pragma clang diagnostic pop
}

#pragma mark - Simperium

- (void)configureSimperium
{
<<<<<<< HEAD
	ContextManager* manager         = [ContextManager sharedInstance];
    NSDictionary *bucketOverrides   = @{ NSStringFromClass([Notification class]) : @"note20" };
    
	self.simperium = [[Simperium alloc] initWithModel:manager.managedObjectModel
											  context:manager.mainContext
										  coordinator:manager.persistentStoreCoordinator
=======
    NSDictionary *bucketOverrides   = @{ @"NoteSimperium" : @"Note" };
    ContextManager* manager         = [ContextManager sharedInstance];

    self.simperium = [[Simperium alloc] initWithModel:manager.managedObjectModel
                                              context:manager.mainContext
                                          coordinator:manager.persistentStoreCoordinator
>>>>>>> e86977ce
                                                label:[NSString string]
                                      bucketOverrides:bucketOverrides];

#ifdef DEBUG
<<<<<<< HEAD
	self.simperium.verboseLoggingEnabled = NO;
=======
    self.simperium.verboseLoggingEnabled = YES;
>>>>>>> e86977ce
#endif
}

- (void)loginSimperium
{
    NSManagedObjectContext *context = [[ContextManager sharedInstance] mainContext];
    AccountService *accountService  = [[AccountService alloc] initWithManagedObjectContext:context];
<<<<<<< HEAD
	WPAccount *account              = [accountService defaultWordPressComAccount];
	NSString *apiKey                = [WordPressComApiCredentials simperiumAPIKey];

	if (!account.authToken.length || !apiKey.length) {
		return;
	}

    NSString *simperiumToken = [NSString stringWithFormat:@"WPCC/%@/%@", apiKey, account.authToken];
    NSString *simperiumAppID = [WordPressComApiCredentials simperiumAppId];
	[self.simperium authenticateWithAppID:simperiumAppID token:simperiumToken];
=======
    WPAccount *account              = [accountService defaultWordPressComAccount];
    NSString *apiKey                = [WordPressComApiCredentials simperiumAPIKey];

    if (!account.authToken.length || !apiKey.length) {
        return;
    }

    NSString *simperiumToken = [NSString stringWithFormat:@"WPCC/%@/%@", apiKey, account.authToken];
    NSString *simperiumAppID = [WordPressComApiCredentials simperiumAppId];
    [self.simperium authenticateWithAppID:simperiumAppID token:simperiumToken];
>>>>>>> e86977ce
}

- (void)logoutSimperiumAndResetNotifications
{
    [self.simperium signOutAndRemoveLocalData:YES completion:nil];
}

#pragma mark - Keychain

+ (void)fixKeychainAccess
{
    NSDictionary *query = @{
                            (__bridge id)kSecClass: (__bridge id)kSecClassGenericPassword,
                            (__bridge id)kSecAttrAccessible: (__bridge id)kSecAttrAccessibleWhenUnlocked,
                            (__bridge id)kSecReturnAttributes: @YES,
                            (__bridge id)kSecMatchLimit: (__bridge id)kSecMatchLimitAll
                            };

    CFTypeRef result = NULL;
    OSStatus status = SecItemCopyMatching((__bridge CFDictionaryRef)query, &result);
    if (status != errSecSuccess) {
        return;
    }
    DDLogVerbose(@"Fixing keychain items with wrong access requirements");
    for (NSDictionary *item in (__bridge_transfer NSArray *)result) {
        NSDictionary *itemQuery = @{
                                    (__bridge id)kSecClass: (__bridge id)kSecClassGenericPassword,
                                    (__bridge id)kSecAttrAccessible: (__bridge id)kSecAttrAccessibleWhenUnlocked,
                                    (__bridge id)kSecAttrService: item[(__bridge id)kSecAttrService],
                                    (__bridge id)kSecAttrAccount: item[(__bridge id)kSecAttrAccount],
                                    (__bridge id)kSecReturnAttributes: @YES,
                                    (__bridge id)kSecReturnData: @YES,
                                    };

        CFTypeRef itemResult = NULL;
        status = SecItemCopyMatching((__bridge CFDictionaryRef)itemQuery, &itemResult);
        if (status == errSecSuccess) {
            NSDictionary *itemDictionary = (__bridge NSDictionary *)itemResult;
            NSDictionary *updateQuery = @{
                                          (__bridge id)kSecClass: (__bridge id)kSecClassGenericPassword,
                                          (__bridge id)kSecAttrAccessible: (__bridge id)kSecAttrAccessibleWhenUnlocked,
                                          (__bridge id)kSecAttrService: item[(__bridge id)kSecAttrService],
                                          (__bridge id)kSecAttrAccount: item[(__bridge id)kSecAttrAccount],
                                          };
            NSDictionary *updatedAttributes = @{
                                                (__bridge id)kSecValueData: itemDictionary[(__bridge id)kSecValueData],
                                                (__bridge id)kSecAttrAccessible: (__bridge id)kSecAttrAccessibleAfterFirstUnlock,
                                                };
            status = SecItemUpdate((__bridge CFDictionaryRef)updateQuery, (__bridge CFDictionaryRef)updatedAttributes);
            if (status == errSecSuccess) {
                DDLogInfo(@"Migrated keychain item %@", item);
            } else {
                DDLogError(@"Error migrating keychain item: %d", status);
            }
        } else {
            DDLogError(@"Error migrating keychain item: %d", status);
        }
    }
    DDLogVerbose(@"End keychain fixing");
}

#pragma mark - Debugging and logging

- (void)printDebugLaunchInfoWithLaunchOptions:(NSDictionary *)launchOptions
{
    UIDevice *device = [UIDevice currentDevice];
    NSInteger crashCount = [[NSUserDefaults standardUserDefaults] integerForKey:@"crashCount"];
    NSArray *languages = [[NSUserDefaults standardUserDefaults] objectForKey:@"AppleLanguages"];
    NSString *currentLanguage = [languages objectAtIndex:0];
    BOOL extraDebug = [[NSUserDefaults standardUserDefaults] boolForKey:@"extra_debug"];
    BlogService *blogService = [[BlogService alloc] initWithManagedObjectContext:[[ContextManager sharedInstance] mainContext]];
    NSArray *blogs = [blogService blogsForAllAccounts];

    DDLogInfo(@"===========================================================================");
    DDLogInfo(@"Launching WordPress for iOS %@...", [[NSBundle mainBundle] objectForInfoDictionaryKey:@"CFBundleVersion"]);
    DDLogInfo(@"Crash count:       %d", crashCount);
#ifdef DEBUG
    DDLogInfo(@"Debug mode:  Debug");
#else
    DDLogInfo(@"Debug mode:  Production");
#endif
    DDLogInfo(@"Extra debug: %@", extraDebug ? @"YES" : @"NO");
    DDLogInfo(@"Device model: %@ (%@)", [UIDeviceHardware platformString], [UIDeviceHardware platform]);
    DDLogInfo(@"OS:        %@ %@", [device systemName], [device systemVersion]);
    DDLogInfo(@"Language:  %@", currentLanguage);
    DDLogInfo(@"UDID:      %@", [device wordpressIdentifier]);
    DDLogInfo(@"APN token: %@", [[NSUserDefaults standardUserDefaults] objectForKey:NotificationsDeviceToken]);
    DDLogInfo(@"Launch options: %@", launchOptions);

    if (blogs.count > 0) {
        DDLogInfo(@"All blogs on device:");
        for (Blog *blog in blogs) {
            DDLogInfo(@"Name: %@ URL: %@ XML-RPC: %@ isWpCom: %@ blogId: %@ jetpackAccount: %@", blog.blogName, blog.url, blog.xmlrpc, blog.account.isWpcom ? @"YES" : @"NO", blog.blogID, !!blog.jetpackAccount ? @"PRESENT" : @"NONE");
        }
    } else {
        DDLogInfo(@"No blogs configured on device.");
    }

    DDLogInfo(@"===========================================================================");
}

- (void)removeCredentialsForDebug
{
#if DEBUG
    /*
     A dictionary containing the credentials for all available protection spaces.
     The dictionary has keys corresponding to the NSURLProtectionSpace objects.
     The values for the NSURLProtectionSpace keys consist of dictionaries where the keys are user name strings, and the value is the corresponding NSURLCredential object.
     */
    [[[NSURLCredentialStorage sharedCredentialStorage] allCredentials] enumerateKeysAndObjectsUsingBlock:^(NSURLProtectionSpace *ps, NSDictionary *dict, BOOL *stop) {
        [dict enumerateKeysAndObjectsUsingBlock:^(id key, NSURLCredential *credential, BOOL *stop) {
            DDLogVerbose(@"Removing credential %@ for %@", [credential user], [ps host]);
            [[NSURLCredentialStorage sharedCredentialStorage] removeCredential:credential forProtectionSpace:ps];
        }];
    }];
#endif
}

- (void)configureLogging
{
    // Remove the old Documents/wordpress.log if it exists
    NSArray *paths = NSSearchPathForDirectoriesInDomains(NSDocumentDirectory, NSUserDomainMask, YES);
    NSString *documentsDirectory = [paths objectAtIndex:0];
    NSString *filePath = [documentsDirectory stringByAppendingPathComponent:@"wordpress.log"];
    NSFileManager *fileManager = [NSFileManager defaultManager];

    if ([fileManager fileExistsAtPath:filePath]) {
        [fileManager removeItemAtPath:filePath error:nil];
    }

    // Sets up the CocoaLumberjack logging; debug output to console and file
#ifdef DEBUG
    [DDLog addLogger:[DDASLLogger sharedInstance]];
    [DDLog addLogger:[DDTTYLogger sharedInstance]];
#endif

#ifndef INTERNAL_BUILD
    [DDLog addLogger:[CrashlyticsLogger sharedInstance]];
#endif

    [DDLog addLogger:self.fileLogger];

    BOOL extraDebug = [[NSUserDefaults standardUserDefaults] boolForKey:@"extra_debug"];
    if (extraDebug) {
        ddLogLevel = LOG_LEVEL_VERBOSE;
    }
}

- (DDFileLogger *)fileLogger
{
    if (_fileLogger) {
        return _fileLogger;
    }
    _fileLogger = [[DDFileLogger alloc] init];
    _fileLogger.rollingFrequency = 60 * 60 * 24; // 24 hour rolling
    _fileLogger.logFileManager.maximumNumberOfLogFiles = 7;

    return _fileLogger;
}

// get the log content with a maximum byte size
- (NSString *)getLogFilesContentWithMaxSize:(NSInteger)maxSize
{
    NSMutableString *description = [NSMutableString string];

    NSArray *sortedLogFileInfos = [[self.fileLogger logFileManager] sortedLogFileInfos];
    NSInteger count = [sortedLogFileInfos count];

    // we start from the last one
    for (NSInteger index = 0; index < count; index++) {
        DDLogFileInfo *logFileInfo = [sortedLogFileInfos objectAtIndex:index];

        NSData *logData = [[NSFileManager defaultManager] contentsAtPath:[logFileInfo filePath]];
        if ([logData length] > 0) {
            NSString *result = [[NSString alloc] initWithBytes:[logData bytes]
                                                        length:[logData length]
                                                      encoding: NSUTF8StringEncoding];

            [description appendString:result];
        }
    }

    if ([description length] > maxSize) {
        description = (NSMutableString *)[description substringWithRange:NSMakeRange(0, maxSize)];
    }

    return description;
}

- (void)toggleExtraDebuggingIfNeeded
{
    if (!_listeningForBlogChanges) {
        _listeningForBlogChanges = YES;
        [[NSNotificationCenter defaultCenter] addObserver:self selector:@selector(handleDefaultAccountChangedNotification:) name:WPAccountDefaultWordPressComAccountChangedNotification object:nil];
    }

    if ([self noBlogsAndNoWordPressDotComAccount]) {
        // When there are no blogs in the app the settings screen is unavailable.
        // In this case, enable extra_debugging by default to help troubleshoot any issues.
        if ([[NSUserDefaults standardUserDefaults] objectForKey:@"orig_extra_debug"] != nil) {
            return; // Already saved. Don't save again or we could loose the original value.
        }

        NSString *origExtraDebug = [[NSUserDefaults standardUserDefaults] boolForKey:@"extra_debug"] ? @"YES" : @"NO";
        [[NSUserDefaults standardUserDefaults] setObject:origExtraDebug forKey:@"orig_extra_debug"];
        [[NSUserDefaults standardUserDefaults] setBool:YES forKey:@"extra_debug"];
        ddLogLevel = LOG_LEVEL_VERBOSE;
        [NSUserDefaults resetStandardUserDefaults];
    } else {
        NSString *origExtraDebug = [[NSUserDefaults standardUserDefaults] stringForKey:@"orig_extra_debug"];
        if (origExtraDebug == nil) {
            return;
        }

        // Restore the original setting and remove orig_extra_debug.
        [[NSUserDefaults standardUserDefaults] setBool:[origExtraDebug boolValue] forKey:@"extra_debug"];
        [[NSUserDefaults standardUserDefaults] removeObjectForKey:@"orig_extra_debug"];
        [NSUserDefaults resetStandardUserDefaults];

        if ([origExtraDebug boolValue]) {
            ddLogLevel = LOG_LEVEL_VERBOSE;
        }
    }
}

#pragma mark - Notifications

- (void)handleDefaultAccountChangedNotification:(NSNotification *)notification
{
    [self toggleExtraDebuggingIfNeeded];

    // If the notification object is not nil, then it's a login
    if (notification.object) {
        [self loginSimperium];

        NSManagedObjectContext *context     = [[ContextManager sharedInstance] newDerivedContext];
        ReaderTopicService *topicService    = [[ReaderTopicService alloc] initWithManagedObjectContext:context];
        [context performBlock:^{
            ReaderTopic *topic              = topicService.currentTopic;
            if (topic) {
                ReaderPostService *service  = [[ReaderPostService alloc] initWithManagedObjectContext:context];
                [service fetchPostsForTopic:topic success:nil failure:nil];
            }
        }];
    } else {
        // No need to check for welcome screen unless we are signing out
        [self logoutSimperiumAndResetNotifications];
        [self showWelcomeScreenIfNeededAnimated:NO];
    }
}

@end<|MERGE_RESOLUTION|>--- conflicted
+++ resolved
@@ -98,15 +98,9 @@
 {
     [WordPressAppDelegate fixKeychainAccess];
 
-<<<<<<< HEAD
-	// Simperium: Wire CoreData Stack
-	[self configureSimperium];
-    
-=======
     // Simperium: Wire CoreData Stack
     [self configureSimperium];
 
->>>>>>> e86977ce
     // Crash reporting, logging
     [self configureLogging];
     [self configureHockeySDK];
@@ -459,14 +453,9 @@
     readerNavigationController.restorationIdentifier = WPReaderNavigationRestorationID;
     self.readerPostsViewController.title = NSLocalizedString(@"Reader", nil);
     [readerNavigationController.tabBarItem setTitlePositionAdjustment:tabBarTitleOffset];
-<<<<<<< HEAD
     
     UIStoryboard *notificationsStoryboard = [UIStoryboard storyboardWithName:@"Notifications" bundle:nil];
     self.notificationsViewController = [notificationsStoryboard instantiateInitialViewController];
-=======
-
-    self.notificationsViewController = [[NotificationsViewController alloc] init];
->>>>>>> e86977ce
     UINavigationController *notificationsNavigationController = [[UINavigationController alloc] initWithRootViewController:self.notificationsViewController];
     notificationsNavigationController.navigationBar.translucent = NO;
     notificationsNavigationController.tabBarItem.image = [UIImage imageNamed:@"icon-tab-notifications"];
@@ -930,30 +919,17 @@
 
 - (void)configureSimperium
 {
-<<<<<<< HEAD
 	ContextManager* manager         = [ContextManager sharedInstance];
     NSDictionary *bucketOverrides   = @{ NSStringFromClass([Notification class]) : @"note20" };
     
-	self.simperium = [[Simperium alloc] initWithModel:manager.managedObjectModel
+    self.simperium = [[Simperium alloc] initWithModel:manager.managedObjectModel
 											  context:manager.mainContext
 										  coordinator:manager.persistentStoreCoordinator
-=======
-    NSDictionary *bucketOverrides   = @{ @"NoteSimperium" : @"Note" };
-    ContextManager* manager         = [ContextManager sharedInstance];
-
-    self.simperium = [[Simperium alloc] initWithModel:manager.managedObjectModel
-                                              context:manager.mainContext
-                                          coordinator:manager.persistentStoreCoordinator
->>>>>>> e86977ce
                                                 label:[NSString string]
                                       bucketOverrides:bucketOverrides];
 
 #ifdef DEBUG
-<<<<<<< HEAD
 	self.simperium.verboseLoggingEnabled = NO;
-=======
-    self.simperium.verboseLoggingEnabled = YES;
->>>>>>> e86977ce
 #endif
 }
 
@@ -961,18 +937,6 @@
 {
     NSManagedObjectContext *context = [[ContextManager sharedInstance] mainContext];
     AccountService *accountService  = [[AccountService alloc] initWithManagedObjectContext:context];
-<<<<<<< HEAD
-	WPAccount *account              = [accountService defaultWordPressComAccount];
-	NSString *apiKey                = [WordPressComApiCredentials simperiumAPIKey];
-
-	if (!account.authToken.length || !apiKey.length) {
-		return;
-	}
-
-    NSString *simperiumToken = [NSString stringWithFormat:@"WPCC/%@/%@", apiKey, account.authToken];
-    NSString *simperiumAppID = [WordPressComApiCredentials simperiumAppId];
-	[self.simperium authenticateWithAppID:simperiumAppID token:simperiumToken];
-=======
     WPAccount *account              = [accountService defaultWordPressComAccount];
     NSString *apiKey                = [WordPressComApiCredentials simperiumAPIKey];
 
@@ -983,7 +947,6 @@
     NSString *simperiumToken = [NSString stringWithFormat:@"WPCC/%@/%@", apiKey, account.authToken];
     NSString *simperiumAppID = [WordPressComApiCredentials simperiumAppId];
     [self.simperium authenticateWithAppID:simperiumAppID token:simperiumToken];
->>>>>>> e86977ce
 }
 
 - (void)logoutSimperiumAndResetNotifications
