source 'https://cdn.cocoapods.org/'

inhibit_all_warnings!
use_frameworks!

platform :ios, '11.0'
workspace 'WordPress.xcworkspace'

## Pods shared between all the targets
## ===================================
##
def wordpress_shared
    ## for production:
    pod 'WordPressShared', '1.9.1'

    ## for development:
    # pod 'WordPressShared', :path => '../WordPress-iOS-Shared'

    ## while PR is in review:
    # pod 'WordPressShared', :git => 'https://github.com/wordpress-mobile/WordPress-iOS-Shared.git', :branch => ''
    # pod 'WordPressShared', :git => 'https://github.com/wordpress-mobile/WordPress-iOS-Shared.git', :commit  => 'efe5a065f3ace331353595ef85eef502baa23497'
end

def aztec
    ## When using a tagged version, feel free to comment out the WordPress-Aztec-iOS line below.
    ## When using a commit number (during development) you should provide the same commit number for both pods.
    ##
    ## pod 'WordPress-Aztec-iOS', :git => 'https://github.com/wordpress-mobile/AztecEditor-iOS.git', :commit => 'ba8524aba1332550efb05cad583a85ed3511beb5'
    ## pod 'WordPress-Editor-iOS', :git => 'https://github.com/wordpress-mobile/AztecEditor-iOS.git', :commit => 'ba8524aba1332550efb05cad583a85ed3511beb5'
    ## pod 'WordPress-Editor-iOS', :git => 'https://github.com/wordpress-mobile/AztecEditor-iOS.git', :tag => '1.5.0.beta.1'
    ## pod 'WordPress-Editor-iOS', :path => '../AztecEditor-iOS'
    pod 'WordPress-Editor-iOS', '~> 1.19.3'
end

def wordpress_ui
    ## for production:
    pod 'WordPressUI', '~> 1.7.1'
    ## for development:
    #pod 'WordPressUI', :path => '../WordPressUI-iOS'
    ## while PR is in review:
    #pod 'WordPressUI', :git => 'https://github.com/wordpress-mobile/WordPressUI-iOS', :branch => 'task/bottomsheet_child_handle_dismiss'
    # pod 'WordPressUI', :git => 'https://github.com/wordpress-mobile/WordPressUI-iOS', :commit => '85b2a8cfb9d3c27194a14bdcb3c8391e13fbaa0f'
end

def wordpress_kit
    pod 'WordPressKit', '4.12.0-beta.1'
    #pod 'WordPressKit', :git => 'https://github.com/wordpress-mobile/WordPressKit-iOS.git', :tag => ''
    #pod 'WordPressKit', :git => 'https://github.com/wordpress-mobile/WordPressKit-iOS.git', :branch => 'issue/14313_remove_post_content_sanitization'
    #pod 'WordPressKit', :git => 'https://github.com/wordpress-mobile/WordPressKit-iOS.git', :commit => ''
    #pod 'WordPressKit', :path => '../WordPressKit-iOS'
end

def shared_with_all_pods
    wordpress_shared
    pod 'CocoaLumberjack', '~> 3.0'
    pod 'NSObject-SafeExpectations', '~> 0.0.4'
end

def shared_with_networking_pods
    pod 'Alamofire', '4.8.0'
    pod 'Reachability', '3.2'

    wordpress_kit
end

def shared_test_pods
    pod 'OHHTTPStubs', '6.1.0'
    pod 'OHHTTPStubs/Swift', '6.1.0'
    pod 'OCMock', '3.4.3'
end

def shared_with_extension_pods
    pod 'Gridicons', '~> 1.0.1'
    pod 'ZIPFoundation', '~> 0.9.8'
    pod 'Down', '~> 0.6.6'
end

def gutenberg(options)
    options[:git] = 'http://github.com/wordpress-mobile/gutenberg-mobile/'
    options[:submodules] = true
    local_gutenberg = ENV['LOCAL_GUTENBERG']
    if local_gutenberg
      options = { :path => local_gutenberg.include?('/') ? local_gutenberg : '../gutenberg-mobile' }
    end
    pod 'Gutenberg', options
    pod 'RNTAztecView', options

    gutenberg_dependencies options
end

def gutenberg_dependencies(options)
    dependencies = [
        'FBReactNativeSpec',
        'FBLazyVector',
        'React',
        'ReactCommon',
        'RCTRequired',
        'RCTTypeSafety',
        'React-Core',
        'React-CoreModules',
        'React-RCTActionSheet',
        'React-RCTAnimation',
        'React-RCTBlob',
        'React-RCTImage',
        'React-RCTLinking',
        'React-RCTNetwork',
        'React-RCTSettings',
        'React-RCTText',
        'React-RCTVibration',
        'React-cxxreact',
        'React-jsinspector',
        'React-jsi',
        'React-jsiexecutor',
        'Yoga',
        'Folly',
        'glog',
        'react-native-keyboard-aware-scroll-view',
        'react-native-safe-area',
        'react-native-video',
        'RNSVG',
        'ReactNativeDarkMode',
        'react-native-slider',
        'react-native-linear-gradient',
        'react-native-get-random-values',
        'react-native-blur'
    ]
    if options[:path]
        podspec_prefix = options[:path]
    else
        tag_or_commit = options[:tag] || options[:commit]
        podspec_prefix = "https://raw.githubusercontent.com/wordpress-mobile/gutenberg-mobile/#{tag_or_commit}"
    end

    for pod_name in dependencies do
        pod pod_name, :podspec => "#{podspec_prefix}/third-party-podspecs/#{pod_name}.podspec.json"
    end
end

## WordPress iOS
## =============
##
target 'WordPress' do
    project 'WordPress/WordPress.xcodeproj'

    shared_with_all_pods
    shared_with_networking_pods
    shared_with_extension_pods

    ## Gutenberg (React Native)
    ## =====================
    ##
<<<<<<< HEAD
    gutenberg :commit => '5c9331119f30bb028a60912c557beac26cc27ff2'
=======
    gutenberg :commit => 'aa59dbf65aa670134892db07738071e2a19baba2'
>>>>>>> 5155c824

    ## Third party libraries
    ## =====================
    ##
    pod 'Charts', '~> 3.2.2'
    pod 'Gifu', '3.2.0'
    pod 'AppCenter', '2.5.1', :configurations => ['Release-Internal', 'Release-Alpha']
    pod 'AppCenter/Distribute', '2.5.1', :configurations => ['Release-Internal', 'Release-Alpha']
    pod 'MRProgress', '0.8.3'
    pod 'Starscream', '3.0.6'
    pod 'SVProgressHUD', '2.2.5'
    pod 'ZendeskSupportSDK', '5.0.0'
    pod 'AlamofireImage', '3.5.2'
    pod 'AlamofireNetworkActivityIndicator', '~> 2.4'
    pod 'FSInteractiveMap', :git => 'https://github.com/wordpress-mobile/FSInteractiveMap.git', :tag => '0.2.0'
    pod 'JTAppleCalendar', '~> 8.0.2'
    pod 'AMScrollingNavbar', '5.6.0'

    ## Automattic libraries
    ## ====================
    ##
    wordpress_kit
    wordpress_shared

    # Production
    pod 'Automattic-Tracks-iOS', '~> 0.4.4'
    # While in PR
    # pod 'Automattic-Tracks-iOS', :git => 'https://github.com/Automattic/Automattic-Tracks-iOS.git', :branch => 'feature/Swift-5-migration'

    pod 'NSURL+IDN', '~> 0.4'

    pod 'WPMediaPicker', '~> 1.7.0'
    #pod 'WPMediaPicker', :git => 'https://github.com/wordpress-mobile/MediaPicker-iOS.git', :tag => '1.7.0'
    ## while PR is in review:
    # pod 'WPMediaPicker', :git => 'https://github.com/wordpress-mobile/MediaPicker-iOS.git', :branch => ''
    # pod 'WPMediaPicker', :path => '../MediaPicker-iOS'

    pod 'Gridicons', '~> 1.0.1'

    pod 'WordPressAuthenticator', '~> 1.20.0-beta.3'
    # While in PR
    # pod 'WordPressAuthenticator', :git => 'https://github.com/wordpress-mobile/WordPressAuthenticator-iOS.git', :branch => ''
    # pod 'WordPressAuthenticator', :git => 'https://github.com/wordpress-mobile/WordPressAuthenticator-iOS.git', :commit => ''
    # pod 'WordPressAuthenticator', :path => '../WordPressAuthenticator-iOS'

    pod 'MediaEditor', '~> 1.2.0'
    # pod 'MediaEditor', :git => 'https://github.com/wordpress-mobile/MediaEditor-iOS.git', :commit => 'a4178ed9b0f3622faafb41dd12503e26c5523a32'
    # pod 'MediaEditor', :path => '../MediaEditor-iOS'

    aztec
    wordpress_ui

    target 'WordPressTest' do
        inherit! :search_paths

        shared_test_pods
        pod 'Nimble', '~> 7.3.1'
    end


    post_install do
        project_root = File.dirname(__FILE__)

        puts 'Patching RCTShadowView to fix nested group block - it could be removed after upgrade to 0.62'
        %x(patch "#{project_root}/Pods/React-Core/React/Views/RCTShadowView.m" < "#{project_root}/patches/RN-RCTShadowView.patch")
        puts 'Patching RCTActionSheet to add possibility to disable action sheet buttons -
        it could be removed once PR with that functionality will be merged into RN'
        %x(patch "#{project_root}/Pods/React-RCTActionSheet/RCTActionSheetManager.m" < "#{project_root}/patches/RN-RCTActionSheetManager.patch")

        ## Convert the 3rd-party license acknowledgements markdown into html for use in the app
        require 'commonmarker'

        acknowledgements = 'Acknowledgments'
        markdown = File.read("#{project_root}/Pods/Target Support Files/Pods-WordPress/Pods-WordPress-acknowledgements.markdown")
        rendered_html = CommonMarker.render_html(markdown, :DEFAULT)
        styled_html = "<head>
                         <meta name=\"viewport\" content=\"width=device-width, initial-scale=1\">
                         <style>
                           body {
                             font-family: -apple-system, BlinkMacSystemFont, 'Segoe UI', Roboto, Oxygen, Ubuntu, Cantarell, 'Open Sans', 'Helvetica Neue', sans-serif;
                             font-size: 16px;
                             color: #1a1a1a;
                             margin: 20px;
                           }
                          @media (prefers-color-scheme: dark) {
                           body {
                            background: #1a1a1a;
                            color: white;
                           }
                          }
                           pre {
                            white-space: pre-wrap;
                           }
                         </style>
                         <title>
                           #{acknowledgements}
                         </title>
                       </head>
                       <body>
                         #{rendered_html}
                       </body>"

          ## Remove the <h1>, since we've promoted it to <title>
          styled_html = styled_html.sub("<h1>Acknowledgements</h1>", '')

          ## The glog library's license contains a URL that does not wrap in the web view,
          ## leading to a large right-hand whitespace gutter.  Work around this by explicitly
          ## inserting a <br> in the HTML.  Use gsub juuust in case another one sneaks in later.
          styled_html = styled_html.gsub('p?hl=en#dR3YEbitojA/COPYING', 'p?hl=en#dR3YEbitojA/COPYING<br>')

        File.write("#{project_root}/Pods/Target Support Files/Pods-WordPress/acknowledgements.html", styled_html)
    end
end


## Share Extension
## ===============
##
target 'WordPressShareExtension' do
    project 'WordPress/WordPress.xcodeproj'

    shared_with_extension_pods

    aztec
    shared_with_all_pods
    shared_with_networking_pods
    wordpress_ui
end


## DraftAction Extension
## =====================
##
target 'WordPressDraftActionExtension' do
    project 'WordPress/WordPress.xcodeproj'

    shared_with_extension_pods

    aztec
    shared_with_all_pods
    shared_with_networking_pods
    wordpress_ui
end


## Today Widget
## ============
##
target 'WordPressTodayWidget' do
    project 'WordPress/WordPress.xcodeproj'

    shared_with_all_pods
    shared_with_networking_pods

    wordpress_ui
end

## All Time Widget
## ============
##
target 'WordPressAllTimeWidget' do
    project 'WordPress/WordPress.xcodeproj'

    shared_with_all_pods
    shared_with_networking_pods

    wordpress_ui
end

## This Week Widget
## ============
##
target 'WordPressThisWeekWidget' do
    project 'WordPress/WordPress.xcodeproj'

    shared_with_all_pods
    shared_with_networking_pods

    wordpress_ui
end

## Notification Content Extension
## ==============================
##
target 'WordPressNotificationContentExtension' do
    project 'WordPress/WordPress.xcodeproj'

    wordpress_kit
    wordpress_shared
    wordpress_ui
end



## Notification Service Extension
## ==============================
##
target 'WordPressNotificationServiceExtension' do
    project 'WordPress/WordPress.xcodeproj'

    wordpress_kit
    wordpress_shared
    wordpress_ui
end


## Mocks
## ===================
##
def wordpress_mocks
  pod 'WordPressMocks', '~> 0.0.8'
  # pod 'WordPressMocks', :git => 'https://github.com/wordpress-mobile/WordPressMocks.git', :commit => ''
  # pod 'WordPressMocks', :git => 'https://github.com/wordpress-mobile/WordPressMocks.git', :branch => 'add/screenshot-mocks'
  # pod 'WordPressMocks', :path => '../WordPressMocks'
end


## Screenshot Generation
## ===================
##
target 'WordPressScreenshotGeneration' do
    project 'WordPress/WordPress.xcodeproj'

    wordpress_mocks
    pod 'SimulatorStatusMagic'
end

## UI Tests
## ===================
##
target 'WordPressUITests' do
    project 'WordPress/WordPress.xcodeproj'

    wordpress_mocks
end

# Static Frameworks:
# ============
#
# Make all pods that are not shared across multiple targets into static frameworks by overriding the static_framework? function to return true
# Linking the shared frameworks statically would lead to duplicate symbols
# A future version of CocoaPods may make this easier to do. See https://github.com/CocoaPods/CocoaPods/issues/7428
shared_targets = ['WordPressFlux']
pre_install do |installer|
    static = []
    dynamic = []
    installer.pod_targets.each do |pod|

        # Statically linking Sentry results in a conflict with `NSDictionary.objectAtKeyPath`, but dynamically
        # linking it resolves this.
        if pod.name == "Sentry"
          dynamic << pod
          next
        end

        # If this pod is a dependency of one of our shared targets, it must be linked dynamically
        if pod.target_definitions.any? { |t| shared_targets.include? t.name }
          dynamic << pod
          next
        end
        static << pod
		pod.instance_variable_set(:@build_type, Pod::Target::BuildType.static_framework)
    end
    puts "Installing #{static.count} pods as static frameworks"
    puts "Installing #{dynamic.count} pods as dynamic frameworks"
end<|MERGE_RESOLUTION|>--- conflicted
+++ resolved
@@ -149,11 +149,7 @@
     ## Gutenberg (React Native)
     ## =====================
     ##
-<<<<<<< HEAD
     gutenberg :commit => '5c9331119f30bb028a60912c557beac26cc27ff2'
-=======
-    gutenberg :commit => 'aa59dbf65aa670134892db07738071e2a19baba2'
->>>>>>> 5155c824
 
     ## Third party libraries
     ## =====================
@@ -193,7 +189,7 @@
 
     pod 'Gridicons', '~> 1.0.1'
 
-    pod 'WordPressAuthenticator', '~> 1.20.0-beta.3'
+    pod 'WordPressAuthenticator', '~> 1.20.0-beta'
     # While in PR
     # pod 'WordPressAuthenticator', :git => 'https://github.com/wordpress-mobile/WordPressAuthenticator-iOS.git', :branch => ''
     # pod 'WordPressAuthenticator', :git => 'https://github.com/wordpress-mobile/WordPressAuthenticator-iOS.git', :commit => ''
