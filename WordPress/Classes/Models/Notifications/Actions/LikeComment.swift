--- conflicted
+++ resolved
@@ -7,13 +7,8 @@
     }
 
     enum TitleHints {
-<<<<<<< HEAD
-        static let like = NSLocalizedString("Likes a Comment.", comment: "VoiceOver accessibility hint, informing the user the button can be used to like a comment")
-        static let unlike = NSLocalizedString("Unlike a Comment.", comment: "VoiceOver accessibility hint, informing the user the button can be used to stop liking a comment")
-=======
         static let like = NSLocalizedString("Likes the Comment.", comment: "VoiceOver accessibility hint, informing the user the button can be used to like a comment")
         static let unlike = NSLocalizedString("Unlike the Comment.", comment: "VoiceOver accessibility hint, informing the user the button can be used to stop liking a comment")
->>>>>>> 9f43cdcd
     }
 
     let likeIcon: UIButton = {
