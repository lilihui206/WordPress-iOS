#import "PagesViewController.h"
#import "EditPageViewController.h"
#import "WPLegacyEditPageViewController.h"
#import "WPTableViewControllerSubclass.h"
#import "BlogService.h"
#import "ContextManager.h"
#import "PageSettingsViewController.h"

#define TAG_OFFSET 1010

@interface PagesViewController (PrivateMethods)
- (void)syncFinished;
- (BOOL)isSyncing;
@end

@implementation PagesViewController

- (void)viewDidLoad
{
    [super viewDidLoad];
    self.title = NSLocalizedString(@"Pages", @"");
}

- (NSString *)noResultsTitleText
{
    return NSLocalizedString(@"You haven't created any pages yet", @"Displayed when the user pulls up the pages view and they have no pages");
}

- (NSString *)noResultsMessageText
{
    return NSLocalizedString(@"Would you like to create your first page?",  @"Displayed when the user pulls up the pages view and they have no pages");
}

- (UIView *)noResultsAccessoryView
{
    return [[UIImageView alloc] initWithImage:[UIImage imageNamed:@"penandink"]];
}

- (NSString *)noResultsButtonText
{
    return NSLocalizedString(@"Create page", @"");
}

- (void)didTapNoResultsView:(WPNoResultsView *)noResultsView
{
    [self showAddPostView];
}

- (NSString *)newPostAccessibilityLabel
{
    return NSLocalizedString(@"New Page", @"The accessibility value of the new page button.");
}

- (void)syncItemsViaUserInteraction:(BOOL)userInteraction
                            success:(void (^)())success
                            failure:(void (^)(NSError *))failure
{
    NSManagedObjectContext *context = [[ContextManager sharedInstance] mainContext];
    __block BlogService *blogService = [[BlogService alloc] initWithManagedObjectContext:context];

    [blogService syncPagesForBlog:self.blog
                          success:^{
                              blogService = nil;
                          }
                          failure:^(NSError *error) {
                              blogService = nil;
                          }
                         loadMore:NO];
}

<<<<<<< HEAD
- (void)editPost:(AbstractPost *)apost
{
    UINavigationController *navController;
    if ([WPPostViewController isNewEditorEnabled]) {
        EditPageViewController *editPageiewController = [[EditPageViewController alloc] initWithPost:apost
                                                                                                 mode:kWPPostViewControllerModeEdit];
        navController = [[UINavigationController alloc] initWithRootViewController:editPageiewController];
        navController.restorationIdentifier = WPEditorNavigationRestorationID;
        navController.restorationClass = [WPPostViewController class];
    } else {
        WPLegacyEditPageViewController *editPageViewController = [[WPLegacyEditPageViewController alloc] initWithPost:apost];
        navController = [[UINavigationController alloc] initWithRootViewController:editPageViewController];
        navController.restorationIdentifier = WPLegacyEditorNavigationRestorationID;
        navController.restorationClass = [WPLegacyEditPostViewController class];
    }
    
	[navController setToolbarHidden:NO]; // Fixes incorrect toolbar animation.
	navController.modalPresentationStyle = UIModalPresentationCurrentContext;
	[self.view.window.rootViewController presentViewController:navController animated:YES completion:nil];
}

- (void)viewPost:(AbstractPost *)apost
{
    if ([WPPostViewController isNewEditorEnabled]) {
        WPPostViewController *pageViewController = [[EditPageViewController alloc] initWithPost:apost
                                                                                         mode:kWPPostViewControllerModePreview];
        pageViewController.restorationIdentifier = WPEditorNavigationRestorationID;
        self.navigationController.restorationClass = [EditPageViewController class];
        [self.navigationController pushViewController:pageViewController animated:YES];
    } else {
        // In legacy mode, view means edit
        WPLegacyEditPageViewController *editPageViewController = [[WPLegacyEditPageViewController alloc] initWithPost:apost];
        editPageViewController.restorationIdentifier = WPLegacyEditorNavigationRestorationID;
        UINavigationController *navController = [[UINavigationController alloc] initWithRootViewController:editPageViewController];
        [navController setToolbarHidden:NO]; // Fixes incorrect toolbar animation.
        navController.modalPresentationStyle = UIModalPresentationCurrentContext;
        [self.view.window.rootViewController presentViewController:navController animated:YES completion:nil];
    }
=======
// For iPhone
- (void)editPost:(AbstractPost *)apost
{
    EditPageViewController *editPostViewController = [[EditPageViewController alloc] initWithPost:apost];
    UINavigationController *navController = [[UINavigationController alloc] initWithRootViewController:editPostViewController];
    [navController setToolbarHidden:NO]; // Fixes wrong toolbar icon animation.
    navController.modalPresentationStyle = UIModalPresentationFullScreen;
    navController.restorationIdentifier = WPEditorNavigationRestorationID;
    navController.restorationClass = [EditPostViewController class];
    [self.navigationController presentViewController:navController animated:YES completion:nil];
>>>>>>> 07f12c56
}

- (void)showAddPostView
{
    Page *post = [Page newDraftForBlog:self.blog];
    [self editPost:post];
}

<<<<<<< HEAD
- (Class)classForSettingsViewController {
    return [PageSettingsViewController class];
}

- (NSString *)tableView:(UITableView *)tableView titleForHeaderInSection:(NSInteger)section {
=======
- (NSString *)tableView:(UITableView *)tableView titleForHeaderInSection:(NSInteger)section
{
>>>>>>> 07f12c56
    return nil;
}

#pragma mark -
#pragma mark Syncs methods

- (BOOL)isSyncing
{
    return self.blog.isSyncingPages;
}

- (NSDate *) lastSyncDate
{
    return self.blog.lastPagesSync;
}

- (BOOL) hasOlderItems
{
    return [self.blog.hasOlderPages boolValue];
}

- (BOOL)refreshRequired
{
    NSUserDefaults *defaults = [NSUserDefaults standardUserDefaults];
    if ([defaults boolForKey:@"refreshPagesRequired"]) {
        [defaults setBool:NO forKey:@"refreshPagesRequired"];
        return YES;
    }

    return NO;
}

- (void)loadMoreWithSuccess:(void (^)())success failure:(void (^)(NSError *))failure
{
    NSManagedObjectContext *context = [[ContextManager sharedInstance] mainContext];
    BlogService *blogService = [[BlogService alloc] initWithManagedObjectContext:context];
    [blogService syncPagesForBlog:self.blog
                          success:success
                          failure:failure
                         loadMore:YES];
}

#pragma mark -
#pragma mark Fetched results controller

- (NSString *)entityName
{
    return @"Page";
}

@end<|MERGE_RESOLUTION|>--- conflicted
+++ resolved
@@ -68,7 +68,6 @@
                          loadMore:NO];
 }
 
-<<<<<<< HEAD
 - (void)editPost:(AbstractPost *)apost
 {
     UINavigationController *navController;
@@ -107,36 +106,19 @@
         navController.modalPresentationStyle = UIModalPresentationCurrentContext;
         [self.view.window.rootViewController presentViewController:navController animated:YES completion:nil];
     }
-=======
-// For iPhone
-- (void)editPost:(AbstractPost *)apost
-{
-    EditPageViewController *editPostViewController = [[EditPageViewController alloc] initWithPost:apost];
-    UINavigationController *navController = [[UINavigationController alloc] initWithRootViewController:editPostViewController];
-    [navController setToolbarHidden:NO]; // Fixes wrong toolbar icon animation.
-    navController.modalPresentationStyle = UIModalPresentationFullScreen;
-    navController.restorationIdentifier = WPEditorNavigationRestorationID;
-    navController.restorationClass = [EditPostViewController class];
-    [self.navigationController presentViewController:navController animated:YES completion:nil];
->>>>>>> 07f12c56
 }
 
-- (void)showAddPostView
-{
+- (void)showAddPostView {
     Page *post = [Page newDraftForBlog:self.blog];
     [self editPost:post];
 }
 
-<<<<<<< HEAD
 - (Class)classForSettingsViewController {
     return [PageSettingsViewController class];
 }
 
-- (NSString *)tableView:(UITableView *)tableView titleForHeaderInSection:(NSInteger)section {
-=======
 - (NSString *)tableView:(UITableView *)tableView titleForHeaderInSection:(NSInteger)section
 {
->>>>>>> 07f12c56
     return nil;
 }
 
