* Updates the Plans to be more descriptive.
* On the login epilogue, don't show 'My Sites' if the account doesn't have any sites. 
* Fixes an issue where the wrong notification detail may be displayed when navigating between notifications.
* Fixes an issue where the Stats widget would always revert back to the primary site.
* When creating a new site, on the site type selection page, the 'Start with' label now wraps.
<<<<<<< HEAD
* Localises the button to edit a comment.
* Localises the "Done" button on screen presented after publishing a Post.
* Fixes an issue where stale images may appear when navigating between notifications.
=======
* Improvements to localisations.
>>>>>>> 857f58f6
<|MERGE_RESOLUTION|>--- conflicted
+++ resolved
@@ -3,10 +3,5 @@
 * Fixes an issue where the wrong notification detail may be displayed when navigating between notifications.
 * Fixes an issue where the Stats widget would always revert back to the primary site.
 * When creating a new site, on the site type selection page, the 'Start with' label now wraps.
-<<<<<<< HEAD
-* Localises the button to edit a comment.
-* Localises the "Done" button on screen presented after publishing a Post.
-* Fixes an issue where stale images may appear when navigating between notifications.
-=======
 * Improvements to localisations.
->>>>>>> 857f58f6
+* Fixes an issue where stale images may appear when navigating between notifications.