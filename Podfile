--- conflicted
+++ resolved
@@ -43,12 +43,8 @@
 end
 
 def wordpress_kit
-<<<<<<< HEAD
     pod 'WordPressKit', '~> 4.5.9-beta'
-=======
-    pod 'WordPressKit', '~> 4.5.9-beta.1'
     #pod 'WordPressKit', :git => 'https://github.com/wordpress-mobile/WordPressKit-iOS.git', :tag => '4.5.9-beta.1'
->>>>>>> 9d533e2a
     #pod 'WordPressKit', :git => 'https://github.com/wordpress-mobile/WordPressKit-iOS.git', :branch => 'fix/datarequest-weak-reference'
     #pod 'WordPressKit', :git => 'https://github.com/wordpress-mobile/WordPressKit-iOS.git', :commit => '0ab4bb57ae5ba77e8f705ab987d8affa7e188d18'
     #pod 'WordPressKit', :path => '../WordPressKit-iOS'
