--- conflicted
+++ resolved
@@ -18,12 +18,8 @@
 #import "WPAvatarSource.h"
 #import "ReaderPostService.h"
 #import "ReaderPost.h"
-<<<<<<< HEAD
 #import "WPRichTextVideoControl.h"
 #import "WPRichTextImageControl.h"
-
-=======
->>>>>>> b88f14e4
 #import "ReaderCommentTableViewCell.h"
 #import "ReaderPostRichContentView.h"
 #import "CustomHighlightButton.h"
@@ -607,35 +603,10 @@
 
 - (void)richTextView:(WPRichTextView *)richTextView didReceiveImageLinkAction:(WPRichTextImageControl *)imageControl
 {
-<<<<<<< HEAD
-	UIViewController *controller;
-    
-	if (imageControl.linkURL) {
-		NSString *url = [imageControl.linkURL absoluteString];
-		
-		BOOL matched = NO;
-		NSArray *types = @[@".png", @".jpg", @".gif", @".jpeg"];
-		for (NSString *type in types) {
-			if (NSNotFound != [url rangeOfString:type].location) {
-				matched = YES;
-				break;
-			}
-		}
-		
-		if (matched) {
-            controller = [[WPImageViewController alloc] initWithImage:imageControl.imageView.image andURL:imageControl.linkURL];
-		} else {
-            controller = [[WPWebViewController alloc] init];
-			[(WPWebViewController *)controller setUrl:imageControl.linkURL];
-		}
-	} else {
-        controller = [[WPImageViewController alloc] initWithImage:imageControl.imageView.image];
-	}
-=======
     UIViewController *controller;
 
-    if (readerImageView.linkURL) {
-        NSString *url = [readerImageView.linkURL absoluteString];
+    if (imageControl.linkURL) {
+        NSString *url = [imageControl.linkURL absoluteString];
 
         BOOL matched = NO;
         NSArray *types = @[@".png", @".jpg", @".gif", @".jpeg"];
@@ -647,15 +618,14 @@
         }
 
         if (matched) {
-            controller = [[WPImageViewController alloc] initWithImage:readerImageView.image andURL:readerImageView.linkURL];
+            controller = [[WPImageViewController alloc] initWithImage:imageControl.imageView.image andURL:imageControl.linkURL];
         } else {
             controller = [[WPWebViewController alloc] init];
-            [(WPWebViewController *)controller setUrl:readerImageView.linkURL];
+            [(WPWebViewController *)controller setUrl:imageControl.linkURL];
         }
     } else {
-        controller = [[WPImageViewController alloc] initWithImage:readerImageView.image];
-    }
->>>>>>> b88f14e4
+        controller = [[WPImageViewController alloc] initWithImage:imageControl.imageView.image];
+    }
 
     if ([controller isKindOfClass:[WPImageViewController class]]) {
         controller.modalTransitionStyle = UIModalTransitionStyleCrossDissolve;
@@ -668,14 +638,9 @@
 
 - (void)richTextView:(WPRichTextView *)richTextView didReceiveVideoLinkAction:(WPRichTextVideoControl *)videoControl
 {
-<<<<<<< HEAD
-	if (!videoControl.isHTMLContent) {
-		MPMoviePlayerViewController *controller = [[MPMoviePlayerViewController alloc] initWithContentURL:videoControl.contentURL];
-=======
-    if (readerVideoView.contentType == ReaderVideoContentTypeVideo) {
-
-        MPMoviePlayerViewController *controller = [[MPMoviePlayerViewController alloc] initWithContentURL:readerVideoView.contentURL];
->>>>>>> b88f14e4
+    if (!videoControl.isHTMLContent) {
+        MPMoviePlayerViewController *controller = [[MPMoviePlayerViewController alloc] initWithContentURL:videoControl.contentURL];
+
         // Remove the movie player view controller from the "playback did finish" notification observers
         [[NSNotificationCenter defaultCenter] removeObserver:controller
                                                         name:MPMoviePlayerPlaybackDidFinishNotification
@@ -691,19 +656,11 @@
         controller.modalPresentationStyle = UIModalPresentationFullScreen;
         [self presentViewController:controller animated:YES completion:nil];
 
-<<<<<<< HEAD
-	} else {
-		// Should either be an iframe, or an object embed. In either case a src attribute should have been parsed for the contentURL.
-		// Assume this is content we can show and try to load it.
-        UIViewController *controller = [[WPWebVideoViewController alloc] initWithURL:videoControl.contentURL];
-        controller.title = (videoControl.title != nil) ? videoControl.title : @"Video";
-=======
     } else {
         // Should either be an iframe, or an object embed. In either case a src attribute should have been parsed for the contentURL.
         // Assume this is content we can show and try to load it.
-        UIViewController *controller = [[WPWebVideoViewController alloc] initWithURL:readerVideoView.contentURL];
-        controller.title = (readerVideoView.title != nil) ? readerVideoView.title : @"Video";
->>>>>>> b88f14e4
+        UIViewController *controller = [[WPWebVideoViewController alloc] initWithURL:videoControl.contentURL];
+        controller.title = (videoControl.title != nil) ? videoControl.title : @"Video";
         UINavigationController *navController = [[UINavigationController alloc] initWithRootViewController:controller];
         navController.navigationBar.translucent = NO;
         navController.modalTransitionStyle = UIModalTransitionStyleCrossDissolve;
