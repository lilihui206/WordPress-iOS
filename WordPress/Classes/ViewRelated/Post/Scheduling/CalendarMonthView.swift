--- conflicted
+++ resolved
@@ -150,13 +150,9 @@
         previousButton.setContentHuggingPriority(.defaultHigh, for: .horizontal)
         previousButton.setImage(UIImage.gridicon(.chevronLeft).imageFlippedForRightToLeftLayoutDirection(), for: .normal)
 
-<<<<<<< HEAD
-        let forwardButton = UIButton(frame: CGRect(x: 0, y: 0, width: 24, height: 24))
+        let forwardButton = UIButton(frame: CGRect(origin: .zero, size: Constants.buttonSize))
         forwardButton.setImage(UIImage.gridicon(.chevronRight).imageFlippedForRightToLeftLayoutDirection(), for: .normal)
-=======
-        let forwardButton = UIButton(frame: CGRect(origin: .zero, size: Constants.buttonSize))
-        forwardButton.setImage(Gridicon.iconOfType(.chevronRight).imageFlippedForRightToLeftLayoutDirection(), for: .normal)
->>>>>>> b52f73fe
+
         forwardButton.setContentHuggingPriority(.defaultHigh, for: .horizontal)
 
         self.init()
