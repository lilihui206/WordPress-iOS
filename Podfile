source 'https://github.com/CocoaPods/Specs.git'

project 'WordPress/WordPress.xcodeproj'
install! 'cocoapods',
         :deterministic_uuids => false

inhibit_all_warnings!
use_frameworks!

platform :ios, '9.0'

abstract_target 'WordPress_Base' do
  pod 'WordPress-iOS-Shared', '0.6.0'
  ## This pod is only being included to support the share extension ATM - https://github.com/wordpress-mobile/WordPress-iOS/issues/5081
  pod 'WordPressComKit', :git => 'https://github.com/Automattic/WordPressComKit.git', :tag => '0.0.4'

  target 'WordPress' do
    # ---------------------
    # Third party libraries
    # ---------------------
    pod '1PasswordExtension', '1.8.1'
    pod 'AFNetworking',	'3.1.0'
    pod 'CocoaLumberjack', '~> 2.2.0'
    pod 'DTCoreText',   '1.6.16'
    pod 'FormatterKit', '~> 1.8.1'
    pod 'Helpshift', '~> 5.6.2'
    pod 'HockeySDK', '~> 3.8.0', :configurations => ['Release-Internal', 'Release-Alpha']
    pod 'Lookback', '1.3.0', :configurations => ['Release-Internal', 'Release-Alpha']
    pod 'MRProgress', '~>0.7.0'
    pod 'Mixpanel', '2.9.4'
    pod 'Reachability',	'3.2'
    pod 'ReactiveCocoa', '~> 2.4.7'
    pod 'SVProgressHUD', '~>1.1.3'
    pod 'UIDeviceIdentifier', '~> 0.1'
    pod 'Crashlytics'
    pod 'BuddyBuildSDK', '~> 1.0.11', :configurations => ['Release-Alpha']
    # ----------------------------
    # Forked third party libraries
    # ----------------------------
    pod 'WordPress-AppbotX', :git => 'https://github.com/wordpress-mobile/appbotx.git', :commit => '479d05f7d6b963c9b44040e6ea9f190e8bd9a47a'

    # --------------------
    # WordPress components
    # --------------------
    pod 'Automattic-Tracks-iOS', :git => 'https://github.com/Automattic/Automattic-Tracks-iOS.git', :tag => '0.1.0'
    pod 'Gridicons', '0.2'
    pod 'NSObject-SafeExpectations', '0.0.2'
    pod 'NSURL+IDN', '0.3'
    pod 'Simperium', '0.8.15'
    pod 'WPMediaPicker', '~> 0.10.1'
    pod 'WordPress-iOS-Editor', '1.8'
<<<<<<< HEAD
    pod 'WordPressCom-Analytics-iOS', '0.1.17'
    pod 'WordPressCom-Stats-iOS', '0.7.7'
=======
    pod 'WordPressCom-Analytics-iOS', '0.1.18'
    pod 'WordPress-Aztec-iOS', '0.1.0'
    pod 'WordPressCom-Stats-iOS', '0.7.6'
>>>>>>> b2bd4330
    pod 'wpxmlrpc', '~> 0.8'
    
    target :WordPressTest do
      inherit! :search_paths

      pod 'OHHTTPStubs', '~> 4.6.0'
      pod 'OHHTTPStubs/Swift', '~> 4.6.0'
      pod 'OCMock', '3.1.2'
      pod 'Specta', '1.0.5'
      pod 'Expecta', '1.0.5'
      pod 'Nimble', '~> 4.0.0'
    end
  end

  target 'WordPressShareExtension' do
  end

  target 'WordPressTodayWidget' do
    pod 'WordPressCom-Stats-iOS/Services', '0.7.7'
  end

end

post_install do |installer_representation|
#   installer_representation.pods_project.targets.each do |target|
#     # See https://github.com/CocoaPods/CocoaPods/issues/3838
#     if target.name.end_with?('WordPressCom-Stats-iOS')
#       target.build_configurations.each do |config|
#         config.build_settings['FRAMEWORK_SEARCH_PATHS'] ||= ['$(inherited)', '$PODS_FRAMEWORK_BUILD_PATH', '$PODS_FRAMEWORK_BUILD_PATH/..']
#       end
#     end
#   end
#
#   # Directly set the Targeted Device Family
#   # See https://github.com/CocoaPods/CocoaPods/issues/2292
#   installer_representation.pods_project.build_configurations.each do |config|
#       config.build_settings['TARGETED_DEVICE_FAMILY'] = '1,2'
#   end

  # Does a quick hack to turn off Swift embedding of libraries for extensions
  # See: https://github.com/wordpress-mobile/WordPress-iOS/issues/5160
  system "sed -i '' -E 's/EMBEDDED_CONTENT_CONTAINS_SWIFT[[:space:]]=[[:space:]]YES/EMBEDDED_CONTENT_CONTAINS_SWIFT = NO/g' Pods/Target\\ Support\\ Files/Pods-WordPress_Base-WordPressShareExtension/*.xcconfig"
  system "sed -i '' -E 's/EMBEDDED_CONTENT_CONTAINS_SWIFT[[:space:]]=[[:space:]]YES/EMBEDDED_CONTENT_CONTAINS_SWIFT = NO/g' Pods/Target\\ Support\\ Files/Pods-WordPress_Base-WordPressTodayWidget/*.xcconfig"

end<|MERGE_RESOLUTION|>--- conflicted
+++ resolved
@@ -49,14 +49,9 @@
     pod 'Simperium', '0.8.15'
     pod 'WPMediaPicker', '~> 0.10.1'
     pod 'WordPress-iOS-Editor', '1.8'
-<<<<<<< HEAD
-    pod 'WordPressCom-Analytics-iOS', '0.1.17'
-    pod 'WordPressCom-Stats-iOS', '0.7.7'
-=======
     pod 'WordPressCom-Analytics-iOS', '0.1.18'
     pod 'WordPress-Aztec-iOS', '0.1.0'
-    pod 'WordPressCom-Stats-iOS', '0.7.6'
->>>>>>> b2bd4330
+    pod 'WordPressCom-Stats-iOS', '0.7.7'
     pod 'wpxmlrpc', '~> 0.8'
     
     target :WordPressTest do
