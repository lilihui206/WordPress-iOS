import UIKit
import WordPressComStatsiOS

// MARK: - ImmuTableRow Structs

struct LatestPostSummaryRow: ImmuTableRow {

    typealias CellType = LatestPostSummaryCell

    static let cell: ImmuTableCell = {
        return ImmuTableCell.nib(CellType.defaultNib, CellType.self)
    }()

    let summaryData: StatsLastPostInsight?
    weak var siteStatsInsightsDelegate: SiteStatsInsightsDelegate?
    let action: ImmuTableAction? = nil

    func configureCell(_ cell: UITableViewCell) {

        guard let cell = cell as? CellType else {
            return
        }

        cell.configure(withData: summaryData, andDelegate: siteStatsInsightsDelegate)

    }
}

struct SimpleTotalsStatsRow: ImmuTableRow {

    typealias CellType = SimpleTotalsCell

    static let cell: ImmuTableCell = {
        return ImmuTableCell.nib(CellType.defaultNib, CellType.self)
    }()

    let dataRows: [StatsTotalRowData]
    let action: ImmuTableAction? = nil

    func configureCell(_ cell: UITableViewCell) {

        guard let cell = cell as? CellType else {
            return
        }

        cell.configure(dataRows: dataRows)
    }
}

struct SimpleTotalsStatsSubtitlesRow: ImmuTableRow {

    typealias CellType = SimpleTotalsCell

    static let cell: ImmuTableCell = {
        return ImmuTableCell.nib(CellType.defaultNib, CellType.self)
    }()

    let itemSubtitle: String
    let dataSubtitle: String
    let dataRows: [StatsTotalRowData]
    let action: ImmuTableAction? = nil

    func configureCell(_ cell: UITableViewCell) {

        guard let cell = cell as? CellType else {
            return
        }

        // Don't show the subtitles if there is no data
        let itemSubtitle = dataRows.count > 0 ? self.itemSubtitle : nil
        let dataSubtitle = dataRows.count > 0 ? self.dataSubtitle : nil

        cell.configure(dataRows: dataRows, itemSubtitle: itemSubtitle, dataSubtitle: dataSubtitle)
    }
}

struct PostingActivityRow: ImmuTableRow {

    typealias CellType = PostingActivityCell

    static let cell: ImmuTableCell = {
        return ImmuTableCell.nib(CellType.defaultNib, CellType.self)
    }()

    let monthsData: [[PostingStreakEvent]]
    weak var siteStatsInsightsDelegate: SiteStatsInsightsDelegate?
    let action: ImmuTableAction? = nil

    func configureCell(_ cell: UITableViewCell) {

        guard let cell = cell as? CellType else {
            return
        }

        cell.configure(withData: monthsData, andDelegate: siteStatsInsightsDelegate)
    }
}

struct TabbedTotalsStatsRow: ImmuTableRow {

    typealias CellType = TabbedTotalsCell

    static let cell: ImmuTableCell = {
        return ImmuTableCell.nib(CellType.defaultNib, CellType.self)
    }()

    let tabsData: [TabData]
    weak var siteStatsInsightsDelegate: SiteStatsInsightsDelegate?
    let showTotalCount: Bool
    let action: ImmuTableAction? = nil

    func configureCell(_ cell: UITableViewCell) {

        guard let cell = cell as? CellType else {
            return
        }

        cell.configure(tabsData: tabsData,
                       siteStatsInsightsDelegate: siteStatsInsightsDelegate,
                       showTotalCount: showTotalCount)
    }
}

struct TabbedTotalsDetailStatsRow: ImmuTableRow {

    typealias CellType = TabbedTotalsCell

    static let cell: ImmuTableCell = {
        return ImmuTableCell.nib(CellType.defaultNib, CellType.self)
    }()

    let tabsData: [TabData]
    weak var siteStatsDetailsDelegate: SiteStatsDetailsDelegate?
    let showTotalCount: Bool
    let selectedIndex: Int
    let action: ImmuTableAction? = nil

    func configureCell(_ cell: UITableViewCell) {

        guard let cell = cell as? CellType else {
            return
        }

        cell.configure(tabsData: tabsData,
                       siteStatsDetailsDelegate: siteStatsDetailsDelegate,
                       showTotalCount: showTotalCount,
                       selectedIndex: selectedIndex,
                       limitRowsDisplayed: false)
    }
}

struct TopTotalsDetailStatsRow: ImmuTableRow {

    typealias CellType = TopTotalsCell

    static let cell: ImmuTableCell = {
        return ImmuTableCell.nib(CellType.defaultNib, CellType.self)
    }()

    let itemSubtitle: String
    let dataSubtitle: String
    let dataRows: [StatsTotalRowData]
    weak var siteStatsDetailsDelegate: SiteStatsDetailsDelegate?
    let action: ImmuTableAction? = nil

    func configureCell(_ cell: UITableViewCell) {

        guard let cell = cell as? CellType else {
            return
        }

        cell.configure(itemSubtitle: itemSubtitle,
                       dataSubtitle: dataSubtitle,
                       dataRows: dataRows,
                       siteStatsInsightsDelegate: nil,
                       siteStatsPeriodDelegate: nil,
                       siteStatsDetailsDelegate: siteStatsDetailsDelegate,
                       limitRowsDisplayed: false)
    }
}

struct CountriesDetailStatsRow: ImmuTableRow {

    typealias CellType = CountriesCell

    static let cell: ImmuTableCell = {
        return ImmuTableCell.nib(CellType.defaultNib, CellType.self)
    }()

    let itemSubtitle: String
    let dataSubtitle: String
    let dataRows: [StatsTotalRowData]
    let action: ImmuTableAction? = nil

    func configureCell(_ cell: UITableViewCell) {

        guard let cell = cell as? CellType else {
            return
        }

        cell.configure(itemSubtitle: itemSubtitle,
                       dataSubtitle: dataSubtitle,
                       dataRows: dataRows,
                       siteStatsPeriodDelegate: nil,
                       limitRowsDisplayed: false)
    }
}

struct TopTotalsNoSubtitlesPeriodDetailStatsRow: ImmuTableRow {

    typealias CellType = TopTotalsCell

    static let cell: ImmuTableCell = {
        return ImmuTableCell.nib(CellType.defaultNib, CellType.self)
    }()

    let dataRows: [StatsTotalRowData]
    weak var siteStatsDetailsDelegate: SiteStatsDetailsDelegate?
    let action: ImmuTableAction? = nil

    func configureCell(_ cell: UITableViewCell) {

        guard let cell = cell as? CellType else {
            return
        }

        cell.configure(dataRows: dataRows,
                       siteStatsDetailsDelegate: siteStatsDetailsDelegate,
                       limitRowsDisplayed: false)
    }
}

struct TopTotalsInsightStatsRow: ImmuTableRow {

    typealias CellType = TopTotalsCell

    static let cell: ImmuTableCell = {
        return ImmuTableCell.nib(CellType.defaultNib, CellType.self)
    }()

    let itemSubtitle: String
    let dataSubtitle: String
    let dataRows: [StatsTotalRowData]
    weak var siteStatsInsightsDelegate: SiteStatsInsightsDelegate?
    let action: ImmuTableAction? = nil

    func configureCell(_ cell: UITableViewCell) {

        guard let cell = cell as? CellType else {
            return
        }

        cell.configure(itemSubtitle: itemSubtitle,
                       dataSubtitle: dataSubtitle,
                       dataRows: dataRows,
                       siteStatsInsightsDelegate: siteStatsInsightsDelegate,
                       siteStatsPeriodDelegate: nil)
    }
}

struct TopTotalsPeriodStatsRow: ImmuTableRow {

    typealias CellType = TopTotalsCell

    static let cell: ImmuTableCell = {
        return ImmuTableCell.nib(CellType.defaultNib, CellType.self)
    }()

    let itemSubtitle: String
    let dataSubtitle: String
    let dataRows: [StatsTotalRowData]
    weak var siteStatsPeriodDelegate: SiteStatsPeriodDelegate?
    let action: ImmuTableAction? = nil

    func configureCell(_ cell: UITableViewCell) {

        guard let cell = cell as? CellType else {
            return
        }

        cell.configure(itemSubtitle: itemSubtitle,
                       dataSubtitle: dataSubtitle,
                       dataRows: dataRows,
                       siteStatsPeriodDelegate: siteStatsPeriodDelegate)
    }
}

struct TopTotalsNoSubtitlesPeriodStatsRow: ImmuTableRow {

    typealias CellType = TopTotalsCell

    static let cell: ImmuTableCell = {
        return ImmuTableCell.nib(CellType.defaultNib, CellType.self)
    }()

    let dataRows: [StatsTotalRowData]
    weak var siteStatsPeriodDelegate: SiteStatsPeriodDelegate?
    let action: ImmuTableAction? = nil

    func configureCell(_ cell: UITableViewCell) {

        guard let cell = cell as? CellType else {
            return
        }

        cell.configure(dataRows: dataRows, siteStatsPeriodDelegate: siteStatsPeriodDelegate)
    }
}

struct AnnualSiteStatsRow: ImmuTableRow {

    typealias CellType = AnnualSiteStatsCell

    static let cell: ImmuTableCell = {
        return ImmuTableCell.nib(CellType.defaultNib, CellType.self)
    }()

    let totalPostsRowData: StatsTotalRowData?
    let totalsDataRows: [StatsTotalRowData]?
    let averagesDataRows: [StatsTotalRowData]?
    let action: ImmuTableAction? = nil

    func configureCell(_ cell: UITableViewCell) {

        guard let cell = cell as? CellType else {
            return
        }

        cell.configure(totalPostsRowData: totalPostsRowData, totalsDataRows: totalsDataRows, averagesDataRows: averagesDataRows)
    }
}

struct CountriesStatsRow: ImmuTableRow {

    typealias CellType = CountriesCell

    static let cell: ImmuTableCell = {
        return ImmuTableCell.nib(CellType.defaultNib, CellType.self)
    }()

    let itemSubtitle: String
    let dataSubtitle: String
    let dataRows: [StatsTotalRowData]
    weak var siteStatsPeriodDelegate: SiteStatsPeriodDelegate?
    let action: ImmuTableAction? = nil

    func configureCell(_ cell: UITableViewCell) {

        guard let cell = cell as? CellType else {
            return
        }

        cell.configure(itemSubtitle: itemSubtitle,
                       dataSubtitle: dataSubtitle,
                       dataRows: dataRows,
                       siteStatsPeriodDelegate: siteStatsPeriodDelegate)
    }
}

struct OverviewRow: ImmuTableRow {

    typealias CellType = OverviewCell

    static let cell: ImmuTableCell = {
        return ImmuTableCell.nib(CellType.defaultNib, CellType.self)
    }()

    let tabsData: [OverviewTabData]
    let action: ImmuTableAction? = nil
    let chartData: [BarChartDataConvertible]
    let chartStyling: [BarChartStyling]
<<<<<<< HEAD
=======
    let period: StatsPeriodUnit?
>>>>>>> 52f47f96

    func configureCell(_ cell: UITableViewCell) {

        guard let cell = cell as? CellType else {
            return
        }

        cell.configure(tabsData: tabsData, barChartData: chartData, barChartStyling: chartStyling, period: period)
    }
}

struct PostStatsTitleRow: ImmuTableRow {

    typealias CellType = PostStatsTitleCell

    static let cell: ImmuTableCell = {
        return ImmuTableCell.nib(CellType.defaultNib, CellType.self)
    }()

    let postTitle: String
    let action: ImmuTableAction? = nil

    func configureCell(_ cell: UITableViewCell) {

        guard let cell = cell as? CellType else {
            return
        }

        cell.configure(postTitle: postTitle)
    }
}

struct CellHeaderRow: ImmuTableRow {

    typealias CellType = StatsCellHeader

    static let cell: ImmuTableCell = {
        return ImmuTableCell.nib(CellType.defaultNib, CellType.self)
    }()

    let title: String
    let action: ImmuTableAction? = nil

    func configureCell(_ cell: UITableViewCell) {

        guard let cell = cell as? CellType else {
            return
        }

        cell.configure(withTitle: title)
    }
}

struct TableFooterRow: ImmuTableRow {

    typealias CellType = StatsTableFooter

    static let cell: ImmuTableCell = {
        return ImmuTableCell.nib(CellType.defaultNib, CellType.self)
    }()

    let action: ImmuTableAction? = nil

    func configureCell(_ cell: UITableViewCell) {
        // No configuration needed.
        // This method is needed to satisfy ImmuTableRow protocol requirements.
    }
}<|MERGE_RESOLUTION|>--- conflicted
+++ resolved
@@ -369,10 +369,7 @@
     let action: ImmuTableAction? = nil
     let chartData: [BarChartDataConvertible]
     let chartStyling: [BarChartStyling]
-<<<<<<< HEAD
-=======
     let period: StatsPeriodUnit?
->>>>>>> 52f47f96
 
     func configureCell(_ cell: UITableViewCell) {
 
