/*
 * WPTableViewController.m
 *
 * Copyright (c) 2013 WordPress. All rights reserved.
 *
 * Licensed under GNU General Public License 2.0.
 * Some rights reserved. See license.txt
 */

#import "WPTableViewController.h"
#import "WPTableViewControllerSubclass.h"
#import "EditSiteViewController.h"
#import "WPWebViewController.h"
#import "WPNoResultsView.h"
#import "SupportViewController.h"
#import "ContextManager.h"
#import "UIView+Subviews.h"

NSTimeInterval const WPTableViewControllerRefreshTimeout = 300; // 5 minutes
CGFloat const WPTableViewTopMargin = 40;
NSString *const WPBlogRestorationKey = @"WPBlogRestorationKey";
NSString *const DefaultCellIdentifier = @"DefaultCellIdentifier";

@interface WPTableViewController ()

@property (nonatomic, strong) NSFetchedResultsController *resultsController;
@property (nonatomic) BOOL infiniteScrollEnabled;
@property (nonatomic, strong, readonly) UIView *swipeView;
@property (nonatomic, strong) UITableViewCell *swipeCell;
@property (nonatomic, strong) UIView *noResultsView;
@property (nonatomic, strong) EditSiteViewController *editSiteViewController;
@property (nonatomic, strong) NSIndexPath *indexPathSelectedBeforeUpdates;
@property (nonatomic, strong) NSIndexPath *indexPathSelectedAfterUpdates;
@property (nonatomic, assign) UISwipeGestureRecognizerDirection swipeDirection;
@property (nonatomic, strong) UIActivityIndicatorView *activityFooter;
@property (nonatomic, assign) BOOL animatingRemovalOfModerationSwipeView;
@property (nonatomic, assign) BOOL didPromptForCredentials;
@property (nonatomic, assign) BOOL isSyncing;
@property (nonatomic, assign) BOOL isLoadingMore;
@property (nonatomic, assign) BOOL didTriggerRefresh;
@property (nonatomic, assign) CGPoint savedScrollOffset;
@property (nonatomic, strong) UIActivityIndicatorView *noResultsActivityIndicator;

@end

@implementation WPTableViewController

+ (UIViewController *)viewControllerWithRestorationIdentifierPath:(NSArray *)identifierComponents coder:(NSCoder *)coder {
    NSString *blogID = [coder decodeObjectForKey:WPBlogRestorationKey];
    if (!blogID)
        return nil;
    
    NSManagedObjectContext *context = [[ContextManager sharedInstance] mainContext];
    NSManagedObjectID *objectID = [context.persistentStoreCoordinator managedObjectIDForURIRepresentation:[NSURL URLWithString:blogID]];
    if (!objectID)
        return nil;
    
    NSError *error = nil;
    Blog *restoredBlog = (Blog *)[context existingObjectWithID:objectID error:&error];
    if (error || !restoredBlog) {
        return nil;
    }
    
    WPTableViewController *viewController = [[self alloc] initWithStyle:UITableViewStyleGrouped];
    viewController.blog = restoredBlog;
    
    return viewController;
}

- (id)initWithStyle:(UITableViewStyle)style {
    self = [super initWithStyle:UITableViewStyleGrouped];
    
    if (self) {
        self.restorationIdentifier = NSStringFromClass([self class]);
        self.restorationClass = [self class];
    }
    
    return self;
}

- (void)dealloc {
    _resultsController.delegate = nil;
    _editSiteViewController.delegate = nil;
}

- (void)encodeRestorableStateWithCoder:(NSCoder *)coder {
    [coder encodeObject:[[self.blog.objectID URIRepresentation] absoluteString] forKey:WPBlogRestorationKey];
    [super encodeRestorableStateWithCoder:coder];
}

- (void)viewDidLoad {
    [super viewDidLoad];

    UIRefreshControl *refreshControl = [[UIRefreshControl alloc] init];
    [refreshControl addTarget:self action:@selector(refresh) forControlEvents:UIControlEventValueChanged];
    self.refreshControl = refreshControl;

    self.tableView.allowsSelectionDuringEditing = YES;
    [WPStyleGuide configureColorsForView:self.view andTableView:self.tableView];
    [self.tableView registerClass:[self cellClass] forCellReuseIdentifier:DefaultCellIdentifier];
    
<<<<<<< HEAD
    // Account for 1 pixel header height
    UIEdgeInsets tableInset = [self.tableView contentInset];
    tableInset.top = -1;
    self.tableView.contentInset = tableInset;
=======
    if (IS_IPHONE) {
        // Account for 1 pixel header height
        UIEdgeInsets tableInset = [self.tableView contentInset];
        tableInset.top = -1;
        self.tableView.contentInset = tableInset;
    }
>>>>>>> d614ed48

    if (self.infiniteScrollEnabled) {
        [self enableInfiniteScrolling];
    }

    [self configureNoResultsView];
}

- (void)viewWillAppear:(BOOL)animated {
    [super viewWillAppear:animated];
    CGSize contentSize = self.tableView.contentSize;
    if (contentSize.height > _savedScrollOffset.y) {
        [self.tableView scrollRectToVisible:CGRectMake(_savedScrollOffset.x, _savedScrollOffset.y, 0.0, 0.0) animated:NO];
    } else {
        [self.tableView scrollRectToVisible:CGRectMake(0.0, contentSize.height, 0.0, 0.0) animated:NO];
    }
    if ([self.tableView indexPathForSelectedRow]) {
        [self.tableView deselectRowAtIndexPath:[self.tableView indexPathForSelectedRow] animated:YES];
    }
    [self configureNoResultsView];
}

- (void)viewDidAppear:(BOOL)animated {
	[super viewDidAppear:animated];
    WordPressAppDelegate *appDelegate = [WordPressAppDelegate sharedWordPressApplicationDelegate];
    if( appDelegate.connectionAvailable == NO ) return; //do not start auto-synch if connection is down

    // Don't try to refresh if we just canceled editing credentials
    if (_didPromptForCredentials) {
        return;
    }
    NSDate *lastSynced = [self lastSyncDate];
    if (lastSynced == nil || ABS([lastSynced timeIntervalSinceNow]) > WPTableViewControllerRefreshTimeout) {
        // Update in the background
        [self syncItems];
    }
}

- (void)viewWillDisappear:(BOOL)animated {
    [super viewWillDisappear:animated];
    if (IS_IPHONE) {
        _savedScrollOffset = self.tableView.contentOffset;
    }
}

- (void)setEditing:(BOOL)editing animated:(BOOL)animated {
    [super setEditing:editing animated:animated];
}

#pragma mark - No Results View

- (NSString *)noResultsTitleText
{
    NSString *ttl = NSLocalizedString(@"No %@ yet", @"A string format. The '%@' will be replaced by the relevant type of object, posts, pages or comments.");
	ttl = [NSString stringWithFormat:ttl, [self.title lowercaseString]];
    return ttl;
}

- (NSString *)noResultsMessageText
{
	return nil;
}

- (UIView *)noResultsAccessoryView
{
    return nil;
}

- (NSString *)noResultsButtonText
{
    return nil;
}

#pragma mark - Property accessors

- (void)setBlog:(Blog *)blog {
    if (_blog == blog) {
        return;
    }

    _blog = blog;

    self.resultsController = nil;
    [self.tableView reloadData];
    WordPressAppDelegate *appDelegate = [WordPressAppDelegate sharedWordPressApplicationDelegate];
    if (!(appDelegate.connectionAvailable == YES && [self.resultsController.fetchedObjects count] == 0 && ![self isSyncing])) {
        [self configureNoResultsView];
    }
}

- (void)setInfiniteScrollEnabled:(BOOL)infiniteScrollEnabled {
    if (infiniteScrollEnabled == _infiniteScrollEnabled) {
        return;
    }

    _infiniteScrollEnabled = infiniteScrollEnabled;
    if (self.isViewLoaded) {
        if (_infiniteScrollEnabled) {
            [self enableInfiniteScrolling];
        } else {
            [self disableInfiniteScrolling];
        }
    }
}

#pragma mark - Table view data source

- (NSInteger)numberOfSectionsInTableView:(UITableView *)tableView {
    return [[self.resultsController sections] count];
}

- (NSString *)tableView:(UITableView *)tableView titleForHeaderInSection:(NSInteger)section {
    id <NSFetchedResultsSectionInfo> sectionInfo = [[self.resultsController sections] objectAtIndex:section];
    return [sectionInfo name];
}

- (NSInteger)tableView:(UITableView *)tableView numberOfRowsInSection:(NSInteger)section {
    id <NSFetchedResultsSectionInfo> sectionInfo = nil;
    sectionInfo = [[self.resultsController sections] objectAtIndex:section];
    return [sectionInfo numberOfObjects];
}

- (UITableViewCell *)tableView:(UITableView *)tableView cellForRowAtIndexPath:(NSIndexPath *)indexPath {
    UITableViewCell *cell = [tableView dequeueReusableCellWithIdentifier:DefaultCellIdentifier];

    if (IS_IPAD || self.tableView.isEditing) {
		cell.accessoryType = UITableViewCellAccessoryNone;
	} else {
        cell.accessoryType = UITableViewCellAccessoryDisclosureIndicator;
    }
    
    [self configureCell:cell atIndexPath:indexPath];

    return cell;
}

- (void)tableView:(UITableView *)tableView willDisplayCell:(UITableViewCell *)cell forRowAtIndexPath:(NSIndexPath *)indexPath {
	if (IS_IPAD) {
		cell.accessoryType = UITableViewCellAccessoryNone;
	}

    // Are we approaching the end of the table?
    if ((indexPath.section + 1 == [self numberOfSectionsInTableView:tableView]) && (indexPath.row + 4 >= [self tableView:tableView numberOfRowsInSection:indexPath.section]) && [self tableView:tableView numberOfRowsInSection:indexPath.section] > 10) {
        // Only 3 rows till the end of table
        
        if ([self hasMoreContent] && !_isLoadingMore) {
            if (![self isSyncing] || self.incrementalLoadingSupported) {
                [_activityFooter startAnimating];
                _isLoadingMore = YES;
                [self loadMoreWithSuccess:^{
                    _isLoadingMore = NO;
                    [_activityFooter stopAnimating];
                } failure:^(NSError *error) {
                    _isLoadingMore = NO;
                    [_activityFooter stopAnimating];
                }];
            }
        }
    }
}

- (CGFloat)tableView:(UITableView *)tableView heightForRowAtIndexPath:(NSIndexPath *)indexPath {
    return kCellHeight;
}

- (CGFloat)tableView:(UITableView *)tableView heightForHeaderInSection:(NSInteger)section {
    // Don't show section headers if there are no named sections
    NSString *sectionTitle = [self tableView:tableView titleForHeaderInSection:section];
    if ([[self.resultsController sections] count] <= 1 && [sectionTitle length] == 0) {
        return IS_IPHONE ? 1 : WPTableViewTopMargin;
    }

    return kSectionHeaderHeight;
}

- (CGFloat)tableView:(UITableView *)tableView heightForFooterInSection:(NSInteger)section {
    // remove footer height for all but last section
    return section == [[self.resultsController sections] count] - 1 ? UITableViewAutomaticDimension : 1.0;
}

- (UITableViewCellEditingStyle)tableView:(UITableView *)tableView editingStyleForRowAtIndexPath:(NSIndexPath *)indexPath {
    return UITableViewCellEditingStyleNone;
}

- (BOOL)tableView:(UITableView *)tableView shouldIndentWhileEditingRowAtIndexPath:(NSIndexPath *)indexPath {
    return NO;
}

#pragma mark - Fetched results controller

- (UITableViewRowAnimation)tableViewRowAnimation {
	return UITableViewRowAnimationFade;
}

- (NSString *)resultsControllerCacheName {
    return nil;
}

- (NSFetchedResultsController *)resultsController {
    if (_resultsController != nil) {
        return _resultsController;
    }

    NSManagedObjectContext *moc = [self managedObjectContext];
    _resultsController = [[NSFetchedResultsController alloc] initWithFetchRequest:[self fetchRequest]
                                                             managedObjectContext:moc
                                                               sectionNameKeyPath:[self sectionNameKeyPath]
                                                                        cacheName:[self resultsControllerCacheName]];
    _resultsController.delegate = self;
        
    NSError *error = nil;
    if (![_resultsController performFetch:&error]) {
        DDLogError(@"%@ couldn't fetch %@: %@", self, [self entityName], [error localizedDescription]);
        _resultsController = nil;
    }
    
    return _resultsController;
}

- (void)controllerWillChangeContent:(NSFetchedResultsController *)controller {
    _indexPathSelectedBeforeUpdates = [self.tableView indexPathForSelectedRow];
    [self.tableView beginUpdates];
}

- (void)controllerDidChangeContent:(NSFetchedResultsController *)controller {
    [self.tableView endUpdates];
    if (_indexPathSelectedAfterUpdates) {
        [self.tableView selectRowAtIndexPath:_indexPathSelectedAfterUpdates animated:NO scrollPosition:UITableViewScrollPositionNone];

        _indexPathSelectedBeforeUpdates = nil;
        _indexPathSelectedAfterUpdates = nil;
    }
    
    [self configureNoResultsView];
}

- (void)controller:(NSFetchedResultsController *)controller
   didChangeObject:(id)anObject
       atIndexPath:(NSIndexPath *)indexPath
     forChangeType:(NSFetchedResultsChangeType)type
      newIndexPath:(NSIndexPath *)newIndexPath {

    if (NSFetchedResultsChangeUpdate == type && newIndexPath && ![newIndexPath isEqual:indexPath]) {
        // Seriously, Apple?
        // http://developer.apple.com/library/ios/#releasenotes/iPhone/NSFetchedResultsChangeMoveReportedAsNSFetchedResultsChangeUpdate/_index.html
        type = NSFetchedResultsChangeMove;
    }
    if (newIndexPath == nil) {
        // It seems in some cases newIndexPath can be nil for updates
        newIndexPath = indexPath;
    }

    switch(type) {            
        case NSFetchedResultsChangeInsert:
            [self.tableView insertRowsAtIndexPaths:[NSArray arrayWithObject:newIndexPath] withRowAnimation:[self tableViewRowAnimation]];
            break;
            
        case NSFetchedResultsChangeDelete:
            [self.tableView deleteRowsAtIndexPaths:[NSArray arrayWithObject:indexPath] withRowAnimation:[self tableViewRowAnimation]];
            if ([_indexPathSelectedBeforeUpdates isEqual:indexPath]) {
                [self.navigationController popToViewController:self animated:YES];
            }
            break;
            
        case NSFetchedResultsChangeUpdate:
            [self configureCell:[self.tableView cellForRowAtIndexPath:indexPath] atIndexPath:newIndexPath];
            break;
            
        case NSFetchedResultsChangeMove:
            [self.tableView deleteRowsAtIndexPaths:[NSArray
                                                       arrayWithObject:indexPath] withRowAnimation:[self tableViewRowAnimation]];
            [self.tableView insertRowsAtIndexPaths:[NSArray
                                                       arrayWithObject:newIndexPath] withRowAnimation:[self tableViewRowAnimation]];
            if ([_indexPathSelectedBeforeUpdates isEqual:indexPath] && _indexPathSelectedAfterUpdates == nil) {
                _indexPathSelectedAfterUpdates = newIndexPath;
            }
            break;
    }    
}

- (void)controller:(NSFetchedResultsController *)controller didChangeSection:(id )sectionInfo atIndex:(NSUInteger)sectionIndex forChangeType:(NSFetchedResultsChangeType)type {
    switch(type) {
        case NSFetchedResultsChangeInsert:
            [self.tableView insertSections:[NSIndexSet indexSetWithIndex:sectionIndex] withRowAnimation:[self tableViewRowAnimation]];
            break;
            
        case NSFetchedResultsChangeDelete:
            [self.tableView deleteSections:[NSIndexSet indexSetWithIndex:sectionIndex] withRowAnimation:[self tableViewRowAnimation]];
            break;
    }
}

#pragma mark - UIRefreshControl Methods

- (void)refresh {
    if (![self userCanRefresh]) {
        [self.refreshControl endRefreshing];
        return;
    }
    
    _didTriggerRefresh = YES;
	[self syncItemsViaUserInteraction];
    [self.noResultsView removeFromSuperview];
}

- (BOOL)userCanRefresh {
    return YES;
}

#pragma mark - UIScrollViewDelegate Methods

- (void)scrollViewWillBeginDragging:(UIScrollView *)scrollView {
    _isScrolling = YES;
}

- (void)scrollViewDidEndDecelerating:(UIScrollView *)scrollView {
    _isScrolling = NO;
}


#pragma mark - UIAlertViewDelegate

- (void)alertView:(UIAlertView *)alertView clickedButtonAtIndex:(NSInteger)buttonIndex { 
	switch(buttonIndex) {
		case 0: {
            SupportViewController *supportViewController = [[SupportViewController alloc] init];

            // Probably should be modal
            UINavigationController *navController = [[UINavigationController alloc] initWithRootViewController:supportViewController];
            navController.navigationBar.translucent = NO;
            if (IS_IPAD) {
                navController.modalPresentationStyle = UIModalPresentationFormSheet;
                navController.modalTransitionStyle = UIModalTransitionStyleCrossDissolve;
            }
            [self.navigationController presentViewController:navController animated:YES completion:nil];

			break;
		}
		case 1:
            if (alertView.tag == 30){
                NSString *path = nil;
                NSError *error = NULL;
                NSRegularExpression *regex = [NSRegularExpression regularExpressionWithPattern:@"http\\S+writing.php" options:NSRegularExpressionCaseInsensitive error:&error];
                NSString *msg = [alertView message];
                NSRange rng = [regex rangeOfFirstMatchInString:msg options:0 range:NSMakeRange(0, [msg length])];
                
                if (rng.location == NSNotFound) {
                    path = self.blog.url;
                    if (![path hasPrefix:@"http"]) {
                        path = [NSString stringWithFormat:@"http://%@", path];
                    } else if ([self.blog isWPcom] && [path rangeOfString:@"wordpress.com"].location == NSNotFound) {
                        path = [self.blog.xmlrpc stringByReplacingOccurrencesOfString:@"xmlrpc.php" withString:@""];
                    }
                    path = [path stringByReplacingOccurrencesOfString:@"xmlrpc.php" withString:@""];
                    path = [path stringByAppendingFormat:@"/wp-admin/options-writing.php"];
                    
                } else {
                    path = [msg substringWithRange:rng];
                }
                
                WPWebViewController *webViewController = [[WPWebViewController alloc] init];
                webViewController.navigationItem.leftBarButtonItem = [[UIBarButtonItem alloc] initWithTitle:NSLocalizedString(@"Cancel", nil) style:UIBarButtonItemStylePlain target:self action:@selector(dismissModal:)];
                [webViewController setUrl:[NSURL URLWithString:path]];
                [webViewController setUsername:self.blog.username];
                [webViewController setPassword:self.blog.password];
                [webViewController setWpLoginURL:[NSURL URLWithString:self.blog.loginUrl]];
                webViewController.shouldScrollToBottom = YES;
                // Probably should be modal.
                UINavigationController *navController = [[UINavigationController alloc] initWithRootViewController:webViewController];
                navController.navigationBar.translucent = NO;
                if (IS_IPAD) {
                    navController.modalPresentationStyle = UIModalPresentationFormSheet;
                    navController.modalTransitionStyle = UIModalTransitionStyleCrossDissolve;
                }
                [self.navigationController presentViewController:navController animated:YES completion:nil];
            }
			break;
		default:
			break;
	}
}

#pragma mark - SettingsViewControllerDelegate

- (void)controllerDidDismiss:(UIViewController *)controller cancelled:(BOOL)cancelled {
    if (self.editSiteViewController == controller) {
        _didPromptForCredentials = cancelled;
        self.editSiteViewController = nil;
    }
}

#pragma mark - Private Methods

- (void)configureNoResultsView {
    if (![self isViewLoaded]) {
        return;
    }
    
    [self.noResultsView removeFromSuperview];
    [self.noResultsActivityIndicator stopAnimating];
    [self.noResultsActivityIndicator removeFromSuperview];
    
    if (self.resultsController && [[_resultsController fetchedObjects] count] == 0) {
        if (self.isSyncing) {
            // Show activity indicator view when syncing is occuring
            // and the fetched results controller has no objects
            
            if (self.noResultsActivityIndicator == nil) {
                self.noResultsActivityIndicator = [self createNoResultsActivityIndicator];
            }
            
            [self.noResultsActivityIndicator startAnimating];
            [self.tableView addSubview:self.noResultsActivityIndicator];
        } else {
            // Show no results view if the fetched results controller
            // has no objects and syncing is not happening.
            
            if (self.noResultsView == nil) {
                self.noResultsView = [self createNoResultsView];
            }
            // only add and animate no results view if it isn't already
            // in the table view
            if (![self.noResultsView isDescendantOfView:self.tableView]) {
                [self.tableView addSubviewWithFadeAnimation:self.noResultsView];
            }
        }
    }
}

- (UIView *)createNoResultsView {
	
    WPNoResultsView *view = [WPNoResultsView noResultsViewWithTitle:[self noResultsTitleText] message:[self noResultsMessageText] accessoryView:[self noResultsAccessoryView] buttonTitle:[self noResultsButtonText]];
    view.delegate = self;
    
	return view;
}

- (UIActivityIndicatorView *)createNoResultsActivityIndicator {
    
    UIActivityIndicatorView *activityIndicator = [[UIActivityIndicatorView alloc] initWithActivityIndicatorStyle:UIActivityIndicatorViewStyleGray];
    activityIndicator.hidesWhenStopped = YES;
    activityIndicator.autoresizingMask = UIViewAutoresizingFlexibleLeftMargin | UIViewAutoresizingFlexibleRightMargin | UIViewAutoresizingFlexibleTopMargin | UIViewAutoresizingFlexibleBottomMargin;
    activityIndicator.center = [self.tableView convertPoint:self.tableView.center fromView:self.tableView.superview];
    
	return activityIndicator;
}

- (void)hideRefreshHeader {
    [self.refreshControl endRefreshing];
    _didTriggerRefresh = NO;
}

- (void)dismissModal:(id)sender {
    [self dismissViewControllerAnimated:YES completion:nil];
}

- (void)syncItems {
    [self syncItemsViaUserInteraction:NO];
}

- (void)syncItemsViaUserInteraction {
    [self syncItemsViaUserInteraction:YES];
}

- (void)syncItemsViaUserInteraction:(BOOL)userInteraction {
    if ([self isSyncing]) {
        return;
    }

    _isSyncing = YES;
    [self syncItemsViaUserInteraction:userInteraction success:^{
        [self hideRefreshHeader];
        _isSyncing = NO;
        [self configureNoResultsView];
    } failure:^(NSError *error) {
        [self hideRefreshHeader];
        _isSyncing = NO;
        [self configureNoResultsView];
        if (self.blog) {
            if ([error.domain isEqualToString:@"XMLRPC"]) {
                if (error.code == 405) {
                    // Prompt to enable XML-RPC using the default message provided from the WordPress site.
                    UIAlertView *alertView = [[UIAlertView alloc] initWithTitle:NSLocalizedString(@"Couldn't sync", @"")
                                                                        message:[error localizedDescription]
                                                                       delegate:self
                                                              cancelButtonTitle:NSLocalizedString(@"Need Help?", @"")
                                                              otherButtonTitles:NSLocalizedString(@"Enable Now", @""), nil];

                    alertView.tag = 30;
                    [alertView show];

                } else if (error.code == 403 && self.editSiteViewController == nil) {
                    [self promptForPassword];
                } else if (error.code == 425 && self.editSiteViewController == nil) {
                    [self promptForPasswordWithMessage:[error localizedDescription]];
                } else if (userInteraction) {
                    [WPError showAlertWithError:error title:NSLocalizedString(@"Couldn't sync", @"")];
                }
            } else {
                [WPError showAlertWithError:error];
            }
        } else {
          // For non-blog tables (notifications), just show the error for now
          [WPError showAlertWithError:error];
        }
    }];
}

- (void)promptForPassword {
    [self promptForPasswordWithMessage:nil];
}

- (void)promptForPasswordWithMessage:(NSString *)message {
    if (message == nil) {
        message = NSLocalizedString(@"The username or password stored in the app may be out of date. Please re-enter your password in the settings and try again.", @"");
    }
	UIAlertView *alertView = [[UIAlertView alloc] initWithTitle:NSLocalizedString(@"Couldn't Connect", @"")
														message:message
													   delegate:nil
											  cancelButtonTitle:nil
											  otherButtonTitles:NSLocalizedString(@"OK", @""), nil];
	[alertView show];
	
	// bad login/pass combination
	self.editSiteViewController = [[EditSiteViewController alloc] initWithBlog:self.blog];
	self.editSiteViewController.isCancellable = YES;
	self.editSiteViewController.delegate = self;
	UINavigationController *navController = [[UINavigationController alloc] initWithRootViewController:self.editSiteViewController];
    navController.navigationBar.translucent = NO;
	
	if(IS_IPAD) {
		navController.modalTransitionStyle = UIModalTransitionStyleCrossDissolve;
		navController.modalPresentationStyle = UIModalPresentationFormSheet;
	}
	
    [self.navigationController presentViewController:navController animated:YES completion:nil];
}


#pragma mark - Infinite scrolling

- (void)enableInfiniteScrolling {
    if (_activityFooter == nil) {
        CGRect rect = CGRectMake(145.0, 10.0, 30.0, 30.0);
        _activityFooter = [[UIActivityIndicatorView alloc] initWithFrame:rect];
        _activityFooter.activityIndicatorViewStyle = UIActivityIndicatorViewStyleGray;
        _activityFooter.hidesWhenStopped = YES;
        _activityFooter.autoresizingMask = UIViewAutoresizingFlexibleLeftMargin | UIViewAutoresizingFlexibleRightMargin;
        [_activityFooter stopAnimating];
    }
    UIView *footerView = [[UIView alloc] initWithFrame:CGRectMake(0.0, 0.0, 320.0, 50.0)];
    footerView.autoresizingMask = UIViewAutoresizingFlexibleWidth;
    [footerView addSubview:_activityFooter];
    self.tableView.tableFooterView = footerView;
}

- (void)disableInfiniteScrolling {
    self.tableView.tableFooterView = nil;
    _activityFooter = nil;
}

#pragma mark - Subclass methods

- (BOOL)userCanCreateEntity {
	return NO;
}

- (NSManagedObjectContext *)managedObjectContext {
    return [[ContextManager sharedInstance] mainContext];
}

#define AssertNoBlogSubclassMethod() NSAssert(self.blog, @"You must override %@ in a subclass if there is no blog", NSStringFromSelector(_cmd))

#pragma clang diagnostic push
#pragma clang diagnostic ignored "-Wreturn-type"

- (NSString *)entityName {
    AssertSubclassMethod();
}

- (NSDate *)lastSyncDate {
    AssertSubclassMethod();
}

- (NSFetchRequest *)fetchRequest {
    AssertNoBlogSubclassMethod();
}

#pragma clang diagnostic pop

- (NSString *)sectionNameKeyPath {
    return nil;
}

- (void)configureCell:(UITableViewCell *)cell atIndexPath:(NSIndexPath *)indexPath {
    AssertSubclassMethod();
}

- (void)syncItemsViaUserInteraction:(BOOL)userInteraction success:(void (^)())success failure:(void (^)(NSError *))failure {
    AssertSubclassMethod();
}

- (BOOL)isSyncing {
    return _isSyncing;
}

- (Class)cellClass {
    return [UITableViewCell class];
}

- (BOOL)hasMoreContent {
    return NO;
}

- (void)loadMoreWithSuccess:(void (^)())success failure:(void (^)(NSError *error))failure {
    AssertSubclassMethod();
}

- (void)resetResultsController {
    [NSFetchedResultsController deleteCacheWithName:[self resultsControllerCacheName]];
	_resultsController.delegate = nil;
	_resultsController = nil;
}

@end<|MERGE_RESOLUTION|>--- conflicted
+++ resolved
@@ -99,19 +99,12 @@
     [WPStyleGuide configureColorsForView:self.view andTableView:self.tableView];
     [self.tableView registerClass:[self cellClass] forCellReuseIdentifier:DefaultCellIdentifier];
     
-<<<<<<< HEAD
-    // Account for 1 pixel header height
-    UIEdgeInsets tableInset = [self.tableView contentInset];
-    tableInset.top = -1;
-    self.tableView.contentInset = tableInset;
-=======
     if (IS_IPHONE) {
         // Account for 1 pixel header height
         UIEdgeInsets tableInset = [self.tableView contentInset];
         tableInset.top = -1;
         self.tableView.contentInset = tableInset;
     }
->>>>>>> d614ed48
 
     if (self.infiniteScrollEnabled) {
         [self enableInfiniteScrolling];
