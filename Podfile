source 'https://cdn.cocoapods.org/'

inhibit_all_warnings!
use_frameworks!

platform :ios, '11.0'
workspace 'WordPress.xcworkspace'

## Pods shared between all the targets
## ===================================
##
def wordpress_shared
    ## for production:
    pod 'WordPressShared', '1.9.0'

    ## for development:
    # pod 'WordPressShared', :path => '../WordPress-iOS-Shared'

    ## while PR is in review:
    # pod 'WordPressShared', :git => 'https://github.com/wordpress-mobile/WordPress-iOS-Shared.git', :branch => ''
    # pod 'WordPressShared', :git => 'https://github.com/wordpress-mobile/WordPress-iOS-Shared.git', :commit  => 'efe5a065f3ace331353595ef85eef502baa23497'
end

def aztec
    ## When using a tagged version, feel free to comment out the WordPress-Aztec-iOS line below.
    ## When using a commit number (during development) you should provide the same commit number for both pods.
    ##
    ## pod 'WordPress-Aztec-iOS', :git => 'https://github.com/wordpress-mobile/AztecEditor-iOS.git', :commit => 'ba8524aba1332550efb05cad583a85ed3511beb5'
    ## pod 'WordPress-Editor-iOS', :git => 'https://github.com/wordpress-mobile/AztecEditor-iOS.git', :commit => 'ba8524aba1332550efb05cad583a85ed3511beb5'
    ## pod 'WordPress-Editor-iOS', :git => 'https://github.com/wordpress-mobile/AztecEditor-iOS.git', :tag => '1.5.0.beta.1'
    ## pod 'WordPress-Editor-iOS', :path => '../AztecEditor-iOS'
    pod 'WordPress-Editor-iOS', '~> 1.19.2'
end

def wordpress_ui
    ## for production:
    pod 'WordPressUI', '~> 1.7.1'
    ## for development:
    #pod 'WordPressUI', :path => '../WordPressUI-iOS'
    ## while PR is in review:
    #pod 'WordPressUI', :git => 'https://github.com/wordpress-mobile/WordPressUI-iOS', :branch => 'task/bottomsheet_child_handle_dismiss'
    # pod 'WordPressUI', :git => 'https://github.com/wordpress-mobile/WordPressUI-iOS', :commit => '85b2a8cfb9d3c27194a14bdcb3c8391e13fbaa0f'
end

def wordpress_kit
    pod 'WordPressKit', '4.11.0-beta.1'
    #pod 'WordPressKit', :git => 'https://github.com/wordpress-mobile/WordPressKit-iOS.git', :tag => ''
    #pod 'WordPressKit', :git => 'https://github.com/wordpress-mobile/WordPressKit-iOS.git', :branch => 'issue/14313_remove_post_content_sanitization'
    #pod 'WordPressKit', :git => 'https://github.com/wordpress-mobile/WordPressKit-iOS.git', :commit => ''
    #pod 'WordPressKit', :path => '../WordPressKit-iOS'
end

def shared_with_all_pods
    wordpress_shared
    pod 'CocoaLumberjack', '3.5.2'
    pod 'NSObject-SafeExpectations', '~> 0.0.4'
end

def shared_with_networking_pods
    pod 'Alamofire', '4.8.0'
    pod 'Reachability', '3.2'

    wordpress_kit
end

def shared_test_pods
    pod 'OHHTTPStubs', '6.1.0'
    pod 'OHHTTPStubs/Swift', '6.1.0'
    pod 'OCMock', '3.4.3'
end

def shared_with_extension_pods
    pod 'Gridicons', '~> 1.0.1'
    pod 'ZIPFoundation', '~> 0.9.8'
    pod 'Down', '~> 0.6.6'
end

def gutenberg(options)
    options[:git] = 'http://github.com/wordpress-mobile/gutenberg-mobile/'
    options[:submodules] = true
    local_gutenberg = ENV['LOCAL_GUTENBERG']
    if local_gutenberg
      options = { :path => local_gutenberg.include?('/') ? local_gutenberg : '../gutenberg-mobile' }
    end
    pod 'Gutenberg', options
    pod 'RNTAztecView', options

    gutenberg_dependencies options
end

def gutenberg_dependencies(options)
    dependencies = [
        'FBReactNativeSpec',
        'FBLazyVector',
        'React',
        'ReactCommon',
        'RCTRequired',
        'RCTTypeSafety',
        'React-Core',
        'React-CoreModules',
        'React-RCTActionSheet',
        'React-RCTAnimation',
        'React-RCTBlob',
        'React-RCTImage',
        'React-RCTLinking',
        'React-RCTNetwork',
        'React-RCTSettings',
        'React-RCTText',
        'React-RCTVibration',
        'React-cxxreact',
        'React-jsinspector',
        'React-jsi',
        'React-jsiexecutor',
        'Yoga',
        'Folly',
        'glog',
        'react-native-keyboard-aware-scroll-view',
        'react-native-safe-area',
        'react-native-video',
        'RNSVG',
        'ReactNativeDarkMode',
        'react-native-slider',
        'react-native-linear-gradient',
        'react-native-get-random-values'
    ]
    if options[:path]
        podspec_prefix = options[:path]
    else
        tag_or_commit = options[:tag] || options[:commit]
        podspec_prefix = "https://raw.githubusercontent.com/wordpress-mobile/gutenberg-mobile/#{tag_or_commit}"
    end

    for pod_name in dependencies do
        pod pod_name, :podspec => "#{podspec_prefix}/third-party-podspecs/#{pod_name}.podspec.json"
    end
end

## WordPress iOS
## =============
##
target 'WordPress' do
    project 'WordPress/WordPress.xcodeproj'

    shared_with_all_pods
    shared_with_networking_pods
    shared_with_extension_pods

    ## Gutenberg (React Native)
    ## =====================
    ##
<<<<<<< HEAD
    gutenberg :commit => '41f12f65649bb86ffa3de2ebb0046a96065e18ee'
=======
    gutenberg :commit => '74f2bb2c58b1fcd9a10125b78673318d5ef8d0a4'
>>>>>>> 934b6305

    ## Third party libraries
    ## =====================
    ##
    pod 'Charts', '~> 3.2.2'
    pod 'Gifu', '3.2.0'
    pod 'AppCenter', '2.5.1', :configurations => ['Release-Internal', 'Release-Alpha']
    pod 'AppCenter/Distribute', '2.5.1', :configurations => ['Release-Internal', 'Release-Alpha']
    pod 'MRProgress', '0.8.3'
    pod 'Starscream', '3.0.6'
    pod 'SVProgressHUD', '2.2.5'
    pod 'ZendeskSupportSDK', '5.0.0'
    pod 'AlamofireImage', '3.5.2'
    pod 'AlamofireNetworkActivityIndicator', '~> 2.4'
    pod 'FSInteractiveMap', :git => 'https://github.com/wordpress-mobile/FSInteractiveMap.git', :tag => '0.2.0'
    pod 'JTAppleCalendar', '~> 8.0.2'
    pod 'AMScrollingNavbar', '5.6.0'

    ## Automattic libraries
    ## ====================
    ##
    wordpress_kit
    wordpress_shared

    # Production
    pod 'Automattic-Tracks-iOS', '~> 0.4.4'
    # While in PR
    # pod 'Automattic-Tracks-iOS', :git => 'https://github.com/Automattic/Automattic-Tracks-iOS.git', :branch => 'feature/Swift-5-migration'

    pod 'NSURL+IDN', '~> 0.4'

    pod 'WPMediaPicker', '~> 1.7.0'
    #pod 'WPMediaPicker', :git => 'https://github.com/wordpress-mobile/MediaPicker-iOS.git', :tag => '1.7.0'
    ## while PR is in review:
    # pod 'WPMediaPicker', :git => 'https://github.com/wordpress-mobile/MediaPicker-iOS.git', :branch => ''
    # pod 'WPMediaPicker', :path => '../MediaPicker-iOS'

    pod 'Gridicons', '~> 1.0.1'

    pod 'WordPressAuthenticator', '~> 1.19.0-beta'
    # While in PR
    # pod 'WordPressAuthenticator', :git => 'https://github.com/wordpress-mobile/WordPressAuthenticator-iOS.git', :branch => ''
    # pod 'WordPressAuthenticator', :git => 'https://github.com/wordpress-mobile/WordPressAuthenticator-iOS.git', :commit => ''
    # pod 'WordPressAuthenticator', :path => '../WordPressAuthenticator-iOS'

    pod 'MediaEditor', '~> 1.1.0'
    # pod 'MediaEditor', :git => 'https://github.com/wordpress-mobile/MediaEditor-iOS.git', :commit => 'a4178ed9b0f3622faafb41dd12503e26c5523a32'
    # pod 'MediaEditor', :path => '../MediaEditor-iOS'

    aztec
    wordpress_ui

    target 'WordPressTest' do
        inherit! :search_paths

        shared_test_pods
        pod 'Nimble', '~> 7.3.1'
    end


    post_install do
        project_root = File.dirname(__FILE__)

        puts 'Patching RCTShadowView to fix nested group block - it could be removed after upgrade to 0.62'
        %x(patch "#{project_root}/Pods/React-Core/React/Views/RCTShadowView.m" < "#{project_root}/patches/react-native+0.61.5.patch")
        puts 'Patching RCTActionSheet to add possibility to disable action sheet buttons -
        it could be removed once PR with that functionality will be merged into RN'
        %x(patch "#{project_root}/Pods/React-RCTActionSheet/RCTActionSheetManager.m" < "#{project_root}/patches/react-native+0.61.5.patch")

        ## Convert the 3rd-party license acknowledgements markdown into html for use in the app
        require 'commonmarker'

        acknowledgements = 'Acknowledgments'
        markdown = File.read("#{project_root}/Pods/Target Support Files/Pods-WordPress/Pods-WordPress-acknowledgements.markdown")
        rendered_html = CommonMarker.render_html(markdown, :DEFAULT)
        styled_html = "<head>
                         <meta name=\"viewport\" content=\"width=device-width, initial-scale=1\">
                         <style>
                           body {
                             font-family: -apple-system, BlinkMacSystemFont, 'Segoe UI', Roboto, Oxygen, Ubuntu, Cantarell, 'Open Sans', 'Helvetica Neue', sans-serif;
                             font-size: 16px;
                             color: #1a1a1a;
                             margin: 20px;
                           }
                          @media (prefers-color-scheme: dark) {
                           body {
                            background: #1a1a1a;
                            color: white;
                           }
                          }
                           pre {
                            white-space: pre-wrap;
                           }
                         </style>
                         <title>
                           #{acknowledgements}
                         </title>
                       </head>
                       <body>
                         #{rendered_html}
                       </body>"

          ## Remove the <h1>, since we've promoted it to <title>
          styled_html = styled_html.sub("<h1>Acknowledgements</h1>", '')

          ## The glog library's license contains a URL that does not wrap in the web view,
          ## leading to a large right-hand whitespace gutter.  Work around this by explicitly
          ## inserting a <br> in the HTML.  Use gsub juuust in case another one sneaks in later.
          styled_html = styled_html.gsub('p?hl=en#dR3YEbitojA/COPYING', 'p?hl=en#dR3YEbitojA/COPYING<br>')

        File.write("#{project_root}/Pods/Target Support Files/Pods-WordPress/acknowledgements.html", styled_html)
    end
end


## Share Extension
## ===============
##
target 'WordPressShareExtension' do
    project 'WordPress/WordPress.xcodeproj'

    shared_with_extension_pods

    aztec
    shared_with_all_pods
    shared_with_networking_pods
    wordpress_ui
end


## DraftAction Extension
## =====================
##
target 'WordPressDraftActionExtension' do
    project 'WordPress/WordPress.xcodeproj'

    shared_with_extension_pods

    aztec
    shared_with_all_pods
    shared_with_networking_pods
    wordpress_ui
end


## Today Widget
## ============
##
target 'WordPressTodayWidget' do
    project 'WordPress/WordPress.xcodeproj'

    shared_with_all_pods
    shared_with_networking_pods

    wordpress_ui
end

## All Time Widget
## ============
##
target 'WordPressAllTimeWidget' do
    project 'WordPress/WordPress.xcodeproj'

    shared_with_all_pods
    shared_with_networking_pods

    wordpress_ui
end

## This Week Widget
## ============
##
target 'WordPressThisWeekWidget' do
    project 'WordPress/WordPress.xcodeproj'

    shared_with_all_pods
    shared_with_networking_pods

    wordpress_ui
end

## Notification Content Extension
## ==============================
##
target 'WordPressNotificationContentExtension' do
    project 'WordPress/WordPress.xcodeproj'

    wordpress_kit
    wordpress_shared
    wordpress_ui
end



## Notification Service Extension
## ==============================
##
target 'WordPressNotificationServiceExtension' do
    project 'WordPress/WordPress.xcodeproj'

    wordpress_kit
    wordpress_shared
    wordpress_ui
end


## Mocks
## ===================
##
def wordpress_mocks
  pod 'WordPressMocks', '~> 0.0.8'
  # pod 'WordPressMocks', :git => 'https://github.com/wordpress-mobile/WordPressMocks.git', :commit => ''
  # pod 'WordPressMocks', :git => 'https://github.com/wordpress-mobile/WordPressMocks.git', :branch => 'add/screenshot-mocks'
  # pod 'WordPressMocks', :path => '../WordPressMocks'
end


## Screenshot Generation
## ===================
##
target 'WordPressScreenshotGeneration' do
    project 'WordPress/WordPress.xcodeproj'

    wordpress_mocks
    pod 'SimulatorStatusMagic'
end

## UI Tests
## ===================
##
target 'WordPressUITests' do
    project 'WordPress/WordPress.xcodeproj'

    wordpress_mocks
end

# Static Frameworks:
# ============
#
# Make all pods that are not shared across multiple targets into static frameworks by overriding the static_framework? function to return true
# Linking the shared frameworks statically would lead to duplicate symbols
# A future version of CocoaPods may make this easier to do. See https://github.com/CocoaPods/CocoaPods/issues/7428
shared_targets = ['WordPressFlux']
pre_install do |installer|
    static = []
    dynamic = []
    installer.pod_targets.each do |pod|

        # Statically linking Sentry results in a conflict with `NSDictionary.objectAtKeyPath`, but dynamically
        # linking it resolves this.
        if pod.name == "Sentry"
          dynamic << pod
          next
        end

        # If this pod is a dependency of one of our shared targets, it must be linked dynamically
        if pod.target_definitions.any? { |t| shared_targets.include? t.name }
          dynamic << pod
          next
        end
        static << pod
		pod.instance_variable_set(:@build_type, Pod::Target::BuildType.static_framework)
    end
    puts "Installing #{static.count} pods as static frameworks"
    puts "Installing #{dynamic.count} pods as dynamic frameworks"
end<|MERGE_RESOLUTION|>--- conflicted
+++ resolved
@@ -148,11 +148,7 @@
     ## Gutenberg (React Native)
     ## =====================
     ##
-<<<<<<< HEAD
     gutenberg :commit => '41f12f65649bb86ffa3de2ebb0046a96065e18ee'
-=======
-    gutenberg :commit => '74f2bb2c58b1fcd9a10125b78673318d5ef8d0a4'
->>>>>>> 934b6305
 
     ## Third party libraries
     ## =====================
