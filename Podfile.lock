--- conflicted
+++ resolved
@@ -171,13 +171,8 @@
   - UIDeviceIdentifier (~> 0.4)
   - WordPress-Editor-iOS (= 1.2)
   - WordPressAuthenticator (~> 1.1)
-<<<<<<< HEAD
-  - WordPressKit (~> 1.4.5-beta.1)
+  - WordPressKit (= 1.4.5-beta.2)
   - WordPressShared (~> 1.5.0-beta.1)
-=======
-  - WordPressKit (= 1.4.5-beta.2)
-  - WordPressShared (~> 1.4)
->>>>>>> ddfef99c
   - WordPressUI (~> 1.1)
   - WPMediaPicker (= 1.3.1)
   - wpxmlrpc (= 0.8.3)
@@ -262,22 +257,13 @@
   WordPress-Aztec-iOS: 507f6a08e176c2a9af6ec532a54697466b5a9114
   WordPress-Editor-iOS: 28339c1311dcdfdd9e50aba60dcf4c35184d032f
   WordPressAuthenticator: 0e60d89e1637212bc841a0cf66fc5ef8cac01e52
-<<<<<<< HEAD
-  WordPressKit: 7363364daa6a642f955453479924442ca522e5f1
+  WordPressKit: a51579f3be252b0d6211fb079ef6dc1caf8ddf47
   WordPressShared: f6272345642887904f5aefff9d65d566e6c5d634
-=======
-  WordPressKit: a51579f3be252b0d6211fb079ef6dc1caf8ddf47
-  WordPressShared: f55be10963c8f6dbbc8e896450805ba1dd5353f7
->>>>>>> ddfef99c
   WordPressUI: d3dbd0258f12560d6607647d3240c62c83e089fe
   WPMediaPicker: ea92f84950843c7baf6a7325caed72ad7852418d
   wpxmlrpc: bfc572f62ce7ee897f6f38b098d2ba08732ecef4
   ZendeskSDK: 44ee00338dd718495f0364369420ae11b389c878
 
-<<<<<<< HEAD
-PODFILE CHECKSUM: 6f40406b0b30c04a7f2f209a1f1373e658bd3a75
-=======
-PODFILE CHECKSUM: bd4e20c3642754764e0ffe4c4d9401ed84f5dab8
->>>>>>> ddfef99c
+PODFILE CHECKSUM: ad340421c2d82708cd79c77096e466319d00a235
 
 COCOAPODS: 1.5.3