--- conflicted
+++ resolved
@@ -135,11 +135,7 @@
                 slug = String()
                 return nil
             }
-<<<<<<< HEAD
-            
-=======
-
->>>>>>> a2daead1
+
             id = unwrappedId
             name = unwrappedName
             slug = unwrappedSlug
