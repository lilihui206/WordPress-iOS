--- conflicted
+++ resolved
@@ -1,11 +1,8 @@
 12.8
 -----
-<<<<<<< HEAD
 * Stats Insights: New two-column layout for Follower Totals stats.
-=======
 * Stats Periods: Countries Map added in countries section.
 * Updated copy for preview unavailable screen
->>>>>>> 9d3f038c
 * Stats Insights: New two-column layout for This Year stats.
 * Stats Insights: New two-column layout for Most Popular Time stats.
 
