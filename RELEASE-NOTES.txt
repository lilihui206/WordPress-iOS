13.1
-----
<<<<<<< HEAD
* Account Settings: added the ability to change the username.

=======
* Stats: added File Downloads to period stats.
>>>>>>> bc09806f
* Adds a Publish Now action to posts in the posts list. 
 
13.0
-----
* Stats: now use site timezone instead of device.
* Improved color scheme consistency.
* Post Stats: date bar no longer goes prior to earliest date available.
* Block editor: Adding a block from the post title now shows the add block here indicator.
* Block editor: Deselect post title any time a block is added
* Block editor: Auto-enabled upon first open of a block post, unless opted out in v12.9.
* Block editor: You can now enable and disable the block editor on a per-site basis.

12.9
-----
* Offline support: Create Post is now available from empty results view in offline mode.
* Post Preview: Displaying preview generation status in navigation bar instead of a  
                blocking spinner. 
* Block editor: Tapping on an empty editor area will create a new paragraph block
* Block editor: Fix content loss issue when loading unsupported blocks containing inner blocks.
* Block editor: Adding a block from the Post Title now inserts the block at the top of the Post.
* Stats Insights: Fixed issue that prevented some stats from showing for low volume sites.

12.8
-----
* Stats Insights: New two-column layout for Follower Totals stats.
* Stats Periods: Countries Map added in countries section.
* Updated copy for preview unavailable screen
* Stats Insights: New two-column layout for This Year stats.
* Stats Insights: added details option for This Year stats.
* Stats Insights: New two-column layout for Most Popular Time stats.
* Stats: modified appearance of empty charts.
* Stats Insights: Fixed issue where refreshing would sometimes clear the stats.
* Stats overview chart: Fixed issue with legend location on iOS 11.
* Stats Periods: Fixed crash when the Countries map displayed one country only
* Added a selection of user customizable app icons. Change it via Me > App Settings > App Icon.
* Update the app's colors using the Muriel color palette.
* Stats Periods detail views: Fixed an issue where rotation would truncate data.
* Stats Periods: Fixed an issue when a period interval was selected.

12.7
-----
* Block Editor: Video, Quote and More blocks are available now.
* Post Settings: Setting a Featured Image on a Post/Site should now work better in poor network conditions.
* Offline Improvements: Posts that failed to upload due to connectivity issues will be auto-uploaded.
* Block Editor: Copy/Paste of text with attributes( bold, italic, ...) will be respected on the editor.
* Block Editor: Updated color scheme.
* Block Editor: Nested lists are now available on the toolbar.
* Post Settings: Setting a Featured Image on a Post/Site should now work better in poor netowrk conditions.
* Stats Insights: New two-column layout for All-Time stats.
* Stats Insights: New two-column layout for Today stats.
* Post preview: Fixed issue with preview for self hosted sites not working.

12.6
-----
* Block Editor: Added UI to display a warning when a block has invalid content.
* Block Editor: Fixed issue with link settings where “Open in New Tab” was always OFF on open.
* Removed the limit of number of photos that can be shared from other apps.
* Account Settings Primary Site now shows the site domain if the site has no name.
* The app now launches a bit more quickly.
* Added a list of third-party library acknowledgements.
* Updated messaging experience for a reply upload result.
* Stats: Fixed an issue where chart axes may be formatted incorrectly in some locales.

12.5
-----
* Fixed Notices sometimes showing behind the keyboard
* Implemented Domain Credit feature
* Implemented auto saving a post on preview  
* The app now launches a bit more quickly.
* Fixed broken images in posts created by the share extension.
* Deprecated local previews

12.4
-----
* You can now mark notifications as unread with just a swipe.
* Fixed crash when searching Free Photo Library.
* Better URL validation when logging in with a self hosted site.
* Account Settings Primary Site now shows the site URL if the site has no name.
* Implemented incremental improvements to accessibility experience across the app.
* Updated error message when tag loading failed.

12.3
-----
* Images are now imported from TextBundle and TextPack files shared from other apps
* Added support for importing Markdown files shared from other apps
* Resolved a crash that might occur during the new Site Creation flow.
* Improved connectivity errors messaging in sharing screen.
* Quotes in Reader are now easier to read, thanks to a vertical bar on the left making them more visually distinct
* Fixed an issue where some text in Activity Log would show up in a wrong language
* Jetpack Remote Install: enabled the native feature to install and activate Jetpack on a self-hosted site

12.2
-----
* Draft preview now shows the remote version of the post.
* Initial support for importing TextBundle and TextPack from other apps.
* Support for lists in Gutenberg posts.
* Several UI details were polished in the Site Creation flow.

12.1
-----
* Improve messages when updates to user account details fail because of server logic, for exanple email being used for another account.
* Improved text import from other apps, such as Bear or Ulysses 🥰
* Added support on the editor for video elements that use the source elements. For example:
```<video alt="Another video with bunnies">
<source src="https://videos.files.wordpress.com/kUJmAcSf/bbb_sunflower_1080p_30fps_normal.mp4" type="video/mp4">
</video>```
* Block editor now supports the creation of posts with pre-inserted photos and the the 3touch action of starting a post with photo.

12.1
-----
* Improve messages when updates to user account details fail because of server logic, for exanple email being used for another account.
* Improved text import from other apps, such as Bear or Ulysses 🥰
* Reader: fixed issue where empty state buttons were not functional.

12.0
-----
* Redesigned Notices
* Changed offline error messages to be less disruptive.
* Resolved a defect in the new Site Creation flow where the site preview address bar could be edited.
* Made it easier to find a domain for your new site, by moving the best match to the top of the search results.
 
11.9
------
* Quick Start v2: After creating a new site with WordPress.com there are more tutorials available, now including tips to improve growth.
* Quick Start will also be suggested less often, but when it's more likely to be helpful.
* Added connection error alert in Sharing screen.
* Increased padding at the bottom of the share extension's editor, to make typing a longer post a bit more comfortable.
* Removes the white background color applied to the site icon on the site details screen.
* Updated No Results View illustration and copy displayed on connectivity issue.
* Enhanced Site Creation flow for smarter, more personalized sites.<|MERGE_RESOLUTION|>--- conflicted
+++ resolved
@@ -1,11 +1,8 @@
 13.1
 -----
-<<<<<<< HEAD
 * Account Settings: added the ability to change the username.
 
-=======
 * Stats: added File Downloads to period stats.
->>>>>>> bc09806f
 * Adds a Publish Now action to posts in the posts list. 
  
 13.0
