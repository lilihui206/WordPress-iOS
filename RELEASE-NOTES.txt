14.5
-----
* Post Settings: Fix issue where the status of a post showed "Scheduled" instead of "Published" after scheduling before the current date.
* Dark Mode fixes:
  - Border color on Search bars.
  - Stats background color on wider screen sizes.
  - Media Picker action bar background color.
  - Login and Signup button colors.
<<<<<<< HEAD
* Reader: Fix toolbar width on wider screen sizes.
=======
  - Reader comments colors.
>>>>>>> 8b3e2e43
 
14.4
-----
* Post Settings: Fixes the displayed publish date of posts which are to be immediately published.
 
14.3
-----
* Aztec and Block Editor: Fix the presentation of ordered lists with large numbers.
* Added Quick Action buttons on the Site Details page to access the most frequently used parts of a site.
* Block editor: Add support for changing image sizes in Image blocks
* Block editor: Add support for upload options in Gallery block
* Block editor: Added the Button block
* Block editor: Added the Group block
* Block editor: Add scroll support inside block picker and block settings
* Block editor: Fix issue where adding emojis to the post title added strong HTML elements to the title of the post
* Block editor: Fix issue where alignment of paragraph blocks was not always being respected when splitting the paragraph or reading the post's html content.
* Block editor: We’ve introduced a new toolbar that floats above the block you’re editing, which makes navigating your blocks easier — especially complex ones.

* Block editor: Add support for upload options in Gallery block
* Aztec and Block Editor: Fix the presentation of ordered lists with large numbers.
* Added Quick Action buttons on the Site Details page to access the most frequently used parts of a site.
* Post Settings: Adjusts the weekday symbols in the calendar depending on Regional settings. 
 

14.2
-----
* Comment Editing: Fixed a bug that could cause the text selection to be on the wrong line
* Comments: Fixed an bug that could cause HTML markup to be displayed in the comment content
* Media editing: You can now crop, zoom in/out and rotate images that are inserted or being inserted in a post.
* Post Preview: Added a new Desktop preview mode on iPhone and Mobile preview on iPad when previewing posts or pages.
* Post Preview: Added new navigation, "Open in Safari" and Share options when previewing posts or pages.
* Block editor: Long-press Inserter icon to show options to add before/after
* Block editor: Retry displaying image when connectivity restores
* Block editor: Show an "Edit" button overlay on selected image blocks
* Block editor: Add support for image size options in the gallery block
* Signup and Login: signup or login via magic link now supports multiple email clients.
                    Tapping on the "Open Email" button will present a list of installed email client to choose from.
* Posts: Fixed a bug that could disable comments on a draft post when previewing that post.
* Reader: Fixed an issue where a new comment may not appear.
* Reader: Added Post Reblogging feature. You can now reblog a post from the reader to your site(s). There is a new "reblog" button in the post action bar.
          Tapping on it allows to choose the site where to post, and opens the editor of your choice with pre-populated content from the original post.
* Fixed a bug that was causing the app to crash when the user tapped "Retry" on Post List

14.1
-----
* Fixes a bug that could cause some web page previews to remain unauthenticated even after logging in.
* Stats: added a This Week widget to display Views for the past week.
* Block Editor: Reduced padding around text on Rich Text based blocks.
* Block Editor: New block "Shortcode". You can now create and edit Shortcode blocks in the editor.
* Publicize: connecting with Facebook is working again.
* Web Views: the title and button colors in the header of web views was grey, and is now white.

14.0
-----
* Stats: Updated default cards for the Insights view.
* Fixed a bug that displayed incorrect time stamps for scheduled posts.
* Post Settings: Added a new Calendar picker to select a Post's publish date
* Fixed bugs with the "Save as Draft" action extension's navigation bar colors and iPad sizing in iOS 13.
* Fixes appearance issues with navigation bar colors when logged out of the app.
* Fixed a bug that was causing the App to crash when the user tapped on certain notifications.
* Block Editor: Hide image size selection options when image is a url
* Block Editor: Fix displaying placeholder for images
* Block Editor: Fix crash on undo
* Block Editor: Fix styling on navigation UI
* Block Editor: Fix a focus issue
* Fixed a bug that displayed incorrect time stamps for scheduled posts.
* Post Settings: Added a new Calendar picker to select a Post's publish date
* Comment: Add ability to comment in fullscreen
* Stats: fixed issue that could cause incorrect Stats to be displayed when viewing Stats from a widget.
* Stats Today widgets: large numbers are now abbreviated.
* Fixed a bug where files imported from other apps were being renamed to a random name.
* Fixes a crash that could happen in the notifications tab.

13.9
-----
* Stats: added a Today widget to display All-Time stats.
* Block Editor: New block "Gallery". You can now create image galleries using WordPress Media library.
* Block Editor: Fix crash dismissing bottom-sheet after device rotation.
* Block Editor: Add support for changing Settings in the List Block.
* Block Editor: Add support for Video block settings.
* Quick Start: fixed issue that caused 'Follow other sites' tour to not be marked complete.
* Fixed a bug that was causing the App to crash when the user tapped on certain notifications.

13.8
-----
* When a post has an autosave, the autosave version can be loaded into the editor.
* Support: Fix issue that caused 'Message failed to send' error.
* WebView: Fix iOS 13 crash with popover.
* Fixed an issue where the Me screen would sometimes be blank.
* Block editor: New Spacer block to create white space between two blocks.
* Block editor: Images from Image Block can now be previewed full screen by tapping on them.
* Fixed an issue that caused logging in with a 2FA Google account to fail.
* Sign in with Apple: now supports logging in with 2FA enabled on linked WordPress accounts.
* Stats: Fixed issue that caused incorrect data to be displayed.

13.7
-----
* Updated the mobile apps blog address to a non-retired blog.
* Block editor: Added option to insert images from "Free Photo Library".
* Block editor: Fix issue where the keyboard would not capitalize sentences correctly on some cases
* Block editor: Add alignment to paragraph blocks
* Fixed a bug that made comment moderation fail on the first attempt for self-hosted sites.
* Stats Refresh: Stats will reload when the application will move to foreground state.
* Stats: each Period and Post stat now loads independently.
* Block editor: Added support for the preformatted block.
* Stats Today widget: updated design and enabled expanding.

* Block editor: Added option to insert images from "Free Photo Library" and "Other Apps".

13.6
-----
* Fixed a bug that was not submiting posts for review
* Better support for creating or editing posts while offline. Posts can be saved while offline and they will be automatically uploaded (or published) when the device is back online.
* Support: fix issue where issues could be created via Help Center search without setting a contact email.

* Me view: fix issue where view was blank when logging in with a self-hosted site.
* Block Editor: Added support for image alignment options.

13.5
-----
* Block editor: Fix issue when "New Photo Post" shortcut won't add the selected photo to the post.
* Block editor: Add Link Target (Open in new tab) to Image Block settings.
* Block editor: DarkMode improvements.
* Block editor: New block "Media & Text".
* Block Editor: Fix issue where the block inserter layout wasn't correct after device rotation.
* Dark Mode: General improvements
* Stats: each Insight stat now loads independently.
* Stats: added ability to customize Insights.

13.4.1
-----
Post Settings: Fixed a crash with featured image.
Removed Giphy as a media source due to changes in their SDK.

13.4
-----
* Sign In With Apple: if the Apple ID has been disconnected from the WordPress app, log out the account.
* Sign In With Apple: if the Apple ID has been disconnected from the WordPress app, log out the account on app launch.
* Dark Mode: General improvements
* Share Extension: Fixed the text view content inset

* Universal links: Pass back to Safari if we can't handle a URL.
* Sign In With Apple: fixed issue with re-logging in on an existing WP account.
* Block editor: Fix a bug on iOS 13.0 were tapping on a link opens Safari
* Block editor: Fix a link editing issue, where trying to add a empty link at the start of another link would remove the existing link.

13.3
-----
* Block editor: Add rich text styling to video captions
* Block editor: Blocks that would be replaced are now hidden when add block bottom sheet displays
* Block editor: Tapping on empty editor area now always inserts new block at end of post
* Block editor: Fixed a performance issue that caused a freeze in the editor with long text content.
* Dark Mode: Fixed colors in rich notifications
* Reader: Fixed issue with links opening while scrolling in reader posts and comments.

13.2
-----
* When Log In is selected, all available options are displayed.
* Shows an alert instead of showing a new screen for facebook publicize error.

13.1
-----
* Moved Notification Settings from the Me tab to the Notifications tab.
* Account Settings: added the ability to change the username.
* Stats: added File Downloads to period stats.
* Stats Periods: Fixed an issue that made the Post stats title button unable.
* Adds a Publish Now action to posts in the posts list.
* Stats Periods: Fixed a bug that affected the header date when the site and the device timezones were different.
* My Sites: Fixed a problem where some sites would appear duplicated.

* Stats Periods: Fixed an issue that made the Post stats title button unable.
* Stats Periods: Fixed a bug that affected the header date when the site and the device timezones were different.
* Adds a Publish Now action to posts in the posts list.
* My Sites: Fixed a problem where some sites would appear duplicated.

13.0
-----
* Stats: now use site timezone instead of device.
* Improved color scheme consistency.
* Post Stats: date bar no longer goes prior to earliest date available.
* Block editor: Adding a block from the post title now shows the add block here indicator.
* Block editor: Deselect post title any time a block is added
* Block editor: Auto-enabled upon first open of a block post, unless opted out in v12.9.
* Block editor: You can now enable and disable the block editor on a per-site basis.

12.9
-----
* Offline support: Create Post is now available from empty results view in offline mode.
* Post Preview: Displaying preview generation status in navigation bar instead of a
                blocking spinner.
* Block editor: Tapping on an empty editor area will create a new paragraph block
* Block editor: Fix content loss issue when loading unsupported blocks containing inner blocks.
* Block editor: Adding a block from the Post Title now inserts the block at the top of the Post.
* Stats Insights: Fixed issue that prevented some stats from showing for low volume sites.

12.8
-----
* Stats Insights: New two-column layout for Follower Totals stats.
* Stats Periods: Countries Map added in countries section.
* Updated copy for preview unavailable screen
* Stats Insights: New two-column layout for This Year stats.
* Stats Insights: added details option for This Year stats.
* Stats Insights: New two-column layout for Most Popular Time stats.
* Stats: modified appearance of empty charts.
* Stats Insights: Fixed issue where refreshing would sometimes clear the stats.
* Stats overview chart: Fixed issue with legend location on iOS 11.
* Stats Periods: Fixed crash when the Countries map displayed one country only
* Added a selection of user customizable app icons. Change it via Me > App Settings > App Icon.
* Update the app's colors using the Muriel color palette.
* Stats Periods detail views: Fixed an issue where rotation would truncate data.
* Stats Periods: Fixed an issue when a period interval was selected.

12.7
-----
* Block Editor: Video, Quote and More blocks are available now.
* Post Settings: Setting a Featured Image on a Post/Site should now work better in poor network conditions.
* Offline Improvements: Posts that failed to upload due to connectivity issues will be auto-uploaded.
* Block Editor: Copy/Paste of text with attributes( bold, italic, ...) will be respected on the editor.
* Block Editor: Updated color scheme.
* Block Editor: Nested lists are now available on the toolbar.
* Post Settings: Setting a Featured Image on a Post/Site should now work better in poor netowrk conditions.
* Stats Insights: New two-column layout for All-Time stats.
* Stats Insights: New two-column layout for Today stats.
* Post preview: Fixed issue with preview for self hosted sites not working.

12.6
-----
* Block Editor: Added UI to display a warning when a block has invalid content.
* Block Editor: Fixed issue with link settings where “Open in New Tab” was always OFF on open.
* Removed the limit of number of photos that can be shared from other apps.
* Account Settings Primary Site now shows the site domain if the site has no name.
* The app now launches a bit more quickly.
* Added a list of third-party library acknowledgements.
* Updated messaging experience for a reply upload result.
* Stats: Fixed an issue where chart axes may be formatted incorrectly in some locales.

12.5
-----
* Fixed Notices sometimes showing behind the keyboard
* Implemented Domain Credit feature
* Implemented auto saving a post on preview
* The app now launches a bit more quickly.
* Fixed broken images in posts created by the share extension.
* Deprecated local previews

12.4.1
------
* Copy/Paste from post contents to other apps is working again.

12.4
-----
* You can now mark notifications as unread with just a swipe.
* Fixed crash when searching Free Photo Library.
* Better URL validation when logging in with a self hosted site.
* Account Settings Primary Site now shows the site URL if the site has no name.
* Implemented incremental improvements to accessibility experience across the app.
* Updated error message when tag loading failed.

12.3
-----
* Images are now imported from TextBundle and TextPack files shared from other apps
* Added support for importing Markdown files shared from other apps
* Resolved a crash that might occur during the new Site Creation flow.
* Improved connectivity errors messaging in sharing screen.
* Quotes in Reader are now easier to read, thanks to a vertical bar on the left making them more visually distinct
* Fixed an issue where some text in Activity Log would show up in a wrong language
* Jetpack Remote Install: enabled the native feature to install and activate Jetpack on a self-hosted site

12.2
-----
* Draft preview now shows the remote version of the post.
* Initial support for importing TextBundle and TextPack from other apps.
* Support for lists in Gutenberg posts.
* Several UI details were polished in the Site Creation flow.

12.1
-----
* Improve messages when updates to user account details fail because of server logic, for exanple email being used for another account.
* Improved text import from other apps, such as Bear or Ulysses 🥰
* Added support on the editor for video elements that use the source elements. For example:
```<video alt="Another video with bunnies">
<source src="https://videos.files.wordpress.com/kUJmAcSf/bbb_sunflower_1080p_30fps_normal.mp4" type="video/mp4">
</video>```
* Block editor now supports the creation of posts with pre-inserted photos and the the 3touch action of starting a post with photo.

12.1
-----
* Improve messages when updates to user account details fail because of server logic, for exanple email being used for another account.
* Improved text import from other apps, such as Bear or Ulysses 🥰
* Reader: fixed issue where empty state buttons were not functional.

12.0
-----
* Redesigned Notices
* Changed offline error messages to be less disruptive.
* Resolved a defect in the new Site Creation flow where the site preview address bar could be edited.
* Made it easier to find a domain for your new site, by moving the best match to the top of the search results.

11.9
------
* Quick Start v2: After creating a new site with WordPress.com there are more tutorials available, now including tips to improve growth.
* Quick Start will also be suggested less often, but when it's more likely to be helpful.
* Added connection error alert in Sharing screen.
* Increased padding at the bottom of the share extension's editor, to make typing a longer post a bit more comfortable.
* Removes the white background color applied to the site icon on the site details screen.
* Updated No Results View illustration and copy displayed on connectivity issue.
* Enhanced Site Creation flow for smarter, more personalized sites.<|MERGE_RESOLUTION|>--- conflicted
+++ resolved
@@ -6,11 +6,8 @@
   - Stats background color on wider screen sizes.
   - Media Picker action bar background color.
   - Login and Signup button colors.
-<<<<<<< HEAD
 * Reader: Fix toolbar width on wider screen sizes.
-=======
   - Reader comments colors.
->>>>>>> 8b3e2e43
  
 14.4
 -----
