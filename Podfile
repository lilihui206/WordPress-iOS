source 'https://cdn.cocoapods.org/'

unless ['BUNDLE_BIN_PATH', 'BUNDLE_GEMFILE'].any? { |k| ENV.key?(k) }
  raise 'Please run CocoaPods via `bundle exec`'
end

inhibit_all_warnings!
use_frameworks!

app_ios_deployment_target = Gem::Version.new('11.0')

platform :ios, app_ios_deployment_target.version
workspace 'WordPress.xcworkspace'

## Pods shared between all the targets
## ===================================
##
def wordpress_shared
    pod 'WordPressShared', '~> 1.12.0'
    #pod 'WordPressShared', :git => 'https://github.com/wordpress-mobile/WordPress-iOS-Shared.git', :tag => ''
    #pod 'WordPressShared', :git => 'https://github.com/wordpress-mobile/WordPress-iOS-Shared.git', :branch => ''
    #pod 'WordPressShared', :git => 'https://github.com/wordpress-mobile/WordPress-iOS-Shared.git', :commit  => ''
    #pod 'WordPressShared', :path => '../WordPress-iOS-Shared'
end

def aztec
    ## When using a tagged version, feel free to comment out the WordPress-Aztec-iOS line below.
    ## When using a commit number (during development) you should provide the same commit number for both pods.
    ##
    #pod 'WordPress-Aztec-iOS', :git => 'https://github.com/wordpress-mobile/AztecEditor-iOS.git', :commit => ''
    #pod 'WordPress-Editor-iOS', :git => 'https://github.com/wordpress-mobile/AztecEditor-iOS.git', :commit => ''
    #pod 'WordPress-Editor-iOS', :git => 'https://github.com/wordpress-mobile/AztecEditor-iOS.git', :tag => ''
    #pod 'WordPress-Editor-iOS', :path => '../AztecEditor-iOS'
    pod 'WordPress-Editor-iOS', '~> 1.19.3'
end

def wordpress_ui
    pod 'WordPressUI', '~> 1.7.1'
    #pod 'WordPressUI', :git => 'https://github.com/wordpress-mobile/WordPressUI-iOS', :tag => ''
    #pod 'WordPressUI', :git => 'https://github.com/wordpress-mobile/WordPressUI-iOS', :branch => ''
    #pod 'WordPressUI', :git => 'https://github.com/wordpress-mobile/WordPressUI-iOS', :commit => ''
    #pod 'WordPressUI', :path => '../WordPressUI-iOS'
end

def wordpress_kit
    pod 'WordPressKit', '~> 4.21.0-beta.2'
    # pod 'WordPressKit', :git => 'https://github.com/wordpress-mobile/WordPressKit-iOS.git', :tag => ''
    # pod 'WordPressKit', :git => 'https://github.com/wordpress-mobile/WordPressKit-iOS.git', :branch => ''
    #pod 'WordPressKit', :git => 'https://github.com/wordpress-mobile/WordPressKit-iOS.git', :commit => ''
    #pod 'WordPressKit', :path => '../WordPressKit-iOS'
end

def shared_with_all_pods
    wordpress_shared
    pod 'CocoaLumberjack', '~> 3.0'
    pod 'NSObject-SafeExpectations', '~> 0.0.4'
end

def shared_with_networking_pods
    pod 'Alamofire', '4.8.0'
    pod 'Reachability', '3.2'

    wordpress_kit
end

def shared_test_pods
    pod 'OHHTTPStubs', '6.1.0'
    pod 'OHHTTPStubs/Swift', '6.1.0'
    pod 'OCMock', '3.4.3'
end

def shared_with_extension_pods
    pod 'Gridicons', '~> 1.0.2-beta.1'
    pod 'ZIPFoundation', '~> 0.9.8'
    pod 'Down', '~> 0.6.6'
end

def gutenberg(options)
    options[:git] = 'http://github.com/wordpress-mobile/gutenberg-mobile/'
    options[:submodules] = true
    local_gutenberg = ENV['LOCAL_GUTENBERG']
    if local_gutenberg
      options = { :path => local_gutenberg.include?('/') ? local_gutenberg : '../gutenberg-mobile' }
    end
    pod 'Gutenberg', options
    pod 'RNTAztecView', options

    gutenberg_dependencies options
end

def gutenberg_dependencies(options)
    dependencies = [
        'FBReactNativeSpec',
        'FBLazyVector',
        'React',
        'ReactCommon',
        'RCTRequired',
        'RCTTypeSafety',
        'React-Core',
        'React-CoreModules',
        'React-RCTActionSheet',
        'React-RCTAnimation',
        'React-RCTBlob',
        'React-RCTImage',
        'React-RCTLinking',
        'React-RCTNetwork',
        'React-RCTSettings',
        'React-RCTText',
        'React-RCTVibration',
        'React-cxxreact',
        'React-jsinspector',
        'React-jsi',
        'React-jsiexecutor',
        'Yoga',
        'Folly',
        'glog',
        'react-native-keyboard-aware-scroll-view',
        'react-native-safe-area',
        'react-native-safe-area-context',
        'react-native-video',
        'RNSVG',
        'ReactNativeDarkMode',
        'react-native-slider',
        'react-native-linear-gradient',
        'react-native-get-random-values',
        'react-native-blur',
        'RNScreens',
        'RNReanimated',
        'RNGestureHandler',
        'RNCMaskedView'
    ]
    if options[:path]
        podspec_prefix = options[:path]
    else
        tag_or_commit = options[:tag] || options[:commit]
        podspec_prefix = "https://raw.githubusercontent.com/wordpress-mobile/gutenberg-mobile/#{tag_or_commit}"
    end

    for pod_name in dependencies do
        pod pod_name, :podspec => "#{podspec_prefix}/third-party-podspecs/#{pod_name}.podspec.json"
    end
end

## WordPress iOS
## =============
##
target 'WordPress' do
    project 'WordPress/WordPress.xcodeproj'

    shared_with_all_pods
    shared_with_networking_pods
    shared_with_extension_pods

    ## Gutenberg (React Native)
    ## =====================
    ##
<<<<<<< HEAD
    gutenberg :commit => '3113be5c8f95fa2afce602362036da549890297c'
=======
    gutenberg :tag => 'v1.40.0'
>>>>>>> 5d6cbc08

    ## Third party libraries
    ## =====================
    ##
    pod 'Charts', '~> 3.2.2'
    pod 'Gifu', '3.2.0'
    pod 'AppCenter', '2.5.1', :configurations => ['Release-Internal', 'Release-Alpha']
    pod 'AppCenter/Distribute', '2.5.1', :configurations => ['Release-Internal', 'Release-Alpha']
    pod 'MRProgress', '0.8.3'
    pod 'Starscream', '3.0.6'
    pod 'SVProgressHUD', '2.2.5'
    pod 'ZendeskSupportSDK', '5.1.1'
    pod 'AlamofireImage', '3.5.2'
    pod 'AlamofireNetworkActivityIndicator', '~> 2.4'
    pod 'FSInteractiveMap', :git => 'https://github.com/wordpress-mobile/FSInteractiveMap.git', :tag => '0.2.0'
    pod 'JTAppleCalendar', '~> 8.0.2'
    pod 'AMScrollingNavbar', '5.6.0'
    pod 'CropViewController', '2.5.3'

    ## Automattic libraries
    ## ====================
    ##
    wordpress_kit
    wordpress_shared

    # Production

    pod 'Automattic-Tracks-iOS', '~> 0.5.1'
    # While in PR
    #pod 'Automattic-Tracks-iOS', :git => 'https://github.com/Automattic/Automattic-Tracks-iOS.git', :branch => 'add/more-logging'
    # Local Development
    #pod 'Automattic-Tracks-iOS', :path => '~/Projects/Automattic-Tracks-iOS'

    pod 'NSURL+IDN', '~> 0.4'

    pod 'WPMediaPicker', '~> 1.7.2'
    #pod 'WPMediaPicker', :git => 'https://github.com/wordpress-mobile/MediaPicker-iOS.git', :tag => '1.7.0'
    ## while PR is in review:
    # pod 'WPMediaPicker', :git => 'https://github.com/wordpress-mobile/MediaPicker-iOS.git', :branch => ''
    # pod 'WPMediaPicker', :path => '../MediaPicker-iOS'

    pod 'Gridicons', '~> 1.0.2-beta.1'

    pod 'WordPressAuthenticator', '~> 1.29.0-beta'
    # While in PR
    # pod 'WordPressAuthenticator', :git => 'https://github.com/wordpress-mobile/WordPressAuthenticator-iOS.git', :branch => ''
    # pod 'WordPressAuthenticator', :git => 'https://github.com/wordpress-mobile/WordPressAuthenticator-iOS.git', :commit => ''
    # pod 'WordPressAuthenticator', :path => '../WordPressAuthenticator-iOS'

    pod 'MediaEditor', '~> 1.2.1'
    # pod 'MediaEditor', :git => 'https://github.com/wordpress-mobile/MediaEditor-iOS.git', :commit => 'a4178ed9b0f3622faafb41dd12503e26c5523a32'
    # pod 'MediaEditor', :path => '../MediaEditor-iOS'

    aztec
    wordpress_ui

    target 'WordPressTest' do
        inherit! :search_paths

        shared_test_pods
        pod 'Nimble', '~> 7.3.1'
    end


    post_install do |installer|
        project_root = File.dirname(__FILE__)

        puts 'Patching RCTShadowView to fix nested group block - it could be removed after upgrade to 0.62'
        %x(patch "#{project_root}/Pods/React-Core/React/Views/RCTShadowView.m" < "#{project_root}/patches/RN-RCTShadowView.patch")
        puts 'Patching RCTActionSheet to add possibility to disable action sheet buttons -
        it could be removed once PR with that functionality will be merged into RN'
        %x(patch "#{project_root}/Pods/React-RCTActionSheet/RCTActionSheetManager.m" < "#{project_root}/patches/RN-RCTActionSheetManager.patch")
        puts 'Patching RCTUIImageViewAnimated to fix a problem where images will not load when built using the iOS 14 SDK (Xcode 12) -
        it can be removed once we upgrade Gutenberg to use RN 0.63 or later'
        %x(patch "#{project_root}/Pods/React-RCTImage/RCTUIImageViewAnimated.m" < "#{project_root}/patches/RN-RCTUIImageViewAnimated.patch")

        ## Convert the 3rd-party license acknowledgements markdown into html for use in the app
        require 'commonmarker'

        acknowledgements = 'Acknowledgments'
        markdown = File.read("#{project_root}/Pods/Target Support Files/Pods-WordPress/Pods-WordPress-acknowledgements.markdown")
        rendered_html = CommonMarker.render_html(markdown, :DEFAULT)
        styled_html = "<head>
                         <meta name=\"viewport\" content=\"width=device-width, initial-scale=1\">
                         <style>
                           body {
                             font-family: -apple-system, BlinkMacSystemFont, 'Segoe UI', Roboto, Oxygen, Ubuntu, Cantarell, 'Open Sans', 'Helvetica Neue', sans-serif;
                             font-size: 16px;
                             color: #1a1a1a;
                             margin: 20px;
                           }
                          @media (prefers-color-scheme: dark) {
                           body {
                            background: #1a1a1a;
                            color: white;
                           }
                          }
                           pre {
                            white-space: pre-wrap;
                           }
                         </style>
                         <title>
                           #{acknowledgements}
                         </title>
                       </head>
                       <body>
                         #{rendered_html}
                       </body>"

          ## Remove the <h1>, since we've promoted it to <title>
          styled_html = styled_html.sub("<h1>Acknowledgements</h1>", '')

          ## The glog library's license contains a URL that does not wrap in the web view,
          ## leading to a large right-hand whitespace gutter.  Work around this by explicitly
          ## inserting a <br> in the HTML.  Use gsub juuust in case another one sneaks in later.
          styled_html = styled_html.gsub('p?hl=en#dR3YEbitojA/COPYING', 'p?hl=en#dR3YEbitojA/COPYING<br>')

        File.write("#{project_root}/Pods/Target Support Files/Pods-WordPress/acknowledgements.html", styled_html)

        # Let Pods targets inherit deployment target from the app
        # This solution is suggested here: https://github.com/CocoaPods/CocoaPods/issues/4859
        # =====================================
        #
        installer.pods_project.targets.each do |target|
            target.build_configurations.each do |configuration|
               pod_ios_deployment_target = Gem::Version.new(configuration.build_settings['IPHONEOS_DEPLOYMENT_TARGET'])
               configuration.build_settings.delete 'IPHONEOS_DEPLOYMENT_TARGET' if pod_ios_deployment_target <= app_ios_deployment_target
            end
        end
    end
end


## Share Extension
## ===============
##
target 'WordPressShareExtension' do
    project 'WordPress/WordPress.xcodeproj'

    shared_with_extension_pods

    aztec
    shared_with_all_pods
    shared_with_networking_pods
    wordpress_ui
end


## DraftAction Extension
## =====================
##
target 'WordPressDraftActionExtension' do
    project 'WordPress/WordPress.xcodeproj'

    shared_with_extension_pods

    aztec
    shared_with_all_pods
    shared_with_networking_pods
    wordpress_ui
end


## Today Widget
## ============
##
target 'WordPressTodayWidget' do
    project 'WordPress/WordPress.xcodeproj'

    shared_with_all_pods
    shared_with_networking_pods

    wordpress_ui
end

## All Time Widget
## ============
##
target 'WordPressAllTimeWidget' do
    project 'WordPress/WordPress.xcodeproj'

    shared_with_all_pods
    shared_with_networking_pods

    wordpress_ui
end

## This Week Widget
## ============
##
target 'WordPressThisWeekWidget' do
    project 'WordPress/WordPress.xcodeproj'

    shared_with_all_pods
    shared_with_networking_pods

    wordpress_ui
end

## Notification Content Extension
## ==============================
##
target 'WordPressNotificationContentExtension' do
    project 'WordPress/WordPress.xcodeproj'

    wordpress_kit
    wordpress_shared
    wordpress_ui
end



## Notification Service Extension
## ==============================
##
target 'WordPressNotificationServiceExtension' do
    project 'WordPress/WordPress.xcodeproj'

    wordpress_kit
    wordpress_shared
    wordpress_ui
end


## Mocks
## ===================
##
def wordpress_mocks
  pod 'WordPressMocks', '~> 0.0.9'
  # pod 'WordPressMocks', :git => 'https://github.com/wordpress-mobile/WordPressMocks.git', :commit => ''
  # pod 'WordPressMocks', :git => 'https://github.com/wordpress-mobile/WordPressMocks.git', :branch => ''
  # pod 'WordPressMocks', :path => '../WordPressMocks'
end


## Screenshot Generation
## ===================
##
target 'WordPressScreenshotGeneration' do
    project 'WordPress/WordPress.xcodeproj'

    wordpress_mocks
    pod 'SimulatorStatusMagic'
end

## UI Tests
## ===================
##
target 'WordPressUITests' do
    project 'WordPress/WordPress.xcodeproj'

    wordpress_mocks
end

# Static Frameworks:
# ============
#
# Make all pods that are not shared across multiple targets into static frameworks by overriding the static_framework? function to return true
# Linking the shared frameworks statically would lead to duplicate symbols
# A future version of CocoaPods may make this easier to do. See https://github.com/CocoaPods/CocoaPods/issues/7428
shared_targets = ['WordPressFlux']
pre_install do |installer|
    static = []
    dynamic = []
    installer.pod_targets.each do |pod|

        # Statically linking Sentry results in a conflict with `NSDictionary.objectAtKeyPath`, but dynamically
        # linking it resolves this.
        if pod.name == "Sentry"
          dynamic << pod
          next
        end

        # If this pod is a dependency of one of our shared targets, it must be linked dynamically
        if pod.target_definitions.any? { |t| shared_targets.include? t.name }
          dynamic << pod
          next
        end
        static << pod
		pod.instance_variable_set(:@build_type, Pod::BuildType.static_framework)
    end
    puts "Installing #{static.count} pods as static frameworks"
    puts "Installing #{dynamic.count} pods as dynamic frameworks"
end<|MERGE_RESOLUTION|>--- conflicted
+++ resolved
@@ -154,11 +154,7 @@
     ## Gutenberg (React Native)
     ## =====================
     ##
-<<<<<<< HEAD
     gutenberg :commit => '3113be5c8f95fa2afce602362036da549890297c'
-=======
-    gutenberg :tag => 'v1.40.0'
->>>>>>> 5d6cbc08
 
     ## Third party libraries
     ## =====================
