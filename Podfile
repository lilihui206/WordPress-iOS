source 'https://cdn.cocoapods.org/'

inhibit_all_warnings!
use_frameworks!

platform :ios, '11.0'
workspace 'WordPress.xcworkspace'

## Pods shared between all the targets
## ===================================
##
def wordpress_shared
    pod 'WordPressShared', '1.9.2-beta.1'
    #pod 'WordPressShared', :git => 'https://github.com/wordpress-mobile/WordPress-iOS-Shared.git', :tag => ''
    #pod 'WordPressShared', :git => 'https://github.com/wordpress-mobile/WordPress-iOS-Shared.git', :branch => ''
    #pod 'WordPressShared', :git => 'https://github.com/wordpress-mobile/WordPress-iOS-Shared.git', :commit  => ''
    #pod 'WordPressShared', :path => '../WordPress-iOS-Shared'
end

def aztec
    ## When using a tagged version, feel free to comment out the WordPress-Aztec-iOS line below.
    ## When using a commit number (during development) you should provide the same commit number for both pods.
    ##
    #pod 'WordPress-Aztec-iOS', :git => 'https://github.com/wordpress-mobile/AztecEditor-iOS.git', :commit => ''
    #pod 'WordPress-Editor-iOS', :git => 'https://github.com/wordpress-mobile/AztecEditor-iOS.git', :commit => ''
    #pod 'WordPress-Editor-iOS', :git => 'https://github.com/wordpress-mobile/AztecEditor-iOS.git', :tag => ''
    #pod 'WordPress-Editor-iOS', :path => '../AztecEditor-iOS'
    pod 'WordPress-Editor-iOS', '~> 1.19.3'
end

def wordpress_ui
    pod 'WordPressUI', '~> 1.7.1'
    #pod 'WordPressUI', :git => 'https://github.com/wordpress-mobile/WordPressUI-iOS', :tag => ''
    #pod 'WordPressUI', :git => 'https://github.com/wordpress-mobile/WordPressUI-iOS', :branch => ''
    #pod 'WordPressUI', :git => 'https://github.com/wordpress-mobile/WordPressUI-iOS', :commit => ''
    #pod 'WordPressUI', :path => '../WordPressUI-iOS'
end

def wordpress_kit
    pod 'WordPressKit', '4.13.0-beta.4'
    #pod 'WordPressKit', :git => 'https://github.com/wordpress-mobile/WordPressKit-iOS.git', :tag => ''
    #pod 'WordPressKit', :git => 'https://github.com/wordpress-mobile/WordPressKit-iOS.git', :branch => ''
    #pod 'WordPressKit', :git => 'https://github.com/wordpress-mobile/WordPressKit-iOS.git', :commit => ''
    #pod 'WordPressKit', :path => '../WordPressKit-iOS'
end

def shared_with_all_pods
    wordpress_shared
    pod 'CocoaLumberjack', '~> 3.0'
    pod 'NSObject-SafeExpectations', '~> 0.0.4'
end

def shared_with_networking_pods
    pod 'Alamofire', '4.8.0'
    pod 'Reachability', '3.2'

    wordpress_kit
end

def shared_test_pods
    pod 'OHHTTPStubs', '6.1.0'
    pod 'OHHTTPStubs/Swift', '6.1.0'
    pod 'OCMock', '3.4.3'
end

def shared_with_extension_pods
    pod 'Gridicons', '~> 1.0.1'
    pod 'ZIPFoundation', '~> 0.9.8'
    pod 'Down', '~> 0.6.6'
end

def gutenberg(options)
    options[:git] = 'http://github.com/wordpress-mobile/gutenberg-mobile/'
    options[:submodules] = true
    local_gutenberg = ENV['LOCAL_GUTENBERG']
    if local_gutenberg
      options = { :path => local_gutenberg.include?('/') ? local_gutenberg : '../gutenberg-mobile' }
    end
    pod 'Gutenberg', options
    pod 'RNTAztecView', options

    gutenberg_dependencies options
end

def gutenberg_dependencies(options)
    dependencies = [
        'FBReactNativeSpec',
        'FBLazyVector',
        'React',
        'ReactCommon',
        'RCTRequired',
        'RCTTypeSafety',
        'React-Core',
        'React-CoreModules',
        'React-RCTActionSheet',
        'React-RCTAnimation',
        'React-RCTBlob',
        'React-RCTImage',
        'React-RCTLinking',
        'React-RCTNetwork',
        'React-RCTSettings',
        'React-RCTText',
        'React-RCTVibration',
        'React-cxxreact',
        'React-jsinspector',
        'React-jsi',
        'React-jsiexecutor',
        'Yoga',
        'Folly',
        'glog',
        'react-native-keyboard-aware-scroll-view',
        'react-native-safe-area',
        'react-native-video',
        'RNSVG',
        'ReactNativeDarkMode',
        'react-native-slider',
        'react-native-linear-gradient',
        'react-native-get-random-values',
        'react-native-blur'
    ]
    if options[:path]
        podspec_prefix = options[:path]
    else
        tag_or_commit = options[:tag] || options[:commit]
        podspec_prefix = "https://raw.githubusercontent.com/wordpress-mobile/gutenberg-mobile/#{tag_or_commit}"
    end

    for pod_name in dependencies do
        pod pod_name, :podspec => "#{podspec_prefix}/third-party-podspecs/#{pod_name}.podspec.json"
    end
end

## WordPress iOS
## =============
##
target 'WordPress' do
    project 'WordPress/WordPress.xcodeproj'

    shared_with_all_pods
    shared_with_networking_pods
    shared_with_extension_pods

    ## Gutenberg (React Native)
    ## =====================
    ##
    gutenberg :tag => 'v1.33.0'

    ## Third party libraries
    ## =====================
    ##
    pod 'Charts', '~> 3.2.2'
    pod 'Gifu', '3.2.0'
    pod 'AppCenter', '2.5.1', :configurations => ['Release-Internal', 'Release-Alpha']
    pod 'AppCenter/Distribute', '2.5.1', :configurations => ['Release-Internal', 'Release-Alpha']
    pod 'MRProgress', '0.8.3'
    pod 'Starscream', '3.0.6'
    pod 'SVProgressHUD', '2.2.5'
    pod 'ZendeskSupportSDK', '5.0.0'
    pod 'AlamofireImage', '3.5.2'
    pod 'AlamofireNetworkActivityIndicator', '~> 2.4'
    pod 'FSInteractiveMap', :git => 'https://github.com/wordpress-mobile/FSInteractiveMap.git', :tag => '0.2.0'
    pod 'JTAppleCalendar', '~> 8.0.2'
    pod 'AMScrollingNavbar', '5.6.0'

    ## Automattic libraries
    ## ====================
    ##
    wordpress_kit
    wordpress_shared

    # Production

    pod 'Automattic-Tracks-iOS', '~> 0.5.0'
    # While in PR
    #pod 'Automattic-Tracks-iOS', :git => 'https://github.com/Automattic/Automattic-Tracks-iOS.git', :branch => 'add/more-logging'
    # Local Development
    #pod 'Automattic-Tracks-iOS', :path => '~/Projects/Automattic-Tracks-iOS'

    pod 'NSURL+IDN', '~> 0.4'

    pod 'WPMediaPicker', '~> 1.7.0'
    #pod 'WPMediaPicker', :git => 'https://github.com/wordpress-mobile/MediaPicker-iOS.git', :tag => '1.7.0'
    ## while PR is in review:
    # pod 'WPMediaPicker', :git => 'https://github.com/wordpress-mobile/MediaPicker-iOS.git', :branch => ''
    # pod 'WPMediaPicker', :path => '../MediaPicker-iOS'

    pod 'Gridicons', '~> 1.0.1'

<<<<<<< HEAD
    pod 'WordPressAuthenticator', '~> 1.20.1'
=======
    pod 'WordPressAuthenticator', '~> 1.21.0-beta'
>>>>>>> c72a63f4
    # While in PR
		# pod 'WordPressAuthenticator', :git => 'https://github.com/wordpress-mobile/WordPressAuthenticator-iOS.git', :branch => ''
    # pod 'WordPressAuthenticator', :git => 'https://github.com/wordpress-mobile/WordPressAuthenticator-iOS.git', :commit => ''
    # pod 'WordPressAuthenticator', :path => '../WordPressAuthenticator-iOS'

    pod 'MediaEditor', '~> 1.2.0'
    # pod 'MediaEditor', :git => 'https://github.com/wordpress-mobile/MediaEditor-iOS.git', :commit => 'a4178ed9b0f3622faafb41dd12503e26c5523a32'
    # pod 'MediaEditor', :path => '../MediaEditor-iOS'

    aztec
    wordpress_ui

    target 'WordPressTest' do
        inherit! :search_paths

        shared_test_pods
        pod 'Nimble', '~> 7.3.1'
    end


    post_install do
        project_root = File.dirname(__FILE__)

        puts 'Patching RCTShadowView to fix nested group block - it could be removed after upgrade to 0.62'
        %x(patch "#{project_root}/Pods/React-Core/React/Views/RCTShadowView.m" < "#{project_root}/patches/RN-RCTShadowView.patch")
        puts 'Patching RCTActionSheet to add possibility to disable action sheet buttons -
        it could be removed once PR with that functionality will be merged into RN'
        %x(patch "#{project_root}/Pods/React-RCTActionSheet/RCTActionSheetManager.m" < "#{project_root}/patches/RN-RCTActionSheetManager.patch")

        ## Convert the 3rd-party license acknowledgements markdown into html for use in the app
        require 'commonmarker'

        acknowledgements = 'Acknowledgments'
        markdown = File.read("#{project_root}/Pods/Target Support Files/Pods-WordPress/Pods-WordPress-acknowledgements.markdown")
        rendered_html = CommonMarker.render_html(markdown, :DEFAULT)
        styled_html = "<head>
                         <meta name=\"viewport\" content=\"width=device-width, initial-scale=1\">
                         <style>
                           body {
                             font-family: -apple-system, BlinkMacSystemFont, 'Segoe UI', Roboto, Oxygen, Ubuntu, Cantarell, 'Open Sans', 'Helvetica Neue', sans-serif;
                             font-size: 16px;
                             color: #1a1a1a;
                             margin: 20px;
                           }
                          @media (prefers-color-scheme: dark) {
                           body {
                            background: #1a1a1a;
                            color: white;
                           }
                          }
                           pre {
                            white-space: pre-wrap;
                           }
                         </style>
                         <title>
                           #{acknowledgements}
                         </title>
                       </head>
                       <body>
                         #{rendered_html}
                       </body>"

          ## Remove the <h1>, since we've promoted it to <title>
          styled_html = styled_html.sub("<h1>Acknowledgements</h1>", '')

          ## The glog library's license contains a URL that does not wrap in the web view,
          ## leading to a large right-hand whitespace gutter.  Work around this by explicitly
          ## inserting a <br> in the HTML.  Use gsub juuust in case another one sneaks in later.
          styled_html = styled_html.gsub('p?hl=en#dR3YEbitojA/COPYING', 'p?hl=en#dR3YEbitojA/COPYING<br>')

        File.write("#{project_root}/Pods/Target Support Files/Pods-WordPress/acknowledgements.html", styled_html)
    end
end


## Share Extension
## ===============
##
target 'WordPressShareExtension' do
    project 'WordPress/WordPress.xcodeproj'

    shared_with_extension_pods

    aztec
    shared_with_all_pods
    shared_with_networking_pods
    wordpress_ui
end


## DraftAction Extension
## =====================
##
target 'WordPressDraftActionExtension' do
    project 'WordPress/WordPress.xcodeproj'

    shared_with_extension_pods

    aztec
    shared_with_all_pods
    shared_with_networking_pods
    wordpress_ui
end


## Today Widget
## ============
##
target 'WordPressTodayWidget' do
    project 'WordPress/WordPress.xcodeproj'

    shared_with_all_pods
    shared_with_networking_pods

    wordpress_ui
end

## All Time Widget
## ============
##
target 'WordPressAllTimeWidget' do
    project 'WordPress/WordPress.xcodeproj'

    shared_with_all_pods
    shared_with_networking_pods

    wordpress_ui
end

## This Week Widget
## ============
##
target 'WordPressThisWeekWidget' do
    project 'WordPress/WordPress.xcodeproj'

    shared_with_all_pods
    shared_with_networking_pods

    wordpress_ui
end

## Notification Content Extension
## ==============================
##
target 'WordPressNotificationContentExtension' do
    project 'WordPress/WordPress.xcodeproj'

    wordpress_kit
    wordpress_shared
    wordpress_ui
end



## Notification Service Extension
## ==============================
##
target 'WordPressNotificationServiceExtension' do
    project 'WordPress/WordPress.xcodeproj'

    wordpress_kit
    wordpress_shared
    wordpress_ui
end


## Mocks
## ===================
##
def wordpress_mocks
  pod 'WordPressMocks', '~> 0.0.8'
  # pod 'WordPressMocks', :git => 'https://github.com/wordpress-mobile/WordPressMocks.git', :commit => ''
  # pod 'WordPressMocks', :git => 'https://github.com/wordpress-mobile/WordPressMocks.git', :branch => 'add/screenshot-mocks'
  # pod 'WordPressMocks', :path => '../WordPressMocks'
end


## Screenshot Generation
## ===================
##
target 'WordPressScreenshotGeneration' do
    project 'WordPress/WordPress.xcodeproj'

    wordpress_mocks
    pod 'SimulatorStatusMagic'
end

## UI Tests
## ===================
##
target 'WordPressUITests' do
    project 'WordPress/WordPress.xcodeproj'

    wordpress_mocks
end

# Static Frameworks:
# ============
#
# Make all pods that are not shared across multiple targets into static frameworks by overriding the static_framework? function to return true
# Linking the shared frameworks statically would lead to duplicate symbols
# A future version of CocoaPods may make this easier to do. See https://github.com/CocoaPods/CocoaPods/issues/7428
shared_targets = ['WordPressFlux']
pre_install do |installer|
    static = []
    dynamic = []
    installer.pod_targets.each do |pod|

        # Statically linking Sentry results in a conflict with `NSDictionary.objectAtKeyPath`, but dynamically
        # linking it resolves this.
        if pod.name == "Sentry"
          dynamic << pod
          next
        end

        # If this pod is a dependency of one of our shared targets, it must be linked dynamically
        if pod.target_definitions.any? { |t| shared_targets.include? t.name }
          dynamic << pod
          next
        end
        static << pod
		pod.instance_variable_set(:@build_type, Pod::Target::BuildType.static_framework)
    end
    puts "Installing #{static.count} pods as static frameworks"
    puts "Installing #{dynamic.count} pods as dynamic frameworks"
end<|MERGE_RESOLUTION|>--- conflicted
+++ resolved
@@ -186,11 +186,7 @@
 
     pod 'Gridicons', '~> 1.0.1'
 
-<<<<<<< HEAD
-    pod 'WordPressAuthenticator', '~> 1.20.1'
-=======
     pod 'WordPressAuthenticator', '~> 1.21.0-beta'
->>>>>>> c72a63f4
     # While in PR
 		# pod 'WordPressAuthenticator', :git => 'https://github.com/wordpress-mobile/WordPressAuthenticator-iOS.git', :branch => ''
     # pod 'WordPressAuthenticator', :git => 'https://github.com/wordpress-mobile/WordPressAuthenticator-iOS.git', :commit => ''
