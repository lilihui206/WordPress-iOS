--- conflicted
+++ resolved
@@ -84,11 +84,8 @@
         searchController.searchBar.autocapitalizationType = .None
         searchController.searchBar.autocorrectionType = .No
         searchController.searchBar.barTintColor = WPStyleGuide.wordPressBlue()
-<<<<<<< HEAD
-=======
         searchController.searchBar.layer.borderWidth = 1;
         searchController.searchBar.layer.borderColor = WPStyleGuide.wordPressBlue().CGColor;
->>>>>>> 462e8815
 
         return searchController
     }()
@@ -108,39 +105,7 @@
             }
         }
     }
-<<<<<<< HEAD
-    
-    /**
-     *  @brief      Collection view support
-     */
-    
-    private enum Section {
-        case Info
-        case Themes
-    }
-    private var sections: [Section]!
-=======
->>>>>>> 462e8815
-    
-    private func reloadThemes() {
-        collectionView?.reloadData()
-        updateResults()
-    }
-    private func themeAtIndex(index: Int) -> Theme? {
-        let indexPath = NSIndexPath(forRow: index, inSection: 0)
-        return themesController.objectAtIndexPath(indexPath) as? Theme
-    }
-    private lazy var noResultsView: WPNoResultsView = {
-        let noResultsView = WPNoResultsView()
-        let drakeImage = UIImage(named: "theme-empty-results")
-        noResultsView.accessoryView = UIImageView(image: drakeImage)
-        
-        return noResultsView
-    }()
-    private var noResultsShown: Bool {
-        return noResultsView.superview != nil
-    }
-   
+    
     /**
      *  @brief      Collection view support
      */
@@ -295,8 +260,6 @@
             showNoResults()
         } else {
             hideNoResults()
-<<<<<<< HEAD
-=======
         }
     }
     
@@ -310,31 +273,12 @@
             title = NSLocalizedString("No Themes Found", comment:"Text displayed when theme name search has no matches")
         } else {
             title = NSLocalizedString("Fetching Themes...", comment:"Text displayed while fetching themes")
->>>>>>> 462e8815
         }
         noResultsView.titleText = title
         view.addSubview(noResultsView)
         syncMoreIfNeeded(0)
     }
     
-<<<<<<< HEAD
-    private func showNoResults() {
-        guard !noResultsShown else {
-            return
-        }
-        
-        let title: String
-        if searchController.active {
-            title = NSLocalizedString("No Themes Found", comment:"Text displayed when theme name search has no matches")
-        } else {
-            title = NSLocalizedString("Fetching Themes...", comment:"Text displayed while fetching themes")
-        }
-        noResultsView.titleText = title
-        view.addSubview(noResultsView)
-    }
-    
-=======
->>>>>>> 462e8815
     private func hideNoResults() {
         guard noResultsShown else {
             return
@@ -363,11 +307,8 @@
     
     func syncContentEnded() {
         updateResults()
-<<<<<<< HEAD
-=======
         let lastVisibleTheme = collectionView?.indexPathsForVisibleItems().last?.row ?? 0
         syncMoreIfNeeded(lastVisibleTheme)
->>>>>>> 462e8815
     }
     
     func hasNoMoreContent() {
@@ -379,15 +320,10 @@
     
     public override func collectionView(collectionView: UICollectionView, numberOfItemsInSection section: Int) -> Int {
         switch sections[section] {
-<<<<<<< HEAD
-        case .Info: return 0
-        case .Themes: return themesCount
-=======
         case .Info:
             return 0
         case .Themes:
             return themesCount
->>>>>>> 462e8815
         }
     }
     
@@ -396,10 +332,7 @@
         let cell = collectionView.dequeueReusableCellWithReuseIdentifier(ThemeBrowserCell.reuseIdentifier, forIndexPath: indexPath) as! ThemeBrowserCell
         
         cell.theme = themeAtIndex(indexPath.row)
-<<<<<<< HEAD
         cell.presenter = self
-=======
->>>>>>> 462e8815
         
         syncMoreIfNeeded(indexPath.row)
         
@@ -462,13 +395,6 @@
     }
     
     public func collectionView(collectionView: UICollectionView, layout collectionViewLayout: UICollectionViewLayout, insetForSectionAtIndex section: Int) -> UIEdgeInsets {
-<<<<<<< HEAD
-        switch sections.count {
-        case 1:
-            return Styles.externalMargins
-        default:
-            return Styles.internalMargins
-=======
         switch sections.first {
         case .Themes?:
             return Styles.searchMargins
@@ -476,7 +402,6 @@
             return Styles.syncingMargins
         default:
             return Styles.syncedMargins
->>>>>>> 462e8815
         }
     }
 
@@ -484,12 +409,8 @@
     
     @IBAction func didTapSearchButton(sender: UIButton) {
         searchController.active = true
-<<<<<<< HEAD
-        if sections.count > 1 {
-=======
         if sections.first == .Info {
             collectionView?.collectionViewLayout.invalidateLayout()
->>>>>>> 462e8815
             collectionView?.performBatchUpdates({
                 self.collectionView?.deleteSections(NSIndexSet(index: 0))
                 self.sections = [.Themes]
@@ -500,13 +421,9 @@
     // MARK: - UISearchControllerDelegate
 
     public func willDismissSearchController(searchController: UISearchController) {
-<<<<<<< HEAD
-        if sections.count == 1 {
-=======
         if sections.first == .Themes {
             searchName = ""
             collectionView?.collectionViewLayout.invalidateLayout()
->>>>>>> 462e8815
             collectionView?.performBatchUpdates({
                 self.collectionView?.insertSections(NSIndexSet(index: 0))
                 self.sections = [.Info, .Themes]
@@ -562,7 +479,6 @@
     }
     
     // MARK: - ThemePresenter
-<<<<<<< HEAD
     
     public func presentCustomizeForTheme(theme: Theme?) {
         guard let theme = theme, url = NSURL(string: theme.customizeUrl()) else {
@@ -590,43 +506,11 @@
     
     public func presentSupportForTheme(theme: Theme?) {
         guard let theme = theme, url = NSURL(string: theme.supportUrl()) else {
-=======
-    
-    public func presentCustomizeForTheme(theme: Theme?) {
-        guard let theme = theme, url = NSURL(string: theme.customizeUrl()) else {
->>>>>>> 462e8815
             return
         }
         
         presentUrlForTheme(url)
     }
-<<<<<<< HEAD
-=======
-
-    public func presentDemoForTheme(theme: Theme?) {
-        guard let theme = theme, url = NSURL(string: theme.demoUrl) else {
-            return
-        }
-        
-        presentUrlForTheme(url)
-    }
-
-    public func presentDetailsForTheme(theme: Theme?) {
-        guard let theme = theme, url = NSURL(string: theme.detailsUrl()) else {
-            return
-        }
-        
-        presentUrlForTheme(url)
-    }
-    
-    public func presentSupportForTheme(theme: Theme?) {
-        guard let theme = theme, url = NSURL(string: theme.supportUrl()) else {
-            return
-        }
-        
-        presentUrlForTheme(url)
-    }
->>>>>>> 462e8815
     
     public func presentUrlForTheme(url: NSURL) {
         let webViewController = WPWebViewController(URL: url)
