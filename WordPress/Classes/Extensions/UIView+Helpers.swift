--- conflicted
+++ resolved
@@ -45,11 +45,7 @@
         updateConstraintWithFirstItem(self, attribute: attribute, constant: constant)
     }
 
-<<<<<<< HEAD
     public func updateConstraintWithFirstItem(fistItem: NSObject!, attribute: NSLayoutAttribute, constant: CGFloat) {
-=======
-    public func updateConstraintForView(firstItem: NSObject!, attribute: NSLayoutAttribute, constant: CGFloat) {
->>>>>>> adbfbd77
         for constraint in constraints() as [NSLayoutConstraint] {
             if constraint.firstItem as NSObject == firstItem {
                 if constraint.firstAttribute == attribute || constraint.secondAttribute == attribute {
