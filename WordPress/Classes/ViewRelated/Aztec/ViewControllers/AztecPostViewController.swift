import Foundation
import UIKit
import PDFKit
import Aztec
import CocoaLumberjack
import Gridicons
import WordPressShared
import MobileCoreServices
import WordPressEditor
import WPMediaPicker
import AVKit
import MobileCoreServices
import AutomatticTracks

// MARK: - Aztec's Native Editor!
//
class AztecPostViewController: UIViewController, PostEditor {

    // MARK: - PostEditor conformance

    /// Closure to be executed when the editor gets closed.
    /// Pass `false` for `showPostEpilogue` to prevent the post epilogue
    /// (PostPost) flow being displayed after the editor is closed.
    ///
    var onClose: ((_ changesSaved: Bool, _ showPostEpilogue: Bool) -> ())?

    /// Verification Prompt Helper
    ///
    /// - Returns: `nil` when there's no need for showing the verification prompt.
    var verificationPromptHelper: VerificationPromptHelper? {
        return aztecVerificationPromptHelper
    }

    fileprivate lazy var aztecVerificationPromptHelper: AztecVerificationPromptHelper? = {
        return AztecVerificationPromptHelper(account: self.post.blog.account)
    }()

    var postTitle: String {
        get {
            return titleTextField.text
        }
        set {
            titleTextField.text = newValue
        }
    }

    var isUploadingMedia: Bool {
        return mediaCoordinator.isUploadingMedia(for: post)
    }

    var analyticsEditorSource: String {
        return Analytics.editorSource
    }

    var editorSession: PostEditorAnalyticsSession

    /// Indicates if Aztec was launched for Photo Posting
    ///
    var isOpenedDirectlyForPhotoPost = false

    let navigationBarManager = PostEditorNavigationBarManager()

    let mediaUtility = EditorMediaUtility()

    func cancelUploadOfAllMedia(for post: AbstractPost) {
        mediaCoordinator.cancelUploadOfAllMedia(for: post)
    }

    /// For autosaving - The debouncer will execute local saving every defined number of seconds.
    /// In this case every 0.5 second
    ///
    fileprivate(set) lazy var debouncer: Debouncer = {
        return Debouncer(delay: PostEditorDebouncerConstants.autoSavingDelay, callback: debouncerCallback)
    }()

    lazy var autosaver = Autosaver { [weak self] in
        self?.mapUIContentToPostAndSave(immediate: true)
    }

    // MARK: - Styling Options

    private lazy var optionsTablePresenter = OptionsTablePresenter(presentingViewController: self, presentingTextView: editorView.richTextView)

    // MARK: - Editor Replacing Support

    internal let replaceEditor: (EditorViewController, EditorViewController) -> ()

    // MARK: - fileprivate & private variables

    /// Format Bar
    ///
    fileprivate(set) lazy var formatBar: Aztec.FormatBar = {
        return self.createToolbar()
    }()

    let errorDomain = "AztecPostViewController.errorDomain"

    private enum ErrorCode: Int {
        case expectedSecondaryAction = 1
    }

<<<<<<< HEAD
    private var mediaEditor: MediaEditor?
=======
    private lazy var mediaEditor: MediaEditor = {
        return MediaEditor()
    }()
>>>>>>> 0afe86f9

    /// The editor view.
    ///
    fileprivate(set) lazy var editorView: Aztec.EditorView = {

        let paragraphStyle = ParagraphStyle.default

        // Paragraph style customizations will go here.
        paragraphStyle.lineSpacing = 4

        let editorView = Aztec.EditorView(
            defaultFont: Fonts.regular,
            defaultHTMLFont: Fonts.monospace,
            defaultParagraphStyle: paragraphStyle,
            defaultMissingImage: Assets.defaultMissingImage)

        editorView.clipsToBounds = false
        editorView.htmlStorage.textColor = .text
        setupHTMLTextView(editorView.htmlTextView)
        setupRichTextView(editorView.richTextView)

        return editorView
    }()

    private var analyticsEditor: PostEditorAnalyticsSession.Editor {
        switch editorView.editingMode {
        case .richText:
            return .classic
        case .html:
            return .html
        }
    }

    /// Aztec's Awesomeness
    ///
    private var richTextView: Aztec.TextView {
        get {
            return editorView.richTextView
        }
    }

    private func setupRichTextView(_ textView: TextView) {
        textView.load(WordPressPlugin())

        let accessibilityLabel = NSLocalizedString("Rich Content", comment: "Post Rich content")
        self.configureDefaultProperties(for: textView, accessibilityLabel: accessibilityLabel)

        let linkAttributes: [NSAttributedString.Key: Any] = [.underlineStyle: NSUnderlineStyle.single.rawValue,
                                                             .foregroundColor: Colors.aztecLinkColor]

        textView.delegate = self
        textView.formattingDelegate = self
        textView.textAttachmentDelegate = self

        textView.backgroundColor = Colors.aztecBackground
        textView.blockquoteBackgroundColor = .neutral(.shade5)
        textView.blockquoteBorderColor = .listIcon
        textView.preBackgroundColor = .neutral(.shade5)

        textView.linkTextAttributes = linkAttributes

        // We need this false to be able to set negative `scrollInset` values.
        textView.clipsToBounds = false

        textView.smartDashesType = .no
        textView.smartQuotesType = .no

        // Set up the editor for screenshot generation, if needed
        if UIApplication.shared.isCreatingScreenshots() {
            textView.autocorrectionType = .no
        }

        disableLinkTapRecognizer(from: textView)
    }

    /**
    This handles a bug introduced by iOS 13.0 (tested up to 13.2) where link interactions don't respect what the documentation says.
    The documenatation for textView(_:shouldInteractWith:in:interaction:) says:
    > Links in text views are interactive only if the text view is selectable but noneditable.
    Our Aztec Text views are selectable and editable, and yet iOS was opening links on Safari when tapped.
    */
    fileprivate func disableLinkTapRecognizer(from textView: UITextView) {
        guard let recognizer = textView.gestureRecognizers?.first(where: { $0.name == "UITextInteractionNameLinkTap" }) else {
            return
        }
        recognizer.isEnabled = false
    }

    /// Aztec's Text Placeholder
    ///
    fileprivate(set) lazy var placeholderLabel: UILabel = {
        let label = UILabel()
        label.text = NSLocalizedString("Share your story here...", comment: "Aztec's Text Placeholder")
        label.textColor = Colors.placeholder
        label.font = Fonts.regular
        label.isUserInteractionEnabled = false
        label.translatesAutoresizingMaskIntoConstraints = false
        label.numberOfLines = 0
        label.textAlignment = .natural
        label.accessibilityIdentifier = "aztec-content-placeholder"
        return label
    }()


    /// Raw HTML Editor
    ///
    private var htmlTextView: UITextView {
        get {
            return editorView.htmlTextView
        }
    }

    private func setupHTMLTextView(_ textView: UITextView) {
        let accessibilityLabel = NSLocalizedString("HTML Content", comment: "Post HTML content")
        self.configureDefaultProperties(for: textView, accessibilityLabel: accessibilityLabel)

        textView.isHidden = true
        textView.delegate = self
        textView.accessibilityIdentifier = "HTMLContentView"
        textView.autocorrectionType = .no
        textView.autocapitalizationType = .none

        // We need this false to be able to set negative `scrollInset` values.
        textView.clipsToBounds = false

        textView.adjustsFontForContentSizeCategory = true
        textView.smartDashesType = .no
        textView.smartQuotesType = .no
    }


    /// Title's UITextView
    ///
    fileprivate(set) lazy var titleTextField: UITextView = {
        let titleParagraphStyle = NSMutableParagraphStyle()
        titleParagraphStyle.alignment = .natural

        let attributes: [NSAttributedString.Key: Any] = [.foregroundColor: UIColor.text,
                                                        .font: Fonts.title,
                                                        .paragraphStyle: titleParagraphStyle]

        let textView = UITextView()

        textView.accessibilityLabel = NSLocalizedString("Title", comment: "Post title")
        textView.delegate = self
        textView.font = Fonts.title
        textView.returnKeyType = .next
        textView.textColor = .text
        textView.typingAttributes = attributes
        textView.translatesAutoresizingMaskIntoConstraints = false
        textView.textAlignment = .natural
        textView.isScrollEnabled = false
        textView.backgroundColor = .clear
        textView.spellCheckingType = .default

        return textView
    }()


    /// Placeholder Label
    ///
    fileprivate(set) lazy var titlePlaceholderLabel: UILabel = {
        let placeholderText = NSLocalizedString("Title", comment: "Placeholder for the post title.")
        let titlePlaceholderLabel = UILabel()

        let attributes: [NSAttributedString.Key: Any] = [.foregroundColor: Colors.placeholder, .font: Fonts.title]

        titlePlaceholderLabel.attributedText = NSAttributedString(string: placeholderText, attributes: attributes)
        titlePlaceholderLabel.sizeToFit()
        titlePlaceholderLabel.translatesAutoresizingMaskIntoConstraints = false
        titlePlaceholderLabel.textAlignment = .natural

        return titlePlaceholderLabel
    }()


    /// Title's Height Constraint
    ///
    fileprivate var titleHeightConstraint: NSLayoutConstraint!


    /// Title's Top Constraint
    ///
    fileprivate var titleTopConstraint: NSLayoutConstraint!


    /// Placeholder's Top Constraint
    ///
    fileprivate var textPlaceholderTopConstraint: NSLayoutConstraint!


    /// Separator View
    ///
    fileprivate(set) lazy var separatorView: UIView = {
        let v = UIView(frame: CGRect(x: 0, y: 0, width: self.view.frame.size.width, height: 1))

        v.backgroundColor = Colors.separator
        v.translatesAutoresizingMaskIntoConstraints = false

        return v
    }()

    /// Active Editor's Mode
    ///
    /*
    fileprivate(set) var mode = EditMode.richText {
        willSet {
            switch mode {
            case .html:
                setHTML(getHTML(), for: .richText)
            case .richText:
                setHTML(getHTML(), for: .html)
            }
        }

        didSet {
            switch mode {
            case .html:
                htmlTextView.becomeFirstResponder()
            case .richText:
                richTextView.becomeFirstResponder()
            }

            updateFormatBar()

            refreshPlaceholderVisibility()
            refreshTitlePosition()
        }
    }*/


    /// Post being currently edited
    ///
    var post: AbstractPost {
        didSet {
            removeObservers(fromPost: oldValue)
            addObservers(toPost: post)
            unregisterMediaObserver()
            registerMediaObserver()
            postEditorStateContext = createEditorStateContext(for: post)
            refreshInterface()
        }
    }

    /// If true, apply autosave content when the editor creates a revision.
    ///
    private let loadAutosaveRevision: Bool

    /// Active Downloads
    ///
    fileprivate var activeMediaRequests = [ImageDownloader.Task]()

    /// Media Library Data Source
    ///
    lazy var mediaLibraryDataSource: MediaLibraryPickerDataSource = {
        return MediaLibraryPickerDataSource(post: self.post)
    }()

    /// Device Photo Library Data Source
    ///
    fileprivate lazy var devicePhotoLibraryDataSource = WPPHAssetDataSource()

    fileprivate let mediaCoordinator = MediaCoordinator.shared

    /// Media Progress View
    ///
    fileprivate lazy var mediaProgressView: UIProgressView = {
        let progressView = UIProgressView(progressViewStyle: .bar)
        progressView.backgroundColor = Colors.progressBackground
        progressView.progressTintColor = Colors.progressTint
        progressView.trackTintColor = Colors.progressTrack
        progressView.translatesAutoresizingMaskIntoConstraints = false
        progressView.isHidden = true
        return progressView
    }()

    fileprivate var mediaObserverReceipt: UUID?

    /// Selected Text Attachment
    ///
    fileprivate var currentSelectedAttachment: MediaAttachment?


    /// Last Interface Element that was a First Responder
    ///
    fileprivate var lastFirstResponder: UIView?


    /// Maintainer of state for editor - like for post button
    ///
    fileprivate(set) lazy var postEditorStateContext: PostEditorStateContext = {
        return self.createEditorStateContext(for: self.post)
    }()

    /// Current keyboard rect used to help size the inline media picker
    ///
    fileprivate var currentKeyboardFrame: CGRect = .zero


    /// Method of selecting media for upload, used for analytics
    ///
    fileprivate var mediaSelectionMethod: MediaSelectionMethod = .none

    /// Media Picker
    ///
    fileprivate lazy var insertToolbarItem: UIButton = {
        let insertItem = UIButton(type: .custom)
        insertItem.titleLabel?.font = Fonts.mediaPickerInsert
        insertItem.tintColor = .primary
        insertItem.setTitleColor(.primary, for: .normal)

        return insertItem
    }()

    fileprivate var mediaPickerInputViewController: WPInputMediaPickerViewController?

    fileprivate var originalLeadingBarButtonGroup = [UIBarButtonItemGroup]()

    fileprivate var originalTrailingBarButtonGroup = [UIBarButtonItemGroup]()

    /// The view to show when media picker has no assets to show.
    ///
    fileprivate let noResultsView = NoResultsViewController.controller()

    fileprivate var mediaLibraryChangeObserverKey: NSObjectProtocol? = nil


    /// Presents whatever happens when FormatBar's more button is selected
    ///
    fileprivate lazy var moreCoordinator: AztecMediaPickingCoordinator = {
        return AztecMediaPickingCoordinator(delegate: self)
    }()


    /// Helps choosing the correct view controller for previewing a media asset
    ///
    private var mediaPreviewHelper: MediaPreviewHelper? = nil

    // MARK: - Initializers

    required init(
        post: AbstractPost,
        loadAutosaveRevision: Bool = false,
        replaceEditor: @escaping (EditorViewController, EditorViewController) -> (),
        editorSession: PostEditorAnalyticsSession? = nil) {

        precondition(post.managedObjectContext != nil)

        self.post = post
        self.loadAutosaveRevision = loadAutosaveRevision
        self.replaceEditor = replaceEditor
        self.editorSession = editorSession ?? PostEditorAnalyticsSession(editor: .classic, post: post)

        super.init(nibName: nil, bundle: nil)

        PostCoordinator.shared.cancelAnyPendingSaveOf(post: post)
        addObservers(toPost: post)
        registerMediaObserver()
    }

    required init?(coder aDecoder: NSCoder) {
        preconditionFailure("Aztec Post View Controller must be initialized by code")
    }

    deinit {
        removeObservers(fromPost: post)
        unregisterMediaObserver()
        cancelAllPendingMediaRequests()
    }


    // MARK: - Lifecycle Methods

    override func viewDidLoad() {
        super.viewDidLoad()

        navigationBarManager.delegate = self

        richTextView.isScrollEnabled = false
        htmlTextView.isScrollEnabled = false
        // This needs to called first
        configureMediaAppearance()

        // TODO: Fix the warnings triggered by this one!
        WPFontManager.loadNotoFontFamily()

        registerAttachmentImageProviders()
        createRevisionOfPost(loadAutosaveRevision: loadAutosaveRevision)

        // Setup
        configureNavigationBar()
        configureView()
        configureSubviews()
        noResultsView.configureForNoAssets(userCanUploadMedia: false)

        // UI elements might get their properties reset when the view is effectively loaded. Refresh it all!
        refreshInterface()

        // Setup Autolayout
        configureConstraints()
        view.setNeedsUpdateConstraints()

        if isOpenedDirectlyForPhotoPost {
            presentMediaPickerFullScreen(animated: false)
        }

        if !editorSession.started {
            editorSession.start()
        }
    }


    override func viewWillAppear(_ animated: Bool) {
        super.viewWillAppear(animated)

        resetNavigationColors()
        configureDismissButton()
        startListeningToNotifications()
        verificationPromptHelper?.updateVerificationStatus()
    }

    override func viewDidAppear(_ animated: Bool) {
        super.viewDidAppear(animated)

        restoreFirstResponder()

        // Handles refreshing controls with state context after options screen is dismissed
        editorContentWasUpdated()

        richTextView.isScrollEnabled = true
        htmlTextView.isScrollEnabled = true
    }


    override func viewWillDisappear(_ animated: Bool) {
        super.viewWillDisappear(animated)

        stopListeningToNotifications()
        rememberFirstResponder()
    }


    override func viewWillTransition(to size: CGSize, with coordinator: UIViewControllerTransitionCoordinator) {
        super.viewWillTransition(to: size, with: coordinator)

        coordinator.animate(alongsideTransition: { _ in
            self.updateTitleHeight()
        })

        optionsTablePresenter.dismiss()
    }

    override func willMove(toParent parent: UIViewController?) {
        super.willMove(toParent: parent)

        guard let navigationController = parent as? UINavigationController else {
            return
        }

        /// Wire AztecNavigationControllerDelegate
        ///
        navigationController.delegate = self
        configureMediaProgressView(in: navigationController.navigationBar)
    }


    // MARK: - Title and Title placeholder position methods

    func refreshTitlePosition() {
        let referenceView = editorView.activeView

        titleTopConstraint.constant = -(referenceView.contentOffset.y + referenceView.contentInset.top)

        var contentInset = referenceView.contentInset
        contentInset.top = (titleHeightConstraint.constant + separatorView.frame.height)
        referenceView.contentInset = contentInset

        textPlaceholderTopConstraint.constant = referenceView.textContainerInset.top + referenceView.contentInset.top
    }

    func updateTitleHeight() {
        let referenceView = editorView.activeView
        let layoutMargins = view.layoutMargins
        let insets = titleTextField.textContainerInset

        var titleWidth = titleTextField.bounds.width
        if titleWidth <= 0 {
            // Use the title text field's width if available, otherwise calculate it.
            titleWidth = view.frame.width - (insets.left + insets.right + layoutMargins.left + layoutMargins.right)
        }

        let sizeThatShouldFitTheContent = titleTextField.sizeThatFits(CGSize(width: titleWidth, height: CGFloat.greatestFiniteMagnitude))
        titleHeightConstraint.constant = max(sizeThatShouldFitTheContent.height, titleTextField.font!.lineHeight + insets.top + insets.bottom)

        textPlaceholderTopConstraint.constant = referenceView.textContainerInset.top + referenceView.contentInset.top

        var contentInset = referenceView.contentInset
        contentInset.top = (titleHeightConstraint.constant + separatorView.frame.height)
        referenceView.contentInset = contentInset
        referenceView.setContentOffset(CGPoint(x: 0, y: -contentInset.top), animated: false)

        updateScrollInsets()
    }

    func updateScrollInsets() {
        let referenceView = editorView.activeView
        var scrollInsets = referenceView.contentInset
        var rightMargin = (view.frame.maxX - referenceView.frame.maxX)
        rightMargin -= view.safeAreaInsets.right
        scrollInsets.right = -rightMargin
        referenceView.scrollIndicatorInsets = scrollInsets
    }


    // MARK: - Construction Helpers

    /// Returns a new Editor Context for a given Post instance.
    ///
    private func createEditorStateContext(for post: AbstractPost) -> PostEditorStateContext {
        return PostEditorStateContext(post: post, delegate: self)
    }

    // MARK: - Configuration Methods

    override func updateViewConstraints() {
        refreshTitlePosition()
        updateTitleHeight()
        super.updateViewConstraints()
    }

    func configureConstraints() {

        titleHeightConstraint = titleTextField.heightAnchor.constraint(equalToConstant: titleTextField.font!.lineHeight)
        titleTopConstraint = titleTextField.topAnchor.constraint(equalTo: view.topAnchor, constant: -richTextView.contentOffset.y)
        textPlaceholderTopConstraint = placeholderLabel.topAnchor.constraint(equalTo: richTextView.topAnchor, constant: richTextView.textContainerInset.top + richTextView.contentInset.top)
        updateTitleHeight()

        NSLayoutConstraint.activate([
            titleTextField.leadingAnchor.constraint(equalTo: view.readableContentGuide.leadingAnchor),
            titleTextField.trailingAnchor.constraint(equalTo: view.readableContentGuide.trailingAnchor),
            titleTopConstraint,
            titleHeightConstraint
            ])

        let insets = titleTextField.textContainerInset

        NSLayoutConstraint.activate([
            titlePlaceholderLabel.leftAnchor.constraint(equalTo: titleTextField.leftAnchor, constant: insets.left + titleTextField.textContainer.lineFragmentPadding),
            titlePlaceholderLabel.rightAnchor.constraint(equalTo: titleTextField.rightAnchor, constant: -insets.right - titleTextField.textContainer.lineFragmentPadding),
            titlePlaceholderLabel.topAnchor.constraint(equalTo: titleTextField.topAnchor, constant: insets.top),
            titlePlaceholderLabel.heightAnchor.constraint(equalToConstant: titleTextField.font!.lineHeight)
            ])

        NSLayoutConstraint.activate([
            separatorView.leadingAnchor.constraint(equalTo: view.readableContentGuide.leadingAnchor),
            separatorView.trailingAnchor.constraint(equalTo: view.readableContentGuide.trailingAnchor),
            separatorView.topAnchor.constraint(equalTo: titleTextField.bottomAnchor),
            separatorView.heightAnchor.constraint(equalToConstant: separatorView.frame.height)
            ])

        NSLayoutConstraint.activate([
            richTextView.leadingAnchor.constraint(equalTo: view.readableContentGuide.leadingAnchor),
            richTextView.trailingAnchor.constraint(equalTo: view.readableContentGuide.trailingAnchor),
            richTextView.topAnchor.constraint(equalTo: view.topAnchor),
            richTextView.bottomAnchor.constraint(equalTo: view.bottomAnchor)
            ])

        NSLayoutConstraint.activate([
            htmlTextView.leftAnchor.constraint(equalTo: richTextView.leftAnchor),
            htmlTextView.rightAnchor.constraint(equalTo: richTextView.rightAnchor),
            htmlTextView.topAnchor.constraint(equalTo: richTextView.topAnchor),
            htmlTextView.bottomAnchor.constraint(equalTo: richTextView.bottomAnchor)
            ])

        NSLayoutConstraint.activate([
            placeholderLabel.leftAnchor.constraint(equalTo: richTextView.leftAnchor, constant: insets.left + richTextView.textContainer.lineFragmentPadding),
            placeholderLabel.rightAnchor.constraint(equalTo: richTextView.rightAnchor, constant: -insets.right - richTextView.textContainer.lineFragmentPadding),
            textPlaceholderTopConstraint,
            placeholderLabel.bottomAnchor.constraint(lessThanOrEqualTo: richTextView.bottomAnchor, constant: Constants.placeholderPadding.bottom)
            ])
    }

    private func configureDefaultProperties(for textView: UITextView, accessibilityLabel: String) {
        textView.accessibilityLabel = accessibilityLabel
        textView.keyboardDismissMode = .interactive
        textView.textColor = .text
        textView.translatesAutoresizingMaskIntoConstraints = false
    }

    func configureNavigationBar() {
        navigationController?.navigationBar.isTranslucent = false
        navigationController?.navigationBar.accessibilityIdentifier = "Azctec Editor Navigation Bar"
        navigationItem.leftBarButtonItems = navigationBarManager.leftBarButtonItems
        navigationItem.rightBarButtonItems = navigationBarManager.rightBarButtonItems
    }

    /// This is to restore the navigation bar colors after the UIDocumentPickerViewController has been dismissed,
    /// either by uploading media or canceling. Doing this in the UIDocumentPickerDelegate methods either did
    /// nothing or the resetting wasn't permanent.
    ///
    fileprivate func resetNavigationColors() {
        WPStyleGuide.configureNavigationAppearance()
    }

    func configureDismissButton() {
        let image = isModal() ? Assets.closeButtonModalImage : Assets.closeButtonRegularImage
        navigationBarManager.closeButton.setImage(image, for: .normal)
    }

    func configureView() {
        edgesForExtendedLayout = UIRectEdge()
        view.backgroundColor = Colors.aztecBackground
    }

    func configureSubviews() {
        view.addSubview(richTextView)
        view.addSubview(htmlTextView)
        view.addSubview(titleTextField)
        view.addSubview(titlePlaceholderLabel)
        view.addSubview(separatorView)
        view.addSubview(placeholderLabel)
    }

    func configureMediaProgressView(in navigationBar: UINavigationBar) {
        guard mediaProgressView.superview == nil else {
            return
        }

        navigationBar.addSubview(mediaProgressView)

        NSLayoutConstraint.activate([
            mediaProgressView.leadingAnchor.constraint(equalTo: navigationBar.leadingAnchor),
            mediaProgressView.widthAnchor.constraint(equalTo: navigationBar.widthAnchor),
            mediaProgressView.topAnchor.constraint(equalTo: navigationBar.bottomAnchor, constant: -mediaProgressView.frame.height)
            ])
    }

    func registerAttachmentImageProviders() {
        let providers: [TextViewAttachmentImageProvider] = [
            SpecialTagAttachmentRenderer(),
            CommentAttachmentRenderer(font: Fonts.regular),
            HTMLAttachmentRenderer(font: Fonts.regular),
            GutenpackAttachmentRenderer()
        ]

        for provider in providers {
            richTextView.registerAttachmentImageProvider(provider)
        }
    }

    func startListeningToNotifications() {
        let nc = NotificationCenter.default
        nc.addObserver(self, selector: #selector(keyboardWillShow), name: UIResponder.keyboardWillShowNotification, object: nil)
        nc.addObserver(self, selector: #selector(keyboardDidHide), name: UIResponder.keyboardDidHideNotification, object: nil)
        nc.addObserver(self, selector: #selector(applicationWillResignActive(_:)), name: UIApplication.willResignActiveNotification, object: nil)
        nc.addObserver(self, selector: #selector(didUndoRedo), name: .NSUndoManagerDidUndoChange, object: nil)
        nc.addObserver(self, selector: #selector(didUndoRedo), name: .NSUndoManagerDidRedoChange, object: nil)
    }

    func stopListeningToNotifications() {
        let nc = NotificationCenter.default
        nc.removeObserver(self, name: UIResponder.keyboardWillShowNotification, object: nil)
        nc.removeObserver(self, name: UIResponder.keyboardDidHideNotification, object: nil)
        nc.removeObserver(self, name: UIApplication.willResignActiveNotification, object: nil)
        nc.removeObserver(self, name: .NSUndoManagerDidUndoChange, object: nil)
        nc.removeObserver(self, name: .NSUndoManagerDidRedoChange, object: nil)
    }

    func rememberFirstResponder() {
        lastFirstResponder = view.findFirstResponder() ?? lastFirstResponder
        lastFirstResponder?.resignFirstResponder()
    }

    func restoreFirstResponder() {
        let nextFirstResponder = lastFirstResponder ?? titleTextField
        nextFirstResponder.becomeFirstResponder()
        lastFirstResponder = nil
    }

    func refreshInterface() {
        reloadBlogPickerButton()
        reloadEditorContents()
        reloadPublishButton()
        refreshNavigationBar()
    }

    func refreshNavigationBar() {
        if postEditorStateContext.isUploadingMedia {
            navigationItem.leftBarButtonItems = navigationBarManager.uploadingMediaLeftBarButtonItems
        } else {
            navigationItem.leftBarButtonItems = navigationBarManager.leftBarButtonItems
        }
    }

    func setHTML(_ html: String) {
        editorView.setHTML(html)

        if editorView.editingMode == .richText {
            processMediaAttachments()
        }
    }
/*
    private func setHTML(_ html: String, for mode: EditMode) {
        switch mode {
        case .html:
            htmlTextView.text = html
        case .richText:
            richTextView.setHTML(html)

            processMediaAttachments()
        }
    }*/

    func getHTML() -> String {
        return editorView.getHTML()
/*
        let html: String

        switch mode {
        case .html:
            html = htmlTextView.text
        case .richText:
            html = richTextView.getHTML()
        }

        return html*/
    }

    func reloadEditorContents() {
        let content = post.content ?? String()

        titleTextField.text = post.postTitle
        setHTML(content)
    }

    func reloadBlogPickerButton() {
        var pickerTitle = post.blog.url ?? String()
        if let blogName = post.blog.settings?.name, blogName.isEmpty == false {
            pickerTitle = blogName
        }

        navigationBarManager.reloadBlogPickerButton(with: pickerTitle, enabled: !isSingleSiteMode)
    }

    func reloadPublishButton() {
        navigationBarManager.reloadPublishButton()
    }

    fileprivate func updateSearchBar(mediaPicker: WPMediaPickerViewController) {
        let isSearching = mediaLibraryDataSource.searchQuery?.count ?? 0 != 0
        let hasAssets = mediaLibraryDataSource.totalAssetCount > 0

        if isSearching || hasAssets {
            mediaPicker.showSearchBar()
            if let searchBar = mediaPicker.searchBar {
                WPStyleGuide.configureSearchBar(searchBar)
            }
        } else {
            mediaPicker.hideSearchBar()
        }
    }

    fileprivate func registerChangeObserver(forPicker picker: WPMediaPickerViewController) {
        assert(mediaLibraryChangeObserverKey == nil)
        mediaLibraryChangeObserverKey = mediaLibraryDataSource.registerChangeObserverBlock({ [weak self] _, _, _, _, _ in

            self?.updateSearchBar(mediaPicker: picker)

            let isNotSearching = self?.mediaLibraryDataSource.searchQuery?.count ?? 0 == 0
            let hasNoAssets = self?.mediaLibraryDataSource.numberOfAssets() == 0

            if isNotSearching && hasNoAssets {
                self?.noResultsView.removeFromView()
                self?.noResultsView.configureForNoAssets(userCanUploadMedia: false)
            }
        })
    }

    fileprivate func unregisterChangeObserver() {
        if let mediaLibraryChangeObserverKey = mediaLibraryChangeObserverKey {
            mediaLibraryDataSource.unregisterChangeObserver(mediaLibraryChangeObserverKey)
        }
        mediaLibraryChangeObserverKey = nil
    }


    // MARK: - Keyboard Handling

    override var keyCommands: [UIKeyCommand] {
        if titleTextField.isFirstResponder {
            return [
                UIKeyCommand(input: "\t", modifierFlags: [], action: #selector(tabOnTitle))
            ]
        }

        if richTextView.isFirstResponder {
            return [
                UIKeyCommand(input: "B", modifierFlags: .command, action: #selector(toggleBold), discoverabilityTitle: NSLocalizedString("Bold", comment: "Discoverability title for bold formatting keyboard shortcut.")),
                UIKeyCommand(input: "I", modifierFlags: .command, action: #selector(toggleItalic), discoverabilityTitle: NSLocalizedString("Italic", comment: "Discoverability title for italic formatting keyboard shortcut.")),
                UIKeyCommand(input: "S", modifierFlags: [.command], action: #selector(toggleStrikethrough), discoverabilityTitle: NSLocalizedString("Strikethrough", comment: "Discoverability title for strikethrough formatting keyboard shortcut.")),
                UIKeyCommand(input: "U", modifierFlags: .command, action: #selector(toggleUnderline(_:)), discoverabilityTitle: NSLocalizedString("Underline", comment: "Discoverability title for underline formatting keyboard shortcut.")),
                UIKeyCommand(input: "Q", modifierFlags: [.command, .alternate], action: #selector(toggleBlockquote), discoverabilityTitle: NSLocalizedString("Block Quote", comment: "Discoverability title for block quote keyboard shortcut.")),
                UIKeyCommand(input: "K", modifierFlags: .command, action: #selector(toggleLink), discoverabilityTitle: NSLocalizedString("Insert Link", comment: "Discoverability title for insert link keyboard shortcut.")),
                UIKeyCommand(input: "M", modifierFlags: [.command, .alternate], action: #selector(presentMediaPickerWasPressed), discoverabilityTitle: NSLocalizedString("Insert Media", comment: "Discoverability title for insert media keyboard shortcut.")),
                UIKeyCommand(input: "U", modifierFlags: [.command, .alternate], action: #selector(toggleUnorderedList), discoverabilityTitle: NSLocalizedString("Bullet List", comment: "Discoverability title for bullet list keyboard shortcut.")),
                UIKeyCommand(input: "O", modifierFlags: [.command, .alternate], action: #selector(toggleOrderedList), discoverabilityTitle: NSLocalizedString("Numbered List", comment: "Discoverability title for numbered list keyboard shortcut.")),
                UIKeyCommand(input: "H", modifierFlags: [.command, .shift], action: #selector(toggleEditingMode), discoverabilityTitle: NSLocalizedString("Toggle HTML Source ", comment: "Discoverability title for HTML keyboard shortcut."))
            ]
        }

        if htmlTextView.isFirstResponder {
            return [
                UIKeyCommand(input: "H", modifierFlags: [.command, .shift], action: #selector(toggleEditingMode), discoverabilityTitle: NSLocalizedString("Toggle HTML Source ", comment: "Discoverability title for HTML keyboard shortcut."))
            ]
        }

        return []
    }

    @objc func keyboardWillShow(_ notification: Foundation.Notification) {
        guard
            let userInfo = notification.userInfo as? [String: AnyObject],
            let keyboardFrame = (userInfo[UIResponder.keyboardFrameEndUserInfoKey] as? NSValue)?.cgRectValue
            else {
                return
        }
        // Convert the keyboard frame from window base coordinate
        currentKeyboardFrame = view.convert(keyboardFrame, from: nil)
        refreshInsets(forKeyboardFrame: keyboardFrame)
    }

    @objc func keyboardDidHide(_ notification: Foundation.Notification) {
        guard
            let userInfo = notification.userInfo as? [String: AnyObject],
            let keyboardFrame = (userInfo[UIResponder.keyboardFrameEndUserInfoKey] as? NSValue)?.cgRectValue
            else {
                return
        }

        currentKeyboardFrame = .zero
        refreshInsets(forKeyboardFrame: keyboardFrame)
    }

    fileprivate func refreshInsets(forKeyboardFrame keyboardFrame: CGRect) {
        let referenceView = editorView.activeView

        let contentInsets  = UIEdgeInsets(top: referenceView.contentInset.top, left: 0, bottom: view.frame.maxY - (keyboardFrame.minY + self.view.layoutMargins.bottom), right: 0)

        htmlTextView.contentInset = contentInsets
        richTextView.contentInset = contentInsets

        updateScrollInsets()
    }

    @objc func presentationController(forPresented presented: UIViewController, presenting: UIViewController?, source: UIViewController) -> UIPresentationController? {
        return presentationController(forPresented: presented, presenting: presenting)
    }

    @objc func didUndoRedo(_ notification: Foundation.Notification) {
        guard
            let undoManager = notification.object as? UndoManager,
            undoManager === richTextView.undoManager || undoManager === htmlTextView.undoManager
        else {
            return
        }

        switch notification.name {
        case .NSUndoManagerDidUndoChange:
            trackFormatBarAnalytics(stat: .editorTappedUndo)
        case .NSUndoManagerDidRedoChange:
            trackFormatBarAnalytics(stat: .editorTappedRedo)
        default: break
        }
    }
}


// MARK: - Format Bar Updating

extension AztecPostViewController {

    func updateFormatBar() {
        switch editorView.editingMode {
        case .html:
            updateFormatBarForHTMLMode()
        case .richText:
            updateFormatBarForVisualMode()
        }
    }

    /// Updates the format bar for HTML mode.
    ///
    private func updateFormatBarForHTMLMode() {
        assert(editorView.editingMode == .html)

        guard let toolbar = richTextView.inputAccessoryView as? Aztec.FormatBar else {
            return
        }

        toolbar.selectItemsMatchingIdentifiers([FormattingIdentifier.sourcecode.rawValue])
    }

    /// Updates the format bar for visual mode.
    ///
    private func updateFormatBarForVisualMode() {
        assert(editorView.editingMode == .richText)

        guard let toolbar = richTextView.inputAccessoryView as? Aztec.FormatBar else {
            return
        }

        var identifiers = Set<FormattingIdentifier>()

        if richTextView.selectedRange.length > 0 {
            identifiers = richTextView.formattingIdentifiersSpanningRange(richTextView.selectedRange)
        } else {
            identifiers = richTextView.formattingIdentifiersForTypingAttributes()
        }

        toolbar.selectItemsMatchingIdentifiers(identifiers.map({ $0.rawValue }))
    }

    private func mediaFor(uploadID: String) -> Media? {
        for media in post.media {
            if media.uploadID == uploadID {
                return media
            }
        }
        return nil
    }
}


// MARK: - SDK Workarounds!
//
extension AztecPostViewController {

    /// Note:
    /// When presenting an UIAlertController using a navigationBarButton as a source, the entire navigationBar
    /// gets set as a passthru view, allowing invalid scenarios, such as: pressing the Dismiss Button, while there's
    /// an ActionSheet onscreen.
    ///
    override func present(_ viewControllerToPresent: UIViewController, animated flag: Bool, completion: (() -> Void)? = nil) {
        // Preventing `UIViewControllerHierarchyInconsistency`
        // Ref.: https://github.com/wordpress-mobile/WordPress-iOS/issues/8995
        //
        if viewControllerToPresent is UIAlertController {
            rememberFirstResponder()
        }

        /// Ref.: https://github.com/wordpress-mobile/WordPress-iOS/pull/6666
        ///
        super.present(viewControllerToPresent, animated: flag) {
            if let alert = viewControllerToPresent as? UIAlertController, alert.preferredStyle == .actionSheet {
                alert.popoverPresentationController?.passthroughViews = nil
            }

            completion?()
        }
    }
}


// MARK: - AztecNavigationControllerDelegate Conformance

extension AztecPostViewController: AztecNavigationControllerDelegate {

    func navigationController(_ navigationController: UINavigationController, didDismiss alertController: UIAlertController) {
        // Preventing `UIViewControllerHierarchyInconsistency`
        // Ref.: https://github.com/wordpress-mobile/WordPress-iOS/issues/8995
        //
        restoreFirstResponder()
    }
}


// MARK: - Actions
//
extension AztecPostViewController {
    @IBAction func publishButtonTapped(sender: UIButton) {
        handlePublishButtonTap()
    }

    @IBAction func secondaryPublishButtonTapped() {
        guard let action = self.postEditorStateContext.secondaryPublishButtonAction else {
            // If the user tapped on the secondary publish action button, it means we should have a secondary publish action.
            let error = NSError(domain: errorDomain, code: ErrorCode.expectedSecondaryAction.rawValue, userInfo: nil)
            CrashLogging.logError(error)
            return
        }

        let secondaryStat = self.postEditorStateContext.secondaryPublishActionAnalyticsStat

        let publishPostClosure = { [unowned self] in
            self.publishPost(
                action: action,
                dismissWhenDone: action.dismissesEditor,
                analyticsStat: secondaryStat)
        }

        if presentedViewController != nil {
            dismiss(animated: true, completion: publishPostClosure)
        } else {
            publishPostClosure()
        }
    }

    @IBAction func closeWasPressed() {
        cancelEditing()
    }

    @IBAction func moreWasPressed() {
        displayMoreSheet()
    }
}


// MARK: - Private Helpers
//
private extension AztecPostViewController {

    /// Presents an alert controller, allowing the user to insert a link to either:
    ///
    /// - Insert a link to the document
    /// - Insert the content of the text document into the post
    ///
    /// - Parameter documentURL: the document URL to act upon
    func displayInsertionOpensAlertIfNeeded(for documentURL: URL) {
        let documentType = documentURL.pathExtension
        guard
            let uti = String.typeIdentifier(for: documentType),
            uti == String(kUTTypePDF) || uti == String(kUTTypePlainText)
        else {
            insertExternalMediaWithURL(documentURL)
            return
        }

        let title = NSLocalizedString("What do you want to do with this file: upload it and add a link to the file into your post, or add the contents of the file directly to the post?", comment: "Title displayed via UIAlertController when a user inserts a document into a post.")

        let style: UIAlertController.Style = UIDevice.isPad() ? .alert : .actionSheet
        let alertController = UIAlertController(title: title, message: nil, preferredStyle: style)

        let cancelTitle = NSLocalizedString("Cancel", comment: "Cancels an alert.")
        alertController.addCancelActionWithTitle(cancelTitle)

        let attachAsLinkTitle = NSLocalizedString("Attach File as Link", comment: "Alert option to embed a doc link into a blog post.")
        alertController.addDefaultActionWithTitle(attachAsLinkTitle) { [weak self] _ in
            guard let strongSelf = self else { return }
            strongSelf.insertExternalMediaWithURL(documentURL)
        }

        let addContentsToPostTitle = NSLocalizedString("Add Contents to Post", comment: "Alert option to add document contents into a blog post.")

        let addContentsActionHandler: (() -> Void)
        if uti == String(kUTTypePDF) {
            addContentsActionHandler = { [weak self] in
                guard let strongSelf = self else {
                    return
                }

                var text = ""
                if let document = PDFDocument(url: documentURL) {
                    text = document.string ?? ""
                }

                strongSelf.editorView.insertText(text)
            }
        } else {
            addContentsActionHandler = { [weak self] in
                guard let strongSelf = self else { return }

                let text: String
                do {
                    text = try String(contentsOf: documentURL)
                }
                catch {
                    text = ""
                }

                strongSelf.editorView.insertText(text)
            }
        }
        alertController.addDefaultActionWithTitle(addContentsToPostTitle) { _ in
            addContentsActionHandler()
        }

        present(alertController, animated: true)
    }

    func displayMoreSheet() {
        let alert = UIAlertController(title: nil, message: nil, preferredStyle: .actionSheet)

        if editorView.editingMode == .richText {
            // NB : This is a candidate for plurality via .stringsdict, but is limited by https://github.com/wordpress-mobile/WordPress-iOS/issues/6327
            let textCounterTitle = String(format: NSLocalizedString("%li words, %li characters", comment: "Displays the number of words and characters in text"), richTextView.wordCount, richTextView.characterCount)

            alert.title = textCounterTitle
        }

        if postEditorStateContext.isSecondaryPublishButtonShown,
            let buttonTitle = postEditorStateContext.secondaryPublishButtonText {

            alert.addDefaultActionWithTitle(buttonTitle) { _ in
                self.secondaryPublishButtonTapped()
            }
        }

        if post.blog.isGutenbergEnabled,
            let postContent = post.content,
            postContent.count > 0 && post.containsGutenbergBlocks() {

            alert.addDefaultActionWithTitle(MoreSheetAlert.gutenbergTitle) { [unowned self] _ in
                self.editorSession.switch(editor: .gutenberg)
                EditorFactory().switchToGutenberg(from: self)
            }
        }

        let toggleModeTitle: String = {
            if editorView.editingMode == .richText {
                return MoreSheetAlert.htmlTitle
            } else {
                return MoreSheetAlert.richTitle
            }
        }()

        alert.addDefaultActionWithTitle(toggleModeTitle) { [unowned self] _ in
            self.toggleEditingMode()
        }

        alert.addDefaultActionWithTitle(MoreSheetAlert.previewTitle) { [unowned self] _ in
            self.displayPreview()
        }

        if (post.revisions ?? []).count > 0 {
            alert.addDefaultActionWithTitle(MoreSheetAlert.historyTitle) { [unowned self] _ in
                self.displayHistory()
            }
        }

        alert.addDefaultActionWithTitle(MoreSheetAlert.postSettingsTitle) { [unowned self] _ in
            self.displayPostSettings()
        }

        alert.addCancelActionWithTitle(MoreSheetAlert.keepEditingTitle)

        alert.popoverPresentationController?.barButtonItem = navigationBarManager.moreBarButtonItem

        present(alert, animated: true)
    }

    @IBAction func displayCancelMediaUploads() {
        let alertController = UIAlertController(title: MediaUploadingCancelAlert.title, message: MediaUploadingCancelAlert.message, preferredStyle: .alert)
        alertController.addDefaultActionWithTitle(MediaUploadingCancelAlert.acceptTitle) { alertAction in
            self.mediaCoordinator.cancelUploadOfAllMedia(for: self.post)
        }
        alertController.addCancelActionWithTitle(MediaUploadingCancelAlert.cancelTitle)
        present(alertController, animated: true)
        return
    }
}


// MARK: - PostEditorStateContextDelegate & support methods
//
extension AztecPostViewController: PostEditorStateContextDelegate {
    override func observeValue(forKeyPath keyPath: String?, of object: Any?, change: [NSKeyValueChangeKey: Any]?, context: UnsafeMutableRawPointer?) {
        guard let keyPath = keyPath else {
            return
        }

        switch keyPath {
        case BasePost.statusKeyPath:
            if let status = post.status {
                postEditorStateContext.updated(postStatus: status)
                editorContentWasUpdated()
            }
        case #keyPath(AbstractPost.date_created_gmt):
            let dateCreated = post.dateCreated ?? Date()
            postEditorStateContext.updated(publishDate: dateCreated)
            editorContentWasUpdated()
        case #keyPath(AbstractPost.content):
            editorContentWasUpdated()
        default:
            super.observeValue(forKeyPath: keyPath, of: object, change: change, context: context)
        }
    }

    internal func context(_ context: PostEditorStateContext, didChangeAction: PostEditorAction) {
        reloadPublishButton()
    }

    internal func context(_ context: PostEditorStateContext, didChangeActionAllowed: Bool) {
        reloadPublishButton()
    }

    internal func addObservers(toPost: AbstractPost) {
        toPost.addObserver(self, forKeyPath: AbstractPost.statusKeyPath, options: [], context: nil)
        toPost.addObserver(self, forKeyPath: #keyPath(AbstractPost.date_created_gmt), options: [], context: nil)
        toPost.addObserver(self, forKeyPath: #keyPath(AbstractPost.content), options: [], context: nil)
    }

    internal func removeObservers(fromPost: AbstractPost) {
        fromPost.removeObserver(self, forKeyPath: AbstractPost.statusKeyPath)
        fromPost.removeObserver(self, forKeyPath: #keyPath(AbstractPost.date_created_gmt))
        fromPost.removeObserver(self, forKeyPath: #keyPath(AbstractPost.content))
    }
}


// MARK: - UITextViewDelegate methods
//
extension AztecPostViewController: UITextViewDelegate {

    func textView(_ textView: UITextView, shouldChangeTextIn range: NSRange, replacementText text: String) -> Bool {
        switch textView {
        case titleTextField:
            return shouldChangeTitleText(in: range, replacementText: text)

        default:
            return true
        }
    }

    func textViewDidChangeSelection(_ textView: UITextView) {
        updateFormatBar()
    }

    func textViewDidChange(_ textView: UITextView) {
        autosaver.contentDidChange()
        refreshPlaceholderVisibility()

        switch textView {
        case titleTextField:
            updateTitleHeight()
        case richTextView:
            updateFormatBar()
        default:
            break
        }
    }

    func textViewShouldBeginEditing(_ textView: UITextView) -> Bool {
        textView.textAlignment = .natural

        let htmlButton = formatBar.items.first(where: { $0.identifier == FormattingIdentifier.sourcecode.rawValue })

        switch textView {
        case titleTextField:
            formatBar.enabled = false
        case richTextView:
            formatBar.enabled = true
        case htmlTextView:
            formatBar.enabled = false
        default:
            break
        }

        htmlButton?.isEnabled = true

        if mediaPickerInputViewController == nil {
            textView.inputAccessoryView = formatBar
        }

        return true
    }

    func scrollViewDidScroll(_ scrollView: UIScrollView) {
        refreshTitlePosition()
    }

    // MARK: - Title Input Sanitization

    /// Sanitizes an input for insertion in the title text view.
    ///
    /// - Parameters:
    ///     - input: the input for the title text view.
    ///
    /// - Returns: the sanitized string
    ///
    private func sanitizeInputForTitle(_ input: String) -> String {
        var sanitizedText = input

        while let range = sanitizedText.rangeOfCharacter(from: CharacterSet.newlines, options: [], range: nil) {
            sanitizedText = sanitizedText.replacingCharacters(in: range, with: " ")
        }

        return sanitizedText
    }

    /// This method performs all necessary checks to verify if the title text can be changed,
    /// or if some other action should be performed instead.
    ///
    /// - Important: this method sanitizes newlines, since they're not allowed in the title.
    ///
    /// - Parameters:
    ///     - range: the range that would be modified.
    ///     - text: the new text for the specified range.
    ///
    /// - Returns: `true` if the modification can take place, `false` otherwise.
    ///
    private func shouldChangeTitleText(in range: NSRange, replacementText text: String) -> Bool {

        guard text.count > 1 else {
            guard text.rangeOfCharacter(from: CharacterSet.newlines, options: [], range: nil) == nil else {
                richTextView.becomeFirstResponder()
                richTextView.selectedRange = NSRange(location: 0, length: 0)
                return false
            }

            return true
        }

        let sanitizedInput = sanitizeInputForTitle(text)
        let newlinesWereRemoved = sanitizedInput != text

        guard !newlinesWereRemoved else {
            titleTextField.insertText(sanitizedInput)

            return false
        }

        return true
    }
}


// MARK: - UITextFieldDelegate methods
//
extension AztecPostViewController {
    func titleTextFieldDidChange(_ textField: UITextField) {
        mapUIContentToPostAndSave()
        editorContentWasUpdated()
    }
}


// MARK: - TextViewFormattingDelegate methods
//
extension AztecPostViewController: Aztec.TextViewFormattingDelegate {
    func textViewCommandToggledAStyle() {
        updateFormatBar()
    }
}


// MARK: - HTML Mode Switch methods
//
extension AztecPostViewController {

    func refreshPlaceholderVisibility() {
        placeholderLabel.isHidden = richTextView.isHidden || !richTextView.text.isEmpty
        titlePlaceholderLabel.isHidden = !titleTextField.text.isEmpty
    }
}


// MARK: - FormatBarDelegate Conformance
//
extension AztecPostViewController: Aztec.FormatBarDelegate {
    func formatBarTouchesBegan(_ formatBar: FormatBar) {
    }

    /// Called when the overflow items in the format bar are either shown or hidden
    /// as a result of the user tapping the toggle button.
    ///
    func formatBar(_ formatBar: FormatBar, didChangeOverflowState overflowState: FormatBarOverflowState) {
        let action = overflowState == .visible ? "made_visible" : "made_hidden"
        trackFormatBarAnalytics(stat: .editorTappedMoreItems, action: action)
    }
}

// MARK: FormatBar Actions
//
extension AztecPostViewController {
    func handleAction(for barItem: FormatBarItem) {
        guard let identifier = barItem.identifier else { return }

        if let formattingIdentifier = FormattingIdentifier(rawValue: identifier) {
            switch formattingIdentifier {
            case .bold:
                toggleBold()
            case .italic:
                toggleItalic()
            case .underline:
                toggleUnderline()
            case .strikethrough:
                toggleStrikethrough()
            case .blockquote:
                toggleBlockquote()
            case .unorderedlist, .orderedlist:
                toggleList(fromItem: barItem)
            case .link:
                toggleLink()
            case .media:
                break
            case .sourcecode:
                toggleEditingMode()
            case .p, .header1, .header2, .header3, .header4, .header5, .header6:
                toggleHeader(fromItem: barItem)
            case .horizontalruler:
                insertHorizontalRuler()
            case .more:
                insertMore()
            case .code:
                toggleCode()
            default:
                break
            }

            updateFormatBar()
        }
        if let mediaIdentifier = FormatBarMediaIdentifier(rawValue: identifier) {
            switch mediaIdentifier {
            case .deviceLibrary:
                trackFormatBarAnalytics(stat: .editorMediaPickerTappedDevicePhotos)
                presentMediaPickerFullScreen(animated: true, dataSourceType: .device)
            case .camera:
                trackFormatBarAnalytics(stat: .editorMediaPickerTappedCamera)
                mediaPickerInputViewController?.showCapture()
            case .mediaLibrary:
                trackFormatBarAnalytics(stat: .editorMediaPickerTappedMediaLibrary)
                presentMediaPickerFullScreen(animated: true, dataSourceType: .mediaLibrary)
            case .otherApplications:
                trackFormatBarAnalytics(stat: .editorMediaPickerTappedOtherApps)
                showMore(from: barItem)
            }
        }
    }

    func handleFormatBarLeadingItem(_ item: UIButton) {
        toggleMediaPicker(fromButton: item)
    }

    func handleFormatBarTrailingItem(_ item: UIButton) {
        guard let mediaPicker = mediaPickerInputViewController else {
            return
        }

        mediaPickerController(mediaPicker.mediaPicker, didFinishPicking: mediaPicker.mediaPicker.selectedAssets)
    }

    @objc func toggleBold() {
        trackFormatBarAnalytics(stat: .editorTappedBold)
        richTextView.toggleBold(range: richTextView.selectedRange)
    }

    @objc func toggleCode() {
        richTextView.toggleCode(range: richTextView.selectedRange)
    }

    @objc func toggleItalic() {
        trackFormatBarAnalytics(stat: .editorTappedItalic)
        richTextView.toggleItalic(range: richTextView.selectedRange)
    }


    @objc func toggleUnderline() {
        trackFormatBarAnalytics(stat: .editorTappedUnderline)
        richTextView.toggleUnderline(range: richTextView.selectedRange)
    }


    @objc func toggleStrikethrough() {
        trackFormatBarAnalytics(stat: .editorTappedStrikethrough)
        richTextView.toggleStrikethrough(range: richTextView.selectedRange)
    }

    @objc func toggleOrderedList() {
        trackFormatBarAnalytics(stat: .editorTappedOrderedList)
        richTextView.toggleOrderedList(range: richTextView.selectedRange)
    }

    @objc func toggleUnorderedList() {
        trackFormatBarAnalytics(stat: .editorTappedUnorderedList)
        richTextView.toggleUnorderedList(range: richTextView.selectedRange)
    }

    func toggleList(fromItem item: FormatBarItem) {
        trackFormatBarAnalytics(stat: .editorTappedList)
        let listOptions = Constants.lists.map { listType -> OptionsTableViewOption in
            let attributes: [NSAttributedString.Key: Any] = [
                .foregroundColor: UIColor.text
            ]

            let title = NSAttributedString(string: listType.description, attributes: attributes)

            return OptionsTableViewOption(image: listType.iconImage,
                                          title: title,
                                          accessibilityLabel: listType.accessibilityLabel)
        }

        var index: Int? = nil
        if let listType = listTypeForSelectedText() {
            index = Constants.lists.firstIndex(of: listType)
        }

        let optionsTableViewController = OptionsTableViewController(options: listOptions)

        optionsTableViewController.cellDeselectedTintColor = WPStyleGuide.aztecFormatBarInactiveColor
        optionsTableViewController.cellBackgroundColor = WPStyleGuide.aztecFormatPickerBackgroundColor
        optionsTableViewController.cellSelectedBackgroundColor = WPStyleGuide.aztecFormatPickerSelectedCellBackgroundColor
        optionsTableViewController.view.tintColor = WPStyleGuide.aztecFormatBarActiveColor

        optionsTablePresenter.present(
            optionsTableViewController,
            fromBarItem: item,
            selectedRowIndex: index,
            onSelect: { [weak self] selected in
                let listType = Constants.lists[selected]

                switch listType {
                case .unordered:
                    self?.toggleUnorderedList()
                case .ordered:
                    self?.toggleOrderedList()
                }
        })
    }


    @objc func toggleBlockquote() {
        trackFormatBarAnalytics(stat: .editorTappedBlockquote)
        richTextView.toggleBlockquote(range: richTextView.selectedRange)
    }


    func listTypeForSelectedText() -> TextList.Style? {
        var identifiers = Set<FormattingIdentifier>()
        if richTextView.selectedRange.length > 0 {
            identifiers = richTextView.formattingIdentifiersSpanningRange(richTextView.selectedRange)
        } else {
            identifiers = richTextView.formattingIdentifiersForTypingAttributes()
        }
        let mapping: [FormattingIdentifier: TextList.Style] = [
            .orderedlist: .ordered,
            .unorderedlist: .unordered
        ]
        for (key, value) in mapping {
            if identifiers.contains(key) {
                return value
            }
        }

        return nil
    }

    // MARK: Link Actions

    @objc func toggleLink() {
        trackFormatBarAnalytics(stat: .editorTappedLink)

        var linkTitle = ""
        var linkURL: URL? = nil
        var linkTarget: String?
        var linkRange = richTextView.selectedRange
        // Let's check if the current range already has a link assigned to it.
        if let expandedRange = richTextView.linkFullRange(forRange: richTextView.selectedRange) {
            linkRange = expandedRange
            linkURL = richTextView.linkURL(forRange: expandedRange)
            linkTarget = richTextView.linkTarget(forRange: expandedRange)
        }

        linkTitle = richTextView.attributedText.attributedSubstring(from: linkRange).string
        showLinkDialog(forURL: linkURL, title: linkTitle, target: linkTarget, range: linkRange)
    }

    func showLinkDialog(forURL url: URL?, title: String?, target: String?, range: NSRange) {

        let isInsertingNewLink = (url == nil)
        var urlToUse = url

        if isInsertingNewLink {
            if UIPasteboard.general.hasURLs,
                let pastedURL = UIPasteboard.general.url {
                urlToUse = pastedURL
            }
        }

        let linkSettings = LinkSettings(url: urlToUse?.absoluteString ?? "", text: title ?? "", openInNewWindow: target != nil, isNewLink: isInsertingNewLink)
        let linkController = LinkSettingsViewController(settings: linkSettings, callback: { [weak self](action, settings) in
            guard let strongSelf = self else {
                return
            }
            strongSelf.dismiss(animated: true, completion: {
                strongSelf.richTextView.becomeFirstResponder()
                switch action {
                case .insert, .update:
                    strongSelf.insertLink(url: settings.url, text: settings.text, target: settings.openInNewWindow ? "_blank" : nil, range: range)
                case .remove:
                    strongSelf.removeLink(in: range)
                case .cancel:
                    break
                }
            })
        })
        linkController.blog = self.post.blog

        let navigationController = UINavigationController(rootViewController: linkController)
        navigationController.modalPresentationStyle = .popover
        navigationController.popoverPresentationController?.permittedArrowDirections = [.any]
        navigationController.popoverPresentationController?.sourceView = richTextView
        navigationController.popoverPresentationController?.backgroundColor = WPStyleGuide.aztecFormatPickerBackgroundColor
        if richTextView.selectedRange.length > 0, let textRange = richTextView.selectedTextRange, let selectionRect = richTextView.selectionRects(for: textRange).first {
            navigationController.popoverPresentationController?.sourceRect = selectionRect.rect
        } else if let textRange = richTextView.selectedTextRange {
            let caretRect = richTextView.caretRect(for: textRange.start)
            navigationController.popoverPresentationController?.sourceRect = caretRect
        }
        present(navigationController, animated: true)
        richTextView.resignFirstResponder()
    }

    func insertLink(url: String, text: String?, target: String?, range: NSRange) {
        let linkURLString = url
        var linkText = text

        if linkText == nil || linkText!.isEmpty {
            linkText = linkURLString
        }

        guard let url = URL(string: linkURLString), let title = linkText else {
            return
        }

        richTextView.setLink(url.normalizedURLForWordPressLink(), title: title, target: target, inRange: range)
    }

    func removeLink(in range: NSRange) {
        trackFormatBarAnalytics(stat: .editorTappedUnlink)
        richTextView.removeLink(inRange: range)
    }

    private var mediaInputToolbar: UIToolbar {
        let toolbar = UIToolbar(frame: CGRect(x: 0, y: 0, width: view.frame.width, height: Constants.toolbarHeight))
        toolbar.barTintColor = WPStyleGuide.aztecFormatBarBackgroundColor
        toolbar.tintColor = WPStyleGuide.aztecFormatBarActiveColor
        let gridButton = UIBarButtonItem(image: Gridicon.iconOfType(.grid), style: .plain, target: self, action: #selector(mediaAddShowFullScreen))
        gridButton.accessibilityLabel = NSLocalizedString("Open full media picker", comment: "Editor button to swich the media picker from quick mode to full picker")
        toolbar.items = [
            UIBarButtonItem(barButtonSystemItem: .cancel, target: self, action: #selector(mediaAddInputCancelled)),
            UIBarButtonItem(barButtonSystemItem: .flexibleSpace, target: nil, action: nil),
            gridButton,
            UIBarButtonItem(barButtonSystemItem: .flexibleSpace, target: nil, action: nil),
            UIBarButtonItem(barButtonSystemItem: .done, target: self, action: #selector(mediaAddInputDone))
        ]

        for item in toolbar.items! {
            item.tintColor = WPStyleGuide.aztecFormatBarActiveColor
            item.setTitleTextAttributes([.foregroundColor: WPStyleGuide.aztecFormatBarActiveColor], for: .normal)
        }

        return toolbar

    }

    // MARK: - Media Input toolbar button actions

    /// Method to be called when the grid icon is pressed on the media input toolbar.
    ///
    /// - Parameter sender: the button that was pressed.
    ///
    @objc func mediaAddShowFullScreen(_ sender: UIBarButtonItem) {
        presentMediaPickerFullScreen(animated: true)
        restoreInputAssistantItems()
    }

    /// Method to be called when canceled is pressed.
    ///
    /// - Parameter sender: the button that was pressed.
    @objc func mediaAddInputCancelled(_ sender: UIBarButtonItem) {

        guard let mediaPicker = mediaPickerInputViewController?.mediaPicker else {
            return
        }
        mediaPickerControllerDidCancel(mediaPicker)
        restoreInputAssistantItems()
    }

    /// Method to be called when done is pressed on the media input toolbar.
    ///
    /// - Parameter sender: the button that was pressed.
    @objc func mediaAddInputDone(_ sender: UIBarButtonItem) {

        guard let mediaPicker = mediaPickerInputViewController?.mediaPicker
        else {
            return
        }
        let selectedAssets = mediaPicker.selectedAssets
        mediaPickerController(mediaPicker, didFinishPicking: selectedAssets)
        restoreInputAssistantItems()
    }

    func restoreInputAssistantItems() {

        richTextView.inputAssistantItem.leadingBarButtonGroups = originalLeadingBarButtonGroup
        richTextView.inputAssistantItem.trailingBarButtonGroups = originalTrailingBarButtonGroup
        richTextView.autocorrectionType = .yes
        richTextView.reloadInputViews()
    }

    @objc func tabOnTitle() {
        let activeTextView: UITextView = {
            switch editorView.editingMode {
            case .html:
                return htmlTextView
            case .richText:
                return richTextView
            }
        }()

        activeTextView.becomeFirstResponder()
        activeTextView.selectedTextRange = activeTextView.textRange(from: activeTextView.endOfDocument, to: activeTextView.endOfDocument)
    }

    @IBAction @objc func presentMediaPickerWasPressed() {
        if let item = formatBar.leadingItem {
            presentMediaPicker(fromButton: item, animated: true)
        }
    }

    fileprivate func presentMediaPickerFullScreen(animated: Bool, dataSourceType: MediaPickerDataSourceType = .device) {

        let options = WPMediaPickerOptions()
        options.showMostRecentFirst = true
        options.filter = [.all]
        options.allowCaptureOfMedia = false
        options.showSearchBar = true
        options.badgedUTTypes = [String(kUTTypeGIF)]
        options.preferredStatusBarStyle = .lightContent

        let picker = WPNavigationMediaPickerViewController()

        switch dataSourceType {
        case .device:
            picker.dataSource = devicePhotoLibraryDataSource
        case .mediaLibrary:
            picker.startOnGroupSelector = false
            picker.showGroupSelector = false
            picker.dataSource = mediaLibraryDataSource
            registerChangeObserver(forPicker: picker.mediaPicker)
        @unknown default:
            fatalError()
        }

        picker.selectionActionTitle = Constants.mediaPickerInsertText
        picker.mediaPicker.options = options
        picker.delegate = self
        picker.modalPresentationStyle = .currentContext
        if let previousPicker = mediaPickerInputViewController?.mediaPicker {
            picker.mediaPicker.selectedAssets = previousPicker.selectedAssets
        }

        present(picker, animated: true)
    }

    private func toggleMediaPicker(fromButton button: UIButton) {
        if mediaPickerInputViewController != nil {
            closeMediaPickerInputViewController()
            trackFormatBarAnalytics(stat: .editorMediaPickerTappedDismiss)
        } else {
            presentMediaPicker(fromButton: button, animated: true)
        }
    }

    private func presentMediaPicker(fromButton button: UIButton, animated: Bool = true) {
        trackFormatBarAnalytics(stat: .editorTappedImage)

        let options = WPMediaPickerOptions()
        options.showMostRecentFirst = true
        options.filter = [WPMediaType.image, WPMediaType.video]
        options.allowMultipleSelection = true
        options.allowCaptureOfMedia = false
        options.scrollVertically = true
        options.badgedUTTypes = [String(kUTTypeGIF)]
        options.preferredStatusBarStyle = .lightContent

        let picker = WPInputMediaPickerViewController(options: options)
        mediaPickerInputViewController = picker
        updateToolbar(formatBar, forMode: .media)

        originalLeadingBarButtonGroup = richTextView.inputAssistantItem.leadingBarButtonGroups
        originalTrailingBarButtonGroup = richTextView.inputAssistantItem.trailingBarButtonGroups

        richTextView.inputAssistantItem.leadingBarButtonGroups = []
        richTextView.inputAssistantItem.trailingBarButtonGroups = []

        richTextView.autocorrectionType = .no

        picker.mediaPicker.viewControllerToUseToPresent = self
        picker.dataSource = WPPHAssetDataSource.sharedInstance()
        picker.mediaPicker.mediaPickerDelegate = self

        if currentKeyboardFrame != .zero {
            // iOS is not adjusting the media picker's height to match the default keyboard's height when autoresizingMask
            // is set to UIViewAutoresizingFlexibleHeight (even though the docs claim it should). Need to manually
            // set the picker's frame to the current keyboard's frame.
            picker.view.autoresizingMask = []
            picker.view.frame = CGRect(x: 0, y: 0, width: currentKeyboardFrame.width, height: mediaKeyboardHeight)
        }

        presentToolbarViewControllerAsInputView(picker)
    }

    @objc func toggleEditingMode() {
        trackFormatBarAnalytics(stat: .editorTappedHTML)
        formatBar.overflowToolbar(expand: true)

        editorView.toggleEditingMode()
        editorSession.switch(editor: analyticsEditor)
        if editorView.editingMode == .richText {
            processMediaAttachments()
        }
    }

    func toggleHeader(fromItem item: FormatBarItem) {
        guard !optionsTablePresenter.isOnScreen() else {
            optionsTablePresenter.dismiss()
            return
        }

        trackFormatBarAnalytics(stat: .editorTappedHeader)

        let headerOptions = Constants.headers.map { headerType -> OptionsTableViewOption in
            let attributes: [NSAttributedString.Key: Any] = [
                .font: UIFont.systemFont(ofSize: CGFloat(headerType.fontSize)),
                .foregroundColor: UIColor.text
            ]

            let title = NSAttributedString(string: headerType.description, attributes: attributes)

            return OptionsTableViewOption(image: headerType.iconImage,
                                          title: title,
                                          accessibilityLabel: headerType.accessibilityLabel)
        }

        let selectedIndex = Constants.headers.firstIndex(of: self.headerLevelForSelectedText())

        let optionsTableViewController = OptionsTableViewController(options: headerOptions)

        optionsTableViewController.cellDeselectedTintColor = WPStyleGuide.aztecFormatBarInactiveColor
        optionsTableViewController.cellBackgroundColor = WPStyleGuide.aztecFormatPickerBackgroundColor
        optionsTableViewController.cellSelectedBackgroundColor = WPStyleGuide.aztecFormatPickerSelectedCellBackgroundColor
        optionsTableViewController.view.tintColor = WPStyleGuide.aztecFormatBarActiveColor

        optionsTablePresenter.present(
            optionsTableViewController,
            fromBarItem: item,
            selectedRowIndex: selectedIndex,
            onSelect: { [weak self] selected in
                guard let range = self?.richTextView.selectedRange else { return }

                let selectedStyle = Analytics.headerStyleValues[selected]
                self?.trackFormatBarAnalytics(stat: .editorTappedHeaderSelection, headingStyle: selectedStyle)

                self?.richTextView.toggleHeader(Constants.headers[selected], range: range)
                self?.optionsTablePresenter.dismiss()
        })
    }

    func insertHorizontalRuler() {
        trackFormatBarAnalytics(stat: .editorTappedHorizontalRule)
        richTextView.replaceWithHorizontalRuler(at: richTextView.selectedRange)
    }

    func insertMore() {
        trackFormatBarAnalytics(stat: .editorTappedMore)
        richTextView.replace(richTextView.selectedRange, withComment: Constants.moreAttachmentText)
    }

    func headerLevelForSelectedText() -> Header.HeaderType {
        var identifiers = Set<FormattingIdentifier>()
        if richTextView.selectedRange.length > 0 {
            identifiers = richTextView.formattingIdentifiersSpanningRange(richTextView.selectedRange)
        } else {
            identifiers = richTextView.formattingIdentifiersForTypingAttributes()
        }
        let mapping: [FormattingIdentifier: Header.HeaderType] = [
            .header1: .h1,
            .header2: .h2,
            .header3: .h3,
            .header4: .h4,
            .header5: .h5,
            .header6: .h6,
        ]
        for (key, value) in mapping {
            if identifiers.contains(key) {
                return value
            }
        }
        return .none
    }

    private func showMore(from: FormatBarItem) {
        let moreCoordinatorContext = MediaPickingContext(origin: self, view: view, blog: post.blog)
        moreCoordinator.present(context: moreCoordinatorContext)
    }

    private func presentToolbarViewControllerAsInputView(_ viewController: UIViewController) {
        self.addChild(viewController)
        changeRichTextInputView(to: viewController.view)
        viewController.didMove(toParent: self)
    }

    func changeRichTextInputView(to: UIView?) {
        guard richTextView.inputView != to else {
            return
        }

        richTextView.inputView = to
        richTextView.reloadInputViews()
    }

    fileprivate func trackFormatBarAnalytics(stat: WPAnalyticsStat, action: String? = nil, headingStyle: String? = nil) {
        var properties = [WPAppAnalyticsKeyEditorSource: Analytics.editorSource]

        if let action = action {
            properties["action"] = action
        }

        if let headingStyle = headingStyle {
            properties["heading_style"] = headingStyle
        }
        WPAppAnalytics.track(stat, withProperties: properties, with: post)
    }

    // MARK: - Toolbar creation

    // Used to determine which icons to show on the format bar
    fileprivate enum FormatBarMode {
        case text
        case media
    }

    fileprivate func updateToolbar(_ toolbar: Aztec.FormatBar, forMode mode: FormatBarMode) {
        if let leadingItem = toolbar.leadingItem {
            rotateMediaToolbarItem(leadingItem, forMode: mode)
        }

        toolbar.trailingItem = nil

        switch mode {
        case .text:
            toolbar.setDefaultItems(scrollableItemsForToolbar,
                                    overflowItems: overflowItemsForToolbar)
        case .media:
            toolbar.setDefaultItems(mediaItemsForToolbar,
                                    overflowItems: [])
        }
    }

    private func rotateMediaToolbarItem(_ item: UIButton, forMode mode: FormatBarMode) {
        let transform: CGAffineTransform
        let accessibilityIdentifier: String
        let accessibilityLabel: String

        switch mode {
        case .text:
            accessibilityIdentifier = FormattingIdentifier.media.accessibilityIdentifier
            accessibilityLabel = FormattingIdentifier.media.accessibilityLabel

            transform = .identity
        case .media:
            accessibilityIdentifier = "format_toolbar_close_media"
            accessibilityLabel = NSLocalizedString("Close Media Picker", comment: "Accessibility label for button that closes the media picker on formatting toolbar")

            transform = CGAffineTransform(rotationAngle: Constants.Animations.formatBarMediaButtonRotationAngle)
        }

        let animator = UIViewPropertyAnimator(duration: Constants.Animations.formatBarMediaButtonRotationDuration,
                                              curve: .easeInOut) {
                                                item.transform = transform
        }

        animator.addCompletion({ position in
            if position == .end {
                item.accessibilityIdentifier = accessibilityIdentifier
                item.accessibilityLabel = accessibilityLabel
            }
        })

        animator.startAnimation()
    }

    func makeToolbarButton(identifier: FormattingIdentifier) -> FormatBarItem {
        return makeToolbarButton(identifier: identifier.rawValue, provider: identifier)
    }

    func makeToolbarButton(identifier: FormatBarMediaIdentifier) -> FormatBarItem {
        return makeToolbarButton(identifier: identifier.rawValue, provider: identifier)
    }

    func makeToolbarButton(identifier: String, provider: FormatBarItemProvider) -> FormatBarItem {
        let button = FormatBarItem(image: provider.iconImage, identifier: identifier)
        button.accessibilityLabel = provider.accessibilityLabel
        button.accessibilityIdentifier = provider.accessibilityIdentifier
        return button
    }

    func createToolbar() -> Aztec.FormatBar {
        let toolbar = Aztec.FormatBar()

        toolbar.backgroundColor = .filterBarBackground
        toolbar.tintColor = WPStyleGuide.aztecFormatBarInactiveColor
        toolbar.highlightedTintColor = WPStyleGuide.aztecFormatBarActiveColor
        toolbar.selectedTintColor = WPStyleGuide.aztecFormatBarActiveColor
        toolbar.disabledTintColor = WPStyleGuide.aztecFormatBarDisabledColor
        toolbar.dividerTintColor = WPStyleGuide.aztecFormatBarDividerColor
        toolbar.overflowToggleIcon = Gridicon.iconOfType(.ellipsis)

        let mediaButton = makeToolbarButton(identifier: .media)
        mediaButton.normalTintColor = .primary
        toolbar.leadingItem = mediaButton

        updateToolbar(toolbar, forMode: .text)

        toolbar.frame = CGRect(x: 0, y: 0, width: view.frame.width, height: Constants.toolbarHeight)
        toolbar.formatter = self

        toolbar.barItemHandler = { [weak self] item in
            self?.handleAction(for: item)
        }

        toolbar.leadingItemHandler = { [weak self] item in
            self?.handleFormatBarLeadingItem(item)
        }

        toolbar.trailingItemHandler = { [weak self] item in
            self?.handleFormatBarTrailingItem(item)
        }

        return toolbar
    }

    var mediaItemsForToolbar: [FormatBarItem] {
        var toolbarButtons = [makeToolbarButton(identifier: .deviceLibrary)]

        if UIImagePickerController.isSourceTypeAvailable(.camera) {
            toolbarButtons.append(makeToolbarButton(identifier: .camera))
        }

        toolbarButtons.append(makeToolbarButton(identifier: .mediaLibrary))

        toolbarButtons.append(makeToolbarButton(identifier: .otherApplications))

        return toolbarButtons
    }

    var scrollableItemsForToolbar: [FormatBarItem] {
        let headerButton = makeToolbarButton(identifier: .p)

        var alternativeIcons = [String: UIImage]()
        let headings = Constants.headers.suffix(from: 1) // Remove paragraph style
        for heading in headings {
            alternativeIcons[heading.formattingIdentifier.rawValue] = heading.iconImage
        }

        headerButton.alternativeIcons = alternativeIcons


        let listButton = makeToolbarButton(identifier: .unorderedlist)
        var listIcons = [String: UIImage]()
        for list in Constants.lists {
            listIcons[list.formattingIdentifier.rawValue] = list.iconImage
        }

        listButton.alternativeIcons = listIcons

        return [
            headerButton,
            listButton,
            makeToolbarButton(identifier: .blockquote),
            makeToolbarButton(identifier: .bold),
            makeToolbarButton(identifier: .italic),
            makeToolbarButton(identifier: .link)
        ]
    }

    var overflowItemsForToolbar: [FormatBarItem] {
        return [
            makeToolbarButton(identifier: .underline),
            makeToolbarButton(identifier: .strikethrough),
            makeToolbarButton(identifier: .horizontalruler),
            makeToolbarButton(identifier: .more),
            makeToolbarButton(identifier: .sourcecode)
        ]
    }
}


// MARK: - UINavigationControllerDelegate Conformance
//
extension AztecPostViewController: UINavigationControllerDelegate {

}


// MARK: - UIPopoverPresentationControllerDelegate
//
extension AztecPostViewController: UIPopoverPresentationControllerDelegate {

    func adaptivePresentationStyle(for controller: UIPresentationController, traitCollection: UITraitCollection) -> UIModalPresentationStyle {
        return .none
    }

    func popoverPresentationControllerDidDismissPopover(_ popoverPresentationController: UIPopoverPresentationController) {
    }
}

// MARK: - Unknown HTML
//
private extension AztecPostViewController {

    func displayUnknownHtmlEditor(for attachment: HTMLAttachment) {
        let targetVC = UnknownEditorViewController(attachment: attachment)
        targetVC.onDidSave = { [weak self] html in
            self?.richTextView.edit(attachment) { htmlAttachment in
                htmlAttachment.rawHTML = html
            }
            self?.dismiss(animated: true)
        }

        targetVC.onDidCancel = { [weak self] in
            self?.dismiss(animated: true)
        }

        let navigationController = UINavigationController(rootViewController: targetVC)
        displayAsPopover(viewController: navigationController)
    }

    func displayAsPopover(viewController: UIViewController) {
        viewController.modalPresentationStyle = .popover
        viewController.preferredContentSize = view.frame.size

        let presentationController = viewController.popoverPresentationController
        presentationController?.sourceView = view
        presentationController?.delegate = self

        present(viewController, animated: true)
    }
}

extension AztecPostViewController {

    private func stopEditing() {
        view.endEditing(true)
    }

    func contentByStrippingMediaAttachments() -> String {
        if editorView.editingMode == .html {
            setHTML(htmlTextView.text)
        }

        richTextView.removeMediaAttachments()
        let strippedHTML = getHTML()

        if editorView.editingMode == .html {
            setHTML(strippedHTML)
        }

        return strippedHTML
    }
}

// MARK: - Computed Properties

extension AztecPostViewController {

    /// Height to use for the inline media picker based on iOS version and screen orientation.
    ///
    private var mediaKeyboardHeight: CGFloat {
        var keyboardHeight: CGFloat

        // Let's assume a sensible default for the keyboard height based on orientation
        let keyboardFrameRatioDefault = UIApplication.shared.statusBarOrientation.isPortrait ? Constants.mediaPickerKeyboardHeightRatioPortrait : Constants.mediaPickerKeyboardHeightRatioLandscape
        let keyboardHeightDefault = (keyboardFrameRatioDefault * UIScreen.main.bounds.height)

        // we need to make an assumption the hardware keyboard is attached based on
        // the height of the current keyboard frame being less than our sensible default. If it is
        // "attached", let's just use our default.
        if currentKeyboardFrame.height < keyboardHeightDefault {
            keyboardHeight = keyboardHeightDefault
        } else {
            keyboardHeight = (currentKeyboardFrame.height - Constants.toolbarHeight)
        }

        // Sanity check
        keyboardHeight = max(keyboardHeight, keyboardHeightDefault)

        return keyboardHeight
    }
}

// MARK: - Media Support
//
extension AztecPostViewController {

    func registerMediaObserver() {
        mediaObserverReceipt =  mediaCoordinator.addObserver({ [weak self](media, state) in
            self?.mediaObserver(media: media, state: state)
            }, forMediaFor: post)
    }

    func unregisterMediaObserver() {
        if let receipt = mediaObserverReceipt {
            mediaCoordinator.removeObserver(withUUID: receipt)
        }
    }

    func mediaObserver(media: Media, state: MediaCoordinator.MediaState) {
        refreshGlobalProgress()
        guard let attachment = findAttachment(withUploadID: media.uploadID) else {
            return
        }
        switch state {
        case .processing:
            DDLogInfo("Creating media")
        case .thumbnailReady(let url):
            handleThumbnailURL(url, attachment: attachment, savePostContent: true)
        case .uploading:
            handleUploadStarted(attachment: attachment)
        case .ended:
            handleUploaded(media: media, mediaUploadID: media.uploadID)
        case .failed(let error):
            handleError(error, onAttachment: attachment)
        case .progress(let value):
            handleProgress(value, forMedia: media, onAttachment: attachment)
        }
    }

    func configureMediaAppearance() {
        MediaAttachment.defaultAppearance.progressBackgroundColor = Colors.mediaProgressBarBackground
        MediaAttachment.defaultAppearance.progressColor = Colors.mediaProgressBarTrack
        MediaAttachment.defaultAppearance.overlayColor = Colors.mediaProgressOverlay
        MediaAttachment.defaultAppearance.overlayBorderWidth = Constants.mediaOverlayBorderWidth
        MediaAttachment.defaultAppearance.overlayBorderColor = Colors.mediaOverlayBorderColor
    }

    func findAttachment(withUploadID uploadID: String) -> MediaAttachment? {
        var result: MediaAttachment?
        self.richTextView.textStorage.enumerateAttachments { (attachment, range) in
            if let mediaAttachment = attachment as? MediaAttachment, mediaAttachment.uploadID == uploadID {
                result = mediaAttachment
            }
        }
        return result
    }

    func refreshGlobalProgress() {
        mediaProgressView.isHidden = !mediaCoordinator.isUploadingMedia(for: post)
        mediaProgressView.progress = Float(mediaCoordinator.totalProgress(for: post))
        postEditorStateContext.update(isUploadingMedia: mediaCoordinator.isUploadingMedia(for: post))
        refreshNavigationBar()
    }

    fileprivate func insert(exportableAsset: ExportableAsset, source: MediaSource, attachment: MediaAttachment? = nil) {
        var attachment = attachment
        if attachment == nil {
            switch exportableAsset.assetMediaType {
            case .image:
                attachment = insertImageAttachment()

                if let attachment = attachment {
                    setGifBadgeIfNecessary(for: attachment, asset: exportableAsset, source: source)
                }
            case .video:
                attachment = insertVideoAttachmentWithPlaceholder()
            default:
                attachment = insertDocumentLinkPlaceholder()
            }
        }

        let info = MediaAnalyticsInfo(origin: .editor(source), selectionMethod: mediaSelectionMethod)
        guard let media = mediaCoordinator.addMedia(from: exportableAsset, to: self.post, analyticsInfo: info) else {
            return
        }
        attachment?.uploadID = media.uploadID
    }

    /// Sets the badge title of `attachment` to "GIF" if either the media is being imported from Giphy,
    /// or if it's a PHAsset with an animated playback style.
    private func setGifBadgeIfNecessary(for attachment: MediaAttachment, asset: ExportableAsset, source: MediaSource) {
        var isGif = (source == .giphy)

        if let asset = asset as? PHAsset,
            asset.playbackStyle == .imageAnimated {
            isGif = true
        }

        if isGif {
            attachment.badgeTitle = Constants.mediaGIFBadgeTitle
        }
    }

    fileprivate func insertExternalMediaWithURL(_ url: URL) {
        insert(exportableAsset: url as NSURL, source: .otherApps)
    }

    fileprivate func insertDeviceMedia(phAsset: PHAsset) {
        insert(exportableAsset: phAsset, source: .deviceLibrary)
    }

    private func insertStockPhotosMedia(_ media: StockPhotosMedia) {
        insert(exportableAsset: media, source: .stockPhotos)
    }

    /// Insert media to the post from the site's media library.
    ///
    func prepopulateMediaItems(_ media: [Media]) {
        mediaSelectionMethod = .mediaUploadWritePost

        media.forEach({ insertSiteMediaLibrary(media: $0) })
    }

    private func insertSiteMediaLibrary(media: Media) {
        if media.hasRemote {
            insertRemoteSiteMediaLibrary(media: media)
        } else {
            insertLocalSiteMediaLibrary(media: media)
        }
    }

    private func insertImageAttachment(with url: URL = Constants.placeholderMediaLink) -> ImageAttachment {
        let attachment = richTextView.replaceWithImage(at: self.richTextView.selectedRange, sourceURL: url, placeHolderImage: Assets.defaultMissingImage)
        attachment.size = .full

        if url.isGif {
            attachment.badgeTitle = Constants.mediaGIFBadgeTitle
        }

        return attachment
    }


    /// Returns an `ImageAttachment` for use as a placeholder until the related document has been
    /// uploaded.
    ///
    /// NB: Use of an `ImageAttachment` here was influenced by visibility of some functions in
    /// `TextView`. See: `storage` & `replace(at:with:)`
    ///
    /// - Returns: `ImageAttachment` configured with an attachment placeholder image
    private func insertDocumentLinkPlaceholder() -> ImageAttachment? {
        let attachment = richTextView.replaceWithImage(at: self.richTextView.selectedRange, sourceURL: Constants.placeholderDocumentLink, placeHolderImage: Assets.linkPlaceholderImage)
        attachment.size = .thumbnail
        return attachment
    }

    /// Replaces the `ImageAttachment` placeholder with the link to the actual uploaded document.
    ///
    /// - Parameters:
    ///   - attachment: the attachment to replact
    ///   - urlString: the URL string for the uploaded document
    private func replacePlaceholder(attachment: ImageAttachment, with urlString: String) {
        let attachmentID = attachment.identifier

        guard
            // NB: TextStorage unwrapping on TextView is internal
            let textViewStorage = richTextView.textStorage as? TextStorage,
            let placeholderRange = textViewStorage.rangeFor(attachmentID: attachmentID),
            let documentURL = URL(string: urlString)
        else {
            return
        }

        richTextView.remove(attachmentID: attachmentID)

        let linkTitle = documentURL.lastPathComponent
        let linkRange = NSMakeRange(placeholderRange.location, 0)
        richTextView.setLink(documentURL, title: linkTitle, inRange: linkRange)
        richTextView.insertText(String(Character(.carriageReturn)))
    }

    private func insertVideoAttachmentWithPlaceholder() -> VideoAttachment {
        let videoAttachment = richTextView.replaceWithVideo(at: richTextView.selectedRange, sourceURL: Constants.placeholderMediaLink, posterURL: Constants.placeholderMediaLink, placeHolderImage: Assets.defaultMissingImage)
        videoAttachment.isShortcode = true
        return videoAttachment
    }

    private func handleThumbnailURL(_ thumbnailURL: URL, attachment: MediaAttachment,
                                    savePostContent: Bool = false) {
        DispatchQueue.main.async {
            if let attachment = attachment as? ImageAttachment {
                attachment.updateURL(thumbnailURL)
                self.richTextView.refresh(attachment)
            }
            else if let attachment = attachment as? VideoAttachment {
                attachment.posterURL = thumbnailURL
                self.richTextView.refresh(attachment)
            }

            if savePostContent {
                self.mapUIContentToPostAndSave(immediate: true)
            }
        }
    }

    fileprivate func insertRemoteSiteMediaLibrary(media: Media) {

        guard let remoteURLStr = media.remoteURL, let remoteURL = URL(string: remoteURLStr) else {
            return
        }
        switch media.mediaType {
        case .image:
            let attachment = insertImageAttachment(with: remoteURL)
            attachment.alt = media.alt
            WPAppAnalytics.track(.editorAddedPhotoViaWPMediaLibrary, withProperties: WPAppAnalytics.properties(for: media, selectionMethod: mediaSelectionMethod), with: post)
        case .video:
            var posterURL: URL?
            if let posterURLString = media.remoteThumbnailURL {
                posterURL = URL(string: posterURLString)
            }
            let attachment = richTextView.replaceWithVideo(at: richTextView.selectedRange, sourceURL: remoteURL, posterURL: posterURL, placeHolderImage: Assets.defaultMissingImage)
            if let videoPressGUID = media.videopressGUID, !videoPressGUID.isEmpty {
                attachment.videoPressID = videoPressGUID
                richTextView.refresh(attachment)
            }
            WPAppAnalytics.track(.editorAddedVideoViaWPMediaLibrary, withProperties: WPAppAnalytics.properties(for: media, selectionMethod: mediaSelectionMethod), with: post)
        default:
            // If we drop in here, let's just insert a link the the remote media
            let linkTitle = media.title?.nonEmptyString() ?? remoteURLStr
            richTextView.setLink(remoteURL, title: linkTitle, inRange: richTextView.selectedRange)
            WPAppAnalytics.track(.editorAddedOtherMediaViaWPMediaLibrary, withProperties: WPAppAnalytics.properties(for: media, selectionMethod: mediaSelectionMethod), with: post)
        }
    }

    fileprivate func insertLocalSiteMediaLibrary(media: Media) {

        var tempMediaURL = Constants.placeholderMediaLink
        if let absoluteURL = media.absoluteLocalURL {
            tempMediaURL = absoluteURL
        }
        var attachment: MediaAttachment?
        if media.mediaType == .image {
            attachment = insertImageAttachment(with: tempMediaURL)
        } else if media.mediaType == .video,
            let remoteURLStr = media.remoteURL,
            let remoteURL = URL(string: remoteURLStr) {
            attachment = richTextView.replaceWithVideo(at: richTextView.selectedRange, sourceURL: remoteURL, posterURL: media.absoluteThumbnailLocalURL, placeHolderImage: Assets.defaultMissingImage)
        }
        if let attachment = attachment {
            attachment.uploadID = media.uploadID
            let info = MediaAnalyticsInfo(origin: .editor(.wpMediaLibrary), selectionMethod: mediaSelectionMethod)
            mediaCoordinator.addMedia(media, to: post, analyticsInfo: info)
        }
    }

    fileprivate func saveToMedia(attachment: MediaAttachment) {
        guard let image = attachment.image else {
            return
        }
        insert(exportableAsset: image, source: .otherApps, attachment: attachment)
    }

    private func handleUploadStarted(attachment: MediaAttachment) {
        attachment.overlayImage = nil
        attachment.message = nil
        attachment.shouldHideBorder = false
        attachment.progress = 0
        richTextView.refresh(attachment, overlayUpdateOnly: true)
    }

    private func handleUploaded(media: Media, mediaUploadID: String) {
        guard let remoteURLStr = media.remoteURL,
              let remoteURL = URL(string: remoteURLStr)
        else {
            return
        }

        switch editorView.editingMode {
        case .richText:
            guard let attachment = self.findAttachment(withUploadID: mediaUploadID) else {
                return
            }
            attachment.uploadID = nil
            attachment.progress = nil
            if let imageAttachment = attachment as? ImageAttachment {
                if media.mediaType == .image {
                    if let width = media.width?.intValue {
                        imageAttachment.width = width
                    }
                    if let height = media.height?.intValue {
                        imageAttachment.height = height
                    }
                    if let mediaID = media.mediaID?.intValue {
                        imageAttachment.imageID = mediaID
                    }
                    imageAttachment.updateURL(remoteURL, refreshAsset: false)
                    richTextView.refresh(attachment, overlayUpdateOnly: true)
                } else {
                    guard let documentURLString = media.remoteURL else { return }
                    replacePlaceholder(attachment: imageAttachment, with: documentURLString)
                }
            } else if let videoAttachment = attachment as? VideoAttachment, let videoURLString = media.remoteURL {
                videoAttachment.updateURL(URL(string: videoURLString))
                var posterChange = false
                if let videoPosterURLString = media.remoteThumbnailURL {
                    videoAttachment.posterURL = URL(string: videoPosterURLString)
                    posterChange = true
                }
                if let videoPressGUID = media.videopressGUID, !videoPressGUID.isEmpty {
                    videoAttachment.videoPressID = videoPressGUID
                } else {
                    videoAttachment.isShortcode = true
                }
                richTextView.refresh(attachment, overlayUpdateOnly: !posterChange)
            }
        case .html:
            if media.mediaType == .image {
                let imgPostUploadProcessor = ImgUploadProcessor(mediaUploadID: mediaUploadID, remoteURLString: remoteURLStr, width: media.width?.intValue, height: media.height?.intValue)
                htmlTextView.text = imgPostUploadProcessor.process(htmlTextView.text)
            } else if media.mediaType == .video {
                let videoPostUploadProcessor = VideoUploadProcessor(mediaUploadID: mediaUploadID, remoteURLString: remoteURLStr, videoPressID: media.videopressGUID)
                htmlTextView.text = videoPostUploadProcessor.process(htmlTextView.text)
            } else {
                let documentTitle = remoteURL.lastPathComponent
                let documentUploadProcessor = DocumentUploadProcessor(mediaUploadID: mediaUploadID, remoteURLString: remoteURLStr, title: documentTitle)
                htmlTextView.text = documentUploadProcessor.process(htmlTextView.text)
            }
        }
    }

    private func handleError(_ error: Error?, onAttachment attachment: Aztec.MediaAttachment) {
        if let nserror = error as NSError?, nserror.domain == NSURLErrorDomain && nserror.code == NSURLErrorCancelled {
            self.richTextView.remove(attachmentID: attachment.identifier)
            return
        }
        if let videoExportError = error as? MediaVideoExporter.VideoExportError, videoExportError == MediaVideoExporter.VideoExportError.videoExportSessionCancelled {
            self.richTextView.remove(attachmentID: attachment.identifier)
            return
        }

        WPAppAnalytics.track(.editorUploadMediaFailed, withProperties: [WPAppAnalyticsKeyEditorSource: Analytics.editorSource], with: self.post.blog)

        let message = MediaAttachmentActionSheet.failedMediaActionTitle

        let attributeMessage = NSAttributedString(string: message, attributes: Constants.mediaMessageAttributes)
        attachment.message = attributeMessage
        attachment.overlayImage = Gridicon.iconOfType(.refresh, withSize: Constants.mediaOverlayIconSize)
        attachment.shouldHideBorder = true
        attachment.progress = nil
        richTextView.refresh(attachment, overlayUpdateOnly: true)
    }

    private func handleProgress(_ value: Double, forMedia media: Media, onAttachment attachment: Aztec.MediaAttachment) {
        guard media.remoteStatus == .processing || media.remoteStatus == .pushing else {
            return
        }
        if value >= 1 {
            attachment.progress = nil
        } else {
            attachment.progress = value
        }
        richTextView.refresh(attachment, overlayUpdateOnly: true)
    }

    fileprivate var failedMediaIDs: [String] {
        var failedIDs = [String]()
        richTextView.textStorage.enumerateAttachments { (attachment, range) in
            guard let mediaAttachment = attachment as? MediaAttachment,
                let mediaUploadID = mediaAttachment.uploadID,
                let media = self.mediaCoordinator.media(withObjectID: mediaUploadID),
                media.error != nil
                else {
                    return
            }
            failedIDs.append(mediaUploadID)
        }
        return failedIDs
    }

    var hasFailedMedia: Bool {
        return !failedMediaIDs.isEmpty
    }

    func removeFailedMedia() {
        for mediaID in failedMediaIDs {
            if let attachment = self.findAttachment(withUploadID: mediaID) {
                richTextView.remove(attachmentID: attachment.identifier)
            }
            if let media = mediaCoordinator.media(withObjectID: mediaID) {
                mediaCoordinator.delete(media)
            }
        }
    }

    fileprivate func retryAllFailedMediaUploads() {
        for mediaID in failedMediaIDs {
            guard let attachment = self.findAttachment(withUploadID: mediaID),
                let media = mediaCoordinator.media(withObjectID: mediaID) else {
                continue
            }
            retryFailedMediaUpload(media: media, attachment: attachment)
        }
    }

    fileprivate func retryFailedMediaUpload(media: Media, attachment: MediaAttachment) {
        resetMediaAttachmentOverlay(attachment)
        attachment.progress = 0
        richTextView.refresh(attachment)

        let info = MediaAnalyticsInfo(origin: .editor(.none), selectionMethod: mediaSelectionMethod)
        mediaCoordinator.retryMedia(media, analyticsInfo: info)
    }

    fileprivate func processMediaAttachments() {
        refreshGlobalProgress()
        richTextView.textStorage.enumerateAttachments { (attachment, range) in
            guard let mediaAttachment = attachment as? MediaAttachment else {
                return
            }
            // Check if media is uploading and we have a media object for it
            if let mediaUploadID = mediaAttachment.uploadID,
               let media = self.mediaCoordinator.media(withObjectID: mediaUploadID) {
                if let thumbnailURL = media.absoluteThumbnailLocalURL {
                    self.handleThumbnailURL(thumbnailURL, attachment: mediaAttachment)
                }

                if let error = media.error {
                    self.handleError(error, onAttachment: mediaAttachment)
                }

                if let progress = self.mediaCoordinator.progress(for: media) {
                    self.handleProgress(progress.fractionCompleted, forMedia: media, onAttachment: mediaAttachment)
                }
            } else {
                if let videoAttachment = mediaAttachment as? VideoAttachment {
                    self.process(videoAttachment: videoAttachment)
                }
            }

            if let imageAttachment = mediaAttachment as? ImageAttachment,
                let url = imageAttachment.url {
                if url.isGif {
                    imageAttachment.badgeTitle = Constants.mediaGIFBadgeTitle
                }
            }
        }
    }

    fileprivate func process(videoAttachment: VideoAttachment) {
        // Use a placeholder for video while trying to generate a thumbnail
        DispatchQueue.main.async {
            videoAttachment.image = Gridicon.iconOfType(.video, withSize: Constants.mediaPlaceholderImageSize)
            self.richTextView.refresh(videoAttachment)
        }
        if let videoSrcURL = videoAttachment.url,
           videoSrcURL.scheme == VideoShortcodeProcessor.videoPressScheme,
           let videoPressID = videoSrcURL.host {
            // It's videoPress video so let's fetch the information for the video
            let mediaService = MediaService(managedObjectContext: ContextManager.sharedInstance().mainContext)
            mediaService.getMediaURL(fromVideoPressID: videoPressID, in: self.post.blog, success: { (videoURLString, posterURLString) in
                videoAttachment.updateURL(URL(string: videoURLString))
                if let validPosterURLString = posterURLString, let posterURL = URL(string: validPosterURLString) {
                    videoAttachment.posterURL = posterURL
                }
                self.richTextView.refresh(videoAttachment)
            }, failure: { (error) in
                DDLogError("Unable to find information for VideoPress video with ID = \(videoPressID). Details: \(error.localizedDescription)")
            })
        }
    }

    fileprivate func displayActions(forAttachment attachment: MediaAttachment, position: CGPoint) {
        let attachmentID = attachment.identifier
        let title: String = MediaAttachmentActionSheet.title
        var message: String?
        let alertController = UIAlertController(title: title, message: nil, preferredStyle: .actionSheet)
        let dismissAction = UIAlertAction(title: MediaAttachmentActionSheet.dismissActionTitle, style: .cancel) { (action) in
            if attachment == self.currentSelectedAttachment {
                self.currentSelectedAttachment = nil
                self.resetMediaAttachmentOverlay(attachment)
                self.richTextView.refresh(attachment)
            }
        }
        alertController.addAction(dismissAction)

        var showDefaultActions = true
        if let mediaUploadID = attachment.uploadID,
            let media = mediaCoordinator.media(withIdentifier: mediaUploadID, for: post) {
            // Is upload still going?
            if media.remoteStatus == .pushing || media.remoteStatus == .processing {
                showDefaultActions = false
                alertController.addActionWithTitle(MediaAttachmentActionSheet.stopUploadActionTitle,
                                                   style: .destructive,
                                                   handler: { (action) in
                                                    self.mediaCoordinator.cancelUpload(of: media)
                })
            }
        } else {
            alertController.addActionWithTitle(attachment is ImageAttachment ? MediaAttachmentActionSheet.removeImageActionTitle : MediaAttachmentActionSheet.removeVideoActionTitle,
                style: .destructive,
                handler: { (action) in
                    self.richTextView.remove(attachmentID: attachmentID)
            })
        }
        if let mediaUploadID = attachment.uploadID,
           let media = mediaCoordinator.media(withObjectID: mediaUploadID),
           let error = media.error {
            showDefaultActions = false
            message = error.localizedDescription
            // only show retry options if we at least have a local file to try to upload again.
            if media.absoluteLocalURL != nil {
                if failedMediaIDs.count > 1 {
                    alertController.addActionWithTitle(MediaAttachmentActionSheet.retryAllFailedUploadsActionTitle,
                                                       style: .default,
                                                       handler: { [weak self] (action) in
                                                        self?.retryAllFailedMediaUploads()
                    })
                }

                alertController.addActionWithTitle(MediaAttachmentActionSheet.retryUploadActionTitle,
                                                   style: .default,
                                                   handler: { [weak self] (action) in
                                                    guard let strongSelf = self,
                                                        let attachment = strongSelf.richTextView.attachment(withId: attachmentID) else {
                                                            return
                                                    }
                                                    strongSelf.retryFailedMediaUpload(media: media, attachment: attachment)
                })
            }
        }

        if showDefaultActions {
            if let imageAttachment = attachment as? ImageAttachment {
                alertController.preferredAction = alertController.addActionWithTitle(MediaAttachmentActionSheet.settingsActionTitle,
                                                                                     style: .default,
                                                                                     handler: { (action) in
                                                                                        self.displayDetails(forAttachment: imageAttachment)
                })

                if imageAttachment.isLoaded {
                    alertController.addActionWithTitle(MediaAttachmentActionSheet.editActionTitle,
                                                                                         style: .default,
                                                                                         handler: { (action) in
                                                                                            self.edit(imageAttachment)
                    })
                }
            } else if let videoAttachment = attachment as? VideoAttachment {
                alertController.preferredAction = alertController.addActionWithTitle(MediaAttachmentActionSheet.playVideoActionTitle,
                                                                                     style: .default,
                                                                                     handler: { (action) in
                                                                                        self.displayPlayerFor(videoAttachment: videoAttachment, atPosition: position)
                })
            }
        }

        alertController.title = title
        alertController.message = message
        alertController.popoverPresentationController?.sourceView = richTextView
        alertController.popoverPresentationController?.sourceRect = CGRect(origin: position, size: CGSize(width: 1, height: 1))
        alertController.popoverPresentationController?.permittedArrowDirections = .any
        present(alertController, animated: true, completion: { () in
            UIMenuController.shared.setMenuVisible(false, animated: false)
        })
    }

    func displayDetails(forAttachment attachment: ImageAttachment) {
        guard let attachmentRange = richTextView.textStorage.ranges(forAttachment: attachment).first else {
            return
        }

        let caption = richTextView.caption(for: attachment)

        let controller = AztecAttachmentViewController()
        controller.attachment = attachment
        controller.caption = caption
        var oldURL: URL?

        if let linkRange = richTextView.linkFullRange(forRange: attachmentRange),
            let url = richTextView.linkURL(forRange: attachmentRange),
            NSIntersectionRange(attachmentRange, linkRange) == attachmentRange {
            oldURL = url
            controller.linkURL = url
        }

        controller.onUpdate = { [weak self] (alignment, size, linkURL, alt, caption) in

            guard let `self` = self else {
                return
            }

            let attachment = self.richTextView.edit(attachment) { attachment in
                attachment.alignment = alignment
                attachment.size = size
                attachment.alt = alt
            }

            if let caption = caption, caption.length > 0 {
                self.richTextView.replaceCaption(for: attachment, with: caption)
            } else {
                self.richTextView.removeCaption(for: attachment)
            }

            // Update associated link
            if let updatedURL = linkURL {
                self.richTextView.setLink(updatedURL, inRange: attachmentRange)
            } else if oldURL != nil && linkURL == nil {
                self.richTextView.removeLink(inRange: attachmentRange)
            }
        }

        controller.onCancel = { [weak self] in
            if attachment == self?.currentSelectedAttachment {
                self?.currentSelectedAttachment = nil
                self?.resetMediaAttachmentOverlay(attachment)
                self?.richTextView.refresh(attachment)
            }
        }

        let navController = UINavigationController(rootViewController: controller)
        navController.modalPresentationStyle = .formSheet
        present(navController, animated: true)

        WPAppAnalytics.track(.editorEditedImage, withProperties: [WPAppAnalyticsKeyEditorSource: Analytics.editorSource], with: post)
    }

    func displayPlayerFor(videoAttachment: VideoAttachment, atPosition position: CGPoint) {
        guard let videoURL = videoAttachment.mediaURL else {
            return
        }
        guard let videoPressID = videoAttachment.videoPressID else {
            displayVideoPlayer(for: videoURL)
            return
        }
        // It's videoPress video so let's fetch the information for the video
        let mediaService = MediaService(managedObjectContext: ContextManager.sharedInstance().mainContext)
        mediaService.getMediaURL(fromVideoPressID: videoPressID, in: self.post.blog, success: { [weak self] (videoURLString, posterURLString) in
            guard let `self` = self else {
                return
            }
            guard let videoURL = URL(string: videoURLString) else {
                self.displayUnableToPlayVideoAlert()
                return
            }
            videoAttachment.updateURL(videoURL)
            if let validPosterURLString = posterURLString, let posterURL = URL(string: validPosterURLString) {
                videoAttachment.posterURL = posterURL
            }
            self.richTextView.refresh(videoAttachment)
            self.displayVideoPlayer(for: videoURL)
        }, failure: { [weak self] (error) in
            self?.displayUnableToPlayVideoAlert()
            DDLogError("Unable to find information for VideoPress video with ID = \(videoPressID). Details: \(error.localizedDescription)")
        })
    }

    func displayVideoPlayer(for videoURL: URL) {
        let asset = AVURLAsset(url: videoURL)
        let controller = AVPlayerViewController()
        let playerItem = AVPlayerItem(asset: asset)
        let player = AVPlayer(playerItem: playerItem)
        controller.showsPlaybackControls = true
        controller.player = player
        player.play()
        present(controller, animated: true)
    }

    func displayUnableToPlayVideoAlert() {
        let alertController = UIAlertController(title: MediaUnableToPlayVideoAlert.title, message: MediaUnableToPlayVideoAlert.message, preferredStyle: .alert)
        alertController.addAction(UIAlertAction(title: NSLocalizedString("OK", comment: "Default action"), style: .`default`, handler: nil))
        present(alertController, animated: true)
        return
    }

    func fetchPosterImageFor(videoAttachment: VideoAttachment, onSuccess: @escaping (UIImage) -> (), onFailure: @escaping () -> ()) {
        guard let videoSrcURL = videoAttachment.mediaURL, videoSrcURL != Constants.placeholderMediaLink, videoAttachment.posterURL == nil else {
            onFailure()
            return
        }
        mediaUtility.fetchPosterImage(for: videoSrcURL, onSuccess: onSuccess, onFailure: onFailure)
    }

    func downloadImage(from url: URL, success: @escaping (UIImage) -> Void, onFailure failure: @escaping () -> Void) {
        let receipt = mediaUtility.downloadImage(from: url, post: post, success: success, onFailure: { (_) in failure()})
        activeMediaRequests.append(receipt)
    }

    @objc func applicationWillResignActive(_ notification: Foundation.Notification) {

        // [2018-03-05] Need to close the options VC on backgrounding to prevent view hierarchy inconsistency crasher.
        optionsTablePresenter.dismiss()

        // [2017-08-30] We need to auto-close the input media picker when multitasking panes are resized - iOS
        // is dropping the input picker's view from the view hierarchy. Not an ideal solution, but prevents
        // the user from seeing an empty grey rect as a keyboard. Issue affects the 7.9", 9.7", and 10.5"
        // iPads only...not the 12.9"
        // See http://www.openradar.me/radar?id=4972612522344448 for more details.
        //
        if UIDevice.isPad() {
            closeMediaPickerInputViewController()
        }
    }

    func closeMediaPickerInputViewController() {
        guard mediaPickerInputViewController != nil else {
            return
        }
        mediaPickerInputViewController = nil
        changeRichTextInputView(to: nil)
        updateToolbar(formatBar, forMode: .text)
        restoreInputAssistantItems()
    }

    fileprivate func resetMediaAttachmentOverlay(_ mediaAttachment: MediaAttachment) {
        // having an uploadID means we are uploading or just finished uplading (successfully or not). In this case, we remove the overlay only if no error
        if let uploadID = mediaAttachment.uploadID,
            let media = self.mediaFor(uploadID: uploadID) {
            if media.error == nil {
                mediaAttachment.overlayImage = nil
                mediaAttachment.message = nil
                mediaAttachment.shouldHideBorder = false
            }
        // For an existing media we set it's message to nil so the glyphImage will be removed.
        } else {
            mediaAttachment.message = nil
        }
    }
}


// MARK: - TextViewAttachmentDelegate Conformance
//
extension AztecPostViewController: TextViewAttachmentDelegate {

    public func textView(_ textView: TextView, selected attachment: NSTextAttachment, atPosition position: CGPoint) {
        if !richTextView.isFirstResponder {
            richTextView.becomeFirstResponder()
        }

        switch attachment {
        case let attachment as HTMLAttachment:
            displayUnknownHtmlEditor(for: attachment)
        case let attachment as MediaAttachment:
            selected(textAttachment: attachment, atPosition: position)
        default:
            break
        }
    }

    func selected(textAttachment attachment: MediaAttachment, atPosition position: CGPoint) {
        // Check to see if there is an error associated to the attachment
        var errorAssociatedToAttachment = false
        if let uploadID = attachment.uploadID,
            let media = mediaFor(uploadID: uploadID),
            media.error != nil {
            errorAssociatedToAttachment = true
        }

        if !errorAssociatedToAttachment {
            // If it's a new attachment tapped let's unmark the previous one...
            if let selectedAttachment = currentSelectedAttachment {
                resetMediaAttachmentOverlay(selectedAttachment)
                richTextView.refresh(selectedAttachment)
            }

            // ...and mark the newly tapped attachment
            let message = ""
            attachment.message = NSAttributedString(string: message, attributes: Constants.mediaMessageAttributes)
            richTextView.refresh(attachment)
            currentSelectedAttachment = attachment
        }

        // Display the action sheet right away
        displayActions(forAttachment: attachment, position: position)
    }

    public func textView(_ textView: TextView, deselected attachment: NSTextAttachment, atPosition position: CGPoint) {
        deselected(textAttachment: attachment, atPosition: position)
    }

    func deselected(textAttachment attachment: NSTextAttachment, atPosition position: CGPoint) {
        currentSelectedAttachment = nil
        if let mediaAttachment = attachment as? MediaAttachment {
            self.resetMediaAttachmentOverlay(mediaAttachment)
            richTextView.refresh(mediaAttachment)
            processMediaAttachments()
        }
    }

    func textView(_ textView: TextView, attachment: NSTextAttachment, imageAt url: URL, onSuccess success: @escaping (UIImage) -> Void, onFailure failure: @escaping () -> Void) {
        switch attachment {
        case let videoAttachment as VideoAttachment:
            guard let posterURL = videoAttachment.posterURL else {
                // Let's get a frame from the video directly
                fetchPosterImageFor(videoAttachment: videoAttachment, onSuccess: success, onFailure: failure)
                return
            }
            downloadImage(from: posterURL, success: success, onFailure: failure)
        case is ImageAttachment:
            downloadImage(from: url, success: success, onFailure: failure)
        default:
            failure()
        }

    }

    func textView(_ textView: TextView, urlFor imageAttachment: ImageAttachment) -> URL? {
        saveToMedia(attachment: imageAttachment)
        return nil
    }

    func cancelAllPendingMediaRequests() {
        for receipt in activeMediaRequests {
            receipt.cancel()
        }
        activeMediaRequests.removeAll()
    }

    func textView(_ textView: TextView, deletedAttachment attachment: MediaAttachment) {
        guard let uploadID = attachment.uploadID,
            let media = mediaCoordinator.media(withIdentifier: uploadID, for: post),
            (media.remoteStatus == .pushing || media.remoteStatus == .processing)
        else {
            return
        }
        mediaCoordinator.delete(media)
    }

    func textView(_ textView: TextView, placeholderFor attachment: NSTextAttachment) -> UIImage {
        return mediaUtility.placeholderImage(for: attachment, size: Constants.mediaPlaceholderImageSize)
    }
}


// MARK: - MediaPickerViewController Delegate Conformance
//
extension AztecPostViewController: WPMediaPickerViewControllerDelegate {

    func emptyViewController(forMediaPickerController picker: WPMediaPickerViewController) -> UIViewController? {
        if picker != mediaPickerInputViewController?.mediaPicker {
            return noResultsView
        }
        return nil
    }

    func mediaPickerController(_ picker: WPMediaPickerViewController, didUpdateSearchWithAssetCount assetCount: Int) {
        noResultsView.removeFromView()

        if (mediaLibraryDataSource.searchQuery?.count ?? 0) > 0 {
            noResultsView.configureForNoSearchResult()
        }
    }

    func mediaPickerControllerWillBeginLoadingData(_ picker: WPMediaPickerViewController) {
        updateSearchBar(mediaPicker: picker)
        noResultsView.configureForFetching()
    }

    func mediaPickerControllerDidEndLoadingData(_ picker: WPMediaPickerViewController) {
        updateSearchBar(mediaPicker: picker)
        noResultsView.removeFromView()
        noResultsView.configureForNoAssets(userCanUploadMedia: false)
    }

    func mediaPickerControllerDidCancel(_ picker: WPMediaPickerViewController) {
        if picker != mediaPickerInputViewController?.mediaPicker {
            unregisterChangeObserver()
            mediaLibraryDataSource.searchCancelled()
            dismiss(animated: true)
        }
    }

    func mediaPickerController(_ picker: WPMediaPickerViewController, didFinishPicking assets: [WPMediaAsset]) {
        if picker != mediaPickerInputViewController?.mediaPicker {
            unregisterChangeObserver()
            mediaLibraryDataSource.searchCancelled()
            dismiss(animated: true)
            mediaSelectionMethod = .fullScreenPicker
        } else {
            mediaSelectionMethod = .inlinePicker
        }

        closeMediaPickerInputViewController()

        if assets.isEmpty {
            return
        }

        for asset in assets {
            switch asset {
            case let phAsset as PHAsset:
                insertDeviceMedia(phAsset: phAsset)
            case let media as Media:
                insertSiteMediaLibrary(media: media)
            default:
                continue
            }
        }
    }


    func mediaPickerController(_ picker: WPMediaPickerViewController, selectionChanged assets: [WPMediaAsset]) {
        updateFormatBarInsertAssetCount()
    }

    func mediaPickerController(_ picker: WPMediaPickerViewController, didSelect asset: WPMediaAsset) {
        updateFormatBarInsertAssetCount()
    }

    func mediaPickerController(_ picker: WPMediaPickerViewController, didDeselect asset: WPMediaAsset) {
        updateFormatBarInsertAssetCount()
    }

    func mediaPickerController(_ picker: WPMediaPickerViewController, previewViewControllerFor assets: [WPMediaAsset], selectedIndex selected: Int) -> UIViewController? {
        mediaPreviewHelper = MediaPreviewHelper(assets: assets)
        return mediaPreviewHelper?.previewViewController(selectedIndex: selected)
    }

    private func updateFormatBarInsertAssetCount() {
        guard let assetCount = mediaPickerInputViewController?.mediaPicker.selectedAssets.count else {
            return
        }

        if assetCount == 0 {
            formatBar.trailingItem = nil
        } else {
            insertToolbarItem.setTitle(String(format: Constants.mediaPickerInsertText, NSNumber(value: assetCount)), for: .normal)
            insertToolbarItem.accessibilityIdentifier = "insert_media_button"

            if formatBar.trailingItem != insertToolbarItem {
                formatBar.trailingItem = insertToolbarItem
            }
        }
    }
}

// MARK: - Accessibility Helpers
//
extension UIImage {
    func addAccessibilityForAttachment(_ attachment: NSTextAttachment) {
        if let attachment = attachment as? ImageAttachment,
            let accessibilityLabel = attachment.alt {
            self.accessibilityLabel = accessibilityLabel
        }
    }
}

// MARK: - UIDocumentPickerDelegate

extension AztecPostViewController: UIDocumentPickerDelegate {

    func documentPicker(_ controller: UIDocumentPickerViewController, didPickDocumentsAt urls: [URL]) {
        mediaSelectionMethod = .documentPicker

        guard urls.count == 1 else {
            for documentURL in urls {
                insertExternalMediaWithURL(documentURL)
            }
            return
        }

        if let documentURL = urls.first {
            displayInsertionOpensAlertIfNeeded(for: documentURL)
        }
    }
}

extension AztecPostViewController: StockPhotosPickerDelegate {
    func stockPhotosPicker(_ picker: StockPhotosPicker, didFinishPicking assets: [StockPhotosMedia]) {
        assets.forEach {
            insert(exportableAsset: $0, source: .stockPhotos)
        }
    }
}

extension AztecPostViewController: GiphyPickerDelegate {
    func giphyPicker(_ picker: GiphyPicker, didFinishPicking assets: [GiphyMedia]) {
        assets.forEach {
            insert(exportableAsset: $0, source: .giphy)
        }
    }
}

// MARK: - Constants
//
extension AztecPostViewController {

    struct Analytics {
        static let editorSource             = "aztec"
        static let headerStyleValues = ["none", "h1", "h2", "h3", "h4", "h5", "h6"]
    }

    struct Assets {
        static let closeButtonModalImage    = Gridicon.iconOfType(.cross)
        static let closeButtonRegularImage  = UIImage(named: "icon-posts-editor-chevron")
        static let defaultMissingImage      = Gridicon.iconOfType(.image)
        static let linkPlaceholderImage     = Gridicon.iconOfType(.pages)
    }

    struct Constants {
        static let defaultMargin            = CGFloat(20)
        static let blogPickerCompactSize    = CGSize(width: 125, height: 30)
        static let blogPickerRegularSize    = CGSize(width: 300, height: 30)
        static let savingDraftButtonSize    = CGSize(width: 130, height: 30)
        static let uploadingButtonSize      = CGSize(width: 150, height: 30)
        static let moreAttachmentText       = "more"
        static let placeholderPadding       = UIEdgeInsets(top: 8, left: 5, bottom: 0, right: 0)
        static let headers                  = [Header.HeaderType.none, .h1, .h2, .h3, .h4, .h5, .h6]
        static let lists                    = [TextList.Style.unordered, .ordered]
        static let toolbarHeight            = CGFloat(44.0)
        static let mediaPickerInsertText    = NSLocalizedString("Insert %@", comment: "Button title used in media picker to insert media (photos / videos) into a post. Placeholder will be the number of items that will be inserted.")
        static let mediaPickerKeyboardHeightRatioPortrait   = CGFloat(0.20)
        static let mediaPickerKeyboardHeightRatioLandscape  = CGFloat(0.30)
        static let mediaOverlayBorderWidth  = CGFloat(3.0)
        static let mediaOverlayIconSize     = CGSize(width: 32, height: 32)
        static let mediaGIFBadgeTitle       = NSLocalizedString("GIF", comment: "Badge title displayed on GIF images in the editor.")
        static let mediaPlaceholderImageSize = CGSize(width: 128, height: 128)
        static let mediaMessageAttributes: [NSAttributedString.Key: Any] = {
            let paragraphStyle = NSMutableParagraphStyle()
            paragraphStyle.alignment = .center

            return [.font: Fonts.mediaOverlay,
                    .paragraphStyle: paragraphStyle,
                    .foregroundColor: UIColor.white]
        }()
        static let placeholderMediaLink = URL(string: "placeholder://")!
        static let placeholderDocumentLink = URL(string: "documentUploading://")!

        struct Animations {
            static let formatBarMediaButtonRotationDuration: TimeInterval = 0.3
            static let formatBarMediaButtonRotationAngle: CGFloat = .pi / 4.0
        }
    }

    struct MoreSheetAlert {
        static let gutenbergTitle = NSLocalizedString(
            "Switch to block editor",
            comment: "Switches from the classic editor to block editor."
        )
        static let htmlTitle = NSLocalizedString("Switch to HTML Mode", comment: "Switches the Editor to HTML Mode")
        static let richTitle = NSLocalizedString("Switch to Visual Mode", comment: "Switches the Editor to Rich Text Mode")
        static let previewTitle = NSLocalizedString("Preview", comment: "Displays the Post Preview Interface")
        static let historyTitle = NSLocalizedString("History", comment: "Displays the History screen from the editor's alert sheet")
        static let postSettingsTitle = NSLocalizedString("Post Settings", comment: "Name of the button to open the post settings")
        static let keepEditingTitle = NSLocalizedString("Keep Editing", comment: "Goes back to editing the post.")
    }

    struct MediaAttachmentActionSheet {
        static let title = NSLocalizedString("Media Options", comment: "Title for action sheet with media options.")
        static let dismissActionTitle = NSLocalizedString("Dismiss", comment: "User action to dismiss media options.")
        static let stopUploadActionTitle = NSLocalizedString("Stop upload", comment: "User action to stop upload.")
        static let retryUploadActionTitle = NSLocalizedString("Retry", comment: "User action to retry media upload.")
        static let retryAllFailedUploadsActionTitle = NSLocalizedString("Retry all", comment: "User action to retry all failed media uploads.")
        static let settingsActionTitle = NSLocalizedString("Media Settings", comment: "User action to edit media settings.")
        static let editActionTitle = NSLocalizedString("Edit", comment: "User action to edit media details.")
        static let playVideoActionTitle = NSLocalizedString("Play video", comment: "User action to play a video on the editor.")
        static let removeImageActionTitle = NSLocalizedString("Remove image", comment: "User action to remove image.")
        static let removeVideoActionTitle = NSLocalizedString("Remove video", comment: "User action to remove video.")
        static let failedMediaActionTitle = NSLocalizedString("Failed to insert media.\n Please tap for options.", comment: "Error message to show to use when media insertion on a post fails")
    }

    struct Colors {
        static let aztecBackground              = UIColor.basicBackground
        static let title                        = UIColor.text
        static let separator                    = UIColor.divider
        static let placeholder                  = UIColor.textPlaceholder
        static let progressBackground           = UIColor.primary
        static let progressTint                 = UIColor.white
        static let progressTrack                = UIColor.primary
        static let mediaProgressOverlay         = UIColor.neutral(.shade70).withAlphaComponent(CGFloat(0.6))
        static let mediaProgressBarBackground   = UIColor.neutral(.shade0)
        static let mediaProgressBarTrack        = UIColor.primary
        static let aztecLinkColor               = UIColor.primary
        static let mediaOverlayBorderColor      = UIColor.primary
    }

    struct Fonts {
        static let regular                  = WPFontManager.notoRegularFont(ofSize: 16)
        static let title                    = WPFontManager.notoBoldFont(ofSize: 24.0)
        static let mediaPickerInsert        = WPFontManager.systemMediumFont(ofSize: 15.0)
        static let mediaOverlay             = WPFontManager.systemSemiBoldFont(ofSize: 15.0)
        static let monospace                = UIFont(name: "Menlo-Regular", size: 16.0)!
    }

    struct Restoration {
        static let restorationIdentifier    = "AztecPostViewController"
        static let postIdentifierKey        = AbstractPost.classNameWithoutNamespaces()
    }

    struct MediaUploadingCancelAlert {
        static let title = NSLocalizedString("Cancel media uploads", comment: "Dialog box title for when the user is canceling an upload.")
        static let message = NSLocalizedString("You are currently uploading media. This action will cancel uploads in progress.\n\nAre you sure?", comment: "This prompt is displayed when the user attempts to stop media uploads in the post editor.")
        static let acceptTitle  = NSLocalizedString("Yes", comment: "Yes")
        static let cancelTitle  = NSLocalizedString("Not Now", comment: "Nicer dialog answer for \"No\".")
    }

    struct MediaUnableToPlayVideoAlert {
        static let title = NSLocalizedString("Unable to play video", comment: "Dialog box title for when the user is canceling an upload.")
        static let message = NSLocalizedString("Something went wrong. Please check your connectivity and try again.", comment: "This prompt is displayed when the user attempts to play a video in the editor but for some reason we are unable to retrieve from the server.")
    }

}

extension AztecPostViewController: PostEditorNavigationBarManagerDelegate {
    var publishButtonText: String {
        return self.postEditorStateContext.publishButtonText
    }

    var isPublishButtonEnabled: Bool {
        return self.postEditorStateContext.isPublishButtonEnabled
    }

    var uploadingButtonSize: CGSize {
        return Constants.uploadingButtonSize
    }

    var savingDraftButtonSize: CGSize {
        return Constants.savingDraftButtonSize
    }

    func navigationBarManager(_ manager: PostEditorNavigationBarManager, closeWasPressed sender: UIButton) {
        closeWasPressed()
    }

    func navigationBarManager(_ manager: PostEditorNavigationBarManager, moreWasPressed sender: UIButton) {
        moreWasPressed()
    }

    func navigationBarManager(_ manager: PostEditorNavigationBarManager, blogPickerWasPressed sender: UIButton) {
        blogPickerWasPressed()
    }

    func navigationBarManager(_ manager: PostEditorNavigationBarManager, publishButtonWasPressed sender: UIButton) {
        publishButtonTapped(sender: sender)
    }

    func navigationBarManager(_ manager: PostEditorNavigationBarManager, displayCancelMediaUploads sender: UIButton) {
        displayCancelMediaUploads()
    }

    func navigationBarManager(_ manager: PostEditorNavigationBarManager, reloadLeftNavigationItems items: [UIBarButtonItem]) {
        navigationItem.leftBarButtonItems = items
    }
}

// MARK: - Media Editing
//
extension AztecPostViewController {
    func edit(_ imageAttachment: ImageAttachment) {
        guard let image = imageAttachment.image else {
            return
        }

        WPAnalytics.track(.mediaEditorShown)

<<<<<<< HEAD
        mediaEditor = MediaEditor(image: image)

        mediaEditor?.doneTextButton.setTitle(NSLocalizedString("Done", comment: "Done editing an image"), for: .normal)
        mediaEditor?.cancelTextButton.setTitle(NSLocalizedString("Cancel", comment: "Cancel editing an image"), for: .normal)
        mediaEditor?.cancelTextButton.tintColor = .white
        mediaEditor?.resetButton.setImage(Gridicon.iconOfType(.undo), for: .normal)
        mediaEditor?.doneIconButton.setImage(Gridicon.iconOfType(.checkmark), for: .normal)
        mediaEditor?.cancelIconButton.setImage(Gridicon.iconOfType(.cross), for: .normal)
        mediaEditor?.cancelIconButton.tintColor = .white
        mediaEditor?.rotateClockwiseButton?.setImage(Gridicon.iconOfType(.rotate).withHorizontallyFlippedOrientation(), for: .normal)
        mediaEditor?.rotateCounterclockwiseButtonHidden = true

        self.mediaEditor?.edit(from: self,
                              onFinishEditing: { image, actions in
                                self.replace(attachment: imageAttachment, with: image)
                                self.mediaEditor?.dismiss(animated: true)
                                WPAnalytics.track(.mediaEditorUsed, withProperties: ["actions": actions.description])
        })
    }

    private func replace(attachment: ImageAttachment, with image: UIImage) {
=======
        mediaEditor.edit(image, from: self,
                              onFinishEditing: { image, actions in
                                self.replace(attachment: imageAttachment, with: image, actions: actions)
                                self.mediaEditor.dismiss(animated: true)
        })
    }

    private func replace(attachment: ImageAttachment, with image: UIImage, actions: [MediaEditorOperation]) {
        guard !actions.isEmpty else {
            return
        }

        WPAnalytics.track(.mediaEditorUsed, withProperties: ["actions": actions.description])

>>>>>>> 0afe86f9
        let info = MediaAnalyticsInfo(origin: .editor(.mediaEditor), selectionMethod: mediaSelectionMethod)
        guard let media = mediaCoordinator.addMedia(from: image, to: post, analyticsInfo: info) else {
            return
        }
        attachment.uploadID = media.uploadID
    }
}<|MERGE_RESOLUTION|>--- conflicted
+++ resolved
@@ -99,13 +99,7 @@
         case expectedSecondaryAction = 1
     }
 
-<<<<<<< HEAD
     private var mediaEditor: MediaEditor?
-=======
-    private lazy var mediaEditor: MediaEditor = {
-        return MediaEditor()
-    }()
->>>>>>> 0afe86f9
 
     /// The editor view.
     ///
@@ -3450,7 +3444,6 @@
 
         WPAnalytics.track(.mediaEditorShown)
 
-<<<<<<< HEAD
         mediaEditor = MediaEditor(image: image)
 
         mediaEditor?.doneTextButton.setTitle(NSLocalizedString("Done", comment: "Done editing an image"), for: .normal)
@@ -3465,18 +3458,8 @@
 
         self.mediaEditor?.edit(from: self,
                               onFinishEditing: { image, actions in
-                                self.replace(attachment: imageAttachment, with: image)
+                                self.replace(attachment: imageAttachment, with: image, actions: actions)
                                 self.mediaEditor?.dismiss(animated: true)
-                                WPAnalytics.track(.mediaEditorUsed, withProperties: ["actions": actions.description])
-        })
-    }
-
-    private func replace(attachment: ImageAttachment, with image: UIImage) {
-=======
-        mediaEditor.edit(image, from: self,
-                              onFinishEditing: { image, actions in
-                                self.replace(attachment: imageAttachment, with: image, actions: actions)
-                                self.mediaEditor.dismiss(animated: true)
         })
     }
 
@@ -3487,7 +3470,6 @@
 
         WPAnalytics.track(.mediaEditorUsed, withProperties: ["actions": actions.description])
 
->>>>>>> 0afe86f9
         let info = MediaAnalyticsInfo(origin: .editor(.mediaEditor), selectionMethod: mediaSelectionMethod)
         guard let media = mediaCoordinator.addMedia(from: image, to: post, analyticsInfo: info) else {
             return
