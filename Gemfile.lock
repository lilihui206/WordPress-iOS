--- conflicted
+++ resolved
@@ -1,12 +1,7 @@
 GIT
   remote: https://github.com/wordpress-mobile/release-toolkit
-<<<<<<< HEAD
-  revision: 604163927a4c045f557065e9f0ff699013e4f767
-  ref: 604163927a4c045f557065e9f0ff699013e4f767
-=======
   revision: b57127b313fd06519cbebfd4a3f6784eec1ef5fc
   tag: 0.7.1
->>>>>>> 2790d6b5
   specs:
     fastlane-plugin-wpmreleasetoolkit (0.7.1)
       diffy (~> 3.3)
