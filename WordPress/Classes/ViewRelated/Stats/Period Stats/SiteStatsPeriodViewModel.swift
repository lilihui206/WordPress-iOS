--- conflicted
+++ resolved
@@ -38,12 +38,9 @@
         var tableRows = [ImmuTableRow]()
 
         tableRows.append(contentsOf: postsAndPagesTableRows())
-<<<<<<< HEAD
+        tableRows.append(contentsOf: searchTermsTableRows())
         tableRows.append(contentsOf: publishedTableRows())
-=======
-        tableRows.append(contentsOf: searchTermsTableRows())
         tableRows.append(contentsOf: videosTableRows())
->>>>>>> 811b42d5
 
         return ImmuTable(sections: [
             ImmuTableSection(
@@ -66,12 +63,9 @@
 
     struct PeriodHeaders {
         static let postsAndPages = NSLocalizedString("Posts and Pages", comment: "Period Stats 'Posts and Pages' header")
-<<<<<<< HEAD
+        static let searchTerms = NSLocalizedString("Search Terms", comment: "Period Stats 'Search Terms' header")
         static let published = NSLocalizedString("Published", comment: "Period Stats 'Published' header")
-=======
-        static let searchTerms = NSLocalizedString("Search Terms", comment: "Period Stats 'Search Terms' header")
         static let videos = NSLocalizedString("Videos", comment: "Period Stats 'Videos' header")
->>>>>>> 811b42d5
     }
 
     struct PostsAndPages {
@@ -125,13 +119,6 @@
         return dataRows
     }
 
-<<<<<<< HEAD
-    func publishedTableRows() -> [ImmuTableRow] {
-        var tableRows = [ImmuTableRow]()
-        tableRows.append(CellHeaderRow(title: PeriodHeaders.published))
-        tableRows.append(TopTotalsNoSubtitlesPeriodStatsRow(dataRows: publishedDataRows(),
-                                                            siteStatsPeriodDelegate: periodDelegate))
-=======
     func searchTermsTableRows() -> [ImmuTableRow] {
         var tableRows = [ImmuTableRow]()
         tableRows.append(CellHeaderRow(title: PeriodHeaders.searchTerms))
@@ -139,20 +126,29 @@
                                                  dataSubtitle: SearchTerms.dataSubtitle,
                                                  dataRows: searchTermsDataRows(),
                                                  siteStatsPeriodDelegate: periodDelegate))
->>>>>>> 811b42d5
 
         return tableRows
     }
 
-<<<<<<< HEAD
-    func publishedDataRows() -> [StatsTotalRowData] {
-        return store.getTopPublished()?.map { return StatsTotalRowData.init(name: $0.label,
-                                                                            data: "",
-                                                                            showDisclosure: true,
-                                                                            disclosureURL: StatsDataHelper.disclosureUrlForItem($0)) }
-=======
     func searchTermsDataRows() -> [StatsTotalRowData] {
         return store.getTopSearchTerms()?.map { StatsTotalRowData.init(name: $0.label, data: $0.value.displayString()) }
+            ?? [StatsTotalRowData]()
+    }
+
+    func publishedTableRows() -> [ImmuTableRow] {
+        var tableRows = [ImmuTableRow]()
+        tableRows.append(CellHeaderRow(title: PeriodHeaders.published))
+        tableRows.append(TopTotalsNoSubtitlesPeriodStatsRow(dataRows: publishedDataRows(),
+                                                            siteStatsPeriodDelegate: periodDelegate))
+
+        return tableRows
+    }
+
+    func publishedDataRows() -> [StatsTotalRowData] {
+        return store.getTopPublished()?.map { StatsTotalRowData.init(name: $0.label,
+                                                                     data: "",
+                                                                     showDisclosure: true,
+                                                                     disclosureURL: StatsDataHelper.disclosureUrlForItem($0)) }
             ?? [StatsTotalRowData]()
     }
 
@@ -173,7 +169,6 @@
                                                                   mediaID: $0.itemID,
                                                                   icon: Style.imageForGridiconType(.video),
                                                                   showDisclosure: true) }
->>>>>>> 811b42d5
             ?? [StatsTotalRowData]()
     }
 
