--- conflicted
+++ resolved
@@ -6,15 +6,7 @@
 
 @interface CommentViewController : UIViewController
 
-<<<<<<< HEAD
 @property (nonatomic, strong)   Comment                 *comment;
 @property (nonatomic, weak)     CommentsViewController  *commentsViewController;
 
-- (void)cancelView:(id)sender;
-- (void)showComment:(Comment *)comment;
-=======
-@property (nonatomic, strong) Comment *comment;
-@property (nonatomic, weak) CommentsViewController *commentsViewController;
->>>>>>> 2c695020
-
 @end