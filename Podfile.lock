PODS:
  - 1PasswordExtension (1.8.5)
  - AFNetworking (3.2.1):
    - AFNetworking/NSURLSession (= 3.2.1)
    - AFNetworking/Reachability (= 3.2.1)
    - AFNetworking/Security (= 3.2.1)
    - AFNetworking/Serialization (= 3.2.1)
    - AFNetworking/UIKit (= 3.2.1)
  - AFNetworking/NSURLSession (3.2.1):
    - AFNetworking/Reachability
    - AFNetworking/Security
    - AFNetworking/Serialization
  - AFNetworking/Reachability (3.2.1)
  - AFNetworking/Security (3.2.1)
  - AFNetworking/Serialization (3.2.1)
  - AFNetworking/UIKit (3.2.1):
    - AFNetworking/NSURLSession
  - Alamofire (4.7.2)
  - Automattic-Tracks-iOS (0.2.3):
    - CocoaLumberjack (~> 3.4.1)
    - Reachability (~> 3.1)
    - UIDeviceIdentifier (~> 0.4)
  - BuddyBuildSDK (1.0.17)
  - CocoaLumberjack (3.4.2):
    - CocoaLumberjack/Default (= 3.4.2)
    - CocoaLumberjack/Extensions (= 3.4.2)
  - CocoaLumberjack/Default (3.4.2)
  - CocoaLumberjack/Extensions (3.4.2):
    - CocoaLumberjack/Default
  - Crashlytics (3.10.1):
    - Fabric (~> 1.7.5)
  - Fabric (1.7.9)
  - FormatterKit/Resources (1.8.2)
  - FormatterKit/TimeIntervalFormatter (1.8.2):
    - FormatterKit/Resources
  - Gifu (3.1.0)
  - GoogleSignInRepacked (4.1.2):
    - "GoogleToolboxForMac/NSDictionary+URLArguments (~> 2.1)"
    - "GoogleToolboxForMac/NSString+URLArguments (~> 2.1)"
  - GoogleToolboxForMac/DebugUtils (2.1.4):
    - GoogleToolboxForMac/Defines (= 2.1.4)
  - GoogleToolboxForMac/Defines (2.1.4)
  - "GoogleToolboxForMac/NSDictionary+URLArguments (2.1.4)":
    - GoogleToolboxForMac/DebugUtils (= 2.1.4)
    - GoogleToolboxForMac/Defines (= 2.1.4)
    - "GoogleToolboxForMac/NSString+URLArguments (= 2.1.4)"
  - "GoogleToolboxForMac/NSString+URLArguments (2.1.4)"
  - Gridicons (0.16)
  - HockeySDK (5.1.2):
    - HockeySDK/DefaultLib (= 5.1.2)
  - HockeySDK/DefaultLib (5.1.2)
  - lottie-ios (2.5.0)
  - MGSwipeTableCell (1.6.7)
  - MRProgress (0.8.3):
    - MRProgress/ActivityIndicator (= 0.8.3)
    - MRProgress/Blur (= 0.8.3)
    - MRProgress/Circular (= 0.8.3)
    - MRProgress/Icons (= 0.8.3)
    - MRProgress/NavigationBarProgress (= 0.8.3)
    - MRProgress/Overlay (= 0.8.3)
  - MRProgress/ActivityIndicator (0.8.3):
    - MRProgress/Stopable
  - MRProgress/Blur (0.8.3):
    - MRProgress/Helper
  - MRProgress/Circular (0.8.3):
    - MRProgress/Helper
    - MRProgress/ProgressBaseClass
    - MRProgress/Stopable
  - MRProgress/Helper (0.8.3)
  - MRProgress/Icons (0.8.3)
  - MRProgress/NavigationBarProgress (0.8.3):
    - MRProgress/ProgressBaseClass
  - MRProgress/Overlay (0.8.3):
    - MRProgress/ActivityIndicator
    - MRProgress/Blur
    - MRProgress/Circular
    - MRProgress/Helper
    - MRProgress/Icons
  - MRProgress/ProgressBaseClass (0.8.3)
  - MRProgress/Stopable (0.8.3):
    - MRProgress/Helper
  - Nimble (7.1.3)
  - NSObject-SafeExpectations (0.0.3)
  - "NSURL+IDN (0.3)"
  - OCMock (3.4.2)
  - OHHTTPStubs (6.1.0):
    - OHHTTPStubs/Default (= 6.1.0)
  - OHHTTPStubs/Core (6.1.0)
  - OHHTTPStubs/Default (6.1.0):
    - OHHTTPStubs/Core
    - OHHTTPStubs/JSON
    - OHHTTPStubs/NSURLSession
    - OHHTTPStubs/OHPathHelpers
  - OHHTTPStubs/JSON (6.1.0):
    - OHHTTPStubs/Core
  - OHHTTPStubs/NSURLSession (6.1.0):
    - OHHTTPStubs/Core
  - OHHTTPStubs/OHPathHelpers (6.1.0)
  - OHHTTPStubs/Swift (6.1.0):
    - OHHTTPStubs/Default
  - Reachability (3.2)
  - Starscream (3.0.4)
  - SVProgressHUD (2.2.5)
  - UIDeviceIdentifier (0.5.0)
  - WordPress-Aztec-iOS (1.0.0-beta.24)
  - WordPress-Editor-iOS (1.0.0-beta.24):
    - WordPress-Aztec-iOS (= 1.0.0-beta.24)
  - WordPressAuthenticator (1.0.4):
    - 1PasswordExtension (= 1.8.5)
    - Alamofire (= 4.7.2)
    - CocoaLumberjack (= 3.4.2)
    - GoogleSignInRepacked (= 4.1.2)
    - Gridicons (~> 0.15)
    - lottie-ios (= 2.5.0)
    - "NSURL+IDN (= 0.3)"
    - SVProgressHUD (= 2.2.5)
    - UIDeviceIdentifier (~> 0.4)
    - WordPressKit (~> 1.0)
    - WordPressShared (~> 1.0)
    - WordPressUI (~> 1.0)
    - wpxmlrpc (~> 0.8)
<<<<<<< HEAD
  - WordPressKit (1.2):
=======
  - WordPressKit (1.2.1):
>>>>>>> 4ad5194a
    - Alamofire (~> 4.7)
    - CocoaLumberjack (= 3.4.2)
    - NSObject-SafeExpectations (= 0.0.3)
    - UIDeviceIdentifier (~> 0.4)
    - WordPressShared (~> 1.0.3)
    - wpxmlrpc (= 0.8.3)
  - WordPressShared (1.0.9):
    - CocoaLumberjack (~> 3.4)
    - FormatterKit/TimeIntervalFormatter (= 1.8.2)
  - WordPressUI (1.0.6)
  - WPMediaPicker (1.1)
  - wpxmlrpc (0.8.3)
  - ZendeskSDK (1.11.2.1):
    - ZendeskSDK/Providers (= 1.11.2.1)
    - ZendeskSDK/UI (= 1.11.2.1)
  - ZendeskSDK/Providers (1.11.2.1)
  - ZendeskSDK/UI (1.11.2.1):
    - ZendeskSDK/Providers

DEPENDENCIES:
  - 1PasswordExtension (= 1.8.5)
  - AFNetworking (= 3.2.1)
  - Alamofire (= 4.7.2)
  - Automattic-Tracks-iOS (from `https://github.com/Automattic/Automattic-Tracks-iOS.git`, tag `0.2.3`)
  - BuddyBuildSDK (= 1.0.17)
  - CocoaLumberjack (= 3.4.2)
  - Crashlytics (= 3.10.1)
  - FormatterKit/TimeIntervalFormatter (= 1.8.2)
  - Gifu (= 3.1.0)
  - Gridicons (= 0.16)
  - HockeySDK (= 5.1.2)
  - lottie-ios (= 2.5.0)
  - MGSwipeTableCell (= 1.6.7)
  - MRProgress (= 0.8.3)
  - Nimble (~> 7.1.1)
  - NSObject-SafeExpectations (= 0.0.3)
  - "NSURL+IDN (= 0.3)"
  - OCMock (~> 3.4)
  - OHHTTPStubs (= 6.1.0)
  - OHHTTPStubs/Swift (= 6.1.0)
  - Reachability (= 3.2)
  - Starscream (= 3.0.4)
  - SVProgressHUD (= 2.2.5)
  - UIDeviceIdentifier (~> 0.4)
<<<<<<< HEAD
  - WordPress-Aztec-iOS (= 1.0.0-beta.24)
  - WordPress-Editor-iOS (= 1.0.0-beta.24)
  - WordPressAuthenticator (= 1.0.4)
  - WordPressKit (~> 1.2)
  - WordPressShared (= 1.0.9)
  - WordPressUI (from `https://github.com/wordpress-mobile/WordPressUI-iOS.git`, commit `7a5b1a3fb44f62416fbc2e5f0de623b87b613aae`)
=======
  - WordPress-Aztec-iOS (= 1.0.0-beta.23)
  - WordPress-Editor-iOS (= 1.0.0-beta.23)
  - WordPressAuthenticator (= 1.0.2)
  - WordPressKit (= 1.2.1)
  - WordPressShared (= 1.0.8)
  - WordPressUI (= 1.0.6)
>>>>>>> 4ad5194a
  - WPMediaPicker (= 1.1)
  - wpxmlrpc (= 0.8.3)
  - ZendeskSDK (= 1.11.2.1)

SPEC REPOS:
  https://github.com/cocoapods/specs.git:
    - 1PasswordExtension
    - AFNetworking
    - Alamofire
    - BuddyBuildSDK
    - CocoaLumberjack
    - Crashlytics
    - Fabric
    - FormatterKit
    - Gifu
    - GoogleSignInRepacked
    - GoogleToolboxForMac
    - Gridicons
    - HockeySDK
    - lottie-ios
    - MGSwipeTableCell
    - MRProgress
    - Nimble
    - NSObject-SafeExpectations
    - "NSURL+IDN"
    - OCMock
    - OHHTTPStubs
    - Reachability
    - Starscream
    - SVProgressHUD
    - UIDeviceIdentifier
    - WordPress-Aztec-iOS
    - WordPress-Editor-iOS
    - WordPressAuthenticator
    - WordPressKit
    - WordPressShared
    - WPMediaPicker
    - wpxmlrpc
    - ZendeskSDK

EXTERNAL SOURCES:
  Automattic-Tracks-iOS:
    :git: https://github.com/Automattic/Automattic-Tracks-iOS.git
    :tag: 0.2.3
<<<<<<< HEAD
  WordPressUI:
    :commit: 7a5b1a3fb44f62416fbc2e5f0de623b87b613aae
    :git: https://github.com/wordpress-mobile/WordPressUI-iOS.git
=======
>>>>>>> 4ad5194a

CHECKOUT OPTIONS:
  Automattic-Tracks-iOS:
    :git: https://github.com/Automattic/Automattic-Tracks-iOS.git
    :tag: 0.2.3
<<<<<<< HEAD
  WordPressUI:
    :commit: 7a5b1a3fb44f62416fbc2e5f0de623b87b613aae
    :git: https://github.com/wordpress-mobile/WordPressUI-iOS.git
=======
>>>>>>> 4ad5194a

SPEC CHECKSUMS:
  1PasswordExtension: 0e95bdea64ec8ff2f4f693be5467a09fac42a83d
  AFNetworking: b6f891fdfaed196b46c7a83cf209e09697b94057
  Alamofire: e4fa87002c137ba2d8d634d2c51fabcda0d5c223
  Automattic-Tracks-iOS: d8c6c6c1351b1905a73e45f431b15598d71963b5
  BuddyBuildSDK: 8ae12ee721098b356a961ea7dce70ae55f93a7d2
  CocoaLumberjack: db7cc9e464771f12054c22ff6947c5a58d43a0fd
  Crashlytics: aee1a064cbbf99b32efa3f056a5f458d846bc8ff
  Fabric: a2917d3895e4c1569b9c3170de7320ea1b1e6661
  FormatterKit: 4b8f29acc9b872d5d12a63efb560661e8f2e1b98
  Gifu: fd1e9e3a15ac5d90bae0a510e4ed9f94b485ab03
  GoogleSignInRepacked: d357702618c555f38923576924661325eb1ef22b
  GoogleToolboxForMac: 91c824d21e85b31c2aae9bb011c5027c9b4e738f
  Gridicons: 8cc5cb666d5ad8b8f1771d3c7a93d27ae25b7c2e
  HockeySDK: 38b7e2726af1ea86ae97ce4b5de33ab0817e3500
  lottie-ios: d699fdee68d7b63e721d949388b015fef1aaa4ac
  MGSwipeTableCell: fb20e983988bde2b8d0df29c2d9e1d8ffd10b74a
  MRProgress: 16de7cc9f347e8846797a770db102a323fe7ef09
  Nimble: 2839b01d1b31f6a6a7777a221f0d91cf52e8e27b
  NSObject-SafeExpectations: b989b68a8a9b7b9f2b264a8b52ba9d7aab8f3129
  "NSURL+IDN": 82355a0afd532fe1de08f6417c134b49b1a1c4b3
  OCMock: ebe9ee1dca7fbed0ff9193ac0b3e2d8862ea56f6
  OHHTTPStubs: 1e21c7d2c084b8153fc53d48400d8919d2d432d0
  Reachability: 33e18b67625424e47b6cde6d202dce689ad7af96
  Starscream: f5da93fe6984c77b694366bf7299b7dc63a76f26
  SVProgressHUD: 1428aafac632c1f86f62aa4243ec12008d7a51d6
  UIDeviceIdentifier: a959a6d4f51036b4180dd31fb26483a820f1cc46
<<<<<<< HEAD
  WordPress-Aztec-iOS: b019a2ee94d7a7c300b463776b5009682cd13e9c
  WordPress-Editor-iOS: d110040c64267ab002c3551cc343b8dfe6f59f3a
  WordPressAuthenticator: 2825f0c56f83a17470564dbec427991fa5cac5af
  WordPressKit: 68eaa8df5ceedeed03ba796afc4b825f0bed4fe2
  WordPressShared: e5ea8a1ed3329735e40bd6623830960f63dd10fd
=======
  WordPress-Aztec-iOS: f2cc5402915e6f62db9681a0872e308ba8c9850c
  WordPress-Editor-iOS: 4f46c2fa98f3017e9e39ad30ba9f03dbd6612ce4
  WordPressAuthenticator: 20e8eb9cb61bef82370658037bdf9ca24a54570a
  WordPressKit: a4a3849684f631a3abf579f6d3f15a32677cbb30
  WordPressShared: 063e1e8b1a7aaf635abf17f091a2d235a068abdc
>>>>>>> 4ad5194a
  WordPressUI: af141587ec444f9af753a00605bd0d3f14d8d8a3
  WPMediaPicker: 5cc9386a4720f906d8fb79c7c4090d216b9f2348
  wpxmlrpc: bfc572f62ce7ee897f6f38b098d2ba08732ecef4
  ZendeskSDK: 2cda4db2ba6b10ba89aeb8dddaa94e97c85946a0

<<<<<<< HEAD
PODFILE CHECKSUM: 2234776d14f86b13e13804654ce8178d74ac866d
=======
PODFILE CHECKSUM: abbc2ae8b3f8b87e95076bd44e58b7430c94c2c9
>>>>>>> 4ad5194a

COCOAPODS: 1.5.3<|MERGE_RESOLUTION|>--- conflicted
+++ resolved
@@ -119,11 +119,7 @@
     - WordPressShared (~> 1.0)
     - WordPressUI (~> 1.0)
     - wpxmlrpc (~> 0.8)
-<<<<<<< HEAD
-  - WordPressKit (1.2):
-=======
   - WordPressKit (1.2.1):
->>>>>>> 4ad5194a
     - Alamofire (~> 4.7)
     - CocoaLumberjack (= 3.4.2)
     - NSObject-SafeExpectations (= 0.0.3)
@@ -168,21 +164,12 @@
   - Starscream (= 3.0.4)
   - SVProgressHUD (= 2.2.5)
   - UIDeviceIdentifier (~> 0.4)
-<<<<<<< HEAD
   - WordPress-Aztec-iOS (= 1.0.0-beta.24)
   - WordPress-Editor-iOS (= 1.0.0-beta.24)
   - WordPressAuthenticator (= 1.0.4)
-  - WordPressKit (~> 1.2)
+  - WordPressKit (= 1.2.1)
   - WordPressShared (= 1.0.9)
   - WordPressUI (from `https://github.com/wordpress-mobile/WordPressUI-iOS.git`, commit `7a5b1a3fb44f62416fbc2e5f0de623b87b613aae`)
-=======
-  - WordPress-Aztec-iOS (= 1.0.0-beta.23)
-  - WordPress-Editor-iOS (= 1.0.0-beta.23)
-  - WordPressAuthenticator (= 1.0.2)
-  - WordPressKit (= 1.2.1)
-  - WordPressShared (= 1.0.8)
-  - WordPressUI (= 1.0.6)
->>>>>>> 4ad5194a
   - WPMediaPicker (= 1.1)
   - wpxmlrpc (= 0.8.3)
   - ZendeskSDK (= 1.11.2.1)
@@ -227,23 +214,17 @@
   Automattic-Tracks-iOS:
     :git: https://github.com/Automattic/Automattic-Tracks-iOS.git
     :tag: 0.2.3
-<<<<<<< HEAD
   WordPressUI:
     :commit: 7a5b1a3fb44f62416fbc2e5f0de623b87b613aae
     :git: https://github.com/wordpress-mobile/WordPressUI-iOS.git
-=======
->>>>>>> 4ad5194a
 
 CHECKOUT OPTIONS:
   Automattic-Tracks-iOS:
     :git: https://github.com/Automattic/Automattic-Tracks-iOS.git
     :tag: 0.2.3
-<<<<<<< HEAD
   WordPressUI:
     :commit: 7a5b1a3fb44f62416fbc2e5f0de623b87b613aae
     :git: https://github.com/wordpress-mobile/WordPressUI-iOS.git
-=======
->>>>>>> 4ad5194a
 
 SPEC CHECKSUMS:
   1PasswordExtension: 0e95bdea64ec8ff2f4f693be5467a09fac42a83d
@@ -272,28 +253,16 @@
   Starscream: f5da93fe6984c77b694366bf7299b7dc63a76f26
   SVProgressHUD: 1428aafac632c1f86f62aa4243ec12008d7a51d6
   UIDeviceIdentifier: a959a6d4f51036b4180dd31fb26483a820f1cc46
-<<<<<<< HEAD
   WordPress-Aztec-iOS: b019a2ee94d7a7c300b463776b5009682cd13e9c
   WordPress-Editor-iOS: d110040c64267ab002c3551cc343b8dfe6f59f3a
   WordPressAuthenticator: 2825f0c56f83a17470564dbec427991fa5cac5af
-  WordPressKit: 68eaa8df5ceedeed03ba796afc4b825f0bed4fe2
+  WordPressKit: a4a3849684f631a3abf579f6d3f15a32677cbb30
   WordPressShared: e5ea8a1ed3329735e40bd6623830960f63dd10fd
-=======
-  WordPress-Aztec-iOS: f2cc5402915e6f62db9681a0872e308ba8c9850c
-  WordPress-Editor-iOS: 4f46c2fa98f3017e9e39ad30ba9f03dbd6612ce4
-  WordPressAuthenticator: 20e8eb9cb61bef82370658037bdf9ca24a54570a
-  WordPressKit: a4a3849684f631a3abf579f6d3f15a32677cbb30
-  WordPressShared: 063e1e8b1a7aaf635abf17f091a2d235a068abdc
->>>>>>> 4ad5194a
   WordPressUI: af141587ec444f9af753a00605bd0d3f14d8d8a3
   WPMediaPicker: 5cc9386a4720f906d8fb79c7c4090d216b9f2348
   wpxmlrpc: bfc572f62ce7ee897f6f38b098d2ba08732ecef4
   ZendeskSDK: 2cda4db2ba6b10ba89aeb8dddaa94e97c85946a0
 
-<<<<<<< HEAD
-PODFILE CHECKSUM: 2234776d14f86b13e13804654ce8178d74ac866d
-=======
-PODFILE CHECKSUM: abbc2ae8b3f8b87e95076bd44e58b7430c94c2c9
->>>>>>> 4ad5194a
+PODFILE CHECKSUM: 598faa063a5d1f7a307df00af29e4dbdb55a2c44
 
 COCOAPODS: 1.5.3