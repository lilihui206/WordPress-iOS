--- conflicted
+++ resolved
@@ -70,17 +70,9 @@
     case readerChipsMoreToggled
     case readerToggleFollowConversation
     case readerPostReported
-<<<<<<< HEAD
-    // What's New
-    case whatIsNewShownOnAppUpdate
-    case whatIsNewShownFromAppSettings
-    case whatIsNewContinueTapped
-    case whatIsNewFindOutMoreTapped
-=======
     // What's New - Feature announcements
     case featureAnnouncementShown
     case featureAnnouncementButtonTapped
->>>>>>> 2a98ad5b
 
     /// A String that represents the event
     var value: String {
@@ -196,23 +188,11 @@
             return "reader_toggle_follow_conversation"
         case .readerPostReported:
             return "reader_post_reported"
-<<<<<<< HEAD
-        // What's New
-        case .whatIsNewShownOnAppUpdate:
-            return "whatsnew_shown_on_app_update"
-        case .whatIsNewShownFromAppSettings:
-            return "whatsnew_shown_from_app_settings"
-        case .whatIsNewContinueTapped:
-            return "whatsnew_continue_tapped"
-        case .whatIsNewFindOutMoreTapped:
-            return "whatsnew_find_out_more_tapped"
-=======
         // What's New - Feature announcements
         case .featureAnnouncementShown:
             return "feature_announcement_shown"
         case .featureAnnouncementButtonTapped:
             return "feature_announcement_button_tapped"
->>>>>>> 2a98ad5b
         }
     }
 
