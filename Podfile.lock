--- conflicted
+++ resolved
@@ -474,15 +474,9 @@
   - SimulatorStatusMagic
   - Starscream (= 3.0.6)
   - SVProgressHUD (= 2.2.5)
-<<<<<<< HEAD
-  - WordPress-Editor-iOS (~> 1.15.0)
-  - WordPressAuthenticator (~> 1.10.6)
-  - WordPressKit (from `https://github.com/wordpress-mobile/WordPressKit-iOS.git`, branch `try/wp-api-cookie-auth`)
-=======
   - WordPress-Editor-iOS (~> 1.16.0)
   - WordPressAuthenticator (~> 1.11.0-beta.6)
-  - WordPressKit (~> 4.6.0-beta.6)
->>>>>>> 2b8b445f
+  - WordPressKit (from `https://github.com/wordpress-mobile/WordPressKit-iOS.git`, commit `8751454fd1d48fceabec43f73db13a217477af6d`)
   - WordPressMocks (~> 0.0.8)
   - WordPressShared (= 1.8.16-beta.1)
   - WordPressUI (~> 1.5.2-beta.1)
@@ -613,7 +607,7 @@
     :commit: d377b883c761c2a71d29bd631f3d3227b3e313a2
     :git: http://github.com/wordpress-mobile/gutenberg-mobile/
   WordPressKit:
-    :branch: try/wp-api-cookie-auth
+    :commit: 8751454fd1d48fceabec43f73db13a217477af6d
     :git: https://github.com/wordpress-mobile/WordPressKit-iOS.git
   Yoga:
     :podspec: https://raw.githubusercontent.com/wordpress-mobile/gutenberg-mobile/d377b883c761c2a71d29bd631f3d3227b3e313a2/react-native-gutenberg-bridge/third-party-podspecs/Yoga.podspec.json
@@ -628,15 +622,9 @@
   RNTAztecView:
     :commit: d377b883c761c2a71d29bd631f3d3227b3e313a2
     :git: http://github.com/wordpress-mobile/gutenberg-mobile/
-<<<<<<< HEAD
   WordPressKit:
-    :commit: 947ce0ba708a326a67f474052af2dd08a41a0b77
+    :commit: 8751454fd1d48fceabec43f73db13a217477af6d
     :git: https://github.com/wordpress-mobile/WordPressKit-iOS.git
-  ZendeskSDK:
-    :git: https://github.com/zendesk/zendesk_sdk_ios
-    :tag: 4.0.0
-=======
->>>>>>> 2b8b445f
 
 SPEC CHECKSUMS:
   1PasswordExtension: 0e95bdea64ec8ff2f4f693be5467a09fac42a83d
@@ -723,10 +711,6 @@
   ZendeskSupportSDK: a87ab1e4badace92c75eb11dc77ede1e995b2adc
   ZIPFoundation: 249fa8890597086cd536bb2df5c9804d84e122b0
 
-<<<<<<< HEAD
-PODFILE CHECKSUM: f15424de98acb199ea3e7b39d99026fb47f346ff
-=======
-PODFILE CHECKSUM: 51f5e49dd6ff97f4678db663f2cfb0030172f80e
->>>>>>> 2b8b445f
+PODFILE CHECKSUM: e7d870b09dc074c3d810347b829b3665bfb218a1
 
 COCOAPODS: 1.8.4