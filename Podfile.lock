--- conflicted
+++ resolved
@@ -305,7 +305,7 @@
   - WordPressKit (~> 4.5.0-beta.2)
   - WordPressMocks (~> 0.0.5)
   - WordPressShared (~> 1.8.7-beta.1)
-  - WordPressUI (from `https://github.com/wordpress-mobile/WordPressUI-iOS`, branch `fix/fancy-alert-dark-mode`)
+  - WordPressUI (~> 1.3.5-beta.2)
   - WPMediaPicker (~> 1.4.2)
   - yoga (from `https://raw.githubusercontent.com/wordpress-mobile/gutenberg-mobile/v1.11.0/react-native-gutenberg-bridge/third-party-podspecs/yoga.podspec.json`)
   - ZendeskSDK (= 3.0.1)
@@ -349,6 +349,7 @@
     - WordPressKit
     - WordPressMocks
     - WordPressShared
+    - WordPressUI
     - WPMediaPicker
     - wpxmlrpc
     - ZendeskSDK
@@ -412,9 +413,6 @@
   RNTAztecView:
     :git: http://github.com/wordpress-mobile/gutenberg-mobile/
     :tag: v1.11.0
-  WordPressUI:
-    :branch: fix/fancy-alert-dark-mode
-    :git: https://github.com/wordpress-mobile/WordPressUI-iOS
   yoga:
     :podspec: https://raw.githubusercontent.com/wordpress-mobile/gutenberg-mobile/v1.11.0/react-native-gutenberg-bridge/third-party-podspecs/yoga.podspec.json
 
@@ -428,9 +426,6 @@
   RNTAztecView:
     :git: http://github.com/wordpress-mobile/gutenberg-mobile/
     :tag: v1.11.0
-  WordPressUI:
-    :commit: a7e99451a0e16ef9d82a69190c7ef7aa2a6e02ce
-    :git: https://github.com/wordpress-mobile/WordPressUI-iOS
 
 SPEC CHECKSUMS:
   1PasswordExtension: 0e95bdea64ec8ff2f4f693be5467a09fac42a83d
@@ -496,17 +491,13 @@
   WordPressKit: 6fb3101e9542398c895517d64ac435d3a4e83e25
   WordPressMocks: d8088f718439556ff3856d5881aef581740cd26a
   WordPressShared: fc1ef47c3dc91237ef225706bb21ea10c9e4388f
-  WordPressUI: 60c0150aa20dcb41cd5b6bdb31ae1da7a845b58c
+  WordPressUI: 45baa280da5347f9e1f6095904b055388d74f7f4
   WPMediaPicker: 1897f312c7b41114ffd239fb782431ae602134a1
   wpxmlrpc: 6ba55c773cfa27083ae4a2173e69b19f46da98e2
   yoga: 4e71c9a33abf45ba55af55ae9cbc86f4234bb2a9
   ZendeskSDK: c2e49fd16a73e43e490f777cea67dd852b819ace
   ZIPFoundation: 89df685c971926b0323087952320bdfee9f0b6ef
 
-<<<<<<< HEAD
-PODFILE CHECKSUM: bc49311c5982b2669758ce8e937c0d46831b51c6
-=======
-PODFILE CHECKSUM: e46aa359e870db2fbc7889998432a0b29c4c8718
->>>>>>> 33539d7c
+PODFILE CHECKSUM: 481a2429d49ca44dea18b73c06e42432827c6b43
 
 COCOAPODS: 1.6.1