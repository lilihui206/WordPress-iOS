PODS:
  - 1PasswordExtension (1.8.6)
  - Alamofire (4.8.0)
  - AlamofireImage (3.5.2):
    - Alamofire (~> 4.8)
  - AlamofireNetworkActivityIndicator (2.4.0):
    - Alamofire (~> 4.8)
  - AMScrollingNavbar (5.6.0)
  - AppAuth (1.4.0):
    - AppAuth/Core (= 1.4.0)
    - AppAuth/ExternalUserAgent (= 1.4.0)
  - AppAuth/Core (1.4.0)
  - AppAuth/ExternalUserAgent (1.4.0)
  - AppCenter (2.5.1):
    - AppCenter/Analytics (= 2.5.1)
    - AppCenter/Crashes (= 2.5.1)
  - AppCenter/Analytics (2.5.1):
    - AppCenter/Core
  - AppCenter/Core (2.5.1)
  - AppCenter/Crashes (2.5.1):
    - AppCenter/Core
  - AppCenter/Distribute (2.5.1):
    - AppCenter/Core
  - Automattic-Tracks-iOS (0.5.1):
    - CocoaLumberjack (~> 3)
    - Reachability (~> 3)
    - Sentry (~> 4)
    - Sodium (~> 0.8.0)
    - UIDeviceIdentifier (~> 1)
  - boost-for-react-native (1.63.0)
  - Charts (3.2.2):
    - Charts/Core (= 3.2.2)
  - Charts/Core (3.2.2)
  - CocoaLumberjack (3.5.2):
    - CocoaLumberjack/Core (= 3.5.2)
  - CocoaLumberjack/Core (3.5.2)
  - CropViewController (2.5.4)
  - DoubleConversion (1.1.5)
  - Down (0.6.6)
  - FBLazyVector (0.61.5)
  - FBReactNativeSpec (0.61.5):
    - Folly (= 2018.10.22.00)
    - RCTRequired (= 0.61.5)
    - RCTTypeSafety (= 0.61.5)
    - React-Core (= 0.61.5)
    - React-jsi (= 0.61.5)
    - ReactCommon/turbomodule/core (= 0.61.5)
  - Folly (2018.10.22.00):
    - boost-for-react-native
    - DoubleConversion
    - Folly/Default (= 2018.10.22.00)
    - glog
  - Folly/Default (2018.10.22.00):
    - boost-for-react-native
    - DoubleConversion
    - glog
  - FormatterKit/Resources (1.8.2)
  - FormatterKit/TimeIntervalFormatter (1.8.2):
    - FormatterKit/Resources
  - FSInteractiveMap (0.1.0)
  - Gifu (3.2.0)
  - glog (0.3.5)
  - GoogleSignIn (5.0.2):
    - AppAuth (~> 1.2)
    - GTMAppAuth (~> 1.0)
    - GTMSessionFetcher/Core (~> 1.1)
  - Gridicons (1.0.1)
  - GTMAppAuth (1.0.0):
    - AppAuth/Core (~> 1.0)
    - GTMSessionFetcher (~> 1.1)
  - GTMSessionFetcher (1.4.0):
    - GTMSessionFetcher/Full (= 1.4.0)
  - GTMSessionFetcher/Core (1.4.0)
  - GTMSessionFetcher/Full (1.4.0):
    - GTMSessionFetcher/Core (= 1.4.0)
  - Gutenberg (1.36.0):
    - React (= 0.61.5)
    - React-CoreModules (= 0.61.5)
    - React-RCTImage (= 0.61.5)
    - RNTAztecView
  - JTAppleCalendar (8.0.3)
  - KanvasCamera (1.0.0)
  - lottie-ios (3.1.6)
  - MediaEditor (1.2.1):
    - CropViewController (~> 2.5.3)
  - MRProgress (0.8.3):
    - MRProgress/ActivityIndicator (= 0.8.3)
    - MRProgress/Blur (= 0.8.3)
    - MRProgress/Circular (= 0.8.3)
    - MRProgress/Icons (= 0.8.3)
    - MRProgress/NavigationBarProgress (= 0.8.3)
    - MRProgress/Overlay (= 0.8.3)
  - MRProgress/ActivityIndicator (0.8.3):
    - MRProgress/Stopable
  - MRProgress/Blur (0.8.3):
    - MRProgress/Helper
  - MRProgress/Circular (0.8.3):
    - MRProgress/Helper
    - MRProgress/ProgressBaseClass
    - MRProgress/Stopable
  - MRProgress/Helper (0.8.3)
  - MRProgress/Icons (0.8.3)
  - MRProgress/NavigationBarProgress (0.8.3):
    - MRProgress/ProgressBaseClass
  - MRProgress/Overlay (0.8.3):
    - MRProgress/ActivityIndicator
    - MRProgress/Blur
    - MRProgress/Circular
    - MRProgress/Helper
    - MRProgress/Icons
  - MRProgress/ProgressBaseClass (0.8.3)
  - MRProgress/Stopable (0.8.3):
    - MRProgress/Helper
  - Nimble (7.3.4)
  - NSObject-SafeExpectations (0.0.4)
  - "NSURL+IDN (0.4)"
  - OCMock (3.4.3)
  - OHHTTPStubs (6.1.0):
    - OHHTTPStubs/Default (= 6.1.0)
  - OHHTTPStubs/Core (6.1.0)
  - OHHTTPStubs/Default (6.1.0):
    - OHHTTPStubs/Core
    - OHHTTPStubs/JSON
    - OHHTTPStubs/NSURLSession
    - OHHTTPStubs/OHPathHelpers
  - OHHTTPStubs/JSON (6.1.0):
    - OHHTTPStubs/Core
  - OHHTTPStubs/NSURLSession (6.1.0):
    - OHHTTPStubs/Core
  - OHHTTPStubs/OHPathHelpers (6.1.0)
  - OHHTTPStubs/Swift (6.1.0):
    - OHHTTPStubs/Default
  - RCTRequired (0.61.5)
  - RCTTypeSafety (0.61.5):
    - FBLazyVector (= 0.61.5)
    - Folly (= 2018.10.22.00)
    - RCTRequired (= 0.61.5)
    - React-Core (= 0.61.5)
  - Reachability (3.2)
  - React (0.61.5):
    - React-Core (= 0.61.5)
    - React-Core/DevSupport (= 0.61.5)
    - React-Core/RCTWebSocket (= 0.61.5)
    - React-RCTActionSheet (= 0.61.5)
    - React-RCTAnimation (= 0.61.5)
    - React-RCTBlob (= 0.61.5)
    - React-RCTImage (= 0.61.5)
    - React-RCTLinking (= 0.61.5)
    - React-RCTNetwork (= 0.61.5)
    - React-RCTSettings (= 0.61.5)
    - React-RCTText (= 0.61.5)
    - React-RCTVibration (= 0.61.5)
  - React-Core (0.61.5):
    - Folly (= 2018.10.22.00)
    - glog
    - React-Core/Default (= 0.61.5)
    - React-cxxreact (= 0.61.5)
    - React-jsi (= 0.61.5)
    - React-jsiexecutor (= 0.61.5)
    - Yoga
  - React-Core/CoreModulesHeaders (0.61.5):
    - Folly (= 2018.10.22.00)
    - glog
    - React-Core/Default
    - React-cxxreact (= 0.61.5)
    - React-jsi (= 0.61.5)
    - React-jsiexecutor (= 0.61.5)
    - Yoga
  - React-Core/Default (0.61.5):
    - Folly (= 2018.10.22.00)
    - glog
    - React-cxxreact (= 0.61.5)
    - React-jsi (= 0.61.5)
    - React-jsiexecutor (= 0.61.5)
    - Yoga
  - React-Core/DevSupport (0.61.5):
    - Folly (= 2018.10.22.00)
    - glog
    - React-Core/Default (= 0.61.5)
    - React-Core/RCTWebSocket (= 0.61.5)
    - React-cxxreact (= 0.61.5)
    - React-jsi (= 0.61.5)
    - React-jsiexecutor (= 0.61.5)
    - React-jsinspector (= 0.61.5)
    - Yoga
  - React-Core/RCTActionSheetHeaders (0.61.5):
    - Folly (= 2018.10.22.00)
    - glog
    - React-Core/Default
    - React-cxxreact (= 0.61.5)
    - React-jsi (= 0.61.5)
    - React-jsiexecutor (= 0.61.5)
    - Yoga
  - React-Core/RCTAnimationHeaders (0.61.5):
    - Folly (= 2018.10.22.00)
    - glog
    - React-Core/Default
    - React-cxxreact (= 0.61.5)
    - React-jsi (= 0.61.5)
    - React-jsiexecutor (= 0.61.5)
    - Yoga
  - React-Core/RCTBlobHeaders (0.61.5):
    - Folly (= 2018.10.22.00)
    - glog
    - React-Core/Default
    - React-cxxreact (= 0.61.5)
    - React-jsi (= 0.61.5)
    - React-jsiexecutor (= 0.61.5)
    - Yoga
  - React-Core/RCTImageHeaders (0.61.5):
    - Folly (= 2018.10.22.00)
    - glog
    - React-Core/Default
    - React-cxxreact (= 0.61.5)
    - React-jsi (= 0.61.5)
    - React-jsiexecutor (= 0.61.5)
    - Yoga
  - React-Core/RCTLinkingHeaders (0.61.5):
    - Folly (= 2018.10.22.00)
    - glog
    - React-Core/Default
    - React-cxxreact (= 0.61.5)
    - React-jsi (= 0.61.5)
    - React-jsiexecutor (= 0.61.5)
    - Yoga
  - React-Core/RCTNetworkHeaders (0.61.5):
    - Folly (= 2018.10.22.00)
    - glog
    - React-Core/Default
    - React-cxxreact (= 0.61.5)
    - React-jsi (= 0.61.5)
    - React-jsiexecutor (= 0.61.5)
    - Yoga
  - React-Core/RCTSettingsHeaders (0.61.5):
    - Folly (= 2018.10.22.00)
    - glog
    - React-Core/Default
    - React-cxxreact (= 0.61.5)
    - React-jsi (= 0.61.5)
    - React-jsiexecutor (= 0.61.5)
    - Yoga
  - React-Core/RCTTextHeaders (0.61.5):
    - Folly (= 2018.10.22.00)
    - glog
    - React-Core/Default
    - React-cxxreact (= 0.61.5)
    - React-jsi (= 0.61.5)
    - React-jsiexecutor (= 0.61.5)
    - Yoga
  - React-Core/RCTVibrationHeaders (0.61.5):
    - Folly (= 2018.10.22.00)
    - glog
    - React-Core/Default
    - React-cxxreact (= 0.61.5)
    - React-jsi (= 0.61.5)
    - React-jsiexecutor (= 0.61.5)
    - Yoga
  - React-Core/RCTWebSocket (0.61.5):
    - Folly (= 2018.10.22.00)
    - glog
    - React-Core/Default (= 0.61.5)
    - React-cxxreact (= 0.61.5)
    - React-jsi (= 0.61.5)
    - React-jsiexecutor (= 0.61.5)
    - Yoga
  - React-CoreModules (0.61.5):
    - FBReactNativeSpec (= 0.61.5)
    - Folly (= 2018.10.22.00)
    - RCTTypeSafety (= 0.61.5)
    - React-Core/CoreModulesHeaders (= 0.61.5)
    - React-RCTImage (= 0.61.5)
    - ReactCommon/turbomodule/core (= 0.61.5)
  - React-cxxreact (0.61.5):
    - boost-for-react-native (= 1.63.0)
    - DoubleConversion
    - Folly (= 2018.10.22.00)
    - glog
    - React-jsinspector (= 0.61.5)
  - React-jsi (0.61.5):
    - boost-for-react-native (= 1.63.0)
    - DoubleConversion
    - Folly (= 2018.10.22.00)
    - glog
    - React-jsi/Default (= 0.61.5)
  - React-jsi/Default (0.61.5):
    - boost-for-react-native (= 1.63.0)
    - DoubleConversion
    - Folly (= 2018.10.22.00)
    - glog
  - React-jsiexecutor (0.61.5):
    - DoubleConversion
    - Folly (= 2018.10.22.00)
    - glog
    - React-cxxreact (= 0.61.5)
    - React-jsi (= 0.61.5)
  - React-jsinspector (0.61.5)
  - react-native-blur (3.3.0):
    - React
  - react-native-get-random-values (1.4.0):
    - React
  - react-native-keyboard-aware-scroll-view (0.8.8):
    - React
  - react-native-linear-gradient (2.5.6):
    - React
  - react-native-safe-area (0.5.1):
    - React
  - react-native-safe-area-context (3.0.2):
    - React
  - react-native-slider (3.0.2):
    - React
  - react-native-video (5.0.2):
    - React
    - react-native-video/Video (= 5.0.2)
  - react-native-video/Video (5.0.2):
    - React
  - React-RCTActionSheet (0.61.5):
    - React-Core/RCTActionSheetHeaders (= 0.61.5)
  - React-RCTAnimation (0.61.5):
    - React-Core/RCTAnimationHeaders (= 0.61.5)
  - React-RCTBlob (0.61.5):
    - React-Core/RCTBlobHeaders (= 0.61.5)
    - React-Core/RCTWebSocket (= 0.61.5)
    - React-jsi (= 0.61.5)
    - React-RCTNetwork (= 0.61.5)
  - React-RCTImage (0.61.5):
    - React-Core/RCTImageHeaders (= 0.61.5)
    - React-RCTNetwork (= 0.61.5)
  - React-RCTLinking (0.61.5):
    - React-Core/RCTLinkingHeaders (= 0.61.5)
  - React-RCTNetwork (0.61.5):
    - React-Core/RCTNetworkHeaders (= 0.61.5)
  - React-RCTSettings (0.61.5):
    - React-Core/RCTSettingsHeaders (= 0.61.5)
  - React-RCTText (0.61.5):
    - React-Core/RCTTextHeaders (= 0.61.5)
  - React-RCTVibration (0.61.5):
    - React-Core/RCTVibrationHeaders (= 0.61.5)
  - ReactCommon (0.61.5):
    - ReactCommon/jscallinvoker (= 0.61.5)
    - ReactCommon/turbomodule (= 0.61.5)
  - ReactCommon/jscallinvoker (0.61.5):
    - DoubleConversion
    - Folly (= 2018.10.22.00)
    - glog
    - React-cxxreact (= 0.61.5)
  - ReactCommon/turbomodule (0.61.5):
    - DoubleConversion
    - Folly (= 2018.10.22.00)
    - glog
    - React-Core (= 0.61.5)
    - React-cxxreact (= 0.61.5)
    - React-jsi (= 0.61.5)
    - ReactCommon/jscallinvoker (= 0.61.5)
    - ReactCommon/turbomodule/core (= 0.61.5)
    - ReactCommon/turbomodule/samples (= 0.61.5)
  - ReactCommon/turbomodule/core (0.61.5):
    - DoubleConversion
    - Folly (= 2018.10.22.00)
    - glog
    - React-Core (= 0.61.5)
    - React-cxxreact (= 0.61.5)
    - React-jsi (= 0.61.5)
    - ReactCommon/jscallinvoker (= 0.61.5)
  - ReactCommon/turbomodule/samples (0.61.5):
    - DoubleConversion
    - Folly (= 2018.10.22.00)
    - glog
    - React-Core (= 0.61.5)
    - React-cxxreact (= 0.61.5)
    - React-jsi (= 0.61.5)
    - ReactCommon/jscallinvoker (= 0.61.5)
    - ReactCommon/turbomodule/core (= 0.61.5)
  - ReactNativeDarkMode (0.0.10):
    - React
  - RNCMaskedView (0.1.10):
    - React
  - RNGestureHandler (1.6.1):
    - React
  - RNReanimated (1.9.0):
    - React
  - RNScreens (2.8.0):
    - React
  - RNSVG (9.13.6-gb):
    - React
  - RNTAztecView (1.36.0):
    - React-Core
    - WordPress-Aztec-iOS (~> 1.19.3)
  - Sentry (4.5.0):
    - Sentry/Core (= 4.5.0)
  - Sentry/Core (4.5.0)
  - SimulatorStatusMagic (2.4.1)
  - Sodium (0.8.0)
  - Starscream (3.0.6)
  - SVProgressHUD (2.2.5)
  - UIDeviceIdentifier (1.5.0)
  - WordPress-Aztec-iOS (1.19.3)
  - WordPress-Editor-iOS (1.19.3):
    - WordPress-Aztec-iOS (= 1.19.3)
  - WordPressAuthenticator (1.25.0-beta.5):
    - 1PasswordExtension (= 1.8.6)
    - Alamofire (= 4.8)
    - CocoaLumberjack (~> 3.5)
    - GoogleSignIn (~> 5.0.2)
    - Gridicons (~> 1.0)
    - lottie-ios (= 3.1.6)
    - "NSURL+IDN (= 0.4)"
    - SVProgressHUD (= 2.2.5)
    - WordPressKit (~> 4.16-beta)
    - WordPressShared (~> 1.11-beta)
    - WordPressUI (~> 1.7.0)
  - WordPressKit (4.17.0-beta.2):
    - Alamofire (~> 4.8.0)
    - CocoaLumberjack (~> 3.4)
    - NSObject-SafeExpectations (= 0.0.4)
    - UIDeviceIdentifier (~> 1)
    - WordPressShared (~> 1.10-beta)
    - wpxmlrpc (= 0.8.5)
  - WordPressMocks (0.0.8)
  - WordPressShared (1.12.0):
    - CocoaLumberjack (~> 3.4)
    - FormatterKit/TimeIntervalFormatter (= 1.8.2)
  - WordPressUI (1.7.1)
  - WPMediaPicker (1.7.0)
  - wpxmlrpc (0.8.5)
  - Yoga (1.14.0)
  - ZendeskCommonUISDK (4.0.0):
    - ZendeskSDKConfigurationsSDK (~> 1.1.2)
  - ZendeskCoreSDK (2.2.2)
  - ZendeskMessagingAPISDK (3.0.0):
    - ZendeskSDKConfigurationsSDK (~> 1.1.2)
  - ZendeskMessagingSDK (3.0.0):
    - ZendeskCommonUISDK (~> 4.0.0)
    - ZendeskMessagingAPISDK (~> 3.0.0)
  - ZendeskSDKConfigurationsSDK (1.1.3)
  - ZendeskSupportProvidersSDK (5.0.1):
    - ZendeskCoreSDK (~> 2.2.1)
  - ZendeskSupportSDK (5.0.0):
    - ZendeskMessagingSDK (~> 3.0.0)
    - ZendeskSupportProvidersSDK (~> 5.0.0)
  - ZIPFoundation (0.9.10)

DEPENDENCIES:
  - Alamofire (= 4.8.0)
  - AlamofireImage (= 3.5.2)
  - AlamofireNetworkActivityIndicator (~> 2.4)
  - AMScrollingNavbar (= 5.6.0)
  - AppCenter (= 2.5.1)
  - AppCenter/Distribute (= 2.5.1)
  - Automattic-Tracks-iOS (~> 0.5.1)
  - Charts (~> 3.2.2)
  - CocoaLumberjack (~> 3.0)
  - Down (~> 0.6.6)
  - FBLazyVector (from `https://raw.githubusercontent.com/wordpress-mobile/gutenberg-mobile/93db884b5563c8df0b47aae3365a9b3263a799ca/third-party-podspecs/FBLazyVector.podspec.json`)
  - FBReactNativeSpec (from `https://raw.githubusercontent.com/wordpress-mobile/gutenberg-mobile/93db884b5563c8df0b47aae3365a9b3263a799ca/third-party-podspecs/FBReactNativeSpec.podspec.json`)
  - Folly (from `https://raw.githubusercontent.com/wordpress-mobile/gutenberg-mobile/93db884b5563c8df0b47aae3365a9b3263a799ca/third-party-podspecs/Folly.podspec.json`)
  - FSInteractiveMap (from `https://github.com/wordpress-mobile/FSInteractiveMap.git`, tag `0.2.0`)
  - Gifu (= 3.2.0)
  - glog (from `https://raw.githubusercontent.com/wordpress-mobile/gutenberg-mobile/93db884b5563c8df0b47aae3365a9b3263a799ca/third-party-podspecs/glog.podspec.json`)
  - Gridicons (~> 1.0.1)
  - Gutenberg (from `http://github.com/wordpress-mobile/gutenberg-mobile/`, commit `93db884b5563c8df0b47aae3365a9b3263a799ca`)
  - JTAppleCalendar (~> 8.0.2)
<<<<<<< HEAD
  - KanvasCamera (from `./Kanvas`)
  - MediaEditor (~> 1.2.0)
=======
  - MediaEditor (~> 1.2.1)
>>>>>>> 80f035e1
  - MRProgress (= 0.8.3)
  - Nimble (~> 7.3.1)
  - NSObject-SafeExpectations (~> 0.0.4)
  - "NSURL+IDN (~> 0.4)"
  - OCMock (= 3.4.3)
  - OHHTTPStubs (= 6.1.0)
  - OHHTTPStubs/Swift (= 6.1.0)
  - RCTRequired (from `https://raw.githubusercontent.com/wordpress-mobile/gutenberg-mobile/93db884b5563c8df0b47aae3365a9b3263a799ca/third-party-podspecs/RCTRequired.podspec.json`)
  - RCTTypeSafety (from `https://raw.githubusercontent.com/wordpress-mobile/gutenberg-mobile/93db884b5563c8df0b47aae3365a9b3263a799ca/third-party-podspecs/RCTTypeSafety.podspec.json`)
  - Reachability (= 3.2)
  - React (from `https://raw.githubusercontent.com/wordpress-mobile/gutenberg-mobile/93db884b5563c8df0b47aae3365a9b3263a799ca/third-party-podspecs/React.podspec.json`)
  - React-Core (from `https://raw.githubusercontent.com/wordpress-mobile/gutenberg-mobile/93db884b5563c8df0b47aae3365a9b3263a799ca/third-party-podspecs/React-Core.podspec.json`)
  - React-CoreModules (from `https://raw.githubusercontent.com/wordpress-mobile/gutenberg-mobile/93db884b5563c8df0b47aae3365a9b3263a799ca/third-party-podspecs/React-CoreModules.podspec.json`)
  - React-cxxreact (from `https://raw.githubusercontent.com/wordpress-mobile/gutenberg-mobile/93db884b5563c8df0b47aae3365a9b3263a799ca/third-party-podspecs/React-cxxreact.podspec.json`)
  - React-jsi (from `https://raw.githubusercontent.com/wordpress-mobile/gutenberg-mobile/93db884b5563c8df0b47aae3365a9b3263a799ca/third-party-podspecs/React-jsi.podspec.json`)
  - React-jsiexecutor (from `https://raw.githubusercontent.com/wordpress-mobile/gutenberg-mobile/93db884b5563c8df0b47aae3365a9b3263a799ca/third-party-podspecs/React-jsiexecutor.podspec.json`)
  - React-jsinspector (from `https://raw.githubusercontent.com/wordpress-mobile/gutenberg-mobile/93db884b5563c8df0b47aae3365a9b3263a799ca/third-party-podspecs/React-jsinspector.podspec.json`)
  - react-native-blur (from `https://raw.githubusercontent.com/wordpress-mobile/gutenberg-mobile/93db884b5563c8df0b47aae3365a9b3263a799ca/third-party-podspecs/react-native-blur.podspec.json`)
  - react-native-get-random-values (from `https://raw.githubusercontent.com/wordpress-mobile/gutenberg-mobile/93db884b5563c8df0b47aae3365a9b3263a799ca/third-party-podspecs/react-native-get-random-values.podspec.json`)
  - react-native-keyboard-aware-scroll-view (from `https://raw.githubusercontent.com/wordpress-mobile/gutenberg-mobile/93db884b5563c8df0b47aae3365a9b3263a799ca/third-party-podspecs/react-native-keyboard-aware-scroll-view.podspec.json`)
  - react-native-linear-gradient (from `https://raw.githubusercontent.com/wordpress-mobile/gutenberg-mobile/93db884b5563c8df0b47aae3365a9b3263a799ca/third-party-podspecs/react-native-linear-gradient.podspec.json`)
  - react-native-safe-area (from `https://raw.githubusercontent.com/wordpress-mobile/gutenberg-mobile/93db884b5563c8df0b47aae3365a9b3263a799ca/third-party-podspecs/react-native-safe-area.podspec.json`)
  - react-native-safe-area-context (from `https://raw.githubusercontent.com/wordpress-mobile/gutenberg-mobile/93db884b5563c8df0b47aae3365a9b3263a799ca/third-party-podspecs/react-native-safe-area-context.podspec.json`)
  - react-native-slider (from `https://raw.githubusercontent.com/wordpress-mobile/gutenberg-mobile/93db884b5563c8df0b47aae3365a9b3263a799ca/third-party-podspecs/react-native-slider.podspec.json`)
  - react-native-video (from `https://raw.githubusercontent.com/wordpress-mobile/gutenberg-mobile/93db884b5563c8df0b47aae3365a9b3263a799ca/third-party-podspecs/react-native-video.podspec.json`)
  - React-RCTActionSheet (from `https://raw.githubusercontent.com/wordpress-mobile/gutenberg-mobile/93db884b5563c8df0b47aae3365a9b3263a799ca/third-party-podspecs/React-RCTActionSheet.podspec.json`)
  - React-RCTAnimation (from `https://raw.githubusercontent.com/wordpress-mobile/gutenberg-mobile/93db884b5563c8df0b47aae3365a9b3263a799ca/third-party-podspecs/React-RCTAnimation.podspec.json`)
  - React-RCTBlob (from `https://raw.githubusercontent.com/wordpress-mobile/gutenberg-mobile/93db884b5563c8df0b47aae3365a9b3263a799ca/third-party-podspecs/React-RCTBlob.podspec.json`)
  - React-RCTImage (from `https://raw.githubusercontent.com/wordpress-mobile/gutenberg-mobile/93db884b5563c8df0b47aae3365a9b3263a799ca/third-party-podspecs/React-RCTImage.podspec.json`)
  - React-RCTLinking (from `https://raw.githubusercontent.com/wordpress-mobile/gutenberg-mobile/93db884b5563c8df0b47aae3365a9b3263a799ca/third-party-podspecs/React-RCTLinking.podspec.json`)
  - React-RCTNetwork (from `https://raw.githubusercontent.com/wordpress-mobile/gutenberg-mobile/93db884b5563c8df0b47aae3365a9b3263a799ca/third-party-podspecs/React-RCTNetwork.podspec.json`)
  - React-RCTSettings (from `https://raw.githubusercontent.com/wordpress-mobile/gutenberg-mobile/93db884b5563c8df0b47aae3365a9b3263a799ca/third-party-podspecs/React-RCTSettings.podspec.json`)
  - React-RCTText (from `https://raw.githubusercontent.com/wordpress-mobile/gutenberg-mobile/93db884b5563c8df0b47aae3365a9b3263a799ca/third-party-podspecs/React-RCTText.podspec.json`)
  - React-RCTVibration (from `https://raw.githubusercontent.com/wordpress-mobile/gutenberg-mobile/93db884b5563c8df0b47aae3365a9b3263a799ca/third-party-podspecs/React-RCTVibration.podspec.json`)
  - ReactCommon (from `https://raw.githubusercontent.com/wordpress-mobile/gutenberg-mobile/93db884b5563c8df0b47aae3365a9b3263a799ca/third-party-podspecs/ReactCommon.podspec.json`)
  - ReactNativeDarkMode (from `https://raw.githubusercontent.com/wordpress-mobile/gutenberg-mobile/93db884b5563c8df0b47aae3365a9b3263a799ca/third-party-podspecs/ReactNativeDarkMode.podspec.json`)
  - RNCMaskedView (from `https://raw.githubusercontent.com/wordpress-mobile/gutenberg-mobile/93db884b5563c8df0b47aae3365a9b3263a799ca/third-party-podspecs/RNCMaskedView.podspec.json`)
  - RNGestureHandler (from `https://raw.githubusercontent.com/wordpress-mobile/gutenberg-mobile/93db884b5563c8df0b47aae3365a9b3263a799ca/third-party-podspecs/RNGestureHandler.podspec.json`)
  - RNReanimated (from `https://raw.githubusercontent.com/wordpress-mobile/gutenberg-mobile/93db884b5563c8df0b47aae3365a9b3263a799ca/third-party-podspecs/RNReanimated.podspec.json`)
  - RNScreens (from `https://raw.githubusercontent.com/wordpress-mobile/gutenberg-mobile/93db884b5563c8df0b47aae3365a9b3263a799ca/third-party-podspecs/RNScreens.podspec.json`)
  - RNSVG (from `https://raw.githubusercontent.com/wordpress-mobile/gutenberg-mobile/93db884b5563c8df0b47aae3365a9b3263a799ca/third-party-podspecs/RNSVG.podspec.json`)
  - RNTAztecView (from `http://github.com/wordpress-mobile/gutenberg-mobile/`, commit `93db884b5563c8df0b47aae3365a9b3263a799ca`)
  - SimulatorStatusMagic
  - Starscream (= 3.0.6)
  - SVProgressHUD (= 2.2.5)
  - WordPress-Editor-iOS (~> 1.19.3)
  - WordPressAuthenticator (~> 1.25.0-beta)
  - WordPressKit (~> 4.17.0-beta)
  - WordPressMocks (~> 0.0.8)
  - WordPressShared (~> 1.12.0)
  - WordPressUI (~> 1.7.1)
  - WPMediaPicker (~> 1.7.0)
  - Yoga (from `https://raw.githubusercontent.com/wordpress-mobile/gutenberg-mobile/93db884b5563c8df0b47aae3365a9b3263a799ca/third-party-podspecs/Yoga.podspec.json`)
  - ZendeskSupportSDK (= 5.0.0)
  - ZIPFoundation (~> 0.9.8)

SPEC REPOS:
  trunk:
    - 1PasswordExtension
    - Alamofire
    - AlamofireImage
    - AlamofireNetworkActivityIndicator
    - AMScrollingNavbar
    - AppAuth
    - AppCenter
    - Automattic-Tracks-iOS
    - boost-for-react-native
    - Charts
    - CocoaLumberjack
    - CropViewController
    - DoubleConversion
    - Down
    - FormatterKit
    - Gifu
    - GoogleSignIn
    - Gridicons
    - GTMAppAuth
    - GTMSessionFetcher
    - JTAppleCalendar
    - lottie-ios
    - MediaEditor
    - MRProgress
    - Nimble
    - NSObject-SafeExpectations
    - "NSURL+IDN"
    - OCMock
    - OHHTTPStubs
    - Reachability
    - Sentry
    - SimulatorStatusMagic
    - Sodium
    - Starscream
    - SVProgressHUD
    - UIDeviceIdentifier
    - WordPress-Aztec-iOS
    - WordPress-Editor-iOS
    - WordPressAuthenticator
    - WordPressKit
    - WordPressMocks
    - WordPressShared
    - WordPressUI
    - WPMediaPicker
    - wpxmlrpc
    - ZendeskCommonUISDK
    - ZendeskCoreSDK
    - ZendeskMessagingAPISDK
    - ZendeskMessagingSDK
    - ZendeskSDKConfigurationsSDK
    - ZendeskSupportProvidersSDK
    - ZendeskSupportSDK
    - ZIPFoundation

EXTERNAL SOURCES:
  FBLazyVector:
    :podspec: https://raw.githubusercontent.com/wordpress-mobile/gutenberg-mobile/93db884b5563c8df0b47aae3365a9b3263a799ca/third-party-podspecs/FBLazyVector.podspec.json
  FBReactNativeSpec:
    :podspec: https://raw.githubusercontent.com/wordpress-mobile/gutenberg-mobile/93db884b5563c8df0b47aae3365a9b3263a799ca/third-party-podspecs/FBReactNativeSpec.podspec.json
  Folly:
    :podspec: https://raw.githubusercontent.com/wordpress-mobile/gutenberg-mobile/93db884b5563c8df0b47aae3365a9b3263a799ca/third-party-podspecs/Folly.podspec.json
  FSInteractiveMap:
    :git: https://github.com/wordpress-mobile/FSInteractiveMap.git
    :tag: 0.2.0
  glog:
    :podspec: https://raw.githubusercontent.com/wordpress-mobile/gutenberg-mobile/93db884b5563c8df0b47aae3365a9b3263a799ca/third-party-podspecs/glog.podspec.json
  Gutenberg:
    :commit: 93db884b5563c8df0b47aae3365a9b3263a799ca
    :git: http://github.com/wordpress-mobile/gutenberg-mobile/
    :submodules: true
  KanvasCamera:
    :path: "./Kanvas"
  RCTRequired:
    :podspec: https://raw.githubusercontent.com/wordpress-mobile/gutenberg-mobile/93db884b5563c8df0b47aae3365a9b3263a799ca/third-party-podspecs/RCTRequired.podspec.json
  RCTTypeSafety:
    :podspec: https://raw.githubusercontent.com/wordpress-mobile/gutenberg-mobile/93db884b5563c8df0b47aae3365a9b3263a799ca/third-party-podspecs/RCTTypeSafety.podspec.json
  React:
    :podspec: https://raw.githubusercontent.com/wordpress-mobile/gutenberg-mobile/93db884b5563c8df0b47aae3365a9b3263a799ca/third-party-podspecs/React.podspec.json
  React-Core:
    :podspec: https://raw.githubusercontent.com/wordpress-mobile/gutenberg-mobile/93db884b5563c8df0b47aae3365a9b3263a799ca/third-party-podspecs/React-Core.podspec.json
  React-CoreModules:
    :podspec: https://raw.githubusercontent.com/wordpress-mobile/gutenberg-mobile/93db884b5563c8df0b47aae3365a9b3263a799ca/third-party-podspecs/React-CoreModules.podspec.json
  React-cxxreact:
    :podspec: https://raw.githubusercontent.com/wordpress-mobile/gutenberg-mobile/93db884b5563c8df0b47aae3365a9b3263a799ca/third-party-podspecs/React-cxxreact.podspec.json
  React-jsi:
    :podspec: https://raw.githubusercontent.com/wordpress-mobile/gutenberg-mobile/93db884b5563c8df0b47aae3365a9b3263a799ca/third-party-podspecs/React-jsi.podspec.json
  React-jsiexecutor:
    :podspec: https://raw.githubusercontent.com/wordpress-mobile/gutenberg-mobile/93db884b5563c8df0b47aae3365a9b3263a799ca/third-party-podspecs/React-jsiexecutor.podspec.json
  React-jsinspector:
    :podspec: https://raw.githubusercontent.com/wordpress-mobile/gutenberg-mobile/93db884b5563c8df0b47aae3365a9b3263a799ca/third-party-podspecs/React-jsinspector.podspec.json
  react-native-blur:
    :podspec: https://raw.githubusercontent.com/wordpress-mobile/gutenberg-mobile/93db884b5563c8df0b47aae3365a9b3263a799ca/third-party-podspecs/react-native-blur.podspec.json
  react-native-get-random-values:
    :podspec: https://raw.githubusercontent.com/wordpress-mobile/gutenberg-mobile/93db884b5563c8df0b47aae3365a9b3263a799ca/third-party-podspecs/react-native-get-random-values.podspec.json
  react-native-keyboard-aware-scroll-view:
    :podspec: https://raw.githubusercontent.com/wordpress-mobile/gutenberg-mobile/93db884b5563c8df0b47aae3365a9b3263a799ca/third-party-podspecs/react-native-keyboard-aware-scroll-view.podspec.json
  react-native-linear-gradient:
    :podspec: https://raw.githubusercontent.com/wordpress-mobile/gutenberg-mobile/93db884b5563c8df0b47aae3365a9b3263a799ca/third-party-podspecs/react-native-linear-gradient.podspec.json
  react-native-safe-area:
    :podspec: https://raw.githubusercontent.com/wordpress-mobile/gutenberg-mobile/93db884b5563c8df0b47aae3365a9b3263a799ca/third-party-podspecs/react-native-safe-area.podspec.json
  react-native-safe-area-context:
    :podspec: https://raw.githubusercontent.com/wordpress-mobile/gutenberg-mobile/93db884b5563c8df0b47aae3365a9b3263a799ca/third-party-podspecs/react-native-safe-area-context.podspec.json
  react-native-slider:
    :podspec: https://raw.githubusercontent.com/wordpress-mobile/gutenberg-mobile/93db884b5563c8df0b47aae3365a9b3263a799ca/third-party-podspecs/react-native-slider.podspec.json
  react-native-video:
    :podspec: https://raw.githubusercontent.com/wordpress-mobile/gutenberg-mobile/93db884b5563c8df0b47aae3365a9b3263a799ca/third-party-podspecs/react-native-video.podspec.json
  React-RCTActionSheet:
    :podspec: https://raw.githubusercontent.com/wordpress-mobile/gutenberg-mobile/93db884b5563c8df0b47aae3365a9b3263a799ca/third-party-podspecs/React-RCTActionSheet.podspec.json
  React-RCTAnimation:
    :podspec: https://raw.githubusercontent.com/wordpress-mobile/gutenberg-mobile/93db884b5563c8df0b47aae3365a9b3263a799ca/third-party-podspecs/React-RCTAnimation.podspec.json
  React-RCTBlob:
    :podspec: https://raw.githubusercontent.com/wordpress-mobile/gutenberg-mobile/93db884b5563c8df0b47aae3365a9b3263a799ca/third-party-podspecs/React-RCTBlob.podspec.json
  React-RCTImage:
    :podspec: https://raw.githubusercontent.com/wordpress-mobile/gutenberg-mobile/93db884b5563c8df0b47aae3365a9b3263a799ca/third-party-podspecs/React-RCTImage.podspec.json
  React-RCTLinking:
    :podspec: https://raw.githubusercontent.com/wordpress-mobile/gutenberg-mobile/93db884b5563c8df0b47aae3365a9b3263a799ca/third-party-podspecs/React-RCTLinking.podspec.json
  React-RCTNetwork:
    :podspec: https://raw.githubusercontent.com/wordpress-mobile/gutenberg-mobile/93db884b5563c8df0b47aae3365a9b3263a799ca/third-party-podspecs/React-RCTNetwork.podspec.json
  React-RCTSettings:
    :podspec: https://raw.githubusercontent.com/wordpress-mobile/gutenberg-mobile/93db884b5563c8df0b47aae3365a9b3263a799ca/third-party-podspecs/React-RCTSettings.podspec.json
  React-RCTText:
    :podspec: https://raw.githubusercontent.com/wordpress-mobile/gutenberg-mobile/93db884b5563c8df0b47aae3365a9b3263a799ca/third-party-podspecs/React-RCTText.podspec.json
  React-RCTVibration:
    :podspec: https://raw.githubusercontent.com/wordpress-mobile/gutenberg-mobile/93db884b5563c8df0b47aae3365a9b3263a799ca/third-party-podspecs/React-RCTVibration.podspec.json
  ReactCommon:
    :podspec: https://raw.githubusercontent.com/wordpress-mobile/gutenberg-mobile/93db884b5563c8df0b47aae3365a9b3263a799ca/third-party-podspecs/ReactCommon.podspec.json
  ReactNativeDarkMode:
    :podspec: https://raw.githubusercontent.com/wordpress-mobile/gutenberg-mobile/93db884b5563c8df0b47aae3365a9b3263a799ca/third-party-podspecs/ReactNativeDarkMode.podspec.json
  RNCMaskedView:
    :podspec: https://raw.githubusercontent.com/wordpress-mobile/gutenberg-mobile/93db884b5563c8df0b47aae3365a9b3263a799ca/third-party-podspecs/RNCMaskedView.podspec.json
  RNGestureHandler:
    :podspec: https://raw.githubusercontent.com/wordpress-mobile/gutenberg-mobile/93db884b5563c8df0b47aae3365a9b3263a799ca/third-party-podspecs/RNGestureHandler.podspec.json
  RNReanimated:
    :podspec: https://raw.githubusercontent.com/wordpress-mobile/gutenberg-mobile/93db884b5563c8df0b47aae3365a9b3263a799ca/third-party-podspecs/RNReanimated.podspec.json
  RNScreens:
    :podspec: https://raw.githubusercontent.com/wordpress-mobile/gutenberg-mobile/93db884b5563c8df0b47aae3365a9b3263a799ca/third-party-podspecs/RNScreens.podspec.json
  RNSVG:
    :podspec: https://raw.githubusercontent.com/wordpress-mobile/gutenberg-mobile/93db884b5563c8df0b47aae3365a9b3263a799ca/third-party-podspecs/RNSVG.podspec.json
  RNTAztecView:
    :commit: 93db884b5563c8df0b47aae3365a9b3263a799ca
    :git: http://github.com/wordpress-mobile/gutenberg-mobile/
    :submodules: true
  Yoga:
    :podspec: https://raw.githubusercontent.com/wordpress-mobile/gutenberg-mobile/93db884b5563c8df0b47aae3365a9b3263a799ca/third-party-podspecs/Yoga.podspec.json

CHECKOUT OPTIONS:
  FSInteractiveMap:
    :git: https://github.com/wordpress-mobile/FSInteractiveMap.git
    :tag: 0.2.0
  Gutenberg:
    :commit: 93db884b5563c8df0b47aae3365a9b3263a799ca
    :git: http://github.com/wordpress-mobile/gutenberg-mobile/
    :submodules: true
  RNCMaskedView:
    :commit: d4ccf2bba163679c4550ce6ba0119604cd5e6379
    :git: https://github.com/react-native-community/react-native-masked-view.git
  RNTAztecView:
    :commit: 93db884b5563c8df0b47aae3365a9b3263a799ca
    :git: http://github.com/wordpress-mobile/gutenberg-mobile/
    :submodules: true

SPEC CHECKSUMS:
  1PasswordExtension: f97cc80ae58053c331b2b6dc8843ba7103b33794
  Alamofire: 3ec537f71edc9804815215393ae2b1a8ea33a844
  AlamofireImage: 63cfe3baf1370be6c498149687cf6db3e3b00999
  AlamofireNetworkActivityIndicator: 9acc3de3ca6645bf0efed462396b0df13dd3e7b8
  AMScrollingNavbar: cf0ec5a5ee659d76ba2509f630bf14fba7e16dc3
  AppAuth: 31bcec809a638d7bd2f86ea8a52bd45f6e81e7c7
  AppCenter: fddcbac6e4baae3d93a196ceb0bfe0e4ce407dec
  Automattic-Tracks-iOS: ac2cf9d8332fef72cf3e6de7b14012e7a0672676
  boost-for-react-native: 39c7adb57c4e60d6c5479dd8623128eb5b3f0f2c
  Charts: f69cf0518b6d1d62608ca504248f1bbe0b6ae77e
  CocoaLumberjack: 118bf4a820efc641f79fa487b75ed928dccfae23
  CropViewController: 980df34ffc499db89755b2f307f20eca00cd40c6
  DoubleConversion: e22e0762848812a87afd67ffda3998d9ef29170c
  Down: 71bf4af3c04fa093e65dffa25c4b64fa61287373
  FBLazyVector: 47798d43f20e85af0d3cef09928b6e2d16dbbe4c
  FBReactNativeSpec: 8d0bf8eca089153f4196975ca190cda8c2d5dbd2
  Folly: 30e7936e1c45c08d884aa59369ed951a8e68cf51
  FormatterKit: 4b8f29acc9b872d5d12a63efb560661e8f2e1b98
  FSInteractiveMap: a396f610f48b76cb540baa87139d056429abda86
  Gifu: 7bcb6427457d85e0b4dff5a84ec5947ac19a93ea
  glog: 1f3da668190260b06b429bb211bfbee5cd790c28
  GoogleSignIn: 7137d297ddc022a7e0aa4619c86d72c909fa7213
  Gridicons: 8e19276b20bb15d1fda1d4d0db96d066d170135b
  GTMAppAuth: 4deac854479704f348309e7b66189e604cf5e01e
  GTMSessionFetcher: 6f5c8abbab8a9bce4bb3f057e317728ec6182b10
  Gutenberg: 165e7a7c6b8656eb0f3cde1b6410c4a8206cbc33
  JTAppleCalendar: 932cadea40b1051beab10f67843451d48ba16c99
  KanvasCamera: 3f6118b832d7d8e39b18d031dc5b9b864dd13bd9
  lottie-ios: 85ce835dd8c53e02509f20729fc7d6a4e6645a0a
  MediaEditor: 20cdeb46bdecd040b8bc94467ac85a52b53b193a
  MRProgress: 16de7cc9f347e8846797a770db102a323fe7ef09
  Nimble: 051e3d8912d40138fa5591c78594f95fb172af37
  NSObject-SafeExpectations: ab8fe623d36b25aa1f150affa324e40a2f3c0374
  "NSURL+IDN": afc873e639c18138a1589697c3add197fe8679ca
  OCMock: 43565190abc78977ad44a61c0d20d7f0784d35ab
  OHHTTPStubs: 1e21c7d2c084b8153fc53d48400d8919d2d432d0
  RCTRequired: 3ca691422140f76f04fd2af6dc90914cf0f81ef1
  RCTTypeSafety: aab4e9679dbb3682bf0404fded7b9557d7306795
  Reachability: 33e18b67625424e47b6cde6d202dce689ad7af96
  React: 5a954890216a4493df5ab2149f70f18592b513ac
  React-Core: 865fa241faa644ff20cb5ec87787b32a5acc43b3
  React-CoreModules: 026fafece67a3802aa8bb1995d27227b0d95e0f5
  React-cxxreact: 9c76312456310d1b486e23edb9ce576a5397ebc2
  React-jsi: 6d6afac4873e8a3433334378589a0a8190d58070
  React-jsiexecutor: 9dfdcd0db23042623894dcbc02d61a772da8e3c1
  React-jsinspector: 89927b9ec6d75759882949d2043ba704565edaec
  react-native-blur: adb31865c20137dacb53c32e3423374ac2b8c5a0
  react-native-get-random-values: 8940331a943a46c165d3ed05802c09c392f8dd46
  react-native-keyboard-aware-scroll-view: ffa9152671fec9a571197ed2d02e0fcb90206e60
  react-native-linear-gradient: 258ba8c61848324b1f2019bed5f460e6396137b7
  react-native-safe-area: e8230b0017d76c00de6b01e2412dcf86b127c6a3
  react-native-safe-area-context: 52c73401424bae74fc89ca91b4ae5c4f2689d857
  react-native-slider: 2f186719b7ada773b78141b8dae62081d819b206
  react-native-video: d01ed7ff1e38fa7dcc6c15c94cf505e661b7bfd0
  React-RCTActionSheet: e8f642cfaa396b6b09fd38f53378506c2d63af35
  React-RCTAnimation: cec1abbcfb006978a288c5072e3d611d6ff76d4c
  React-RCTBlob: 7596eb2048150e429127a92a701e6cd40a8c0a74
  React-RCTImage: 03c7e36877a579ee51dcc33079cc8bc98658a722
  React-RCTLinking: cdc3f1aaff5f321bc954a98b7ffae3f864a6eaa3
  React-RCTNetwork: 33b3da6944786edea496a5fc6afea466633fd711
  React-RCTSettings: a3b7b3124315f8c91fad5d8aff08ee97d4b471cd
  React-RCTText: ee9c8b70180fb58d062483d9664cd921d14b5961
  React-RCTVibration: 20deb1f6f001000d1f2603722ec110c66c74796b
  ReactCommon: 48926fc48fcd7c8a629860049ffba9c23b4005dc
  ReactNativeDarkMode: f61376360c5d983907e5c316e8e1c853a8c2f348
  RNCMaskedView: a0573378f8780b70defa6094a448af7e2876f48c
  RNGestureHandler: 82a89b0fde0a37e633c6233418f7249e2f8e59b5
  RNReanimated: 13f7a6a22667c4f00aac217bc66f94e8560b3d59
  RNScreens: 6833ac5c29cf2f03eed12103140530bbd75b6aea
  RNSVG: 68a534a5db06dcbdaebfd5079349191598caef7b
  RNTAztecView: 6d6e09329bebd231173685cca3fd172702b4f911
  Sentry: ab6c209f23700d1460691dbc90e19ed0a05d496b
  SimulatorStatusMagic: 28d4a9d1a500ac7cea0b2b5a43c1c6ddb40ba56c
  Sodium: 63c0ca312a932e6da481689537d4b35568841bdc
  Starscream: ef3ece99d765eeccb67de105bfa143f929026cf5
  SVProgressHUD: 1428aafac632c1f86f62aa4243ec12008d7a51d6
  UIDeviceIdentifier: a79ccdfc940373835a7d8e9fc7541e6bf61b6319
  WordPress-Aztec-iOS: b7ac8b30f746992e85d9668453ac87c2cdcecf4f
  WordPress-Editor-iOS: 1886f7fe464d79ee64ccfe7985281f8cf45f75eb
  WordPressAuthenticator: a41d7f761c7e4226411adba4963c686743caa1ba
  WordPressKit: 9adbaee6ee83dce93353d4b3bcd1fd7d81b90f25
  WordPressMocks: b4064b99a073117bbc304abe82df78f2fbe60992
  WordPressShared: 38cb62e9cb998d4dc3c1611f17934c6875a6b3e8
  WordPressUI: 9da5d966b8beb091950cd96880db398d7f30e246
  WPMediaPicker: 754bc043ea42abc2eae8a07e5680c777c112666a
  wpxmlrpc: 6a9bdd6ab9d1b159b384b0df0f3f39de9af4fecf
  Yoga: c920bf12bf8146aa5cd118063378c2cf5682d16c
  ZendeskCommonUISDK: 3c432801e31abff97d6e30441ea102eaef6b99e2
  ZendeskCoreSDK: 86513e62c1ab68913416c9044463d9b687ca944f
  ZendeskMessagingAPISDK: 7c0cbd1d2c941f05b36f73e7db5faee5863fe8b0
  ZendeskMessagingSDK: 6f168161d834dd66668344f645f7a6b6b121b58a
  ZendeskSDKConfigurationsSDK: 918241bc7ec30e0af9e1b16333d54a584ee8ab9e
  ZendeskSupportProvidersSDK: e183d32abac888c448469e2005c4a5a8c3ed73f0
  ZendeskSupportSDK: a87ab1e4badace92c75eb11dc77ede1e995b2adc
  ZIPFoundation: 249fa8890597086cd536bb2df5c9804d84e122b0

<<<<<<< HEAD
PODFILE CHECKSUM: 589730ede83cf1899d4ef0f3acdc14d1c20c9e0c
=======
PODFILE CHECKSUM: bca6635eef2dfbd28026835d88cfc9b17b108c41
>>>>>>> 80f035e1

COCOAPODS: 1.9.3<|MERGE_RESOLUTION|>--- conflicted
+++ resolved
@@ -396,7 +396,7 @@
   - WordPress-Aztec-iOS (1.19.3)
   - WordPress-Editor-iOS (1.19.3):
     - WordPress-Aztec-iOS (= 1.19.3)
-  - WordPressAuthenticator (1.25.0-beta.5):
+  - WordPressAuthenticator (1.25.0-beta.3):
     - 1PasswordExtension (= 1.8.6)
     - Alamofire (= 4.8)
     - CocoaLumberjack (~> 3.5)
@@ -459,12 +459,8 @@
   - Gridicons (~> 1.0.1)
   - Gutenberg (from `http://github.com/wordpress-mobile/gutenberg-mobile/`, commit `93db884b5563c8df0b47aae3365a9b3263a799ca`)
   - JTAppleCalendar (~> 8.0.2)
-<<<<<<< HEAD
   - KanvasCamera (from `./Kanvas`)
-  - MediaEditor (~> 1.2.0)
-=======
   - MediaEditor (~> 1.2.1)
->>>>>>> 80f035e1
   - MRProgress (= 0.8.3)
   - Nimble (~> 7.3.1)
   - NSObject-SafeExpectations (~> 0.0.4)
@@ -764,7 +760,7 @@
   UIDeviceIdentifier: a79ccdfc940373835a7d8e9fc7541e6bf61b6319
   WordPress-Aztec-iOS: b7ac8b30f746992e85d9668453ac87c2cdcecf4f
   WordPress-Editor-iOS: 1886f7fe464d79ee64ccfe7985281f8cf45f75eb
-  WordPressAuthenticator: a41d7f761c7e4226411adba4963c686743caa1ba
+  WordPressAuthenticator: 7e21f75235152e8daf95ce6ecb4ca33b1a3a9a0d
   WordPressKit: 9adbaee6ee83dce93353d4b3bcd1fd7d81b90f25
   WordPressMocks: b4064b99a073117bbc304abe82df78f2fbe60992
   WordPressShared: 38cb62e9cb998d4dc3c1611f17934c6875a6b3e8
@@ -781,10 +777,6 @@
   ZendeskSupportSDK: a87ab1e4badace92c75eb11dc77ede1e995b2adc
   ZIPFoundation: 249fa8890597086cd536bb2df5c9804d84e122b0
 
-<<<<<<< HEAD
-PODFILE CHECKSUM: 589730ede83cf1899d4ef0f3acdc14d1c20c9e0c
-=======
-PODFILE CHECKSUM: bca6635eef2dfbd28026835d88cfc9b17b108c41
->>>>>>> 80f035e1
+PODFILE CHECKSUM: ffc8f7991add9181aac992e09e3f976421e92e67
 
 COCOAPODS: 1.9.3