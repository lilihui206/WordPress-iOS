// !$*UTF8*$!
{
	archiveVersion = 1;
	classes = {
	};
	objectVersion = 46;
	objects = {

/* Begin PBXBuildFile section */
		740B23CC1F17F1FF00067A2A /* DisplayableImageHelper.h in Headers */ = {isa = PBXBuildFile; fileRef = 740B23CA1F17F1FF00067A2A /* DisplayableImageHelper.h */; settings = {ATTRIBUTES = (Public, ); }; };
		740B23CD1F17F1FF00067A2A /* DisplayableImageHelper.m in Sources */ = {isa = PBXBuildFile; fileRef = 740B23CB1F17F1FF00067A2A /* DisplayableImageHelper.m */; };
		740B23CF1F17F28E00067A2A /* DisplayableImageHelperTest.m in Sources */ = {isa = PBXBuildFile; fileRef = 740B23CE1F17F28E00067A2A /* DisplayableImageHelperTest.m */; };
		7414BD521F13CB90005759F8 /* DictionaryHelpersTests.swift in Sources */ = {isa = PBXBuildFile; fileRef = 7414BD511F13CB90005759F8 /* DictionaryHelpersTests.swift */; };
		7414BD551F13CBE0005759F8 /* Dictionary+Helpers.swift in Sources */ = {isa = PBXBuildFile; fileRef = 7414BD531F13CBE0005759F8 /* Dictionary+Helpers.swift */; };
		7414BD561F13CBE0005759F8 /* String+Helpers.swift in Sources */ = {isa = PBXBuildFile; fileRef = 7414BD541F13CBE0005759F8 /* String+Helpers.swift */; };
		7414BD591F13CEA5005759F8 /* NSBundle+VersionNumberHelper.h in Headers */ = {isa = PBXBuildFile; fileRef = 7414BD571F13CEA5005759F8 /* NSBundle+VersionNumberHelper.h */; settings = {ATTRIBUTES = (Public, ); }; };
		7414BD5A1F13CEA5005759F8 /* NSBundle+VersionNumberHelper.m in Sources */ = {isa = PBXBuildFile; fileRef = 7414BD581F13CEA5005759F8 /* NSBundle+VersionNumberHelper.m */; };
		7414BD611F13D084005759F8 /* UIDevice+Helpers.h in Headers */ = {isa = PBXBuildFile; fileRef = 7414BD5F1F13D084005759F8 /* UIDevice+Helpers.h */; settings = {ATTRIBUTES = (Public, ); }; };
		7414BD621F13D084005759F8 /* UIDevice+Helpers.m in Sources */ = {isa = PBXBuildFile; fileRef = 7414BD601F13D084005759F8 /* UIDevice+Helpers.m */; };
		7430C9D21F19302D0051B8E6 /* PhotonImageURLHelper.h in Headers */ = {isa = PBXBuildFile; fileRef = 7430C9D01F19302D0051B8E6 /* PhotonImageURLHelper.h */; settings = {ATTRIBUTES = (Public, ); }; };
		7430C9D31F19302D0051B8E6 /* PhotonImageURLHelper.m in Sources */ = {isa = PBXBuildFile; fileRef = 7430C9D11F19302D0051B8E6 /* PhotonImageURLHelper.m */; };
		7430C9D51F1930460051B8E6 /* PhotonImageURLHelperTest.m in Sources */ = {isa = PBXBuildFile; fileRef = 7430C9D41F1930460051B8E6 /* PhotonImageURLHelperTest.m */; };
		7430C9DB1F1933F40051B8E6 /* RichContentFormatter.swift in Sources */ = {isa = PBXBuildFile; fileRef = 7430C9DA1F1933F40051B8E6 /* RichContentFormatter.swift */; };
		7430C9DD1F1934190051B8E6 /* RichContentFormatterTests.swift in Sources */ = {isa = PBXBuildFile; fileRef = 7430C9DC1F1934190051B8E6 /* RichContentFormatterTests.swift */; };
		7430C9E11F1935400051B8E6 /* WPImageURLHelper.swift in Sources */ = {isa = PBXBuildFile; fileRef = 7430C9E01F1935400051B8E6 /* WPImageURLHelper.swift */; };
		74650F7B1F0EA2FA00188EDB /* NSString+Helpers.h in Headers */ = {isa = PBXBuildFile; fileRef = 74650F791F0EA2FA00188EDB /* NSString+Helpers.h */; settings = {ATTRIBUTES = (Public, ); }; };
		74650F7C1F0EA2FA00188EDB /* NSString+Helpers.m in Sources */ = {isa = PBXBuildFile; fileRef = 74650F7A1F0EA2FA00188EDB /* NSString+Helpers.m */; };
		74650F801F0EA4BD00188EDB /* NSMutableData+Helpers.swift in Sources */ = {isa = PBXBuildFile; fileRef = 74650F7F1F0EA4BD00188EDB /* NSMutableData+Helpers.swift */; };
		748710AC1F06C465008095AB /* StringHelperTests.swift in Sources */ = {isa = PBXBuildFile; fileRef = 748710AB1F06C465008095AB /* StringHelperTests.swift */; };
		74D44ED91F0EC6230075F96B /* NSStringHelpersTests.m in Sources */ = {isa = PBXBuildFile; fileRef = 74D44ED81F0EC6230075F96B /* NSStringHelpersTests.m */; };
		74FA25F41F1FD9640044BC54 /* DateUtils.h in Headers */ = {isa = PBXBuildFile; fileRef = 74FA25F21F1FD9640044BC54 /* DateUtils.h */; settings = {ATTRIBUTES = (Public, ); }; };
		74FA25F51F1FD9640044BC54 /* DateUtils.m in Sources */ = {isa = PBXBuildFile; fileRef = 74FA25F31F1FD9640044BC54 /* DateUtils.m */; };
		76E20BA846247380DFDB836C /* Pods_WordPressSharedTests.framework in Frameworks */ = {isa = PBXBuildFile; fileRef = 07BBC146D906E974A7086162 /* Pods_WordPressSharedTests.framework */; };
		82706FF11ECA438500155CBF /* WPSharedLoggingPrivate.h in Headers */ = {isa = PBXBuildFile; fileRef = 82706FED1ECA438500155CBF /* WPSharedLoggingPrivate.h */; settings = {ATTRIBUTES = (Private, ); }; };
		82706FF21ECA438500155CBF /* WPSharedLogging.h in Headers */ = {isa = PBXBuildFile; fileRef = 82706FEE1ECA438500155CBF /* WPSharedLogging.h */; settings = {ATTRIBUTES = (Public, ); }; };
		82706FF31ECA438500155CBF /* WPSharedLogging.m in Sources */ = {isa = PBXBuildFile; fileRef = 82706FEF1ECA438500155CBF /* WPSharedLogging.m */; };
		82706FF41ECA438500155CBF /* WPSharedLoggingPrivate.m in Sources */ = {isa = PBXBuildFile; fileRef = 82706FF01ECA438500155CBF /* WPSharedLoggingPrivate.m */; };
		827070031ECA43AA00155CBF /* NSString+Util.m in Sources */ = {isa = PBXBuildFile; fileRef = 82706FF51ECA43AA00155CBF /* NSString+Util.m */; };
		827070041ECA43AA00155CBF /* NSString+Util.h in Headers */ = {isa = PBXBuildFile; fileRef = 82706FF61ECA43AA00155CBF /* NSString+Util.h */; settings = {ATTRIBUTES = (Public, ); }; };
		827070051ECA43AA00155CBF /* NSString+XMLExtensions.h in Headers */ = {isa = PBXBuildFile; fileRef = 82706FF71ECA43AA00155CBF /* NSString+XMLExtensions.h */; settings = {ATTRIBUTES = (Public, ); }; };
		827070061ECA43AA00155CBF /* NSString+XMLExtensions.m in Sources */ = {isa = PBXBuildFile; fileRef = 82706FF81ECA43AA00155CBF /* NSString+XMLExtensions.m */; };
		8270700F1ECA43AA00155CBF /* WPImageSource.h in Headers */ = {isa = PBXBuildFile; fileRef = 827070011ECA43AA00155CBF /* WPImageSource.h */; settings = {ATTRIBUTES = (Public, ); }; };
		827070101ECA43AA00155CBF /* WPImageSource.m in Sources */ = {isa = PBXBuildFile; fileRef = 827070021ECA43AA00155CBF /* WPImageSource.m */; };
		827070881ECA4DB700155CBF /* anim-reader.gif in Resources */ = {isa = PBXBuildFile; fileRef = 827070861ECA4DB700155CBF /* anim-reader.gif */; };
		827070891ECA4DB700155CBF /* test-image.jpg in Resources */ = {isa = PBXBuildFile; fileRef = 827070871ECA4DB700155CBF /* test-image.jpg */; };
		827070931ECA4E1D00155CBF /* WPImageSourceTest.m in Sources */ = {isa = PBXBuildFile; fileRef = 827070911ECA4E1D00155CBF /* WPImageSourceTest.m */; };
		827070A11ECA5A7C00155CBF /* NotoSerif-Bold.ttf in Resources */ = {isa = PBXBuildFile; fileRef = 8270709D1ECA5A7C00155CBF /* NotoSerif-Bold.ttf */; };
		827070A21ECA5A7C00155CBF /* NotoSerif-BoldItalic.ttf in Resources */ = {isa = PBXBuildFile; fileRef = 8270709E1ECA5A7C00155CBF /* NotoSerif-BoldItalic.ttf */; };
		827070A31ECA5A7C00155CBF /* NotoSerif-Italic.ttf in Resources */ = {isa = PBXBuildFile; fileRef = 8270709F1ECA5A7C00155CBF /* NotoSerif-Italic.ttf */; };
		827070A41ECA5A7C00155CBF /* NotoSerif-Regular.ttf in Resources */ = {isa = PBXBuildFile; fileRef = 827070A01ECA5A7C00155CBF /* NotoSerif-Regular.ttf */; };
		829DD1481EC9EED200AB8C12 /* WordPressShared.framework in Frameworks */ = {isa = PBXBuildFile; fileRef = 829DD13E1EC9EED200AB8C12 /* WordPressShared.framework */; };
		829DD14F1EC9EED200AB8C12 /* WordPressShared.h in Headers */ = {isa = PBXBuildFile; fileRef = 829DD1411EC9EED200AB8C12 /* WordPressShared.h */; settings = {ATTRIBUTES = (Public, ); }; };
		937BA5881EF1DAC100D301B2 /* CocoaLumberjack.swift in Sources */ = {isa = PBXBuildFile; fileRef = 937BA5871EF1DAC100D301B2 /* CocoaLumberjack.swift */; };
		93A73ABC1EE9DD7D00C0F2F9 /* WPMapFilterReduce.h in Headers */ = {isa = PBXBuildFile; fileRef = 93A73ABA1EE9DD7D00C0F2F9 /* WPMapFilterReduce.h */; settings = {ATTRIBUTES = (Public, ); }; };
		93A73ABD1EE9DD7D00C0F2F9 /* WPMapFilterReduce.m in Sources */ = {isa = PBXBuildFile; fileRef = 93A73ABB1EE9DD7D00C0F2F9 /* WPMapFilterReduce.m */; };
		93A73ABF1EE9DDB000C0F2F9 /* WPMapFilterReduceTest.m in Sources */ = {isa = PBXBuildFile; fileRef = 93A73ABE1EE9DDB000C0F2F9 /* WPMapFilterReduceTest.m */; };
		93AB05FD1EE8405A00EF8764 /* LanguagesTests.swift in Sources */ = {isa = PBXBuildFile; fileRef = 93AB05FC1EE8405A00EF8764 /* LanguagesTests.swift */; };
		93AB05FF1EE840A100EF8764 /* Languages.json in Resources */ = {isa = PBXBuildFile; fileRef = 93AB05FE1EE840A100EF8764 /* Languages.json */; };
		93C674F51EE83D4B00BFAF05 /* Languages.swift in Sources */ = {isa = PBXBuildFile; fileRef = 93C674F41EE83D4B00BFAF05 /* Languages.swift */; };
		93C882AD1EEB1E2F00227A59 /* NSDate+Helpers.swift in Sources */ = {isa = PBXBuildFile; fileRef = 93C882AC1EEB1E2F00227A59 /* NSDate+Helpers.swift */; };
		B5393FD8206D608F007BF9D4 /* EmailFormatValidator.swift in Sources */ = {isa = PBXBuildFile; fileRef = B5393FD6206D608E007BF9D4 /* EmailFormatValidator.swift */; };
		B5393FD9206D608F007BF9D4 /* EmailTypoChecker.swift in Sources */ = {isa = PBXBuildFile; fileRef = B5393FD7206D608F007BF9D4 /* EmailTypoChecker.swift */; };
		B5393FDC206D6169007BF9D4 /* EmailFormatValidatorTests.swift in Sources */ = {isa = PBXBuildFile; fileRef = B5393FDA206D6169007BF9D4 /* EmailFormatValidatorTests.swift */; };
		B5393FDD206D6169007BF9D4 /* EmailTypoCheckerTests.swift in Sources */ = {isa = PBXBuildFile; fileRef = B5393FDB206D6169007BF9D4 /* EmailTypoCheckerTests.swift */; };
		B5393FEE206D782A007BF9D4 /* NSString+Swift.swift in Sources */ = {isa = PBXBuildFile; fileRef = B5393FED206D7829007BF9D4 /* NSString+Swift.swift */; };
		B5393FF0206D7863007BF9D4 /* NSStringSwiftTests.m in Sources */ = {isa = PBXBuildFile; fileRef = B5393FEF206D7862007BF9D4 /* NSStringSwiftTests.m */; };
		B56D96D7202CB50700485233 /* WordPressUI.framework in Frameworks */ = {isa = PBXBuildFile; fileRef = B56D96D8202CB50700485233 /* WordPressUI.framework */; };
		B5A787E6202B2BD3007874FB /* WPDeviceIdentification.m in Sources */ = {isa = PBXBuildFile; fileRef = B5A787E2202B2BD2007874FB /* WPDeviceIdentification.m */; };
		B5A787E7202B2BD3007874FB /* WPFontManager.h in Headers */ = {isa = PBXBuildFile; fileRef = B5A787E3202B2BD2007874FB /* WPFontManager.h */; settings = {ATTRIBUTES = (Public, ); }; };
		B5A787E8202B2BD4007874FB /* WPDeviceIdentification.h in Headers */ = {isa = PBXBuildFile; fileRef = B5A787E4202B2BD2007874FB /* WPDeviceIdentification.h */; settings = {ATTRIBUTES = (Public, ); }; };
		B5A787E9202B2BD4007874FB /* WPFontManager.m in Sources */ = {isa = PBXBuildFile; fileRef = B5A787E5202B2BD3007874FB /* WPFontManager.m */; };
		B5A78813202B3A55007874FB /* WPStyleGuide.m in Sources */ = {isa = PBXBuildFile; fileRef = B5A7880C202B3A55007874FB /* WPStyleGuide.m */; };
		B5A78814202B3A55007874FB /* WPNoResultsView.h in Headers */ = {isa = PBXBuildFile; fileRef = B5A7880D202B3A55007874FB /* WPNoResultsView.h */; settings = {ATTRIBUTES = (Public, ); }; };
		B5A78815202B3A55007874FB /* WPNUXUtility.h in Headers */ = {isa = PBXBuildFile; fileRef = B5A7880E202B3A55007874FB /* WPNUXUtility.h */; settings = {ATTRIBUTES = (Public, ); }; };
		B5A78816202B3A55007874FB /* WPStyleGuide+DynamicType.swift in Sources */ = {isa = PBXBuildFile; fileRef = B5A7880F202B3A55007874FB /* WPStyleGuide+DynamicType.swift */; };
		B5A78817202B3A55007874FB /* WPStyleGuide.h in Headers */ = {isa = PBXBuildFile; fileRef = B5A78810202B3A55007874FB /* WPStyleGuide.h */; settings = {ATTRIBUTES = (Public, ); }; };
		B5A78818202B3A55007874FB /* WPNUXUtility.m in Sources */ = {isa = PBXBuildFile; fileRef = B5A78811202B3A55007874FB /* WPNUXUtility.m */; };
		B5A78819202B3A55007874FB /* WPNoResultsView.m in Sources */ = {isa = PBXBuildFile; fileRef = B5A78812202B3A55007874FB /* WPNoResultsView.m */; };
		B5A7881E202B3A92007874FB /* WPTableViewCell.m in Sources */ = {isa = PBXBuildFile; fileRef = B5A7881A202B3A92007874FB /* WPTableViewCell.m */; };
		B5A7881F202B3A92007874FB /* WPTextFieldTableViewCell.h in Headers */ = {isa = PBXBuildFile; fileRef = B5A7881B202B3A92007874FB /* WPTextFieldTableViewCell.h */; settings = {ATTRIBUTES = (Public, ); }; };
		B5A78820202B3A92007874FB /* WPTextFieldTableViewCell.m in Sources */ = {isa = PBXBuildFile; fileRef = B5A7881C202B3A92007874FB /* WPTextFieldTableViewCell.m */; };
		B5A78821202B3A92007874FB /* WPTableViewCell.h in Headers */ = {isa = PBXBuildFile; fileRef = B5A7881D202B3A92007874FB /* WPTableViewCell.h */; settings = {ATTRIBUTES = (Public, ); }; };
		E18EABEA1F0E2C6800BFCB0B /* TestAnalyticsTracker.m in Sources */ = {isa = PBXBuildFile; fileRef = E18EABE81F0E2C6800BFCB0B /* TestAnalyticsTracker.m */; };
		E18EABEB1F0E2C6800BFCB0B /* WPAnalyticsTests.m in Sources */ = {isa = PBXBuildFile; fileRef = E18EABE91F0E2C6800BFCB0B /* WPAnalyticsTests.m */; };
		E1A444281F063CAB00F6AA8A /* WPAnalytics.h in Headers */ = {isa = PBXBuildFile; fileRef = E1A444261F063CAB00F6AA8A /* WPAnalytics.h */; settings = {ATTRIBUTES = (Public, ); }; };
		E1A444291F063CAB00F6AA8A /* WPAnalytics.m in Sources */ = {isa = PBXBuildFile; fileRef = E1A444271F063CAB00F6AA8A /* WPAnalytics.m */; };
		F7CA9BAFD03F929A3A8D5C40 /* Pods_WordPressShared.framework in Frameworks */ = {isa = PBXBuildFile; fileRef = 43E0D903D4F0FD20F82AF73E /* Pods_WordPressShared.framework */; };
/* End PBXBuildFile section */

/* Begin PBXContainerItemProxy section */
		829DD1491EC9EED200AB8C12 /* PBXContainerItemProxy */ = {
			isa = PBXContainerItemProxy;
			containerPortal = 829DD1351EC9EED200AB8C12 /* Project object */;
			proxyType = 1;
			remoteGlobalIDString = 829DD13D1EC9EED200AB8C12;
			remoteInfo = WordPressShared;
		};
/* End PBXContainerItemProxy section */

/* Begin PBXFileReference section */
		07BBC146D906E974A7086162 /* Pods_WordPressSharedTests.framework */ = {isa = PBXFileReference; explicitFileType = wrapper.framework; includeInIndex = 0; path = Pods_WordPressSharedTests.framework; sourceTree = BUILT_PRODUCTS_DIR; };
		0F7992C40F884E75E5F6114F /* Pods-WordPressShared.release-alpha.xcconfig */ = {isa = PBXFileReference; includeInIndex = 1; lastKnownFileType = text.xcconfig; name = "Pods-WordPressShared.release-alpha.xcconfig"; path = "../Pods/Target Support Files/Pods-WordPressShared/Pods-WordPressShared.release-alpha.xcconfig"; sourceTree = "<group>"; };
		2CC5016D4DAA7FE5D56650B0 /* Pods-WordPressSharedTests.release-internal.xcconfig */ = {isa = PBXFileReference; includeInIndex = 1; lastKnownFileType = text.xcconfig; name = "Pods-WordPressSharedTests.release-internal.xcconfig"; path = "../Pods/Target Support Files/Pods-WordPressSharedTests/Pods-WordPressSharedTests.release-internal.xcconfig"; sourceTree = "<group>"; };
		3BEDE0D11F9FF330B15F3EBB /* Pods-WordPressShared.release-internal.xcconfig */ = {isa = PBXFileReference; includeInIndex = 1; lastKnownFileType = text.xcconfig; name = "Pods-WordPressShared.release-internal.xcconfig"; path = "../Pods/Target Support Files/Pods-WordPressShared/Pods-WordPressShared.release-internal.xcconfig"; sourceTree = "<group>"; };
		43E0D903D4F0FD20F82AF73E /* Pods_WordPressShared.framework */ = {isa = PBXFileReference; explicitFileType = wrapper.framework; includeInIndex = 0; path = Pods_WordPressShared.framework; sourceTree = BUILT_PRODUCTS_DIR; };
		6DFF858893655555943F9A96 /* Pods-WordPressSharedTests.debug.xcconfig */ = {isa = PBXFileReference; includeInIndex = 1; lastKnownFileType = text.xcconfig; name = "Pods-WordPressSharedTests.debug.xcconfig"; path = "../Pods/Target Support Files/Pods-WordPressSharedTests/Pods-WordPressSharedTests.debug.xcconfig"; sourceTree = "<group>"; };
		740B23CA1F17F1FF00067A2A /* DisplayableImageHelper.h */ = {isa = PBXFileReference; fileEncoding = 4; lastKnownFileType = sourcecode.c.h; path = DisplayableImageHelper.h; sourceTree = "<group>"; };
		740B23CB1F17F1FF00067A2A /* DisplayableImageHelper.m */ = {isa = PBXFileReference; fileEncoding = 4; lastKnownFileType = sourcecode.c.objc; path = DisplayableImageHelper.m; sourceTree = "<group>"; };
		740B23CE1F17F28E00067A2A /* DisplayableImageHelperTest.m */ = {isa = PBXFileReference; fileEncoding = 4; lastKnownFileType = sourcecode.c.objc; path = DisplayableImageHelperTest.m; sourceTree = "<group>"; };
		7414BD511F13CB90005759F8 /* DictionaryHelpersTests.swift */ = {isa = PBXFileReference; fileEncoding = 4; lastKnownFileType = sourcecode.swift; path = DictionaryHelpersTests.swift; sourceTree = "<group>"; };
		7414BD531F13CBE0005759F8 /* Dictionary+Helpers.swift */ = {isa = PBXFileReference; fileEncoding = 4; lastKnownFileType = sourcecode.swift; path = "Dictionary+Helpers.swift"; sourceTree = "<group>"; };
		7414BD541F13CBE0005759F8 /* String+Helpers.swift */ = {isa = PBXFileReference; fileEncoding = 4; lastKnownFileType = sourcecode.swift; path = "String+Helpers.swift"; sourceTree = "<group>"; };
		7414BD571F13CEA5005759F8 /* NSBundle+VersionNumberHelper.h */ = {isa = PBXFileReference; fileEncoding = 4; lastKnownFileType = sourcecode.c.h; path = "NSBundle+VersionNumberHelper.h"; sourceTree = "<group>"; };
		7414BD581F13CEA5005759F8 /* NSBundle+VersionNumberHelper.m */ = {isa = PBXFileReference; fileEncoding = 4; lastKnownFileType = sourcecode.c.objc; path = "NSBundle+VersionNumberHelper.m"; sourceTree = "<group>"; };
		7414BD5F1F13D084005759F8 /* UIDevice+Helpers.h */ = {isa = PBXFileReference; fileEncoding = 4; lastKnownFileType = sourcecode.c.h; path = "UIDevice+Helpers.h"; sourceTree = "<group>"; };
		7414BD601F13D084005759F8 /* UIDevice+Helpers.m */ = {isa = PBXFileReference; fileEncoding = 4; lastKnownFileType = sourcecode.c.objc; path = "UIDevice+Helpers.m"; sourceTree = "<group>"; };
		7430C9D01F19302D0051B8E6 /* PhotonImageURLHelper.h */ = {isa = PBXFileReference; fileEncoding = 4; lastKnownFileType = sourcecode.c.h; path = PhotonImageURLHelper.h; sourceTree = "<group>"; };
		7430C9D11F19302D0051B8E6 /* PhotonImageURLHelper.m */ = {isa = PBXFileReference; fileEncoding = 4; lastKnownFileType = sourcecode.c.objc; path = PhotonImageURLHelper.m; sourceTree = "<group>"; };
		7430C9D41F1930460051B8E6 /* PhotonImageURLHelperTest.m */ = {isa = PBXFileReference; fileEncoding = 4; lastKnownFileType = sourcecode.c.objc; path = PhotonImageURLHelperTest.m; sourceTree = "<group>"; };
		7430C9DA1F1933F40051B8E6 /* RichContentFormatter.swift */ = {isa = PBXFileReference; fileEncoding = 4; lastKnownFileType = sourcecode.swift; path = RichContentFormatter.swift; sourceTree = "<group>"; };
		7430C9DC1F1934190051B8E6 /* RichContentFormatterTests.swift */ = {isa = PBXFileReference; fileEncoding = 4; lastKnownFileType = sourcecode.swift; path = RichContentFormatterTests.swift; sourceTree = "<group>"; };
		7430C9E01F1935400051B8E6 /* WPImageURLHelper.swift */ = {isa = PBXFileReference; fileEncoding = 4; lastKnownFileType = sourcecode.swift; path = WPImageURLHelper.swift; sourceTree = "<group>"; };
		74650F791F0EA2FA00188EDB /* NSString+Helpers.h */ = {isa = PBXFileReference; fileEncoding = 4; lastKnownFileType = sourcecode.c.h; path = "NSString+Helpers.h"; sourceTree = "<group>"; };
		74650F7A1F0EA2FA00188EDB /* NSString+Helpers.m */ = {isa = PBXFileReference; fileEncoding = 4; lastKnownFileType = sourcecode.c.objc; path = "NSString+Helpers.m"; sourceTree = "<group>"; };
		74650F7F1F0EA4BD00188EDB /* NSMutableData+Helpers.swift */ = {isa = PBXFileReference; fileEncoding = 4; lastKnownFileType = sourcecode.swift; path = "NSMutableData+Helpers.swift"; sourceTree = "<group>"; };
<<<<<<< HEAD
		747EEFDB1F168A73001FA132 /* Gravatar.swift */ = {isa = PBXFileReference; fileEncoding = 4; lastKnownFileType = sourcecode.swift; path = Gravatar.swift; sourceTree = "<group>"; };
		747EEFDD1F168B15001FA132 /* GravatarTest.swift */ = {isa = PBXFileReference; fileEncoding = 4; lastKnownFileType = sourcecode.swift; path = GravatarTest.swift; sourceTree = "<group>"; };
=======
>>>>>>> 5e91c462
		748710AB1F06C465008095AB /* StringHelperTests.swift */ = {isa = PBXFileReference; fileEncoding = 4; lastKnownFileType = sourcecode.swift; path = StringHelperTests.swift; sourceTree = "<group>"; };
		74D44ED81F0EC6230075F96B /* NSStringHelpersTests.m */ = {isa = PBXFileReference; fileEncoding = 4; lastKnownFileType = sourcecode.c.objc; path = NSStringHelpersTests.m; sourceTree = "<group>"; };
		74FA25F21F1FD9640044BC54 /* DateUtils.h */ = {isa = PBXFileReference; fileEncoding = 4; lastKnownFileType = sourcecode.c.h; path = DateUtils.h; sourceTree = "<group>"; };
		74FA25F31F1FD9640044BC54 /* DateUtils.m */ = {isa = PBXFileReference; fileEncoding = 4; lastKnownFileType = sourcecode.c.objc; path = DateUtils.m; sourceTree = "<group>"; };
		82706FED1ECA438500155CBF /* WPSharedLoggingPrivate.h */ = {isa = PBXFileReference; fileEncoding = 4; lastKnownFileType = sourcecode.c.h; path = WPSharedLoggingPrivate.h; sourceTree = "<group>"; };
		82706FEE1ECA438500155CBF /* WPSharedLogging.h */ = {isa = PBXFileReference; fileEncoding = 4; lastKnownFileType = sourcecode.c.h; path = WPSharedLogging.h; sourceTree = "<group>"; };
		82706FEF1ECA438500155CBF /* WPSharedLogging.m */ = {isa = PBXFileReference; fileEncoding = 4; lastKnownFileType = sourcecode.c.objc; path = WPSharedLogging.m; sourceTree = "<group>"; };
		82706FF01ECA438500155CBF /* WPSharedLoggingPrivate.m */ = {isa = PBXFileReference; fileEncoding = 4; lastKnownFileType = sourcecode.c.objc; path = WPSharedLoggingPrivate.m; sourceTree = "<group>"; };
		82706FF51ECA43AA00155CBF /* NSString+Util.m */ = {isa = PBXFileReference; fileEncoding = 4; lastKnownFileType = sourcecode.c.objc; path = "NSString+Util.m"; sourceTree = "<group>"; };
		82706FF61ECA43AA00155CBF /* NSString+Util.h */ = {isa = PBXFileReference; fileEncoding = 4; lastKnownFileType = sourcecode.c.h; path = "NSString+Util.h"; sourceTree = "<group>"; };
		82706FF71ECA43AA00155CBF /* NSString+XMLExtensions.h */ = {isa = PBXFileReference; fileEncoding = 4; lastKnownFileType = sourcecode.c.h; path = "NSString+XMLExtensions.h"; sourceTree = "<group>"; };
		82706FF81ECA43AA00155CBF /* NSString+XMLExtensions.m */ = {isa = PBXFileReference; fileEncoding = 4; lastKnownFileType = sourcecode.c.objc; path = "NSString+XMLExtensions.m"; sourceTree = "<group>"; };
		827070011ECA43AA00155CBF /* WPImageSource.h */ = {isa = PBXFileReference; fileEncoding = 4; lastKnownFileType = sourcecode.c.h; path = WPImageSource.h; sourceTree = "<group>"; };
		827070021ECA43AA00155CBF /* WPImageSource.m */ = {isa = PBXFileReference; fileEncoding = 4; lastKnownFileType = sourcecode.c.objc; path = WPImageSource.m; sourceTree = "<group>"; };
		827070861ECA4DB700155CBF /* anim-reader.gif */ = {isa = PBXFileReference; lastKnownFileType = image.gif; path = "anim-reader.gif"; sourceTree = "<group>"; };
		827070871ECA4DB700155CBF /* test-image.jpg */ = {isa = PBXFileReference; lastKnownFileType = image.jpeg; path = "test-image.jpg"; sourceTree = "<group>"; };
		8270708F1ECA4E1C00155CBF /* WordPressSharedTests-Bridging-Header.h */ = {isa = PBXFileReference; lastKnownFileType = sourcecode.c.h; path = "WordPressSharedTests-Bridging-Header.h"; sourceTree = "<group>"; };
		827070911ECA4E1D00155CBF /* WPImageSourceTest.m */ = {isa = PBXFileReference; fileEncoding = 4; lastKnownFileType = sourcecode.c.objc; path = WPImageSourceTest.m; sourceTree = "<group>"; };
		827070981ECA4EBC00155CBF /* Info.plist */ = {isa = PBXFileReference; fileEncoding = 4; lastKnownFileType = text.plist.xml; path = Info.plist; sourceTree = "<group>"; };
		8270709A1ECA502F00155CBF /* Info.plist */ = {isa = PBXFileReference; fileEncoding = 4; lastKnownFileType = text.plist.xml; path = Info.plist; sourceTree = "<group>"; };
		8270709D1ECA5A7C00155CBF /* NotoSerif-Bold.ttf */ = {isa = PBXFileReference; lastKnownFileType = file; path = "NotoSerif-Bold.ttf"; sourceTree = "<group>"; };
		8270709E1ECA5A7C00155CBF /* NotoSerif-BoldItalic.ttf */ = {isa = PBXFileReference; lastKnownFileType = file; path = "NotoSerif-BoldItalic.ttf"; sourceTree = "<group>"; };
		8270709F1ECA5A7C00155CBF /* NotoSerif-Italic.ttf */ = {isa = PBXFileReference; lastKnownFileType = file; path = "NotoSerif-Italic.ttf"; sourceTree = "<group>"; };
		827070A01ECA5A7C00155CBF /* NotoSerif-Regular.ttf */ = {isa = PBXFileReference; lastKnownFileType = file; path = "NotoSerif-Regular.ttf"; sourceTree = "<group>"; };
		829DD13E1EC9EED200AB8C12 /* WordPressShared.framework */ = {isa = PBXFileReference; explicitFileType = wrapper.framework; includeInIndex = 0; path = WordPressShared.framework; sourceTree = BUILT_PRODUCTS_DIR; };
		829DD1411EC9EED200AB8C12 /* WordPressShared.h */ = {isa = PBXFileReference; lastKnownFileType = sourcecode.c.h; path = WordPressShared.h; sourceTree = "<group>"; };
		829DD1471EC9EED200AB8C12 /* WordPressSharedTests.xctest */ = {isa = PBXFileReference; explicitFileType = wrapper.cfbundle; includeInIndex = 0; path = WordPressSharedTests.xctest; sourceTree = BUILT_PRODUCTS_DIR; };
		937BA5871EF1DAC100D301B2 /* CocoaLumberjack.swift */ = {isa = PBXFileReference; fileEncoding = 4; lastKnownFileType = sourcecode.swift; path = CocoaLumberjack.swift; sourceTree = "<group>"; };
		93A73ABA1EE9DD7D00C0F2F9 /* WPMapFilterReduce.h */ = {isa = PBXFileReference; fileEncoding = 4; lastKnownFileType = sourcecode.c.h; path = WPMapFilterReduce.h; sourceTree = "<group>"; };
		93A73ABB1EE9DD7D00C0F2F9 /* WPMapFilterReduce.m */ = {isa = PBXFileReference; fileEncoding = 4; lastKnownFileType = sourcecode.c.objc; path = WPMapFilterReduce.m; sourceTree = "<group>"; };
		93A73ABE1EE9DDB000C0F2F9 /* WPMapFilterReduceTest.m */ = {isa = PBXFileReference; fileEncoding = 4; lastKnownFileType = sourcecode.c.objc; path = WPMapFilterReduceTest.m; sourceTree = "<group>"; };
		93AB05FC1EE8405A00EF8764 /* LanguagesTests.swift */ = {isa = PBXFileReference; fileEncoding = 4; lastKnownFileType = sourcecode.swift; path = LanguagesTests.swift; sourceTree = "<group>"; };
		93AB05FE1EE840A100EF8764 /* Languages.json */ = {isa = PBXFileReference; fileEncoding = 4; lastKnownFileType = text.json; path = Languages.json; sourceTree = "<group>"; };
		93C674F41EE83D4B00BFAF05 /* Languages.swift */ = {isa = PBXFileReference; fileEncoding = 4; lastKnownFileType = sourcecode.swift; path = Languages.swift; sourceTree = "<group>"; };
		93C882AC1EEB1E2F00227A59 /* NSDate+Helpers.swift */ = {isa = PBXFileReference; fileEncoding = 4; lastKnownFileType = sourcecode.swift; path = "NSDate+Helpers.swift"; sourceTree = "<group>"; };
		94914F79BD25CA900E917965 /* Pods-WordPressShared.release.xcconfig */ = {isa = PBXFileReference; includeInIndex = 1; lastKnownFileType = text.xcconfig; name = "Pods-WordPressShared.release.xcconfig"; path = "../Pods/Target Support Files/Pods-WordPressShared/Pods-WordPressShared.release.xcconfig"; sourceTree = "<group>"; };
		96D48B9A243CBC56152CC4C9 /* Pods-WordPressSharedTests.release.xcconfig */ = {isa = PBXFileReference; includeInIndex = 1; lastKnownFileType = text.xcconfig; name = "Pods-WordPressSharedTests.release.xcconfig"; path = "../Pods/Target Support Files/Pods-WordPressSharedTests/Pods-WordPressSharedTests.release.xcconfig"; sourceTree = "<group>"; };
		B5393FD6206D608E007BF9D4 /* EmailFormatValidator.swift */ = {isa = PBXFileReference; fileEncoding = 4; lastKnownFileType = sourcecode.swift; path = EmailFormatValidator.swift; sourceTree = "<group>"; };
		B5393FD7206D608F007BF9D4 /* EmailTypoChecker.swift */ = {isa = PBXFileReference; fileEncoding = 4; lastKnownFileType = sourcecode.swift; path = EmailTypoChecker.swift; sourceTree = "<group>"; };
		B5393FDA206D6169007BF9D4 /* EmailFormatValidatorTests.swift */ = {isa = PBXFileReference; fileEncoding = 4; lastKnownFileType = sourcecode.swift; path = EmailFormatValidatorTests.swift; sourceTree = "<group>"; };
		B5393FDB206D6169007BF9D4 /* EmailTypoCheckerTests.swift */ = {isa = PBXFileReference; fileEncoding = 4; lastKnownFileType = sourcecode.swift; path = EmailTypoCheckerTests.swift; sourceTree = "<group>"; };
		B5393FED206D7829007BF9D4 /* NSString+Swift.swift */ = {isa = PBXFileReference; fileEncoding = 4; lastKnownFileType = sourcecode.swift; path = "NSString+Swift.swift"; sourceTree = "<group>"; };
		B5393FEF206D7862007BF9D4 /* NSStringSwiftTests.m */ = {isa = PBXFileReference; fileEncoding = 4; lastKnownFileType = sourcecode.c.objc; path = NSStringSwiftTests.m; sourceTree = "<group>"; };
		B56D96AE202C9B6E00485233 /* WordPressUI.framework */ = {isa = PBXFileReference; explicitFileType = wrapper.framework; path = WordPressUI.framework; sourceTree = BUILT_PRODUCTS_DIR; };
		B56D96D8202CB50700485233 /* WordPressUI.framework */ = {isa = PBXFileReference; explicitFileType = wrapper.framework; path = WordPressUI.framework; sourceTree = BUILT_PRODUCTS_DIR; };
		B5A787E2202B2BD2007874FB /* WPDeviceIdentification.m */ = {isa = PBXFileReference; fileEncoding = 4; lastKnownFileType = sourcecode.c.objc; path = WPDeviceIdentification.m; sourceTree = "<group>"; };
		B5A787E3202B2BD2007874FB /* WPFontManager.h */ = {isa = PBXFileReference; fileEncoding = 4; lastKnownFileType = sourcecode.c.h; path = WPFontManager.h; sourceTree = "<group>"; };
		B5A787E4202B2BD2007874FB /* WPDeviceIdentification.h */ = {isa = PBXFileReference; fileEncoding = 4; lastKnownFileType = sourcecode.c.h; path = WPDeviceIdentification.h; sourceTree = "<group>"; };
		B5A787E5202B2BD3007874FB /* WPFontManager.m */ = {isa = PBXFileReference; fileEncoding = 4; lastKnownFileType = sourcecode.c.objc; path = WPFontManager.m; sourceTree = "<group>"; };
		B5A7880C202B3A55007874FB /* WPStyleGuide.m */ = {isa = PBXFileReference; fileEncoding = 4; lastKnownFileType = sourcecode.c.objc; path = WPStyleGuide.m; sourceTree = "<group>"; };
		B5A7880D202B3A55007874FB /* WPNoResultsView.h */ = {isa = PBXFileReference; fileEncoding = 4; lastKnownFileType = sourcecode.c.h; path = WPNoResultsView.h; sourceTree = "<group>"; };
		B5A7880E202B3A55007874FB /* WPNUXUtility.h */ = {isa = PBXFileReference; fileEncoding = 4; lastKnownFileType = sourcecode.c.h; path = WPNUXUtility.h; sourceTree = "<group>"; };
		B5A7880F202B3A55007874FB /* WPStyleGuide+DynamicType.swift */ = {isa = PBXFileReference; fileEncoding = 4; lastKnownFileType = sourcecode.swift; path = "WPStyleGuide+DynamicType.swift"; sourceTree = "<group>"; };
		B5A78810202B3A55007874FB /* WPStyleGuide.h */ = {isa = PBXFileReference; fileEncoding = 4; lastKnownFileType = sourcecode.c.h; path = WPStyleGuide.h; sourceTree = "<group>"; };
		B5A78811202B3A55007874FB /* WPNUXUtility.m */ = {isa = PBXFileReference; fileEncoding = 4; lastKnownFileType = sourcecode.c.objc; path = WPNUXUtility.m; sourceTree = "<group>"; };
		B5A78812202B3A55007874FB /* WPNoResultsView.m */ = {isa = PBXFileReference; fileEncoding = 4; lastKnownFileType = sourcecode.c.objc; path = WPNoResultsView.m; sourceTree = "<group>"; };
		B5A7881A202B3A92007874FB /* WPTableViewCell.m */ = {isa = PBXFileReference; fileEncoding = 4; lastKnownFileType = sourcecode.c.objc; path = WPTableViewCell.m; sourceTree = "<group>"; };
		B5A7881B202B3A92007874FB /* WPTextFieldTableViewCell.h */ = {isa = PBXFileReference; fileEncoding = 4; lastKnownFileType = sourcecode.c.h; path = WPTextFieldTableViewCell.h; sourceTree = "<group>"; };
		B5A7881C202B3A92007874FB /* WPTextFieldTableViewCell.m */ = {isa = PBXFileReference; fileEncoding = 4; lastKnownFileType = sourcecode.c.objc; path = WPTextFieldTableViewCell.m; sourceTree = "<group>"; };
		B5A7881D202B3A92007874FB /* WPTableViewCell.h */ = {isa = PBXFileReference; fileEncoding = 4; lastKnownFileType = sourcecode.c.h; path = WPTableViewCell.h; sourceTree = "<group>"; };
		B5A78823202B3B3C007874FB /* WordPressUIKit.framework */ = {isa = PBXFileReference; explicitFileType = wrapper.framework; path = WordPressUIKit.framework; sourceTree = BUILT_PRODUCTS_DIR; };
		BA69813345AE7522E93CC8C7 /* Pods-WordPressSharedTests.release-alpha.xcconfig */ = {isa = PBXFileReference; includeInIndex = 1; lastKnownFileType = text.xcconfig; name = "Pods-WordPressSharedTests.release-alpha.xcconfig"; path = "../Pods/Target Support Files/Pods-WordPressSharedTests/Pods-WordPressSharedTests.release-alpha.xcconfig"; sourceTree = "<group>"; };
		D9E4960D1C2D0FF7A5A54617 /* Pods-WordPressShared.debug.xcconfig */ = {isa = PBXFileReference; includeInIndex = 1; lastKnownFileType = text.xcconfig; name = "Pods-WordPressShared.debug.xcconfig"; path = "../Pods/Target Support Files/Pods-WordPressShared/Pods-WordPressShared.debug.xcconfig"; sourceTree = "<group>"; };
		E18EABE71F0E2C6800BFCB0B /* TestAnalyticsTracker.h */ = {isa = PBXFileReference; fileEncoding = 4; lastKnownFileType = sourcecode.c.h; path = TestAnalyticsTracker.h; sourceTree = "<group>"; };
		E18EABE81F0E2C6800BFCB0B /* TestAnalyticsTracker.m */ = {isa = PBXFileReference; fileEncoding = 4; lastKnownFileType = sourcecode.c.objc; path = TestAnalyticsTracker.m; sourceTree = "<group>"; };
		E18EABE91F0E2C6800BFCB0B /* WPAnalyticsTests.m */ = {isa = PBXFileReference; fileEncoding = 4; lastKnownFileType = sourcecode.c.objc; path = WPAnalyticsTests.m; sourceTree = "<group>"; };
		E1A444261F063CAB00F6AA8A /* WPAnalytics.h */ = {isa = PBXFileReference; fileEncoding = 4; lastKnownFileType = sourcecode.c.h; path = WPAnalytics.h; sourceTree = "<group>"; };
		E1A444271F063CAB00F6AA8A /* WPAnalytics.m */ = {isa = PBXFileReference; fileEncoding = 4; lastKnownFileType = sourcecode.c.objc; path = WPAnalytics.m; sourceTree = "<group>"; };
/* End PBXFileReference section */

/* Begin PBXFrameworksBuildPhase section */
		829DD13A1EC9EED200AB8C12 /* Frameworks */ = {
			isa = PBXFrameworksBuildPhase;
			buildActionMask = 2147483647;
			files = (
				B56D96D7202CB50700485233 /* WordPressUI.framework in Frameworks */,
				F7CA9BAFD03F929A3A8D5C40 /* Pods_WordPressShared.framework in Frameworks */,
			);
			runOnlyForDeploymentPostprocessing = 0;
		};
		829DD1441EC9EED200AB8C12 /* Frameworks */ = {
			isa = PBXFrameworksBuildPhase;
			buildActionMask = 2147483647;
			files = (
				829DD1481EC9EED200AB8C12 /* WordPressShared.framework in Frameworks */,
				76E20BA846247380DFDB836C /* Pods_WordPressSharedTests.framework in Frameworks */,
			);
			runOnlyForDeploymentPostprocessing = 0;
		};
/* End PBXFrameworksBuildPhase section */

/* Begin PBXGroup section */
		57E53C9EADD3C9765F2C1A84 /* Pods */ = {
			isa = PBXGroup;
			children = (
				D9E4960D1C2D0FF7A5A54617 /* Pods-WordPressShared.debug.xcconfig */,
				94914F79BD25CA900E917965 /* Pods-WordPressShared.release.xcconfig */,
				0F7992C40F884E75E5F6114F /* Pods-WordPressShared.release-alpha.xcconfig */,
				3BEDE0D11F9FF330B15F3EBB /* Pods-WordPressShared.release-internal.xcconfig */,
				6DFF858893655555943F9A96 /* Pods-WordPressSharedTests.debug.xcconfig */,
				96D48B9A243CBC56152CC4C9 /* Pods-WordPressSharedTests.release.xcconfig */,
				BA69813345AE7522E93CC8C7 /* Pods-WordPressSharedTests.release-alpha.xcconfig */,
				2CC5016D4DAA7FE5D56650B0 /* Pods-WordPressSharedTests.release-internal.xcconfig */,
			);
			name = Pods;
			sourceTree = "<group>";
		};
		64A3D9E533CC416278F7A0B3 /* Frameworks */ = {
			isa = PBXGroup;
			children = (
				B56D96D8202CB50700485233 /* WordPressUI.framework */,
				B56D96AE202C9B6E00485233 /* WordPressUI.framework */,
				B5A78823202B3B3C007874FB /* WordPressUIKit.framework */,
				43E0D903D4F0FD20F82AF73E /* Pods_WordPressShared.framework */,
				07BBC146D906E974A7086162 /* Pods_WordPressSharedTests.framework */,
			);
			name = Frameworks;
			sourceTree = "<group>";
		};
		82706FDE1ECA32C600155CBF /* Logging */ = {
			isa = PBXGroup;
			children = (
				937BA5871EF1DAC100D301B2 /* CocoaLumberjack.swift */,
				82706FEE1ECA438500155CBF /* WPSharedLogging.h */,
				82706FEF1ECA438500155CBF /* WPSharedLogging.m */,
				82706FED1ECA438500155CBF /* WPSharedLoggingPrivate.h */,
				82706FF01ECA438500155CBF /* WPSharedLoggingPrivate.m */,
			);
			path = Logging;
			sourceTree = "<group>";
		};
		82706FE01ECA32D400155CBF /* Utility */ = {
			isa = PBXGroup;
			children = (
				74FA25F21F1FD9640044BC54 /* DateUtils.h */,
				74FA25F31F1FD9640044BC54 /* DateUtils.m */,
				7414BD531F13CBE0005759F8 /* Dictionary+Helpers.swift */,
				740B23CA1F17F1FF00067A2A /* DisplayableImageHelper.h */,
				740B23CB1F17F1FF00067A2A /* DisplayableImageHelper.m */,
				B5393FD6206D608E007BF9D4 /* EmailFormatValidator.swift */,
				B5393FD7206D608F007BF9D4 /* EmailTypoChecker.swift */,
<<<<<<< HEAD
				747EEFDB1F168A73001FA132 /* Gravatar.swift */,
=======
>>>>>>> 5e91c462
				93C674F41EE83D4B00BFAF05 /* Languages.swift */,
				7414BD571F13CEA5005759F8 /* NSBundle+VersionNumberHelper.h */,
				7414BD581F13CEA5005759F8 /* NSBundle+VersionNumberHelper.m */,
				93C882AC1EEB1E2F00227A59 /* NSDate+Helpers.swift */,
				74650F7F1F0EA4BD00188EDB /* NSMutableData+Helpers.swift */,
				74650F791F0EA2FA00188EDB /* NSString+Helpers.h */,
				74650F7A1F0EA2FA00188EDB /* NSString+Helpers.m */,
				B5393FED206D7829007BF9D4 /* NSString+Swift.swift */,
				82706FF61ECA43AA00155CBF /* NSString+Util.h */,
				82706FF51ECA43AA00155CBF /* NSString+Util.m */,
				82706FF71ECA43AA00155CBF /* NSString+XMLExtensions.h */,
				82706FF81ECA43AA00155CBF /* NSString+XMLExtensions.m */,
				7430C9D01F19302D0051B8E6 /* PhotonImageURLHelper.h */,
				7430C9D11F19302D0051B8E6 /* PhotonImageURLHelper.m */,
				7430C9DA1F1933F40051B8E6 /* RichContentFormatter.swift */,
				7414BD541F13CBE0005759F8 /* String+Helpers.swift */,
				7414BD5F1F13D084005759F8 /* UIDevice+Helpers.h */,
				7414BD601F13D084005759F8 /* UIDevice+Helpers.m */,
				B5A787E4202B2BD2007874FB /* WPDeviceIdentification.h */,
				B5A787E2202B2BD2007874FB /* WPDeviceIdentification.m */,
				B5A787E3202B2BD2007874FB /* WPFontManager.h */,
				B5A787E5202B2BD3007874FB /* WPFontManager.m */,
				827070011ECA43AA00155CBF /* WPImageSource.h */,
				827070021ECA43AA00155CBF /* WPImageSource.m */,
				7430C9E01F1935400051B8E6 /* WPImageURLHelper.swift */,
				93A73ABA1EE9DD7D00C0F2F9 /* WPMapFilterReduce.h */,
				93A73ABB1EE9DD7D00C0F2F9 /* WPMapFilterReduce.m */,
			);
			path = Utility;
			sourceTree = "<group>";
		};
		827070841ECA4C9500155CBF /* Test Data */ = {
			isa = PBXGroup;
			children = (
				827070861ECA4DB700155CBF /* anim-reader.gif */,
				827070871ECA4DB700155CBF /* test-image.jpg */,
			);
			name = "Test Data";
			sourceTree = "<group>";
		};
		827070851ECA4C9B00155CBF /* Tests */ = {
			isa = PBXGroup;
			children = (
				7414BD511F13CB90005759F8 /* DictionaryHelpersTests.swift */,
				740B23CE1F17F28E00067A2A /* DisplayableImageHelperTest.m */,
				B5393FDA206D6169007BF9D4 /* EmailFormatValidatorTests.swift */,
				B5393FDB206D6169007BF9D4 /* EmailTypoCheckerTests.swift */,
<<<<<<< HEAD
				747EEFDD1F168B15001FA132 /* GravatarTest.swift */,
=======
>>>>>>> 5e91c462
				93AB05FC1EE8405A00EF8764 /* LanguagesTests.swift */,
				B5393FEF206D7862007BF9D4 /* NSStringSwiftTests.m */,
				74D44ED81F0EC6230075F96B /* NSStringHelpersTests.m */,
				7430C9D41F1930460051B8E6 /* PhotonImageURLHelperTest.m */,
				7430C9DC1F1934190051B8E6 /* RichContentFormatterTests.swift */,
				748710AB1F06C465008095AB /* StringHelperTests.swift */,
				E18EABE71F0E2C6800BFCB0B /* TestAnalyticsTracker.h */,
				E18EABE81F0E2C6800BFCB0B /* TestAnalyticsTracker.m */,
				E18EABE91F0E2C6800BFCB0B /* WPAnalyticsTests.m */,
				827070911ECA4E1D00155CBF /* WPImageSourceTest.m */,
				93A73ABE1EE9DDB000C0F2F9 /* WPMapFilterReduceTest.m */,
				8270708F1ECA4E1C00155CBF /* WordPressSharedTests-Bridging-Header.h */,
			);
			name = Tests;
			sourceTree = "<group>";
		};
		8270709C1ECA5A7C00155CBF /* Resources */ = {
			isa = PBXGroup;
			children = (
				93AB05FE1EE840A100EF8764 /* Languages.json */,
				8270709D1ECA5A7C00155CBF /* NotoSerif-Bold.ttf */,
				8270709E1ECA5A7C00155CBF /* NotoSerif-BoldItalic.ttf */,
				8270709F1ECA5A7C00155CBF /* NotoSerif-Italic.ttf */,
				827070A01ECA5A7C00155CBF /* NotoSerif-Regular.ttf */,
			);
			path = Resources;
			sourceTree = "<group>";
		};
		829DD1341EC9EED200AB8C12 = {
			isa = PBXGroup;
			children = (
				829DD1401EC9EED200AB8C12 /* WordPressShared */,
				829DD14B1EC9EED200AB8C12 /* WordPressSharedTests */,
				829DD13F1EC9EED200AB8C12 /* Products */,
				57E53C9EADD3C9765F2C1A84 /* Pods */,
				64A3D9E533CC416278F7A0B3 /* Frameworks */,
			);
			sourceTree = "<group>";
		};
		829DD13F1EC9EED200AB8C12 /* Products */ = {
			isa = PBXGroup;
			children = (
				829DD13E1EC9EED200AB8C12 /* WordPressShared.framework */,
				829DD1471EC9EED200AB8C12 /* WordPressSharedTests.xctest */,
			);
			name = Products;
			sourceTree = "<group>";
		};
		829DD1401EC9EED200AB8C12 /* WordPressShared */ = {
			isa = PBXGroup;
			children = (
				829DD22A1ECA064100AB8C12 /* Core */,
				8270709C1ECA5A7C00155CBF /* Resources */,
				827070981ECA4EBC00155CBF /* Info.plist */,
				829DD1411EC9EED200AB8C12 /* WordPressShared.h */,
			);
			path = WordPressShared;
			sourceTree = "<group>";
		};
		829DD14B1EC9EED200AB8C12 /* WordPressSharedTests */ = {
			isa = PBXGroup;
			children = (
				827070841ECA4C9500155CBF /* Test Data */,
				827070851ECA4C9B00155CBF /* Tests */,
				8270709A1ECA502F00155CBF /* Info.plist */,
			);
			path = WordPressSharedTests;
			sourceTree = "<group>";
		};
		829DD22A1ECA064100AB8C12 /* Core */ = {
			isa = PBXGroup;
			children = (
				E1A444251F063CAB00F6AA8A /* Analytics */,
				82706FDE1ECA32C600155CBF /* Logging */,
				82706FE01ECA32D400155CBF /* Utility */,
				B5A7880B202B3A55007874FB /* Views */,
			);
			path = Core;
			sourceTree = "<group>";
		};
		B5A7880B202B3A55007874FB /* Views */ = {
			isa = PBXGroup;
			children = (
				B5A78810202B3A55007874FB /* WPStyleGuide.h */,
				B5A7880C202B3A55007874FB /* WPStyleGuide.m */,
				B5A7880D202B3A55007874FB /* WPNoResultsView.h */,
				B5A78812202B3A55007874FB /* WPNoResultsView.m */,
				B5A7880E202B3A55007874FB /* WPNUXUtility.h */,
				B5A78811202B3A55007874FB /* WPNUXUtility.m */,
				B5A7880F202B3A55007874FB /* WPStyleGuide+DynamicType.swift */,
				B5A7881D202B3A92007874FB /* WPTableViewCell.h */,
				B5A7881A202B3A92007874FB /* WPTableViewCell.m */,
				B5A7881B202B3A92007874FB /* WPTextFieldTableViewCell.h */,
				B5A7881C202B3A92007874FB /* WPTextFieldTableViewCell.m */,
			);
			path = Views;
			sourceTree = "<group>";
		};
		E1A444251F063CAB00F6AA8A /* Analytics */ = {
			isa = PBXGroup;
			children = (
				E1A444261F063CAB00F6AA8A /* WPAnalytics.h */,
				E1A444271F063CAB00F6AA8A /* WPAnalytics.m */,
			);
			name = Analytics;
			path = WordPressShared/Core/Analytics;
			sourceTree = SOURCE_ROOT;
		};
/* End PBXGroup section */

/* Begin PBXHeadersBuildPhase section */
		829DD13B1EC9EED200AB8C12 /* Headers */ = {
			isa = PBXHeadersBuildPhase;
			buildActionMask = 2147483647;
			files = (
				827070041ECA43AA00155CBF /* NSString+Util.h in Headers */,
				8270700F1ECA43AA00155CBF /* WPImageSource.h in Headers */,
				827070051ECA43AA00155CBF /* NSString+XMLExtensions.h in Headers */,
				82706FF21ECA438500155CBF /* WPSharedLogging.h in Headers */,
				829DD14F1EC9EED200AB8C12 /* WordPressShared.h in Headers */,
				93A73ABC1EE9DD7D00C0F2F9 /* WPMapFilterReduce.h in Headers */,
				E1A444281F063CAB00F6AA8A /* WPAnalytics.h in Headers */,
				7414BD591F13CEA5005759F8 /* NSBundle+VersionNumberHelper.h in Headers */,
				7414BD611F13D084005759F8 /* UIDevice+Helpers.h in Headers */,
				740B23CC1F17F1FF00067A2A /* DisplayableImageHelper.h in Headers */,
				7430C9D21F19302D0051B8E6 /* PhotonImageURLHelper.h in Headers */,
				B5A78817202B3A55007874FB /* WPStyleGuide.h in Headers */,
				B5A78814202B3A55007874FB /* WPNoResultsView.h in Headers */,
				B5A7881F202B3A92007874FB /* WPTextFieldTableViewCell.h in Headers */,
				B5A78821202B3A92007874FB /* WPTableViewCell.h in Headers */,
				B5A78815202B3A55007874FB /* WPNUXUtility.h in Headers */,
				74FA25F41F1FD9640044BC54 /* DateUtils.h in Headers */,
				B5A787E7202B2BD3007874FB /* WPFontManager.h in Headers */,
				B5A787E8202B2BD4007874FB /* WPDeviceIdentification.h in Headers */,
				74650F7B1F0EA2FA00188EDB /* NSString+Helpers.h in Headers */,
				82706FF11ECA438500155CBF /* WPSharedLoggingPrivate.h in Headers */,
			);
			runOnlyForDeploymentPostprocessing = 0;
		};
/* End PBXHeadersBuildPhase section */

/* Begin PBXNativeTarget section */
		829DD13D1EC9EED200AB8C12 /* WordPressShared */ = {
			isa = PBXNativeTarget;
			buildConfigurationList = 829DD1521EC9EED200AB8C12 /* Build configuration list for PBXNativeTarget "WordPressShared" */;
			buildPhases = (
				77520298272476437595D64B /* [CP] Check Pods Manifest.lock */,
				829DD1391EC9EED200AB8C12 /* Sources */,
				829DD13A1EC9EED200AB8C12 /* Frameworks */,
				829DD13B1EC9EED200AB8C12 /* Headers */,
				829DD13C1EC9EED200AB8C12 /* Resources */,
				96A1D6EF3C3B685B710F7B11 /* [CP] Copy Pods Resources */,
			);
			buildRules = (
			);
			dependencies = (
			);
			name = WordPressShared;
			productName = WordPressShared;
			productReference = 829DD13E1EC9EED200AB8C12 /* WordPressShared.framework */;
			productType = "com.apple.product-type.framework";
		};
		829DD1461EC9EED200AB8C12 /* WordPressSharedTests */ = {
			isa = PBXNativeTarget;
			buildConfigurationList = 829DD1551EC9EED200AB8C12 /* Build configuration list for PBXNativeTarget "WordPressSharedTests" */;
			buildPhases = (
				C6026A5B5780E32670E5B40B /* [CP] Check Pods Manifest.lock */,
				829DD1431EC9EED200AB8C12 /* Sources */,
				829DD1441EC9EED200AB8C12 /* Frameworks */,
				829DD1451EC9EED200AB8C12 /* Resources */,
				BE523AA83F74B8EF8BC23240 /* [CP] Embed Pods Frameworks */,
				A5168179AE2FBBDA10ACDBD7 /* [CP] Copy Pods Resources */,
			);
			buildRules = (
			);
			dependencies = (
				829DD14A1EC9EED200AB8C12 /* PBXTargetDependency */,
			);
			name = WordPressSharedTests;
			productName = WordPressSharedTests;
			productReference = 829DD1471EC9EED200AB8C12 /* WordPressSharedTests.xctest */;
			productType = "com.apple.product-type.bundle.unit-test";
		};
/* End PBXNativeTarget section */

/* Begin PBXProject section */
		829DD1351EC9EED200AB8C12 /* Project object */ = {
			isa = PBXProject;
			attributes = {
				LastUpgradeCheck = 0930;
				TargetAttributes = {
					829DD13D1EC9EED200AB8C12 = {
						CreatedOnToolsVersion = 8.3;
						LastSwiftMigration = 0910;
						ProvisioningStyle = Automatic;
					};
					829DD1461EC9EED200AB8C12 = {
						CreatedOnToolsVersion = 8.3;
						LastSwiftMigration = 0910;
						ProvisioningStyle = Automatic;
					};
				};
			};
			buildConfigurationList = 829DD1381EC9EED200AB8C12 /* Build configuration list for PBXProject "WordPressShared" */;
			compatibilityVersion = "Xcode 3.2";
			developmentRegion = English;
			hasScannedForEncodings = 0;
			knownRegions = (
				en,
			);
			mainGroup = 829DD1341EC9EED200AB8C12;
			productRefGroup = 829DD13F1EC9EED200AB8C12 /* Products */;
			projectDirPath = "";
			projectRoot = "";
			targets = (
				829DD13D1EC9EED200AB8C12 /* WordPressShared */,
				829DD1461EC9EED200AB8C12 /* WordPressSharedTests */,
			);
		};
/* End PBXProject section */

/* Begin PBXResourcesBuildPhase section */
		829DD13C1EC9EED200AB8C12 /* Resources */ = {
			isa = PBXResourcesBuildPhase;
			buildActionMask = 2147483647;
			files = (
				827070A11ECA5A7C00155CBF /* NotoSerif-Bold.ttf in Resources */,
				93AB05FF1EE840A100EF8764 /* Languages.json in Resources */,
				827070A41ECA5A7C00155CBF /* NotoSerif-Regular.ttf in Resources */,
				827070A21ECA5A7C00155CBF /* NotoSerif-BoldItalic.ttf in Resources */,
				827070A31ECA5A7C00155CBF /* NotoSerif-Italic.ttf in Resources */,
			);
			runOnlyForDeploymentPostprocessing = 0;
		};
		829DD1451EC9EED200AB8C12 /* Resources */ = {
			isa = PBXResourcesBuildPhase;
			buildActionMask = 2147483647;
			files = (
				827070891ECA4DB700155CBF /* test-image.jpg in Resources */,
				827070881ECA4DB700155CBF /* anim-reader.gif in Resources */,
			);
			runOnlyForDeploymentPostprocessing = 0;
		};
/* End PBXResourcesBuildPhase section */

/* Begin PBXShellScriptBuildPhase section */
		77520298272476437595D64B /* [CP] Check Pods Manifest.lock */ = {
			isa = PBXShellScriptBuildPhase;
			buildActionMask = 2147483647;
			files = (
			);
			inputPaths = (
				"${PODS_PODFILE_DIR_PATH}/Podfile.lock",
				"${PODS_ROOT}/Manifest.lock",
			);
			name = "[CP] Check Pods Manifest.lock";
			outputPaths = (
				"$(DERIVED_FILE_DIR)/Pods-WordPressShared-checkManifestLockResult.txt",
			);
			runOnlyForDeploymentPostprocessing = 0;
			shellPath = /bin/sh;
			shellScript = "diff \"${PODS_PODFILE_DIR_PATH}/Podfile.lock\" \"${PODS_ROOT}/Manifest.lock\" > /dev/null\nif [ $? != 0 ] ; then\n    # print error to STDERR\n    echo \"error: The sandbox is not in sync with the Podfile.lock. Run 'pod install' or update your CocoaPods installation.\" >&2\n    exit 1\nfi\n# This output is used by Xcode 'outputs' to avoid re-running this script phase.\necho \"SUCCESS\" > \"${SCRIPT_OUTPUT_FILE_0}\"\n";
			showEnvVarsInLog = 0;
		};
		96A1D6EF3C3B685B710F7B11 /* [CP] Copy Pods Resources */ = {
			isa = PBXShellScriptBuildPhase;
			buildActionMask = 2147483647;
			files = (
			);
			inputPaths = (
			);
			name = "[CP] Copy Pods Resources";
			outputPaths = (
			);
			runOnlyForDeploymentPostprocessing = 0;
			shellPath = /bin/sh;
			shellScript = "\"${SRCROOT}/../Pods/Target Support Files/Pods-WordPressShared/Pods-WordPressShared-resources.sh\"\n";
			showEnvVarsInLog = 0;
		};
		A5168179AE2FBBDA10ACDBD7 /* [CP] Copy Pods Resources */ = {
			isa = PBXShellScriptBuildPhase;
			buildActionMask = 2147483647;
			files = (
			);
			inputPaths = (
			);
			name = "[CP] Copy Pods Resources";
			outputPaths = (
			);
			runOnlyForDeploymentPostprocessing = 0;
			shellPath = /bin/sh;
			shellScript = "\"${SRCROOT}/../Pods/Target Support Files/Pods-WordPressSharedTests/Pods-WordPressSharedTests-resources.sh\"\n";
			showEnvVarsInLog = 0;
		};
		BE523AA83F74B8EF8BC23240 /* [CP] Embed Pods Frameworks */ = {
			isa = PBXShellScriptBuildPhase;
			buildActionMask = 2147483647;
			files = (
			);
			inputPaths = (
				"${SRCROOT}/../Pods/Target Support Files/Pods-WordPressSharedTests/Pods-WordPressSharedTests-frameworks.sh",
				"${BUILT_PRODUCTS_DIR}/Expecta/Expecta.framework",
				"${BUILT_PRODUCTS_DIR}/OCMock/OCMock.framework",
				"${BUILT_PRODUCTS_DIR}/OHHTTPStubs/OHHTTPStubs.framework",
				"${BUILT_PRODUCTS_DIR}/Specta/Specta.framework",
				"${BUILT_PRODUCTS_DIR}/CocoaLumberjack/CocoaLumberjack.framework",
				"${BUILT_PRODUCTS_DIR}/FormatterKit/FormatterKit.framework",
				"${BUILT_PRODUCTS_DIR}/NSObject-SafeExpectations/NSObject_SafeExpectations.framework",
				"${BUILT_PRODUCTS_DIR}/UIDeviceIdentifier/UIDeviceIdentifier.framework",
			);
			name = "[CP] Embed Pods Frameworks";
			outputPaths = (
				"${TARGET_BUILD_DIR}/${FRAMEWORKS_FOLDER_PATH}/Expecta.framework",
				"${TARGET_BUILD_DIR}/${FRAMEWORKS_FOLDER_PATH}/OCMock.framework",
				"${TARGET_BUILD_DIR}/${FRAMEWORKS_FOLDER_PATH}/OHHTTPStubs.framework",
				"${TARGET_BUILD_DIR}/${FRAMEWORKS_FOLDER_PATH}/Specta.framework",
				"${TARGET_BUILD_DIR}/${FRAMEWORKS_FOLDER_PATH}/CocoaLumberjack.framework",
				"${TARGET_BUILD_DIR}/${FRAMEWORKS_FOLDER_PATH}/FormatterKit.framework",
				"${TARGET_BUILD_DIR}/${FRAMEWORKS_FOLDER_PATH}/NSObject_SafeExpectations.framework",
				"${TARGET_BUILD_DIR}/${FRAMEWORKS_FOLDER_PATH}/UIDeviceIdentifier.framework",
			);
			runOnlyForDeploymentPostprocessing = 0;
			shellPath = /bin/sh;
			shellScript = "\"${SRCROOT}/../Pods/Target Support Files/Pods-WordPressSharedTests/Pods-WordPressSharedTests-frameworks.sh\"\n";
			showEnvVarsInLog = 0;
		};
		C6026A5B5780E32670E5B40B /* [CP] Check Pods Manifest.lock */ = {
			isa = PBXShellScriptBuildPhase;
			buildActionMask = 2147483647;
			files = (
			);
			inputPaths = (
				"${PODS_PODFILE_DIR_PATH}/Podfile.lock",
				"${PODS_ROOT}/Manifest.lock",
			);
			name = "[CP] Check Pods Manifest.lock";
			outputPaths = (
				"$(DERIVED_FILE_DIR)/Pods-WordPressSharedTests-checkManifestLockResult.txt",
			);
			runOnlyForDeploymentPostprocessing = 0;
			shellPath = /bin/sh;
			shellScript = "diff \"${PODS_PODFILE_DIR_PATH}/Podfile.lock\" \"${PODS_ROOT}/Manifest.lock\" > /dev/null\nif [ $? != 0 ] ; then\n    # print error to STDERR\n    echo \"error: The sandbox is not in sync with the Podfile.lock. Run 'pod install' or update your CocoaPods installation.\" >&2\n    exit 1\nfi\n# This output is used by Xcode 'outputs' to avoid re-running this script phase.\necho \"SUCCESS\" > \"${SCRIPT_OUTPUT_FILE_0}\"\n";
			showEnvVarsInLog = 0;
		};
/* End PBXShellScriptBuildPhase section */

/* Begin PBXSourcesBuildPhase section */
		829DD1391EC9EED200AB8C12 /* Sources */ = {
			isa = PBXSourcesBuildPhase;
			buildActionMask = 2147483647;
			files = (
				E1A444291F063CAB00F6AA8A /* WPAnalytics.m in Sources */,
				827070101ECA43AA00155CBF /* WPImageSource.m in Sources */,
				93C674F51EE83D4B00BFAF05 /* Languages.swift in Sources */,
				B5A787E6202B2BD3007874FB /* WPDeviceIdentification.m in Sources */,
				93A73ABD1EE9DD7D00C0F2F9 /* WPMapFilterReduce.m in Sources */,
				B5A7881E202B3A92007874FB /* WPTableViewCell.m in Sources */,
				74650F7C1F0EA2FA00188EDB /* NSString+Helpers.m in Sources */,
				B5A78820202B3A92007874FB /* WPTextFieldTableViewCell.m in Sources */,
				B5A78816202B3A55007874FB /* WPStyleGuide+DynamicType.swift in Sources */,
				7414BD561F13CBE0005759F8 /* String+Helpers.swift in Sources */,
				827070031ECA43AA00155CBF /* NSString+Util.m in Sources */,
				82706FF41ECA438500155CBF /* WPSharedLoggingPrivate.m in Sources */,
				7430C9E11F1935400051B8E6 /* WPImageURLHelper.swift in Sources */,
				B5A78813202B3A55007874FB /* WPStyleGuide.m in Sources */,
				B5393FEE206D782A007BF9D4 /* NSString+Swift.swift in Sources */,
				74FA25F51F1FD9640044BC54 /* DateUtils.m in Sources */,
				7430C9D31F19302D0051B8E6 /* PhotonImageURLHelper.m in Sources */,
				7414BD5A1F13CEA5005759F8 /* NSBundle+VersionNumberHelper.m in Sources */,
				B5A78819202B3A55007874FB /* WPNoResultsView.m in Sources */,
				827070061ECA43AA00155CBF /* NSString+XMLExtensions.m in Sources */,
				82706FF31ECA438500155CBF /* WPSharedLogging.m in Sources */,
				B5393FD8206D608F007BF9D4 /* EmailFormatValidator.swift in Sources */,
				93C882AD1EEB1E2F00227A59 /* NSDate+Helpers.swift in Sources */,
				74650F801F0EA4BD00188EDB /* NSMutableData+Helpers.swift in Sources */,
				7414BD621F13D084005759F8 /* UIDevice+Helpers.m in Sources */,
				B5A787E9202B2BD4007874FB /* WPFontManager.m in Sources */,
				B5393FD9206D608F007BF9D4 /* EmailTypoChecker.swift in Sources */,
				740B23CD1F17F1FF00067A2A /* DisplayableImageHelper.m in Sources */,
				B5A78818202B3A55007874FB /* WPNUXUtility.m in Sources */,
				7430C9DB1F1933F40051B8E6 /* RichContentFormatter.swift in Sources */,
				937BA5881EF1DAC100D301B2 /* CocoaLumberjack.swift in Sources */,
				7414BD551F13CBE0005759F8 /* Dictionary+Helpers.swift in Sources */,
			);
			runOnlyForDeploymentPostprocessing = 0;
		};
		829DD1431EC9EED200AB8C12 /* Sources */ = {
			isa = PBXSourcesBuildPhase;
			buildActionMask = 2147483647;
			files = (
				74D44ED91F0EC6230075F96B /* NSStringHelpersTests.m in Sources */,
				7414BD521F13CB90005759F8 /* DictionaryHelpersTests.swift in Sources */,
				93A73ABF1EE9DDB000C0F2F9 /* WPMapFilterReduceTest.m in Sources */,
				B5393FF0206D7863007BF9D4 /* NSStringSwiftTests.m in Sources */,
				827070931ECA4E1D00155CBF /* WPImageSourceTest.m in Sources */,
				E18EABEA1F0E2C6800BFCB0B /* TestAnalyticsTracker.m in Sources */,
				93AB05FD1EE8405A00EF8764 /* LanguagesTests.swift in Sources */,
				B5393FDD206D6169007BF9D4 /* EmailTypoCheckerTests.swift in Sources */,
				7430C9D51F1930460051B8E6 /* PhotonImageURLHelperTest.m in Sources */,
				740B23CF1F17F28E00067A2A /* DisplayableImageHelperTest.m in Sources */,
				E18EABEB1F0E2C6800BFCB0B /* WPAnalyticsTests.m in Sources */,
				7430C9DD1F1934190051B8E6 /* RichContentFormatterTests.swift in Sources */,
				B5393FDC206D6169007BF9D4 /* EmailFormatValidatorTests.swift in Sources */,
				748710AC1F06C465008095AB /* StringHelperTests.swift in Sources */,
			);
			runOnlyForDeploymentPostprocessing = 0;
		};
/* End PBXSourcesBuildPhase section */

/* Begin PBXTargetDependency section */
		829DD14A1EC9EED200AB8C12 /* PBXTargetDependency */ = {
			isa = PBXTargetDependency;
			target = 829DD13D1EC9EED200AB8C12 /* WordPressShared */;
			targetProxy = 829DD1491EC9EED200AB8C12 /* PBXContainerItemProxy */;
		};
/* End PBXTargetDependency section */

/* Begin XCBuildConfiguration section */
		82706F981ECA2D9200155CBF /* Release-Internal */ = {
			isa = XCBuildConfiguration;
			buildSettings = {
				ALWAYS_SEARCH_USER_PATHS = NO;
				CLANG_ANALYZER_NONNULL = YES;
				CLANG_ANALYZER_NUMBER_OBJECT_CONVERSION = YES_AGGRESSIVE;
				CLANG_CXX_LANGUAGE_STANDARD = "gnu++0x";
				CLANG_CXX_LIBRARY = "libc++";
				CLANG_ENABLE_MODULES = YES;
				CLANG_ENABLE_OBJC_ARC = YES;
				CLANG_WARN_BLOCK_CAPTURE_AUTORELEASING = YES;
				CLANG_WARN_BOOL_CONVERSION = YES;
				CLANG_WARN_COMMA = YES;
				CLANG_WARN_CONSTANT_CONVERSION = YES;
				CLANG_WARN_DEPRECATED_OBJC_IMPLEMENTATIONS = YES;
				CLANG_WARN_DIRECT_OBJC_ISA_USAGE = YES_ERROR;
				CLANG_WARN_DOCUMENTATION_COMMENTS = YES;
				CLANG_WARN_EMPTY_BODY = YES;
				CLANG_WARN_ENUM_CONVERSION = YES;
				CLANG_WARN_INFINITE_RECURSION = YES;
				CLANG_WARN_INT_CONVERSION = YES;
				CLANG_WARN_NON_LITERAL_NULL_CONVERSION = YES;
				CLANG_WARN_OBJC_IMPLICIT_RETAIN_SELF = YES;
				CLANG_WARN_OBJC_LITERAL_CONVERSION = YES;
				CLANG_WARN_OBJC_ROOT_CLASS = YES_ERROR;
				CLANG_WARN_RANGE_LOOP_ANALYSIS = YES;
				CLANG_WARN_STRICT_PROTOTYPES = YES;
				CLANG_WARN_SUSPICIOUS_MOVE = YES;
				CLANG_WARN_UNREACHABLE_CODE = YES;
				CLANG_WARN__DUPLICATE_METHOD_MATCH = YES;
				"CODE_SIGN_IDENTITY[sdk=iphoneos*]" = "iPhone Developer";
				COPY_PHASE_STRIP = NO;
				CURRENT_PROJECT_VERSION = 1;
				DEBUG_INFORMATION_FORMAT = "dwarf-with-dsym";
				ENABLE_NS_ASSERTIONS = NO;
				ENABLE_STRICT_OBJC_MSGSEND = YES;
				GCC_C_LANGUAGE_STANDARD = gnu99;
				GCC_NO_COMMON_BLOCKS = YES;
				GCC_WARN_64_TO_32_BIT_CONVERSION = YES;
				GCC_WARN_ABOUT_RETURN_TYPE = YES_ERROR;
				GCC_WARN_UNDECLARED_SELECTOR = YES;
				GCC_WARN_UNINITIALIZED_AUTOS = YES_AGGRESSIVE;
				GCC_WARN_UNUSED_FUNCTION = YES;
				GCC_WARN_UNUSED_VARIABLE = YES;
				IPHONEOS_DEPLOYMENT_TARGET = 10.0;
				MTL_ENABLE_DEBUG_INFO = NO;
				SDKROOT = iphoneos;
				SWIFT_OPTIMIZATION_LEVEL = "-Owholemodule";
				TARGETED_DEVICE_FAMILY = "1,2";
				VALIDATE_PRODUCT = YES;
				VERSIONING_SYSTEM = "apple-generic";
				VERSION_INFO_PREFIX = "";
			};
			name = "Release-Internal";
		};
		82706F991ECA2D9200155CBF /* Release-Internal */ = {
			isa = XCBuildConfiguration;
			baseConfigurationReference = 3BEDE0D11F9FF330B15F3EBB /* Pods-WordPressShared.release-internal.xcconfig */;
			buildSettings = {
				ALWAYS_EMBED_SWIFT_STANDARD_LIBRARIES = "$(inherited)";
				CLANG_ANALYZER_LOCALIZABILITY_NONLOCALIZED = YES;
				CLANG_ANALYZER_NONNULL = YES_NONAGGRESSIVE;
				CLANG_ANALYZER_NUMBER_OBJECT_CONVERSION = YES;
				CLANG_WARN_DOCUMENTATION_COMMENTS = NO;
				CODE_SIGN_IDENTITY = "";
				DEFINES_MODULE = YES;
				DYLIB_COMPATIBILITY_VERSION = 1;
				DYLIB_CURRENT_VERSION = 1;
				DYLIB_INSTALL_NAME_BASE = "@rpath";
				INFOPLIST_FILE = WordPressShared/Info.plist;
				INSTALL_PATH = "$(LOCAL_LIBRARY_DIR)/Frameworks";
				LD_RUNPATH_SEARCH_PATHS = "$(inherited) @executable_path/Frameworks @loader_path/Frameworks";
				PRODUCT_BUNDLE_IDENTIFIER = org.wordpress.WordPressShared;
				PRODUCT_NAME = "$(TARGET_NAME)";
				SKIP_INSTALL = YES;
				SWIFT_VERSION = 4.0;
			};
			name = "Release-Internal";
		};
		82706F9A1ECA2D9200155CBF /* Release-Internal */ = {
			isa = XCBuildConfiguration;
			baseConfigurationReference = 2CC5016D4DAA7FE5D56650B0 /* Pods-WordPressSharedTests.release-internal.xcconfig */;
			buildSettings = {
				ALWAYS_EMBED_SWIFT_STANDARD_LIBRARIES = "$(inherited)";
				CLANG_ENABLE_MODULES = YES;
				CLANG_WARN_DOCUMENTATION_COMMENTS = NO;
				INFOPLIST_FILE = WordPressSharedTests/Info.plist;
				LD_RUNPATH_SEARCH_PATHS = "$(inherited) @executable_path/Frameworks @loader_path/Frameworks";
				PRODUCT_BUNDLE_IDENTIFIER = org.wordpress.WordPressSharedTests;
				PRODUCT_NAME = "$(TARGET_NAME)";
				SWIFT_OBJC_BRIDGING_HEADER = "WordPressSharedTests/WordPressSharedTests-Bridging-Header.h";
				SWIFT_VERSION = 4.0;
			};
			name = "Release-Internal";
		};
		82706F9B1ECA2D9E00155CBF /* Release-Alpha */ = {
			isa = XCBuildConfiguration;
			buildSettings = {
				ALWAYS_SEARCH_USER_PATHS = NO;
				CLANG_ANALYZER_NONNULL = YES;
				CLANG_ANALYZER_NUMBER_OBJECT_CONVERSION = YES_AGGRESSIVE;
				CLANG_CXX_LANGUAGE_STANDARD = "gnu++0x";
				CLANG_CXX_LIBRARY = "libc++";
				CLANG_ENABLE_MODULES = YES;
				CLANG_ENABLE_OBJC_ARC = YES;
				CLANG_WARN_BLOCK_CAPTURE_AUTORELEASING = YES;
				CLANG_WARN_BOOL_CONVERSION = YES;
				CLANG_WARN_COMMA = YES;
				CLANG_WARN_CONSTANT_CONVERSION = YES;
				CLANG_WARN_DEPRECATED_OBJC_IMPLEMENTATIONS = YES;
				CLANG_WARN_DIRECT_OBJC_ISA_USAGE = YES_ERROR;
				CLANG_WARN_DOCUMENTATION_COMMENTS = YES;
				CLANG_WARN_EMPTY_BODY = YES;
				CLANG_WARN_ENUM_CONVERSION = YES;
				CLANG_WARN_INFINITE_RECURSION = YES;
				CLANG_WARN_INT_CONVERSION = YES;
				CLANG_WARN_NON_LITERAL_NULL_CONVERSION = YES;
				CLANG_WARN_OBJC_IMPLICIT_RETAIN_SELF = YES;
				CLANG_WARN_OBJC_LITERAL_CONVERSION = YES;
				CLANG_WARN_OBJC_ROOT_CLASS = YES_ERROR;
				CLANG_WARN_RANGE_LOOP_ANALYSIS = YES;
				CLANG_WARN_STRICT_PROTOTYPES = YES;
				CLANG_WARN_SUSPICIOUS_MOVE = YES;
				CLANG_WARN_UNREACHABLE_CODE = YES;
				CLANG_WARN__DUPLICATE_METHOD_MATCH = YES;
				"CODE_SIGN_IDENTITY[sdk=iphoneos*]" = "iPhone Developer";
				COPY_PHASE_STRIP = NO;
				CURRENT_PROJECT_VERSION = 1;
				DEBUG_INFORMATION_FORMAT = "dwarf-with-dsym";
				ENABLE_NS_ASSERTIONS = NO;
				ENABLE_STRICT_OBJC_MSGSEND = YES;
				GCC_C_LANGUAGE_STANDARD = gnu99;
				GCC_NO_COMMON_BLOCKS = YES;
				GCC_WARN_64_TO_32_BIT_CONVERSION = YES;
				GCC_WARN_ABOUT_RETURN_TYPE = YES_ERROR;
				GCC_WARN_UNDECLARED_SELECTOR = YES;
				GCC_WARN_UNINITIALIZED_AUTOS = YES_AGGRESSIVE;
				GCC_WARN_UNUSED_FUNCTION = YES;
				GCC_WARN_UNUSED_VARIABLE = YES;
				IPHONEOS_DEPLOYMENT_TARGET = 10.0;
				MTL_ENABLE_DEBUG_INFO = NO;
				SDKROOT = iphoneos;
				SWIFT_OPTIMIZATION_LEVEL = "-Owholemodule";
				TARGETED_DEVICE_FAMILY = "1,2";
				VALIDATE_PRODUCT = YES;
				VERSIONING_SYSTEM = "apple-generic";
				VERSION_INFO_PREFIX = "";
			};
			name = "Release-Alpha";
		};
		82706F9C1ECA2D9E00155CBF /* Release-Alpha */ = {
			isa = XCBuildConfiguration;
			baseConfigurationReference = 0F7992C40F884E75E5F6114F /* Pods-WordPressShared.release-alpha.xcconfig */;
			buildSettings = {
				ALWAYS_EMBED_SWIFT_STANDARD_LIBRARIES = "$(inherited)";
				CLANG_ANALYZER_LOCALIZABILITY_NONLOCALIZED = YES;
				CLANG_ANALYZER_NONNULL = YES_NONAGGRESSIVE;
				CLANG_ANALYZER_NUMBER_OBJECT_CONVERSION = YES;
				CLANG_WARN_DOCUMENTATION_COMMENTS = NO;
				CODE_SIGN_IDENTITY = "";
				DEFINES_MODULE = YES;
				DYLIB_COMPATIBILITY_VERSION = 1;
				DYLIB_CURRENT_VERSION = 1;
				DYLIB_INSTALL_NAME_BASE = "@rpath";
				INFOPLIST_FILE = WordPressShared/Info.plist;
				INSTALL_PATH = "$(LOCAL_LIBRARY_DIR)/Frameworks";
				LD_RUNPATH_SEARCH_PATHS = "$(inherited) @executable_path/Frameworks @loader_path/Frameworks";
				PRODUCT_BUNDLE_IDENTIFIER = org.wordpress.WordPressShared;
				PRODUCT_NAME = "$(TARGET_NAME)";
				SKIP_INSTALL = YES;
				SWIFT_VERSION = 4.0;
			};
			name = "Release-Alpha";
		};
		82706F9D1ECA2D9E00155CBF /* Release-Alpha */ = {
			isa = XCBuildConfiguration;
			baseConfigurationReference = BA69813345AE7522E93CC8C7 /* Pods-WordPressSharedTests.release-alpha.xcconfig */;
			buildSettings = {
				ALWAYS_EMBED_SWIFT_STANDARD_LIBRARIES = "$(inherited)";
				CLANG_ENABLE_MODULES = YES;
				CLANG_WARN_DOCUMENTATION_COMMENTS = NO;
				INFOPLIST_FILE = WordPressSharedTests/Info.plist;
				LD_RUNPATH_SEARCH_PATHS = "$(inherited) @executable_path/Frameworks @loader_path/Frameworks";
				PRODUCT_BUNDLE_IDENTIFIER = org.wordpress.WordPressSharedTests;
				PRODUCT_NAME = "$(TARGET_NAME)";
				SWIFT_OBJC_BRIDGING_HEADER = "WordPressSharedTests/WordPressSharedTests-Bridging-Header.h";
				SWIFT_VERSION = 4.0;
			};
			name = "Release-Alpha";
		};
		829DD1501EC9EED200AB8C12 /* Debug */ = {
			isa = XCBuildConfiguration;
			buildSettings = {
				ALWAYS_SEARCH_USER_PATHS = NO;
				CLANG_ANALYZER_NONNULL = YES;
				CLANG_ANALYZER_NUMBER_OBJECT_CONVERSION = YES_AGGRESSIVE;
				CLANG_CXX_LANGUAGE_STANDARD = "gnu++0x";
				CLANG_CXX_LIBRARY = "libc++";
				CLANG_ENABLE_MODULES = YES;
				CLANG_ENABLE_OBJC_ARC = YES;
				CLANG_WARN_BLOCK_CAPTURE_AUTORELEASING = YES;
				CLANG_WARN_BOOL_CONVERSION = YES;
				CLANG_WARN_COMMA = YES;
				CLANG_WARN_CONSTANT_CONVERSION = YES;
				CLANG_WARN_DEPRECATED_OBJC_IMPLEMENTATIONS = YES;
				CLANG_WARN_DIRECT_OBJC_ISA_USAGE = YES_ERROR;
				CLANG_WARN_DOCUMENTATION_COMMENTS = YES;
				CLANG_WARN_EMPTY_BODY = YES;
				CLANG_WARN_ENUM_CONVERSION = YES;
				CLANG_WARN_INFINITE_RECURSION = YES;
				CLANG_WARN_INT_CONVERSION = YES;
				CLANG_WARN_NON_LITERAL_NULL_CONVERSION = YES;
				CLANG_WARN_OBJC_IMPLICIT_RETAIN_SELF = YES;
				CLANG_WARN_OBJC_LITERAL_CONVERSION = YES;
				CLANG_WARN_OBJC_ROOT_CLASS = YES_ERROR;
				CLANG_WARN_RANGE_LOOP_ANALYSIS = YES;
				CLANG_WARN_STRICT_PROTOTYPES = YES;
				CLANG_WARN_SUSPICIOUS_MOVE = YES;
				CLANG_WARN_UNREACHABLE_CODE = YES;
				CLANG_WARN__DUPLICATE_METHOD_MATCH = YES;
				"CODE_SIGN_IDENTITY[sdk=iphoneos*]" = "iPhone Developer";
				COPY_PHASE_STRIP = NO;
				CURRENT_PROJECT_VERSION = 1;
				DEBUG_INFORMATION_FORMAT = dwarf;
				ENABLE_STRICT_OBJC_MSGSEND = YES;
				ENABLE_TESTABILITY = YES;
				GCC_C_LANGUAGE_STANDARD = gnu99;
				GCC_DYNAMIC_NO_PIC = NO;
				GCC_NO_COMMON_BLOCKS = YES;
				GCC_OPTIMIZATION_LEVEL = 0;
				GCC_PREPROCESSOR_DEFINITIONS = (
					"DEBUG=1",
					"$(inherited)",
				);
				GCC_WARN_64_TO_32_BIT_CONVERSION = YES;
				GCC_WARN_ABOUT_RETURN_TYPE = YES_ERROR;
				GCC_WARN_UNDECLARED_SELECTOR = YES;
				GCC_WARN_UNINITIALIZED_AUTOS = YES_AGGRESSIVE;
				GCC_WARN_UNUSED_FUNCTION = YES;
				GCC_WARN_UNUSED_VARIABLE = YES;
				IPHONEOS_DEPLOYMENT_TARGET = 10.0;
				MTL_ENABLE_DEBUG_INFO = YES;
				ONLY_ACTIVE_ARCH = YES;
				SDKROOT = iphoneos;
				TARGETED_DEVICE_FAMILY = "1,2";
				VERSIONING_SYSTEM = "apple-generic";
				VERSION_INFO_PREFIX = "";
			};
			name = Debug;
		};
		829DD1511EC9EED200AB8C12 /* Release */ = {
			isa = XCBuildConfiguration;
			buildSettings = {
				ALWAYS_SEARCH_USER_PATHS = NO;
				CLANG_ANALYZER_NONNULL = YES;
				CLANG_ANALYZER_NUMBER_OBJECT_CONVERSION = YES_AGGRESSIVE;
				CLANG_CXX_LANGUAGE_STANDARD = "gnu++0x";
				CLANG_CXX_LIBRARY = "libc++";
				CLANG_ENABLE_MODULES = YES;
				CLANG_ENABLE_OBJC_ARC = YES;
				CLANG_WARN_BLOCK_CAPTURE_AUTORELEASING = YES;
				CLANG_WARN_BOOL_CONVERSION = YES;
				CLANG_WARN_COMMA = YES;
				CLANG_WARN_CONSTANT_CONVERSION = YES;
				CLANG_WARN_DEPRECATED_OBJC_IMPLEMENTATIONS = YES;
				CLANG_WARN_DIRECT_OBJC_ISA_USAGE = YES_ERROR;
				CLANG_WARN_DOCUMENTATION_COMMENTS = YES;
				CLANG_WARN_EMPTY_BODY = YES;
				CLANG_WARN_ENUM_CONVERSION = YES;
				CLANG_WARN_INFINITE_RECURSION = YES;
				CLANG_WARN_INT_CONVERSION = YES;
				CLANG_WARN_NON_LITERAL_NULL_CONVERSION = YES;
				CLANG_WARN_OBJC_IMPLICIT_RETAIN_SELF = YES;
				CLANG_WARN_OBJC_LITERAL_CONVERSION = YES;
				CLANG_WARN_OBJC_ROOT_CLASS = YES_ERROR;
				CLANG_WARN_RANGE_LOOP_ANALYSIS = YES;
				CLANG_WARN_STRICT_PROTOTYPES = YES;
				CLANG_WARN_SUSPICIOUS_MOVE = YES;
				CLANG_WARN_UNREACHABLE_CODE = YES;
				CLANG_WARN__DUPLICATE_METHOD_MATCH = YES;
				"CODE_SIGN_IDENTITY[sdk=iphoneos*]" = "iPhone Developer";
				COPY_PHASE_STRIP = NO;
				CURRENT_PROJECT_VERSION = 1;
				DEBUG_INFORMATION_FORMAT = "dwarf-with-dsym";
				ENABLE_NS_ASSERTIONS = NO;
				ENABLE_STRICT_OBJC_MSGSEND = YES;
				GCC_C_LANGUAGE_STANDARD = gnu99;
				GCC_NO_COMMON_BLOCKS = YES;
				GCC_WARN_64_TO_32_BIT_CONVERSION = YES;
				GCC_WARN_ABOUT_RETURN_TYPE = YES_ERROR;
				GCC_WARN_UNDECLARED_SELECTOR = YES;
				GCC_WARN_UNINITIALIZED_AUTOS = YES_AGGRESSIVE;
				GCC_WARN_UNUSED_FUNCTION = YES;
				GCC_WARN_UNUSED_VARIABLE = YES;
				IPHONEOS_DEPLOYMENT_TARGET = 10.0;
				MTL_ENABLE_DEBUG_INFO = NO;
				SDKROOT = iphoneos;
				SWIFT_OPTIMIZATION_LEVEL = "-Owholemodule";
				TARGETED_DEVICE_FAMILY = "1,2";
				VALIDATE_PRODUCT = YES;
				VERSIONING_SYSTEM = "apple-generic";
				VERSION_INFO_PREFIX = "";
			};
			name = Release;
		};
		829DD1531EC9EED200AB8C12 /* Debug */ = {
			isa = XCBuildConfiguration;
			baseConfigurationReference = D9E4960D1C2D0FF7A5A54617 /* Pods-WordPressShared.debug.xcconfig */;
			buildSettings = {
				ALWAYS_EMBED_SWIFT_STANDARD_LIBRARIES = "$(inherited)";
				CLANG_ANALYZER_LOCALIZABILITY_NONLOCALIZED = YES;
				CLANG_ANALYZER_NONNULL = YES_NONAGGRESSIVE;
				CLANG_ANALYZER_NUMBER_OBJECT_CONVERSION = YES;
				CLANG_WARN_DOCUMENTATION_COMMENTS = NO;
				CODE_SIGN_IDENTITY = "";
				DEFINES_MODULE = YES;
				DYLIB_COMPATIBILITY_VERSION = 1;
				DYLIB_CURRENT_VERSION = 1;
				DYLIB_INSTALL_NAME_BASE = "@rpath";
				INFOPLIST_FILE = WordPressShared/Info.plist;
				INSTALL_PATH = "$(LOCAL_LIBRARY_DIR)/Frameworks";
				LD_RUNPATH_SEARCH_PATHS = "$(inherited) @executable_path/Frameworks @loader_path/Frameworks";
				PRODUCT_BUNDLE_IDENTIFIER = org.wordpress.WordPressShared;
				PRODUCT_NAME = "$(TARGET_NAME)";
				SKIP_INSTALL = YES;
				SWIFT_OPTIMIZATION_LEVEL = "-Onone";
				SWIFT_VERSION = 4.0;
			};
			name = Debug;
		};
		829DD1541EC9EED200AB8C12 /* Release */ = {
			isa = XCBuildConfiguration;
			baseConfigurationReference = 94914F79BD25CA900E917965 /* Pods-WordPressShared.release.xcconfig */;
			buildSettings = {
				ALWAYS_EMBED_SWIFT_STANDARD_LIBRARIES = "$(inherited)";
				CLANG_ANALYZER_LOCALIZABILITY_NONLOCALIZED = YES;
				CLANG_ANALYZER_NONNULL = YES_NONAGGRESSIVE;
				CLANG_ANALYZER_NUMBER_OBJECT_CONVERSION = YES;
				CLANG_WARN_DOCUMENTATION_COMMENTS = NO;
				CODE_SIGN_IDENTITY = "";
				DEFINES_MODULE = YES;
				DYLIB_COMPATIBILITY_VERSION = 1;
				DYLIB_CURRENT_VERSION = 1;
				DYLIB_INSTALL_NAME_BASE = "@rpath";
				INFOPLIST_FILE = WordPressShared/Info.plist;
				INSTALL_PATH = "$(LOCAL_LIBRARY_DIR)/Frameworks";
				LD_RUNPATH_SEARCH_PATHS = "$(inherited) @executable_path/Frameworks @loader_path/Frameworks";
				PRODUCT_BUNDLE_IDENTIFIER = org.wordpress.WordPressShared;
				PRODUCT_NAME = "$(TARGET_NAME)";
				SKIP_INSTALL = YES;
				SWIFT_VERSION = 4.0;
			};
			name = Release;
		};
		829DD1561EC9EED200AB8C12 /* Debug */ = {
			isa = XCBuildConfiguration;
			baseConfigurationReference = 6DFF858893655555943F9A96 /* Pods-WordPressSharedTests.debug.xcconfig */;
			buildSettings = {
				ALWAYS_EMBED_SWIFT_STANDARD_LIBRARIES = "$(inherited)";
				CLANG_ENABLE_MODULES = YES;
				CLANG_WARN_DOCUMENTATION_COMMENTS = NO;
				INFOPLIST_FILE = WordPressSharedTests/Info.plist;
				LD_RUNPATH_SEARCH_PATHS = "$(inherited) @executable_path/Frameworks @loader_path/Frameworks";
				PRODUCT_BUNDLE_IDENTIFIER = org.wordpress.WordPressSharedTests;
				PRODUCT_NAME = "$(TARGET_NAME)";
				SWIFT_OBJC_BRIDGING_HEADER = "WordPressSharedTests/WordPressSharedTests-Bridging-Header.h";
				SWIFT_OPTIMIZATION_LEVEL = "-Onone";
				SWIFT_VERSION = 4.0;
			};
			name = Debug;
		};
		829DD1571EC9EED200AB8C12 /* Release */ = {
			isa = XCBuildConfiguration;
			baseConfigurationReference = 96D48B9A243CBC56152CC4C9 /* Pods-WordPressSharedTests.release.xcconfig */;
			buildSettings = {
				ALWAYS_EMBED_SWIFT_STANDARD_LIBRARIES = "$(inherited)";
				CLANG_ENABLE_MODULES = YES;
				CLANG_WARN_DOCUMENTATION_COMMENTS = NO;
				INFOPLIST_FILE = WordPressSharedTests/Info.plist;
				LD_RUNPATH_SEARCH_PATHS = "$(inherited) @executable_path/Frameworks @loader_path/Frameworks";
				PRODUCT_BUNDLE_IDENTIFIER = org.wordpress.WordPressSharedTests;
				PRODUCT_NAME = "$(TARGET_NAME)";
				SWIFT_OBJC_BRIDGING_HEADER = "WordPressSharedTests/WordPressSharedTests-Bridging-Header.h";
				SWIFT_VERSION = 4.0;
			};
			name = Release;
		};
/* End XCBuildConfiguration section */

/* Begin XCConfigurationList section */
		829DD1381EC9EED200AB8C12 /* Build configuration list for PBXProject "WordPressShared" */ = {
			isa = XCConfigurationList;
			buildConfigurations = (
				829DD1501EC9EED200AB8C12 /* Debug */,
				829DD1511EC9EED200AB8C12 /* Release */,
				82706F9B1ECA2D9E00155CBF /* Release-Alpha */,
				82706F981ECA2D9200155CBF /* Release-Internal */,
			);
			defaultConfigurationIsVisible = 0;
			defaultConfigurationName = Release;
		};
		829DD1521EC9EED200AB8C12 /* Build configuration list for PBXNativeTarget "WordPressShared" */ = {
			isa = XCConfigurationList;
			buildConfigurations = (
				829DD1531EC9EED200AB8C12 /* Debug */,
				829DD1541EC9EED200AB8C12 /* Release */,
				82706F9C1ECA2D9E00155CBF /* Release-Alpha */,
				82706F991ECA2D9200155CBF /* Release-Internal */,
			);
			defaultConfigurationIsVisible = 0;
			defaultConfigurationName = Release;
		};
		829DD1551EC9EED200AB8C12 /* Build configuration list for PBXNativeTarget "WordPressSharedTests" */ = {
			isa = XCConfigurationList;
			buildConfigurations = (
				829DD1561EC9EED200AB8C12 /* Debug */,
				829DD1571EC9EED200AB8C12 /* Release */,
				82706F9D1ECA2D9E00155CBF /* Release-Alpha */,
				82706F9A1ECA2D9200155CBF /* Release-Internal */,
			);
			defaultConfigurationIsVisible = 0;
			defaultConfigurationName = Release;
		};
/* End XCConfigurationList section */
	};
	rootObject = 829DD1351EC9EED200AB8C12 /* Project object */;
}<|MERGE_RESOLUTION|>--- conflicted
+++ resolved
@@ -123,11 +123,6 @@
 		74650F791F0EA2FA00188EDB /* NSString+Helpers.h */ = {isa = PBXFileReference; fileEncoding = 4; lastKnownFileType = sourcecode.c.h; path = "NSString+Helpers.h"; sourceTree = "<group>"; };
 		74650F7A1F0EA2FA00188EDB /* NSString+Helpers.m */ = {isa = PBXFileReference; fileEncoding = 4; lastKnownFileType = sourcecode.c.objc; path = "NSString+Helpers.m"; sourceTree = "<group>"; };
 		74650F7F1F0EA4BD00188EDB /* NSMutableData+Helpers.swift */ = {isa = PBXFileReference; fileEncoding = 4; lastKnownFileType = sourcecode.swift; path = "NSMutableData+Helpers.swift"; sourceTree = "<group>"; };
-<<<<<<< HEAD
-		747EEFDB1F168A73001FA132 /* Gravatar.swift */ = {isa = PBXFileReference; fileEncoding = 4; lastKnownFileType = sourcecode.swift; path = Gravatar.swift; sourceTree = "<group>"; };
-		747EEFDD1F168B15001FA132 /* GravatarTest.swift */ = {isa = PBXFileReference; fileEncoding = 4; lastKnownFileType = sourcecode.swift; path = GravatarTest.swift; sourceTree = "<group>"; };
-=======
->>>>>>> 5e91c462
 		748710AB1F06C465008095AB /* StringHelperTests.swift */ = {isa = PBXFileReference; fileEncoding = 4; lastKnownFileType = sourcecode.swift; path = StringHelperTests.swift; sourceTree = "<group>"; };
 		74D44ED81F0EC6230075F96B /* NSStringHelpersTests.m */ = {isa = PBXFileReference; fileEncoding = 4; lastKnownFileType = sourcecode.c.objc; path = NSStringHelpersTests.m; sourceTree = "<group>"; };
 		74FA25F21F1FD9640044BC54 /* DateUtils.h */ = {isa = PBXFileReference; fileEncoding = 4; lastKnownFileType = sourcecode.c.h; path = DateUtils.h; sourceTree = "<group>"; };
@@ -269,10 +264,6 @@
 				740B23CB1F17F1FF00067A2A /* DisplayableImageHelper.m */,
 				B5393FD6206D608E007BF9D4 /* EmailFormatValidator.swift */,
 				B5393FD7206D608F007BF9D4 /* EmailTypoChecker.swift */,
-<<<<<<< HEAD
-				747EEFDB1F168A73001FA132 /* Gravatar.swift */,
-=======
->>>>>>> 5e91c462
 				93C674F41EE83D4B00BFAF05 /* Languages.swift */,
 				7414BD571F13CEA5005759F8 /* NSBundle+VersionNumberHelper.h */,
 				7414BD581F13CEA5005759F8 /* NSBundle+VersionNumberHelper.m */,
@@ -320,10 +311,6 @@
 				740B23CE1F17F28E00067A2A /* DisplayableImageHelperTest.m */,
 				B5393FDA206D6169007BF9D4 /* EmailFormatValidatorTests.swift */,
 				B5393FDB206D6169007BF9D4 /* EmailTypoCheckerTests.swift */,
-<<<<<<< HEAD
-				747EEFDD1F168B15001FA132 /* GravatarTest.swift */,
-=======
->>>>>>> 5e91c462
 				93AB05FC1EE8405A00EF8764 /* LanguagesTests.swift */,
 				B5393FEF206D7862007BF9D4 /* NSStringSwiftTests.m */,
 				74D44ED81F0EC6230075F96B /* NSStringHelpersTests.m */,
