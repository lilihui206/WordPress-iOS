--- conflicted
+++ resolved
@@ -34,7 +34,7 @@
   - CocoaLumberjack (3.5.2):
     - CocoaLumberjack/Core (= 3.5.2)
   - CocoaLumberjack/Core (3.5.2)
-  - CropViewController (2.5.3)
+  - CropViewController (2.5.4)
   - DoubleConversion (1.1.5)
   - Down (0.6.6)
   - FBLazyVector (0.61.5)
@@ -395,7 +395,7 @@
   - WordPress-Aztec-iOS (1.19.3)
   - WordPress-Editor-iOS (1.19.3):
     - WordPress-Aztec-iOS (= 1.19.3)
-  - WordPressAuthenticator (1.26.0-beta.16):
+  - WordPressAuthenticator (1.26.0):
     - 1PasswordExtension (= 1.8.6)
     - Alamofire (= 4.8)
     - CocoaLumberjack (~> 3.5)
@@ -405,27 +405,22 @@
     - "NSURL+IDN (= 0.4)"
     - SVProgressHUD (= 2.2.5)
     - WordPressKit (~> 4.18-beta)
-    - WordPressShared (~> 1.11-beta)
+    - WordPressShared (~> 1.12-beta)
     - WordPressUI (~> 1.7.0)
-  - WordPressKit (4.18.0-beta.3):
+  - WordPressKit (4.18.0):
     - Alamofire (~> 4.8.0)
     - CocoaLumberjack (~> 3.4)
     - NSObject-SafeExpectations (= 0.0.4)
     - UIDeviceIdentifier (~> 1)
-    - WordPressShared (~> 1.10-beta)
-    - wpxmlrpc (~> 0.9.0-beta)
+    - WordPressShared (~> 1.12)
+    - wpxmlrpc (~> 0.9.0)
   - WordPressMocks (0.0.8)
   - WordPressShared (1.12.0):
     - CocoaLumberjack (~> 3.4)
     - FormatterKit/TimeIntervalFormatter (= 1.8.2)
   - WordPressUI (1.7.1)
-<<<<<<< HEAD
   - WPMediaPicker (1.7.2)
-  - wpxmlrpc (0.8.5)
-=======
-  - WPMediaPicker (1.7.0)
-  - wpxmlrpc (0.9.0-beta.1)
->>>>>>> 95524104
+  - wpxmlrpc (0.9.0)
   - Yoga (1.14.0)
   - ZendeskCommonUISDK (4.0.0):
     - ZendeskSDKConfigurationsSDK (~> 1.1.2)
@@ -515,13 +510,8 @@
   - WordPressMocks (~> 0.0.8)
   - WordPressShared (~> 1.12.0)
   - WordPressUI (~> 1.7.1)
-<<<<<<< HEAD
   - WPMediaPicker (~> 1.7.2)
-  - Yoga (from `https://raw.githubusercontent.com/wordpress-mobile/gutenberg-mobile/v1.37.1/third-party-podspecs/Yoga.podspec.json`)
-=======
-  - WPMediaPicker (~> 1.7.0)
   - Yoga (from `https://raw.githubusercontent.com/wordpress-mobile/gutenberg-mobile/v1.38.0/third-party-podspecs/Yoga.podspec.json`)
->>>>>>> 95524104
   - ZendeskSupportSDK (= 5.0.0)
   - ZIPFoundation (~> 0.9.8)
 
@@ -698,7 +688,7 @@
   boost-for-react-native: 39c7adb57c4e60d6c5479dd8623128eb5b3f0f2c
   Charts: f69cf0518b6d1d62608ca504248f1bbe0b6ae77e
   CocoaLumberjack: 118bf4a820efc641f79fa487b75ed928dccfae23
-  CropViewController: a5c143548a0fabcd6cc25f2d26e40460cfb8c78c
+  CropViewController: 980df34ffc499db89755b2f307f20eca00cd40c6
   DoubleConversion: e22e0762848812a87afd67ffda3998d9ef29170c
   Down: 71bf4af3c04fa093e65dffa25c4b64fa61287373
   FBLazyVector: 47798d43f20e85af0d3cef09928b6e2d16dbbe4c
@@ -765,18 +755,13 @@
   UIDeviceIdentifier: a79ccdfc940373835a7d8e9fc7541e6bf61b6319
   WordPress-Aztec-iOS: b7ac8b30f746992e85d9668453ac87c2cdcecf4f
   WordPress-Editor-iOS: 1886f7fe464d79ee64ccfe7985281f8cf45f75eb
-  WordPressAuthenticator: 5b1743f4578bbb7ef81c65b1b97f1007d37b68a1
-  WordPressKit: c03a7919af18db5c4b33ef438aa81f301433eef0
+  WordPressAuthenticator: 31bceb4ab25de663a327b791e76a405b9c903b73
+  WordPressKit: 1d10fa14ea185600472d31cf25e677c7d938b17d
   WordPressMocks: b4064b99a073117bbc304abe82df78f2fbe60992
   WordPressShared: 38cb62e9cb998d4dc3c1611f17934c6875a6b3e8
   WordPressUI: 9da5d966b8beb091950cd96880db398d7f30e246
-<<<<<<< HEAD
   WPMediaPicker: d5ae9a83cd5cc0e4de46bfc1c59120aa86658bc3
-  wpxmlrpc: 6a9bdd6ab9d1b159b384b0df0f3f39de9af4fecf
-=======
-  WPMediaPicker: 754bc043ea42abc2eae8a07e5680c777c112666a
-  wpxmlrpc: 54196a1c23d1298f05895cc375a8f91385106fd0
->>>>>>> 95524104
+  wpxmlrpc: bf55a43a7e710bd2a4fb8c02dfe83b1246f14f13
   Yoga: c920bf12bf8146aa5cd118063378c2cf5682d16c
   ZendeskCommonUISDK: 3c432801e31abff97d6e30441ea102eaef6b99e2
   ZendeskCoreSDK: 86513e62c1ab68913416c9044463d9b687ca944f
@@ -787,10 +772,6 @@
   ZendeskSupportSDK: a87ab1e4badace92c75eb11dc77ede1e995b2adc
   ZIPFoundation: 249fa8890597086cd536bb2df5c9804d84e122b0
 
-<<<<<<< HEAD
-PODFILE CHECKSUM: 530852a4f04988ff1f30ad7efae029fcc4f55a26
-=======
-PODFILE CHECKSUM: f8aa3bd4602ae8a2368bd80f0776a6d3f13585bd
->>>>>>> 95524104
+PODFILE CHECKSUM: 7bbec11760f752c9de09862b157e7d0c9b54da1e
 
 COCOAPODS: 1.9.3