#import <MGImageUtilities/UIImage+ProportionalFill.h>

#import "WPTableImageSource.h"
#import "AccountService.h"
#import "ContextManager.h"
#import "WPAccount.h"
#import "WPImageSource.h"

@implementation WPTableImageSource {
    dispatch_queue_t _processingQueue;
    NSCache *_imageCache;
    CGSize _maxSize;
    NSDate *_lastInvalidationOfIndexPaths;
}

#pragma mark - Lifecycle Methods

- (id)init
{
    return [self initWithMaxSize:CGSizeZero];
}

- (id)initWithMaxSize:(CGSize)size
{
    self = [super init];
    if (self) {
        _processingQueue = dispatch_queue_create("org.wordpress.table-image-processing", DISPATCH_QUEUE_CONCURRENT);
        _imageCache = [[NSCache alloc] init];
        _maxSize = CGSizeMake(ceil(size.width), ceil(size.height));
        _forceLargerSizeWhenFetching = YES;
    }
    return self;
}

<<<<<<< HEAD

=======
>>>>>>> 028867b8
#pragma mark - Image fetching

- (UIImage *)imageForURL:(NSURL *)url withSize:(CGSize)size
{
    UIImage *image = [self cachedImageForURL:url withSize:size];
    if (image) {
        return image;
    }

    // We don't have an image that size
    if (self.resizesImagesSynchronously) {
        if (!CGSizeEqualToSize(_maxSize, CGSizeZero)) {
            image = [self cachedImageForURL:url withSize:_maxSize];
            if (image) {
                image = [self resizeImage:image toSize:size];
            }
        }
    }
    return image;
}

- (void)fetchImageForURL:(NSURL *)url withSize:(CGSize)size indexPath:(NSIndexPath *)indexPath isPrivate:(BOOL)isPrivate
{
    NSAssert(url!=nil, @"url shouldn't be nil");
    NSAssert(!CGSizeEqualToSize(size, CGSizeZero), @"size shouldn't be zero");

    // Failsafe
    if (url == nil || size.width == 0) {
        return;
    }

    // If the requested size has a 0 height, it means we know the desired width only.
    // Make the request with a 0 height and we'll update later once the image is loaded and
    // we can find its width/height ratio.
    CGSize requestSize;
    if (size.height == 0) {
        requestSize = CGSizeMake(MAX(size.width, _maxSize.width), size.height);
    } else {
        requestSize = CGSizeMake(MAX(size.width, _maxSize.width), MAX(size.height, _maxSize.height));
    }

    NSDictionary *receiver = @{@"size": NSStringFromCGSize(size), @"indexPath": indexPath, @"date": [NSDate date]};
    void (^successBlock)(UIImage *) = ^(UIImage *image) {
        NSDictionary *_receiver = receiver;
        if (size.height == 0) {
            CGFloat ratio = image.size.width / image.size.height;
            CGFloat height = round(size.width / ratio);
            CGSize receiverSize = CGSizeMake(size.width, height);

            NSMutableDictionary *dict = [_receiver mutableCopy];
            [dict setObject:NSStringFromCGSize(receiverSize) forKey:@"size"];
            _receiver = dict;
        }

        [self setCachedImage:image forURL:url withSize:_maxSize];
        [self processImage:image forURL:url receiver:_receiver];
    };

    void (^failureBlock)(NSError *) = ^(NSError *error) {
        DDLogError(@"Failed getting image %@: %@", url, error);
        [self handleImageDownloadFailedForReceiver:receiver error:error];
    };

<<<<<<< HEAD
    url = [self photonURLForURL:url withSize:requestSize];

=======
>>>>>>> 028867b8
    if (isPrivate) {
        NSManagedObjectContext *context = [[ContextManager sharedInstance] mainContext];
        AccountService *accountService = [[AccountService alloc] initWithManagedObjectContext:context];
        WPAccount *defaultAccount = [accountService defaultWordPressComAccount];
        [[WPImageSource sharedSource] downloadImageForURL:url
                                                authToken:[[defaultAccount restApi] authToken]
                                              withSuccess:successBlock
                                                  failure:failureBlock];
    } else {
        url = [self photonURLForURL:url withSize:requestSize];
        [[WPImageSource sharedSource] downloadImageForURL:url
                                              withSuccess:successBlock
                                                  failure:failureBlock];
    }
}

- (void)invalidateIndexPaths
{
    _lastInvalidationOfIndexPaths = [NSDate date];
}


#pragma mark - Private methods

- (void)handleImageDownloadFailedForReceiver:(NSDictionary *)receiver error:(NSError *)error
{
    dispatch_async(dispatch_get_main_queue(), ^{
        if (_lastInvalidationOfIndexPaths
            && [_lastInvalidationOfIndexPaths compare:receiver[@"date"]] == NSOrderedDescending) {
            // This index path has been invalidated, don't call the delegate
            return;
        }

        if (self.delegate && [self.delegate respondsToSelector:@selector(tableImageSource:imageFailedforIndexPath:error:)]) {
            NSIndexPath *indexPath = [receiver objectForKey:@"indexPath"];
            [self.delegate tableImageSource:self imageFailedforIndexPath:indexPath error:error];
        }
    });
}

<<<<<<< HEAD

=======
>>>>>>> 028867b8
#pragma mark - Image processing

/**
 Processes a downloaded image

 If necessary, the image is resized to the requested sizes in a background queue.
 */
- (void)processImage:(UIImage *)image forURL:(NSURL *)url receiver:(NSDictionary *)receiver
{
    dispatch_async(_processingQueue, ^{
        CGSize size;
        if ([receiver objectForKey:@"size"]){
            size = CGSizeFromString(receiver[@"size"]);
        } else {
            size = image.size;
        }

        UIImage *resizedImage = [self cachedImageForURL:url withSize:size];

        if (!resizedImage) {
            resizedImage = image;

<<<<<<< HEAD
			if (!CGSizeEqualToSize(resizedImage.size, size)) {
				resizedImage = [self resizeImage:image toSize:size];
			}

			[self setCachedImage:resizedImage forURL:url withSize:size];
		}

        dispatch_sync(dispatch_get_main_queue(), ^{
            if (_lastInvalidationOfIndexPaths
                && [_lastInvalidationOfIndexPaths compare:receiver[@"date"]] == NSOrderedDescending) {
                // This index path has been invalidated, don't call the delegate
                return;
            }

=======
            if (!CGSizeEqualToSize(resizedImage.size, size)) {
                resizedImage = [self resizeImage:image toSize:size];
            }

            [self setCachedImage:resizedImage forURL:url withSize:size];
        }

        dispatch_sync(dispatch_get_main_queue(), ^{
            if (_lastInvalidationOfIndexPaths
                && [_lastInvalidationOfIndexPaths compare:receiver[@"date"]] == NSOrderedDescending) {
                // This index path has been invalidated, don't call the delegate
                return;
            }

>>>>>>> 028867b8
            if (self.delegate && [self.delegate respondsToSelector:@selector(tableImageSource:imageReady:forIndexPath:)]) {
                [self.delegate tableImageSource:self imageReady:resizedImage forIndexPath:receiver[@"indexPath"]];
            }
        });
    });
}

/**
 Wrapper method to resize an image

 It uses a modified version of MGImageUtilities to return opaque images.
 I tried to use UIImage+Resize, but had some problems if it wasn't run on the main thread.

 The wrapper is still here in case we need to switch the resizing mechanism in the future.
 */
- (UIImage *)resizeImage:(UIImage *)image toSize:(CGSize)size
{
    return [image imageCroppedToFitSize:size ignoreAlpha:NO];
}

<<<<<<< HEAD

=======
>>>>>>> 028867b8
#pragma mark - Cache handling

- (void)setCachedImage:(UIImage *)image forURL:(NSURL *)url withSize:(CGSize)size
{
    // Force rounding and only cache based on width
    size.width = ceilf(size.width);
    size.height = 0;

    [_imageCache setObject:image forKey:[self cacheKeyForURL:url withSize:size]];
}

- (UIImage *)cachedImageForURL:(NSURL *)url withSize:(CGSize)size
{
    size.width = ceilf(size.width);
    size.height = 0;

    return [_imageCache objectForKey:[self cacheKeyForURL:url withSize:size]];
}

- (NSString *)cacheKeyForURL:(NSURL *)url withSize:(CGSize)size
{
    return [NSString stringWithFormat:@"%@|%@", [url absoluteString], NSStringFromCGSize(size)];
}

<<<<<<< HEAD

=======
>>>>>>> 028867b8
#pragma mark - Photon URL Construction

- (BOOL)isURLPhotonURL:(NSURL *)url
{
    static NSRegularExpression *regex;
    static dispatch_once_t onceToken;
    dispatch_once(&onceToken, ^{
        NSError *error;
        regex = [NSRegularExpression regularExpressionWithPattern:@"i\\d+\\.wp\\.com" options:NSRegularExpressionCaseInsensitive error:&error];
    });
    NSString *host = [url host];
    if ([host length] > 0) { // relative URLs may not have a host
        NSInteger count = [regex numberOfMatchesInString:host options:NSMatchingCompleted range:NSMakeRange(0, [host length])];
        if (count > 0) {
            return YES;
        }
    }
    return NO;
}

/**
 Returns a Photon URL to resize the image at the given `url` to the specified `size`.
*/
- (NSURL *)photonURLForURL:(NSURL *)url withSize:(CGSize)size
{
    // Photon will fail if the URL doesn't end in one of the accepted extensions
    NSArray *acceptedImageTypes = @[@"gif", @"jpg", @"jpeg", @"png"];
    if ([acceptedImageTypes indexOfObject:url.pathExtension] == NSNotFound) {
        if (![url scheme]) {
            return [NSURL URLWithString:[NSString stringWithFormat:@"http://%@", [url absoluteString]]];
        }
        return url;
    }

    CGFloat scale = [[UIScreen mainScreen] scale];
    NSUInteger width = scale * size.width;
    NSUInteger height = scale * size.height;
    NSString *urlString = [url absoluteString];

    // If the URL is already a Photon URL reject its photon params, and substitute our own.
    if ([self isURLPhotonURL:url]) {
        NSRange range = [urlString rangeOfString:@"?" options:NSBackwardsSearch];
        if (range.location != NSNotFound) {
            BOOL useSSL = ([urlString rangeOfString:@"ssl=1"].location != NSNotFound);
            urlString = [urlString substringToIndex:range.location];
            NSString *queryString = [self photonQueryStringWithWidth:width height:height usingSSL:useSSL];
            urlString = [NSString stringWithFormat:@"%@?%@", urlString, queryString];
            return [NSURL URLWithString:urlString];
        }
        // Saftey net. Don't photon photon!
        return url;
    }

    // Compose the URL
    NSRange range = [urlString rangeOfString:@"://"];
    if (range.location != NSNotFound && range.location < 6) {
        urlString = [urlString substringFromIndex:(range.location + range.length)];
    }

    // For some reason, Photon rejects resizing mshots
    if ([urlString rangeOfString:@"/mshots/"].location != NSNotFound) {
        if (height == 0) {
            urlString = [urlString stringByAppendingFormat:@"?w=%i", width];
        } else {
            urlString = [urlString stringByAppendingFormat:@"?w=%i&h=%i", width, height];
        }
        return [NSURL URLWithString:urlString];
    }

    // Strip original resizing parameters, or we might get an image too small
    NSRange imgpressRange = [urlString rangeOfString:@"?w="];
    if (imgpressRange.location != NSNotFound) {
        urlString = [urlString substringToIndex:imgpressRange.location];
    }

    BOOL useSSL = [[url scheme] isEqualToString:@"https"];
    NSString *queryString = [self photonQueryStringWithWidth:width height:height usingSSL:useSSL];
    NSString *photonURLString = [NSString stringWithFormat:@"https://i0.wp.com/%@?%@", urlString, queryString];
    return [NSURL URLWithString:photonURLString];
}

/**
 Constructs a Photon query string from the  supplied parameters.
 */
- (NSString *)photonQueryStringWithWidth:(NSUInteger)width height:(NSUInteger)height usingSSL:(BOOL)useSSL
{
    NSString *queryString;
    if (height == 0) {
        queryString = [NSString stringWithFormat:@"w=%i", width];
    } else {
        NSString *method = self.forceLargerSizeWhenFetching ? @"resize" : @"fit";
        queryString = [NSString stringWithFormat:@"%@=%i,%i", method, width, height];
<<<<<<< HEAD
    }

    if (useSSL) {
        queryString = [NSString stringWithFormat:@"%@&ssl=1", queryString];
    }

=======
    }

    if (useSSL) {
        queryString = [NSString stringWithFormat:@"%@&ssl=1", queryString];
    }

>>>>>>> 028867b8
    return queryString;
}

@end<|MERGE_RESOLUTION|>--- conflicted
+++ resolved
@@ -32,10 +32,6 @@
     return self;
 }
 
-<<<<<<< HEAD
-
-=======
->>>>>>> 028867b8
 #pragma mark - Image fetching
 
 - (UIImage *)imageForURL:(NSURL *)url withSize:(CGSize)size
@@ -99,11 +95,6 @@
         [self handleImageDownloadFailedForReceiver:receiver error:error];
     };
 
-<<<<<<< HEAD
-    url = [self photonURLForURL:url withSize:requestSize];
-
-=======
->>>>>>> 028867b8
     if (isPrivate) {
         NSManagedObjectContext *context = [[ContextManager sharedInstance] mainContext];
         AccountService *accountService = [[AccountService alloc] initWithManagedObjectContext:context];
@@ -125,7 +116,6 @@
     _lastInvalidationOfIndexPaths = [NSDate date];
 }
 
-
 #pragma mark - Private methods
 
 - (void)handleImageDownloadFailedForReceiver:(NSDictionary *)receiver error:(NSError *)error
@@ -144,10 +134,6 @@
     });
 }
 
-<<<<<<< HEAD
-
-=======
->>>>>>> 028867b8
 #pragma mark - Image processing
 
 /**
@@ -170,13 +156,12 @@
         if (!resizedImage) {
             resizedImage = image;
 
-<<<<<<< HEAD
-			if (!CGSizeEqualToSize(resizedImage.size, size)) {
-				resizedImage = [self resizeImage:image toSize:size];
-			}
-
-			[self setCachedImage:resizedImage forURL:url withSize:size];
-		}
+            if (!CGSizeEqualToSize(resizedImage.size, size)) {
+                resizedImage = [self resizeImage:image toSize:size];
+            }
+
+            [self setCachedImage:resizedImage forURL:url withSize:size];
+        }
 
         dispatch_sync(dispatch_get_main_queue(), ^{
             if (_lastInvalidationOfIndexPaths
@@ -185,22 +170,6 @@
                 return;
             }
 
-=======
-            if (!CGSizeEqualToSize(resizedImage.size, size)) {
-                resizedImage = [self resizeImage:image toSize:size];
-            }
-
-            [self setCachedImage:resizedImage forURL:url withSize:size];
-        }
-
-        dispatch_sync(dispatch_get_main_queue(), ^{
-            if (_lastInvalidationOfIndexPaths
-                && [_lastInvalidationOfIndexPaths compare:receiver[@"date"]] == NSOrderedDescending) {
-                // This index path has been invalidated, don't call the delegate
-                return;
-            }
-
->>>>>>> 028867b8
             if (self.delegate && [self.delegate respondsToSelector:@selector(tableImageSource:imageReady:forIndexPath:)]) {
                 [self.delegate tableImageSource:self imageReady:resizedImage forIndexPath:receiver[@"indexPath"]];
             }
@@ -221,10 +190,6 @@
     return [image imageCroppedToFitSize:size ignoreAlpha:NO];
 }
 
-<<<<<<< HEAD
-
-=======
->>>>>>> 028867b8
 #pragma mark - Cache handling
 
 - (void)setCachedImage:(UIImage *)image forURL:(NSURL *)url withSize:(CGSize)size
@@ -249,10 +214,6 @@
     return [NSString stringWithFormat:@"%@|%@", [url absoluteString], NSStringFromCGSize(size)];
 }
 
-<<<<<<< HEAD
-
-=======
->>>>>>> 028867b8
 #pragma mark - Photon URL Construction
 
 - (BOOL)isURLPhotonURL:(NSURL *)url
@@ -345,21 +306,12 @@
     } else {
         NSString *method = self.forceLargerSizeWhenFetching ? @"resize" : @"fit";
         queryString = [NSString stringWithFormat:@"%@=%i,%i", method, width, height];
-<<<<<<< HEAD
     }
 
     if (useSSL) {
         queryString = [NSString stringWithFormat:@"%@&ssl=1", queryString];
     }
 
-=======
-    }
-
-    if (useSSL) {
-        queryString = [NSString stringWithFormat:@"%@&ssl=1", queryString];
-    }
-
->>>>>>> 028867b8
     return queryString;
 }
 
