--- conflicted
+++ resolved
@@ -73,11 +73,7 @@
 		
         [self setAuthorizationHeaderWithToken:_authToken];
 		
-<<<<<<< HEAD
-        NSString *userAgent = [[WordPressAppDelegate sharedWordPressApplicationDelegate].userAgent currentUserAgent];
-=======
-        NSString *userAgent = [[WordPressAppDelegate sharedInstance] applicationUserAgent];
->>>>>>> f46fefec
+        NSString *userAgent = [[WordPressAppDelegate sharedInstance].userAgent currentUserAgent];
 		[self.requestSerializer setValue:userAgent forHTTPHeaderField:@"User-Agent"];
 	}
 	
@@ -126,11 +122,7 @@
         DDLogVerbose(@"Initializing anonymous API");
         _anonymousApi = [[self alloc] initWithBaseURL:[NSURL URLWithString:WordPressComApiClientEndpointURL] ];
 
-<<<<<<< HEAD
-        NSString *userAgent = [[WordPressAppDelegate sharedWordPressApplicationDelegate].userAgent currentUserAgent];
-=======
-        NSString *userAgent = [[WordPressAppDelegate sharedInstance] applicationUserAgent];
->>>>>>> f46fefec
+        NSString *userAgent = [[WordPressAppDelegate sharedInstance].userAgent currentUserAgent];
 		[_anonymousApi.requestSerializer setValue:userAgent forHTTPHeaderField:@"User-Agent"];
     });
 
