source 'https://github.com/CocoaPods/Specs.git'

inhibit_all_warnings!
use_frameworks!

platform :ios, '10.0'
workspace 'WordPress.xcworkspace'


post_install do |installer|
    installer.pods_project.targets.each do |target|
        if ['WordPress-Aztec-iOS', 'WordPress-Editor-iOS'].include? target.name
            target.build_configurations.each do |config|
                config.build_settings['SWIFT_VERSION'] = '4.0'
            end
        end
    end
end


## Pods shared between all the targets
## ===================================
##
def wordpress_shared
    ## for production:
    pod 'WordPressShared', '~> 1.4'

    ## for development:
    ## pod 'WordPressShared', :path => '../WordPress-iOS-Shared'

    ## while PR is in review:
    ## pod 'WordPressShared', :git => 'https://github.com/wordpress-mobile/WordPress-iOS-Shared.git', :commit => '14a5ebae28fdc09130b091330d84a3a310132cd2'
end

def aztec
    ## When using a tagged version, feel free to comment out the WordPress-Aztec-iOS line below.
    ## When using a commit number (during development) you should provide the same commit number for both pods.
    ##
    ## pod 'WordPress-Editor-iOS', :git => 'https://github.com/wordpress-mobile/AztecEditor-iOS.git', :commit => 'cc56f1886a6e3f566f6af65b1a663007c2aa82c9'
    pod 'WordPress-Editor-iOS', '1.1'
end

def wordpress_ui
    ## for production:
    pod 'WordPressUI', '~> 1.1'
    ## for development:
    ## pod 'WordPressUI', :path => '../WordPressUI-iOS'
    ## while PR is in review:
    ## pod 'WordPressUI', :git => 'https://github.com/wordpress-mobile/WordPressUI-iOS.git', :commit => 'aae4524cd95ae24b725b1cad8c54918a3d5b2e59'
end

def wordpress_kit
    pod 'WordPressKit', '~> 1.4'
    ## pod 'WordPressKit', :git => 'https://github.com/wordpress-mobile/WordPressKit-iOS.git', :commit => '60ac75bb8b9a499dfa5446b53c01fa9d2d6e71cb'
end

def shared_with_all_pods
    wordpress_shared
    pod 'CocoaLumberjack', '3.4.2'
    pod 'FormatterKit/TimeIntervalFormatter', '1.8.2'
    pod 'NSObject-SafeExpectations', '0.0.3'
    pod 'UIDeviceIdentifier', '~> 0.4'
end

def shared_with_networking_pods
    pod 'AFNetworking', '3.2.1'
    pod 'Alamofire', '4.7.3'
    pod 'wpxmlrpc', '0.8.3'
<<<<<<< HEAD
    pod 'WordPressKit', :git => 'https://github.com/wordpress-mobile/WordPressKit-iOS.git', :commit => 'ae2227b'
=======

	wordpress_kit
>>>>>>> d0960387
end

def shared_test_pods
    pod 'OHHTTPStubs', '6.1.0'
    pod 'OHHTTPStubs/Swift', '6.1.0'
    pod 'OCMock', '~> 3.4'
end

## WordPress iOS
## =============
##
target 'WordPress' do
    project 'WordPress/WordPress.xcodeproj'

    shared_with_all_pods
    shared_with_networking_pods

    ## Third party libraries
    ## =====================
    ##
    pod '1PasswordExtension', '1.8.5'
    pod 'HockeySDK', '5.1.4', :configurations => ['Release-Internal', 'Release-Alpha']
    pod 'MRProgress', '0.8.3'
    pod 'Reachability',    '3.2'
    pod 'SVProgressHUD', '2.2.5'
    pod 'Crashlytics', '3.10.8'
    pod 'BuddyBuildSDK', '1.0.17', :configurations => ['Release-Alpha']
    pod 'Gifu', '3.2.0'
    pod 'GiphyCoreSDK', '~> 1.4.0'
    pod 'MGSwipeTableCell', '1.6.7'
    pod 'lottie-ios', '2.5.0'
    pod 'Starscream', '3.0.6'
    pod 'ZendeskSDK', '2.2.0'


    ## Automattic libraries
    ## ====================
    ##
    pod 'Automattic-Tracks-iOS', :git => 'https://github.com/Automattic/Automattic-Tracks-iOS.git', :tag => '0.2.3'
    pod 'Gridicons', '0.16'
    pod 'NSURL+IDN', '0.3'
    pod 'WPMediaPicker', '1.3.1'
    ## while PR is in review:
    ## pod 'WPMediaPicker', :git => 'https://github.com/wordpress-mobile/MediaPicker-iOS.git', :commit => '82f798c0dc18b17a11dfafa37f1fd39eb508b29b'
    pod 'WordPressAuthenticator', '~> 1.1'

    aztec
    wordpress_ui

    target 'WordPressTest' do
        inherit! :search_paths

        shared_test_pods
        pod 'Nimble', '~> 7.1.1'
    end


    ## Share Extension
    ## ===============
    ##
    target 'WordPressShareExtension' do
        inherit! :search_paths

        shared_with_all_pods
        shared_with_networking_pods
        aztec
        wordpress_ui
        pod 'Gridicons', '0.16'
    end


    ## DraftAction Extension
    ## =====================
    ##
    target 'WordPressDraftActionExtension' do
        inherit! :search_paths

        shared_with_all_pods
        shared_with_networking_pods
        aztec
        wordpress_ui
        pod 'Gridicons', '0.16'
    end


    ## Today Widget
    ## ============
    ##
    target 'WordPressTodayWidget' do
        inherit! :search_paths

        shared_with_all_pods
        shared_with_networking_pods
    end
end



## Notification Content Extension
## ==============================
##
target 'WordPressNotificationContentExtension' do
    project 'WordPress/WordPress.xcodeproj'

    inherit! :search_paths

<<<<<<< HEAD
    pod 'WordPressKit', :git => 'https://github.com/wordpress-mobile/WordPressKit-iOS.git', :commit => 'ae2227b'

=======
	wordpress_kit
>>>>>>> d0960387
    wordpress_shared
    wordpress_ui
end



## Notification Service Extension
## ==============================
##
target 'WordPressNotificationServiceExtension' do
    project 'WordPress/WordPress.xcodeproj'

    inherit! :search_paths

    pod 'Gridicons', '0.16'
<<<<<<< HEAD
    pod 'WordPressKit', :git => 'https://github.com/wordpress-mobile/WordPressKit-iOS.git', :commit => 'ae2227b'
=======
>>>>>>> d0960387

    wordpress_kit
    wordpress_shared
    wordpress_ui
end



## WordPress.com Stats
## ===================
##
target 'WordPressComStatsiOS' do
    project 'WordPressComStatsiOS/WordPressComStatsiOS.xcodeproj'

    shared_with_all_pods
    shared_with_networking_pods

    ## Automattic libraries
    ## ====================
    ##
    wordpress_ui

    target 'WordPressComStatsiOSTests' do
        inherit! :search_paths

        shared_test_pods
    end
end<|MERGE_RESOLUTION|>--- conflicted
+++ resolved
@@ -50,8 +50,8 @@
 end
 
 def wordpress_kit
-    pod 'WordPressKit', '~> 1.4'
-    ## pod 'WordPressKit', :git => 'https://github.com/wordpress-mobile/WordPressKit-iOS.git', :commit => '60ac75bb8b9a499dfa5446b53c01fa9d2d6e71cb'
+    ##pod 'WordPressKit', '~> 1.4'
+    pod 'WordPressKit', :git => 'https://github.com/wordpress-mobile/WordPressKit-iOS.git', :commit => '4e5eeff2dda03c6daf655746c597e489f4a3cfe0'
 end
 
 def shared_with_all_pods
@@ -66,12 +66,8 @@
     pod 'AFNetworking', '3.2.1'
     pod 'Alamofire', '4.7.3'
     pod 'wpxmlrpc', '0.8.3'
-<<<<<<< HEAD
-    pod 'WordPressKit', :git => 'https://github.com/wordpress-mobile/WordPressKit-iOS.git', :commit => 'ae2227b'
-=======
 
 	wordpress_kit
->>>>>>> d0960387
 end
 
 def shared_test_pods
@@ -178,12 +174,7 @@
 
     inherit! :search_paths
 
-<<<<<<< HEAD
-    pod 'WordPressKit', :git => 'https://github.com/wordpress-mobile/WordPressKit-iOS.git', :commit => 'ae2227b'
-
-=======
 	wordpress_kit
->>>>>>> d0960387
     wordpress_shared
     wordpress_ui
 end
@@ -199,10 +190,6 @@
     inherit! :search_paths
 
     pod 'Gridicons', '0.16'
-<<<<<<< HEAD
-    pod 'WordPressKit', :git => 'https://github.com/wordpress-mobile/WordPressKit-iOS.git', :commit => 'ae2227b'
-=======
->>>>>>> d0960387
 
     wordpress_kit
     wordpress_shared
