--- conflicted
+++ resolved
@@ -36,32 +36,16 @@
 
     /// An optional handler closure that will be called when the action button
     /// is tapped, if you've provided an action title
-<<<<<<< HEAD
     let actionHandler: ActionHandlerFunction?
 
     init(title: String,
          message: String? = nil,
-         feedbackType: UINotificationFeedbackType? = nil,
+         feedbackType: UINotificationFeedbackGenerator.FeedbackType? = nil,
          notificationInfo: NoticeNotificationInfo? = nil,
          style: NoticeStyle = NormalNoticeStyle(),
          actionTitle: String? = nil,
          cancelTitle: String? = nil,
          actionHandler: ActionHandlerFunction? = nil) {
-=======
-    let actionHandler: (() -> Void)?
-
-    init(title: String, message: String? = nil, feedbackType: UINotificationFeedbackGenerator.FeedbackType? = nil, notificationInfo: NoticeNotificationInfo? = nil, style: NoticeStyle = NormalNoticeStyle()) {
-        self.title = title
-        self.message = message
-        self.feedbackType = feedbackType
-        self.notificationInfo = notificationInfo
-        self.actionTitle = nil
-        self.actionHandler = nil
-        self.style = style
-    }
-
-    init(title: String, message: String? = nil, feedbackType: UINotificationFeedbackGenerator.FeedbackType? = nil, notificationInfo: NoticeNotificationInfo? = nil, style: NoticeStyle = NormalNoticeStyle(), actionTitle: String, actionHandler: @escaping (() -> Void)) {
->>>>>>> f3be4ea5
         self.title = title
         self.message = message
         self.feedbackType = feedbackType
