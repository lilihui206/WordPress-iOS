--- conflicted
+++ resolved
@@ -41,17 +41,10 @@
     }
     
     public func createShortcutsIf3DTouchAvailable(loggedIn: Bool) {
-<<<<<<< HEAD
         guard shortcutsProvider.is3DTouchAvailable else {
             return
         }
 
-=======
-        if !is3DTouchAvailable() {
-            return
-        }
-        
->>>>>>> 01f04010
         if loggedIn {
             if hasBlog() {
                 createLoggedInShortcuts()
@@ -128,10 +121,6 @@
         shortcutsProvider.shortcutItems = nil
     }
     
-    private func clearShortcuts() {
-        application.shortcutItems = nil
-    }
-    
     private func createLoggedOutShortcuts() {
         shortcutsProvider.shortcutItems = loggedOutShortcutArray()
     }
