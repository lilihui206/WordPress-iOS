--- conflicted
+++ resolved
@@ -1234,13 +1234,8 @@
 - (void)editorViewController:(WPEditorViewController *)editorController
              titleWillChange:(NSString *)title
 {
-<<<<<<< HEAD
-    [self autosaveContent];
+    [self autosaveContentWithTitle:title];
     [self refreshNavigationBarButtons:NO];
-=======
-    [self autosaveContentWithTitle:title];
-    [self refreshNavigationBarButtons];
->>>>>>> 0e6cfd18
 }
 
 - (void)editorTextDidChange:(WPEditorViewController *)editorController
