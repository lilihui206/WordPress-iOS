--- conflicted
+++ resolved
@@ -122,11 +122,8 @@
     if (IS_IPAD) {
         scrollView.contentInset = UIEdgeInsetsMake(WPTableViewTopMargin, 0, WPTableViewTopMargin, 0);
         scrollView.contentWidth = WPTableViewFixedWidth;
-<<<<<<< HEAD
-=======
     } else {
         scrollView.contentInset = UIEdgeInsetsMake(0, 0, WPTableViewTopMargin, 0);
->>>>>>> a3b50177
     }
 
     scrollView.keyboardDismissMode = UIScrollViewKeyboardDismissModeInteractive;
