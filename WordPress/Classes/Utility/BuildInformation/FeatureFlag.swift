/// FeatureFlag exposes a series of features to be conditionally enabled on
/// different builds.
@objc
enum FeatureFlag: Int {
    case exampleFeature
    case jetpackDisconnect
<<<<<<< HEAD
    case revisions
=======
    case automatedTransfersCustomDomain
>>>>>>> 5ff60ec6
    case statsRefresh
    case gutenberg
    case quickStartV2
    case domainCredit

    /// Returns a boolean indicating if the feature is enabled
    var enabled: Bool {
        switch self {
        case .exampleFeature:
            return true
        case .jetpackDisconnect:
            return BuildConfiguration.current == .localDeveloper
<<<<<<< HEAD
        case .revisions:
=======
        case .automatedTransfersCustomDomain:
>>>>>>> 5ff60ec6
            return true
        case .statsRefresh:
            return BuildConfiguration.current == .localDeveloper
        case .gutenberg:
            return true
        case .quickStartV2:
            return true
        case .domainCredit:
            return false
        }
    }
}

/// Objective-C bridge for FeatureFlag.
///
/// Since we can't expose properties on Swift enums we use a class instead
class Feature: NSObject {
    /// Returns a boolean indicating if the feature is enabled
    @objc static func enabled(_ feature: FeatureFlag) -> Bool {
        return feature.enabled
    }
}<|MERGE_RESOLUTION|>--- conflicted
+++ resolved
@@ -4,11 +4,6 @@
 enum FeatureFlag: Int {
     case exampleFeature
     case jetpackDisconnect
-<<<<<<< HEAD
-    case revisions
-=======
-    case automatedTransfersCustomDomain
->>>>>>> 5ff60ec6
     case statsRefresh
     case gutenberg
     case quickStartV2
@@ -21,12 +16,6 @@
             return true
         case .jetpackDisconnect:
             return BuildConfiguration.current == .localDeveloper
-<<<<<<< HEAD
-        case .revisions:
-=======
-        case .automatedTransfersCustomDomain:
->>>>>>> 5ff60ec6
-            return true
         case .statsRefresh:
             return BuildConfiguration.current == .localDeveloper
         case .gutenberg:
