<?xml version="1.0" encoding="UTF-8"?>
<Workspace
   version = "1.0">
   <FileRef
      location = "group:WordPress/WordPress.xcodeproj">
   </FileRef>
   <FileRef
      location = "group:WordPressComStatsiOS/WordPressComStatsiOS.xcodeproj">
   </FileRef>
   <FileRef
<<<<<<< HEAD
      location = "group:WordPressKit/WordPressKit.xcodeproj">
=======
      location = "group:WordPressShared/WordPressShared.xcodeproj">
>>>>>>> 444e584c
   </FileRef>
   <FileRef
      location = "group:Pods/Pods.xcodeproj">
   </FileRef>
</Workspace><|MERGE_RESOLUTION|>--- conflicted
+++ resolved
@@ -8,11 +8,10 @@
       location = "group:WordPressComStatsiOS/WordPressComStatsiOS.xcodeproj">
    </FileRef>
    <FileRef
-<<<<<<< HEAD
       location = "group:WordPressKit/WordPressKit.xcodeproj">
-=======
+   </FileRef>
+   <FileRef
       location = "group:WordPressShared/WordPressShared.xcodeproj">
->>>>>>> 444e584c
    </FileRef>
    <FileRef
       location = "group:Pods/Pods.xcodeproj">
