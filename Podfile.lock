--- conflicted
+++ resolved
@@ -395,11 +395,7 @@
   - WordPress-Aztec-iOS (1.19.3)
   - WordPress-Editor-iOS (1.19.3):
     - WordPress-Aztec-iOS (= 1.19.3)
-<<<<<<< HEAD
-  - WordPressAuthenticator (1.25.0-beta.2):
-=======
   - WordPressAuthenticator (1.25.0-beta.3):
->>>>>>> f0b78b38
     - 1PasswordExtension (= 1.8.6)
     - Alamofire (= 4.8)
     - CocoaLumberjack (~> 3.5)
@@ -759,11 +755,7 @@
   UIDeviceIdentifier: a79ccdfc940373835a7d8e9fc7541e6bf61b6319
   WordPress-Aztec-iOS: b7ac8b30f746992e85d9668453ac87c2cdcecf4f
   WordPress-Editor-iOS: 1886f7fe464d79ee64ccfe7985281f8cf45f75eb
-<<<<<<< HEAD
-  WordPressAuthenticator: 060600353966f22b248c87b038bd031283041185
-=======
   WordPressAuthenticator: 7e21f75235152e8daf95ce6ecb4ca33b1a3a9a0d
->>>>>>> f0b78b38
   WordPressKit: f47b1a01c24c96814e5449fdb3894de37fe17d9d
   WordPressMocks: b4064b99a073117bbc304abe82df78f2fbe60992
   WordPressShared: 38cb62e9cb998d4dc3c1611f17934c6875a6b3e8
