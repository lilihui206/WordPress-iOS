--- conflicted
+++ resolved
@@ -170,17 +170,10 @@
   - SVProgressHUD (= 2.2.5)
   - UIDeviceIdentifier (~> 0.4)
   - WordPress-Editor-iOS (= 1.0.1)
-<<<<<<< HEAD
   - WordPressAuthenticator (= 1.1.0-beta.1)
   - WordPressKit (= 1.4.1-beta.2)
   - WordPressShared (= 1.1.1-beta.2)
-  - WordPressUI (= 1.0.7)
-=======
-  - WordPressAuthenticator (= 1.0.6)
-  - WordPressKit (= 1.4.0)
-  - WordPressShared (= 1.0.10)
   - WordPressUI (= 1.0.8-beta.2)
->>>>>>> d85c76e6
   - WPMediaPicker (= 1.3)
   - wpxmlrpc (= 0.8.3)
   - ZendeskSDK (from `https://github.com/zendesk/zendesk_sdk_ios.git`, branch `xcode10-beta`)
@@ -268,25 +261,14 @@
   UIDeviceIdentifier: a959a6d4f51036b4180dd31fb26483a820f1cc46
   WordPress-Aztec-iOS: 17508c8438fbd9f5733f518500a2f8f2fc3dbadc
   WordPress-Editor-iOS: 4b3495b53e5392f93b5c8c7435296a6f13142586
-<<<<<<< HEAD
   WordPressAuthenticator: 904e24e2bcaff4b9d91b34514e87ac55bee470fa
   WordPressKit: a4ccc4bbbc6f8e194becf18b47af212f367fe3ab
   WordPressShared: c4d4356a06fc73bde9b782f26768d42e62a330ef
-  WordPressUI: cfcac4a2a033e3ed5def6504bb8e28447c54423b
-=======
-  WordPressAuthenticator: 56538a229185640b41912c10c3f1891c2cc9bbb9
-  WordPressKit: 5d4b9840aed4329d61b3efbe40714c9dce719309
-  WordPressShared: 5915565faa46e096016aefed0dc67783afbc323a
   WordPressUI: 68c3cede2f50fa81d22d7c5e88863a5c4fc00a4d
->>>>>>> d85c76e6
   WPMediaPicker: c54791e04af3b41e473e9b340784be48a505bb38
   wpxmlrpc: bfc572f62ce7ee897f6f38b098d2ba08732ecef4
   ZendeskSDK: 54b4f8ef7c368ba5a29b2ad6c69fa8c912355190
 
-<<<<<<< HEAD
-PODFILE CHECKSUM: d2cbd2bed44198756f77395e8be0353138bc97bc
-=======
-PODFILE CHECKSUM: d08615d60b668dfbf99e70a4e11e3869879ca70d
->>>>>>> d85c76e6
+PODFILE CHECKSUM: 7ab9f78a920818fe3016255ddbb018fca22e333d
 
 COCOAPODS: 1.6.0.beta.1