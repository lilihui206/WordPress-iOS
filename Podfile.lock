--- conflicted
+++ resolved
@@ -126,7 +126,7 @@
     - UIDeviceIdentifier (~> 0.4)
     - WordPressShared (~> 1.0.3)
     - wpxmlrpc (= 0.8.3)
-  - WordPressShared (1.0.4):
+  - WordPressShared (1.0.6):
     - CocoaLumberjack (~> 3.4)
     - FormatterKit/TimeIntervalFormatter (= 1.8.2)
   - WordPressUI (1.0.3)
@@ -168,7 +168,7 @@
   - WordPress-Aztec-iOS/WordPressEditor (from `https://github.com/wordpress-mobile/AztecEditor-iOS.git`, commit `c38d29b09cc9710ef307891f76a02c80a7002a59`)
   - WordPressAuthenticator (from `https://github.com/wordpress-mobile/WordPressAuthenticator-iOS.git`, commit `cc8a5e0`)
   - WordPressKit (= 1.1)
-  - WordPressShared (from `https://github.com/wordpress-mobile/WordPress-iOS-Shared.git`, branch `feature/9020-remove_helpshift_tracks`)
+  - WordPressShared (~> 1.0.6)
   - WordPressUI (from `https://github.com/wordpress-mobile/WordPressUI-iOS.git`, commit `e72725ee5aed1a2c4dffa755a78c36e3ecf6e2b0`)
   - WPMediaPicker (from `https://github.com/wordpress-mobile/MediaPicker-iOS.git`, commit `b5ae03494596e3da7a8f814f9cab8e96ca345bc8`)
   - wpxmlrpc (= 0.8.3)
@@ -202,6 +202,7 @@
     - SVProgressHUD
     - UIDeviceIdentifier
     - WordPressKit
+    - WordPressShared
     - wpxmlrpc
     - ZendeskSDK
 
@@ -212,15 +213,9 @@
   WordPress-Aztec-iOS:
     :commit: c38d29b09cc9710ef307891f76a02c80a7002a59
     :git: https://github.com/wordpress-mobile/AztecEditor-iOS.git
-<<<<<<< HEAD
-  WordPressShared:
-    :branch: feature/9020-remove_helpshift_tracks
-    :git: https://github.com/wordpress-mobile/WordPress-iOS-Shared.git
-=======
   WordPressAuthenticator:
     :commit: cc8a5e0
     :git: https://github.com/wordpress-mobile/WordPressAuthenticator-iOS.git
->>>>>>> 18fd82b9
   WordPressUI:
     :commit: e72725ee5aed1a2c4dffa755a78c36e3ecf6e2b0
     :git: https://github.com/wordpress-mobile/WordPressUI-iOS.git
@@ -235,15 +230,9 @@
   WordPress-Aztec-iOS:
     :commit: c38d29b09cc9710ef307891f76a02c80a7002a59
     :git: https://github.com/wordpress-mobile/AztecEditor-iOS.git
-<<<<<<< HEAD
-  WordPressShared:
-    :commit: 116baa329035c5d98f805938534c526e9e42fd36
-    :git: https://github.com/wordpress-mobile/WordPress-iOS-Shared.git
-=======
   WordPressAuthenticator:
     :commit: cc8a5e0
     :git: https://github.com/wordpress-mobile/WordPressAuthenticator-iOS.git
->>>>>>> 18fd82b9
   WordPressUI:
     :commit: e72725ee5aed1a2c4dffa755a78c36e3ecf6e2b0
     :git: https://github.com/wordpress-mobile/WordPressUI-iOS.git
@@ -281,16 +270,12 @@
   WordPress-Aztec-iOS: 743dbe41492eae1d9daf3f5ba5435ab295ee668f
   WordPressAuthenticator: 4c802aa18781858253daf984f873e3efe0dac7ef
   WordPressKit: a24baaa783c3a221f2d9a51c19318cbb27333373
-  WordPressShared: 364cffcede3f5fbaac753f95ae3a016a4e20ca66
+  WordPressShared: 6d43fb3f4952254b879a1903494c2b11495e4635
   WordPressUI: ebf73505c8957df23a1c9fe565fba553be296dc5
   WPMediaPicker: ceb613e43eae03268e73835d48d67f92f595aca6
   wpxmlrpc: bfc572f62ce7ee897f6f38b098d2ba08732ecef4
   ZendeskSDK: 2cda4db2ba6b10ba89aeb8dddaa94e97c85946a0
 
-<<<<<<< HEAD
-PODFILE CHECKSUM: c0150d753ca0d92ab9e9087c11181b7b447a1fe3
-=======
-PODFILE CHECKSUM: 21d52e1d0f83aba8bb8bfe6f813559cb2ed159b1
->>>>>>> 18fd82b9
+PODFILE CHECKSUM: 44ad52b8a9d81da65266e7014d817146812c8355
 
 COCOAPODS: 1.5.2