--- conflicted
+++ resolved
@@ -154,11 +154,7 @@
     ## Gutenberg (React Native)
     ## =====================
     ##
-<<<<<<< HEAD
     gutenberg :commit => 'a6ac1e791d61b7a5a9f04a6a925ba8f9236b6dbf'
-=======
-    gutenberg :tag => 'v1.42.0-alpha2'
->>>>>>> b42e3425
 
     ## Third party libraries
     ## =====================
