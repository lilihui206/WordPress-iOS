--- conflicted
+++ resolved
@@ -6,16 +6,13 @@
 * Post Commenting: fixed issue that prevented selecting an @ mention suggestion.
 * Fixed an issue that could have caused the app to crash when accessing Site Pages.
 * Site Creation: faster site creation, removed intermediate steps. Just select what kind of site you'd like, enter the domain name and the site will be created.
-<<<<<<< HEAD
 * Block editor: Added the Cover block
 * Block editor: Improve icon on the "Take a Video" media option
 * Block editor: Removed the dimming effect on unselected blocks
 * Block editor: Add alignment options for Heading block
 * Block editor: Implemented dropdown toolbar for alignment toolbar in Heading, Paragraph, Image, MediaText blocks
 * Block Editor: When editing link settings, tapping the keyboard return button now closes the settings panel as well as closing the keyboard.
-=======
 * Fixed a crash when a blog's URL became `nil` from a Core Data operation.
->>>>>>> 3aaead1e
 
  
 14.5
