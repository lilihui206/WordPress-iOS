--- conflicted
+++ resolved
@@ -11,11 +11,7 @@
 ##
 def wordpress_shared
     ## for production:
-<<<<<<< HEAD
     pod 'WordPressShared', '~> 1.8.13-beta'
-=======
-    pod 'WordPressShared', '1.8.13-beta.1'
->>>>>>> c392291b
 
     ## for development:
     # pod 'WordPressShared', :path => '../WordPress-iOS-Shared'
