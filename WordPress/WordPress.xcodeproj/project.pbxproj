// !$*UTF8*$!
{
	archiveVersion = 1;
	classes = {
	};
	objectVersion = 46;
	objects = {

/* Begin PBXBuildFile section */
		00F2E3F8166EEF9800D0527C /* CoreGraphics.framework in Frameworks */ = {isa = PBXBuildFile; fileRef = 834CE7371256D0F60046A4A3 /* CoreGraphics.framework */; };
		00F2E3FA166EEFBE00D0527C /* UIKit.framework in Frameworks */ = {isa = PBXBuildFile; fileRef = E10B3653158F2D4500419A93 /* UIKit.framework */; };
		00F2E3FB166EEFE100D0527C /* QuartzCore.framework in Frameworks */ = {isa = PBXBuildFile; fileRef = E10B3651158F2D3F00419A93 /* QuartzCore.framework */; };
		03958062100D6CFC00850742 /* WPLabel.m in Sources */ = {isa = PBXBuildFile; fileRef = 03958061100D6CFC00850742 /* WPLabel.m */; };
		067D911C15654CE79F0A4A29 /* libPods-WordPressTest.a in Frameworks */ = {isa = PBXBuildFile; fileRef = D4972215061A4C21AD2CD5B8 /* libPods-WordPressTest.a */; };
		1D3623260D0F684500981E51 /* WordPressAppDelegate.m in Sources */ = {isa = PBXBuildFile; fileRef = 1D3623250D0F684500981E51 /* WordPressAppDelegate.m */; };
		1D60589B0D05DD56006BFB54 /* main.m in Sources */ = {isa = PBXBuildFile; fileRef = 29B97316FDCFA39411CA2CEA /* main.m */; };
		1D60589F0D05DD5A006BFB54 /* Foundation.framework in Frameworks */ = {isa = PBXBuildFile; fileRef = 1D30AB110D05D00D00671497 /* Foundation.framework */; };
		28AD73600D9D9599002E5188 /* MainWindow.xib in Resources */ = {isa = PBXBuildFile; fileRef = 28AD735F0D9D9599002E5188 /* MainWindow.xib */; };
		2906F812110CDA8900169D56 /* EditCommentViewController.m in Sources */ = {isa = PBXBuildFile; fileRef = 2906F810110CDA8900169D56 /* EditCommentViewController.m */; };
		2906F813110CDA8900169D56 /* EditCommentViewController.xib in Resources */ = {isa = PBXBuildFile; fileRef = 2906F811110CDA8900169D56 /* EditCommentViewController.xib */; };
		296526FE105810E100597FA3 /* NSString+Helpers.m in Sources */ = {isa = PBXBuildFile; fileRef = 296526FD105810E100597FA3 /* NSString+Helpers.m */; };
		296890780FE971DC00770264 /* Security.framework in Frameworks */ = {isa = PBXBuildFile; fileRef = 296890770FE971DC00770264 /* Security.framework */; };
		2F970F740DF92274006BD934 /* PostsViewController.m in Sources */ = {isa = PBXBuildFile; fileRef = 2F970F730DF92274006BD934 /* PostsViewController.m */; };
		2FAE97090E33B21600CA8540 /* defaultPostTemplate_old.html in Resources */ = {isa = PBXBuildFile; fileRef = 2FAE97040E33B21600CA8540 /* defaultPostTemplate_old.html */; };
		2FAE970C0E33B21600CA8540 /* xhtml1-transitional.dtd in Resources */ = {isa = PBXBuildFile; fileRef = 2FAE97070E33B21600CA8540 /* xhtml1-transitional.dtd */; };
		2FAE970D0E33B21600CA8540 /* xhtmlValidatorTemplate.xhtml in Resources */ = {isa = PBXBuildFile; fileRef = 2FAE97080E33B21600CA8540 /* xhtmlValidatorTemplate.xhtml */; };
		30AF6CF513C2289600A29C00 /* AboutViewController.xib in Resources */ = {isa = PBXBuildFile; fileRef = 30AF6CF413C2289600A29C00 /* AboutViewController.xib */; };
		30AF6CFD13C230C600A29C00 /* AboutViewController.m in Sources */ = {isa = PBXBuildFile; fileRef = 30AF6CFC13C230C600A29C00 /* AboutViewController.m */; };
		30EABE0918A5903400B73A9C /* WPBlogTableViewCell.m in Sources */ = {isa = PBXBuildFile; fileRef = 30EABE0818A5903400B73A9C /* WPBlogTableViewCell.m */; };
		3716E401167296D30035F8C4 /* ToastView.xib in Resources */ = {isa = PBXBuildFile; fileRef = 3716E400167296D30035F8C4 /* ToastView.xib */; };
		37245ADC13FC23FF006CDBE3 /* WPWebViewController.xib in Resources */ = {isa = PBXBuildFile; fileRef = 37245ADB13FC23FF006CDBE3 /* WPWebViewController.xib */; };
		374CB16215B93C0800DD0EBC /* AudioToolbox.framework in Frameworks */ = {isa = PBXBuildFile; fileRef = 374CB16115B93C0800DD0EBC /* AudioToolbox.framework */; };
		375D090D133B94C3000CC9CD /* BlogsTableViewCell.m in Sources */ = {isa = PBXBuildFile; fileRef = 375D090C133B94C3000CC9CD /* BlogsTableViewCell.m */; };
		3768BEF213041E7900E7C9A9 /* BetaFeedbackViewController.xib in Resources */ = {isa = PBXBuildFile; fileRef = 3768BEF013041E7900E7C9A9 /* BetaFeedbackViewController.xib */; };
		37B7924D16768FCC0021B3A4 /* NotificationSettingsViewController.m in Sources */ = {isa = PBXBuildFile; fileRef = 37B7924C16768FCB0021B3A4 /* NotificationSettingsViewController.m */; };
		45C73C25113C36F70024D0D2 /* MainWindow-iPad.xib in Resources */ = {isa = PBXBuildFile; fileRef = 45C73C24113C36F70024D0D2 /* MainWindow-iPad.xib */; };
		462F4E0A18369F0B0028D2F8 /* BlogDetailsViewController.m in Sources */ = {isa = PBXBuildFile; fileRef = 462F4E0718369F0B0028D2F8 /* BlogDetailsViewController.m */; };
		462F4E0B18369F0B0028D2F8 /* BlogListViewController.m in Sources */ = {isa = PBXBuildFile; fileRef = 462F4E0918369F0B0028D2F8 /* BlogListViewController.m */; };
		462F4E10183867AE0028D2F8 /* Merriweather-Bold.ttf in Resources */ = {isa = PBXBuildFile; fileRef = 462F4E0F183867AE0028D2F8 /* Merriweather-Bold.ttf */; };
		4645AFC51961E1FB005F7509 /* AppImages.xcassets in Resources */ = {isa = PBXBuildFile; fileRef = 4645AFC41961E1FB005F7509 /* AppImages.xcassets */; };
		46E4792C185BD2B8007AA76F /* CommentView.m in Sources */ = {isa = PBXBuildFile; fileRef = 46E4792B185BD2B8007AA76F /* CommentView.m */; };
		46F84611185A6E98009D0DA5 /* WPContentView.m in Sources */ = {isa = PBXBuildFile; fileRef = 46F84610185A6E98009D0DA5 /* WPContentView.m */; };
		46F8714F1838C41600BC149B /* NSDate+StringFormatting.m in Sources */ = {isa = PBXBuildFile; fileRef = 46F8714E1838C41600BC149B /* NSDate+StringFormatting.m */; };
		46FE8276184FD8A200535844 /* WordPressComOAuthClient.m in Sources */ = {isa = PBXBuildFile; fileRef = E1634518183B733B005E967F /* WordPressComOAuthClient.m */; };
		59379AA4191904C200B49251 /* AnimatedGIFImageSerialization.m in Sources */ = {isa = PBXBuildFile; fileRef = 59379AA3191904C200B49251 /* AnimatedGIFImageSerialization.m */; };
		5D0077A7182AE9DF00F865DB /* ReaderMediaQueue.m in Sources */ = {isa = PBXBuildFile; fileRef = 5D0077A6182AE9DF00F865DB /* ReaderMediaQueue.m */; };
		5D08B90419648C3400D5B381 /* ReaderSubscriptionViewController.m in Sources */ = {isa = PBXBuildFile; fileRef = 5D08B90319648C3400D5B381 /* ReaderSubscriptionViewController.m */; };
		5D119DA3176FBE040073D83A /* UIImageView+AFNetworkingExtra.m in Sources */ = {isa = PBXBuildFile; fileRef = 5D119DA2176FBE040073D83A /* UIImageView+AFNetworkingExtra.m */; };
		5D146EBB189857ED0068FDC6 /* FeaturedImageViewController.m in Sources */ = {isa = PBXBuildFile; fileRef = 5D146EBA189857ED0068FDC6 /* FeaturedImageViewController.m */; };
		5D1EE80215E7AF3E007F1F02 /* JetpackSettingsViewController.m in Sources */ = {isa = PBXBuildFile; fileRef = 5D1EE80015E7AF3E007F1F02 /* JetpackSettingsViewController.m */; };
		5D358D6517723DB500739AA4 /* OpenSans-Bold.ttf in Resources */ = {isa = PBXBuildFile; fileRef = 5D358D6417723DB500739AA4 /* OpenSans-Bold.ttf */; };
		5D37941B19216B1300E26CA4 /* RebloggingViewController.m in Sources */ = {isa = PBXBuildFile; fileRef = 5D37941A19216B1300E26CA4 /* RebloggingViewController.m */; };
		5D3D559718F88C3500782892 /* ReaderPostService.m in Sources */ = {isa = PBXBuildFile; fileRef = 5D3D559618F88C3500782892 /* ReaderPostService.m */; };
		5D3D559A18F88C5E00782892 /* ReaderPostServiceRemote.m in Sources */ = {isa = PBXBuildFile; fileRef = 5D3D559918F88C5E00782892 /* ReaderPostServiceRemote.m */; };
		5D3E334E15EEBB6B005FC6F2 /* ReachabilityUtils.m in Sources */ = {isa = PBXBuildFile; fileRef = 5D3E334D15EEBB6B005FC6F2 /* ReachabilityUtils.m */; };
		5D42A3DE175E7452005CFF05 /* AbstractComment.m in Sources */ = {isa = PBXBuildFile; fileRef = 5D42A3D5175E7452005CFF05 /* AbstractComment.m */; };
		5D42A3DF175E7452005CFF05 /* AbstractPost.m in Sources */ = {isa = PBXBuildFile; fileRef = 5D42A3D7175E7452005CFF05 /* AbstractPost.m */; };
		5D42A3E0175E7452005CFF05 /* BasePost.m in Sources */ = {isa = PBXBuildFile; fileRef = 5D42A3D9175E7452005CFF05 /* BasePost.m */; };
		5D42A3E1175E7452005CFF05 /* ReaderComment.m in Sources */ = {isa = PBXBuildFile; fileRef = 5D42A3DB175E7452005CFF05 /* ReaderComment.m */; };
		5D42A3E2175E7452005CFF05 /* ReaderPost.m in Sources */ = {isa = PBXBuildFile; fileRef = 5D42A3DD175E7452005CFF05 /* ReaderPost.m */; };
		5D42A3F7175E75EE005CFF05 /* ReaderCommentTableViewCell.m in Sources */ = {isa = PBXBuildFile; fileRef = 5D42A3E4175E75EE005CFF05 /* ReaderCommentTableViewCell.m */; };
		5D42A3F8175E75EE005CFF05 /* ReaderImageView.m in Sources */ = {isa = PBXBuildFile; fileRef = 5D42A3E6175E75EE005CFF05 /* ReaderImageView.m */; };
		5D42A3F9175E75EE005CFF05 /* ReaderMediaView.m in Sources */ = {isa = PBXBuildFile; fileRef = 5D42A3E8175E75EE005CFF05 /* ReaderMediaView.m */; };
		5D42A3FB175E75EE005CFF05 /* ReaderPostDetailViewController.m in Sources */ = {isa = PBXBuildFile; fileRef = 5D42A3EC175E75EE005CFF05 /* ReaderPostDetailViewController.m */; };
		5D42A3FC175E75EE005CFF05 /* ReaderPostsViewController.m in Sources */ = {isa = PBXBuildFile; fileRef = 5D42A3EE175E75EE005CFF05 /* ReaderPostsViewController.m */; };
		5D42A3FD175E75EE005CFF05 /* ReaderPostTableViewCell.m in Sources */ = {isa = PBXBuildFile; fileRef = 5D42A3F0175E75EE005CFF05 /* ReaderPostTableViewCell.m */; };
		5D42A400175E75EE005CFF05 /* ReaderVideoView.m in Sources */ = {isa = PBXBuildFile; fileRef = 5D42A3F6175E75EE005CFF05 /* ReaderVideoView.m */; };
		5D42A405175E76A7005CFF05 /* WPImageViewController.m in Sources */ = {isa = PBXBuildFile; fileRef = 5D42A402175E76A2005CFF05 /* WPImageViewController.m */; };
		5D42A406175E76A7005CFF05 /* WPWebVideoViewController.m in Sources */ = {isa = PBXBuildFile; fileRef = 5D42A404175E76A5005CFF05 /* WPWebVideoViewController.m */; };
		5D4AD40F185FE64C00CDEE17 /* WPMainTabBarController.m in Sources */ = {isa = PBXBuildFile; fileRef = 5D4AD40E185FE64C00CDEE17 /* WPMainTabBarController.m */; };
		5D577D33189127BE00B964C3 /* PostGeolocationViewController.m in Sources */ = {isa = PBXBuildFile; fileRef = 5D577D32189127BE00B964C3 /* PostGeolocationViewController.m */; };
		5D577D361891360900B964C3 /* PostGeolocationView.m in Sources */ = {isa = PBXBuildFile; fileRef = 5D577D351891360900B964C3 /* PostGeolocationView.m */; };
		5D5D0027187DA9D30027CEF6 /* CategoriesViewController.m in Sources */ = {isa = PBXBuildFile; fileRef = 5D5D0026187DA9D30027CEF6 /* CategoriesViewController.m */; };
		5D62BAD718AA88210044E5F7 /* PageSettingsViewController.m in Sources */ = {isa = PBXBuildFile; fileRef = 5D62BAD618AA88210044E5F7 /* PageSettingsViewController.m */; };
		5D69DBC4165428CA00A2D1F7 /* n.caf in Resources */ = {isa = PBXBuildFile; fileRef = 5D69DBC3165428CA00A2D1F7 /* n.caf */; };
		5D839AA8187F0D6B00811F4A /* PostFeaturedImageCell.m in Sources */ = {isa = PBXBuildFile; fileRef = 5D839AA7187F0D6B00811F4A /* PostFeaturedImageCell.m */; };
		5D839AAB187F0D8000811F4A /* PostGeolocationCell.m in Sources */ = {isa = PBXBuildFile; fileRef = 5D839AAA187F0D8000811F4A /* PostGeolocationCell.m */; };
		5D87E10C15F5120C0012C595 /* SettingsPageViewController.m in Sources */ = {isa = PBXBuildFile; fileRef = 5D87E10A15F5120C0012C595 /* SettingsPageViewController.m */; };
		5D8D53F119250412003C8859 /* BlogSelectorViewController.m in Sources */ = {isa = PBXBuildFile; fileRef = 5D8D53EE19250412003C8859 /* BlogSelectorViewController.m */; };
		5D8D53F219250412003C8859 /* WPComBlogSelectorViewController.m in Sources */ = {isa = PBXBuildFile; fileRef = 5D8D53F019250412003C8859 /* WPComBlogSelectorViewController.m */; };
		5D97C2F315CAF8D8009B44DD /* UINavigationController+KeyboardFix.m in Sources */ = {isa = PBXBuildFile; fileRef = 5D97C2F215CAF8D8009B44DD /* UINavigationController+KeyboardFix.m */; };
		5DA3EE12192508F700294E0B /* WPImageOptimizer.m in Sources */ = {isa = PBXBuildFile; fileRef = 5DA3EE0F192508F700294E0B /* WPImageOptimizer.m */; };
		5DA3EE13192508F700294E0B /* WPImageOptimizer+Private.m in Sources */ = {isa = PBXBuildFile; fileRef = 5DA3EE11192508F700294E0B /* WPImageOptimizer+Private.m */; };
		5DA3EE161925090A00294E0B /* MediaService.m in Sources */ = {isa = PBXBuildFile; fileRef = 5DA3EE151925090A00294E0B /* MediaService.m */; };
		5DA3EE1A1925111700294E0B /* WPImageOptimizerTest.m in Sources */ = {isa = PBXBuildFile; fileRef = 5DA3EE191925111700294E0B /* WPImageOptimizerTest.m */; };
		5DA5BF3D18E32DCF005F11F9 /* EditMediaViewController.m in Sources */ = {isa = PBXBuildFile; fileRef = 5DA5BF2818E32DCF005F11F9 /* EditMediaViewController.m */; };
		5DA5BF3E18E32DCF005F11F9 /* EditMediaViewController.xib in Resources */ = {isa = PBXBuildFile; fileRef = 5DA5BF2918E32DCF005F11F9 /* EditMediaViewController.xib */; };
		5DA5BF3F18E32DCF005F11F9 /* InputViewButton.m in Sources */ = {isa = PBXBuildFile; fileRef = 5DA5BF2B18E32DCF005F11F9 /* InputViewButton.m */; };
		5DA5BF4018E32DCF005F11F9 /* MediaBrowserCell.m in Sources */ = {isa = PBXBuildFile; fileRef = 5DA5BF2D18E32DCF005F11F9 /* MediaBrowserCell.m */; };
		5DA5BF4118E32DCF005F11F9 /* MediaBrowserViewController.m in Sources */ = {isa = PBXBuildFile; fileRef = 5DA5BF2F18E32DCF005F11F9 /* MediaBrowserViewController.m */; };
		5DA5BF4218E32DCF005F11F9 /* MediaBrowserViewController.xib in Resources */ = {isa = PBXBuildFile; fileRef = 5DA5BF3018E32DCF005F11F9 /* MediaBrowserViewController.xib */; };
		5DA5BF4318E32DCF005F11F9 /* MediaSearchFilterHeaderView.m in Sources */ = {isa = PBXBuildFile; fileRef = 5DA5BF3218E32DCF005F11F9 /* MediaSearchFilterHeaderView.m */; };
		5DA5BF4418E32DCF005F11F9 /* Theme.m in Sources */ = {isa = PBXBuildFile; fileRef = 5DA5BF3418E32DCF005F11F9 /* Theme.m */; };
		5DA5BF4518E32DCF005F11F9 /* ThemeBrowserCell.m in Sources */ = {isa = PBXBuildFile; fileRef = 5DA5BF3618E32DCF005F11F9 /* ThemeBrowserCell.m */; };
		5DA5BF4618E32DCF005F11F9 /* ThemeBrowserViewController.m in Sources */ = {isa = PBXBuildFile; fileRef = 5DA5BF3818E32DCF005F11F9 /* ThemeBrowserViewController.m */; };
		5DA5BF4718E32DCF005F11F9 /* ThemeDetailsViewController.m in Sources */ = {isa = PBXBuildFile; fileRef = 5DA5BF3A18E32DCF005F11F9 /* ThemeDetailsViewController.m */; };
		5DA5BF4818E32DCF005F11F9 /* WPLoadingView.m in Sources */ = {isa = PBXBuildFile; fileRef = 5DA5BF3C18E32DCF005F11F9 /* WPLoadingView.m */; };
		5DB3BA0518D0E7B600F3F3E9 /* WPPickerView.m in Sources */ = {isa = PBXBuildFile; fileRef = 5DB3BA0418D0E7B600F3F3E9 /* WPPickerView.m */; };
		5DB3BA0818D11D8D00F3F3E9 /* PublishDatePickerView.m in Sources */ = {isa = PBXBuildFile; fileRef = 5DB3BA0718D11D8D00F3F3E9 /* PublishDatePickerView.m */; };
		5DB4683B18A2E718004A89A9 /* LocationService.m in Sources */ = {isa = PBXBuildFile; fileRef = 5DB4683A18A2E718004A89A9 /* LocationService.m */; };
		5DB767411588F64D00EBE36C /* postPreview.html in Resources */ = {isa = PBXBuildFile; fileRef = 5DB767401588F64D00EBE36C /* postPreview.html */; };
		5DBCD9D218F3569F00B32229 /* ReaderTopic.m in Sources */ = {isa = PBXBuildFile; fileRef = 5DBCD9D118F3569F00B32229 /* ReaderTopic.m */; };
		5DBCD9D518F35D7500B32229 /* ReaderTopicService.m in Sources */ = {isa = PBXBuildFile; fileRef = 5DBCD9D418F35D7500B32229 /* ReaderTopicService.m */; };
		5DC02A3718E4C5BD009A1765 /* ThemeBrowserViewController.xib in Resources */ = {isa = PBXBuildFile; fileRef = 5DC02A3418E4C5BD009A1765 /* ThemeBrowserViewController.xib */; };
		5DC02A3818E4C5BD009A1765 /* ThemeDetailsViewController.xib in Resources */ = {isa = PBXBuildFile; fileRef = 5DC02A3518E4C5BD009A1765 /* ThemeDetailsViewController.xib */; };
		5DC02A3918E4C5BD009A1765 /* ThemeDetailsViewController~ipad.xib in Resources */ = {isa = PBXBuildFile; fileRef = 5DC02A3618E4C5BD009A1765 /* ThemeDetailsViewController~ipad.xib */; };
		5DC3A44D1610B9BC00A890BE /* UINavigationController+Rotation.m in Sources */ = {isa = PBXBuildFile; fileRef = 5DC3A44C1610B9BC00A890BE /* UINavigationController+Rotation.m */; };
		5DE8A03B1912C58800B2FF59 /* RemoteReaderPost.m in Sources */ = {isa = PBXBuildFile; fileRef = 5DE8A03A1912C58800B2FF59 /* RemoteReaderPost.m */; };
		5DE8A03E1912C59600B2FF59 /* RemoteReaderTopic.m in Sources */ = {isa = PBXBuildFile; fileRef = 5DE8A03D1912C59600B2FF59 /* RemoteReaderTopic.m */; };
		5DE8A0411912D95B00B2FF59 /* ReaderPostServiceTest.m in Sources */ = {isa = PBXBuildFile; fileRef = 5DE8A0401912D95B00B2FF59 /* ReaderPostServiceTest.m */; };
		5DEB61B4156FCD3400242C35 /* WPWebView.m in Sources */ = {isa = PBXBuildFile; fileRef = 5DEB61B3156FCD3400242C35 /* WPWebView.m */; };
		5DEB61B8156FCD5200242C35 /* WPChromelessWebViewController.m in Sources */ = {isa = PBXBuildFile; fileRef = 5DEB61B7156FCD5200242C35 /* WPChromelessWebViewController.m */; };
		5DF59C0B1770AE3A00171208 /* UILabel+SuggestSize.m in Sources */ = {isa = PBXBuildFile; fileRef = 5DF59C0A1770AE3A00171208 /* UILabel+SuggestSize.m */; };
		5DF738941965FAB900393584 /* SubscribedTopicsViewController.m in Sources */ = {isa = PBXBuildFile; fileRef = 5DF738931965FAB900393584 /* SubscribedTopicsViewController.m */; };
		5DF738971965FACD00393584 /* RecommendedTopicsViewController.m in Sources */ = {isa = PBXBuildFile; fileRef = 5DF738961965FACD00393584 /* RecommendedTopicsViewController.m */; };
		5DF7389A1965FB3C00393584 /* WPTableViewHandler.m in Sources */ = {isa = PBXBuildFile; fileRef = 5DF738991965FB3C00393584 /* WPTableViewHandler.m */; };
		5DF94E241962B90300359241 /* CommentViewController.m in Sources */ = {isa = PBXBuildFile; fileRef = 5DF94E231962B90300359241 /* CommentViewController.m */; };
		5DF94E2B1962B97D00359241 /* NewCommentsTableViewCell.m in Sources */ = {isa = PBXBuildFile; fileRef = 5DF94E261962B97D00359241 /* NewCommentsTableViewCell.m */; };
		5DF94E2D1962B97D00359241 /* NewPostTableViewCell.m in Sources */ = {isa = PBXBuildFile; fileRef = 5DF94E2A1962B97D00359241 /* NewPostTableViewCell.m */; };
		5DF94E301962B99C00359241 /* PostSettingsSelectionViewController.m in Sources */ = {isa = PBXBuildFile; fileRef = 5DF94E2F1962B99C00359241 /* PostSettingsSelectionViewController.m */; };
		5DF94E331962B9D800359241 /* WPAlertView.xib in Resources */ = {isa = PBXBuildFile; fileRef = 5DF94E311962B9D800359241 /* WPAlertView.xib */; };
		5DF94E341962B9D800359241 /* WPAlertViewSideBySide.xib in Resources */ = {isa = PBXBuildFile; fileRef = 5DF94E321962B9D800359241 /* WPAlertViewSideBySide.xib */; };
		5DF94E421962BAA700359241 /* WPContentActionView.m in Sources */ = {isa = PBXBuildFile; fileRef = 5DF94E371962BAA700359241 /* WPContentActionView.m */; };
		5DF94E431962BAA700359241 /* WPContentAttributionView.m in Sources */ = {isa = PBXBuildFile; fileRef = 5DF94E391962BAA700359241 /* WPContentAttributionView.m */; };
		5DF94E441962BAA700359241 /* WPContentViewBase.m in Sources */ = {isa = PBXBuildFile; fileRef = 5DF94E3B1962BAA700359241 /* WPContentViewBase.m */; };
		5DF94E451962BAA700359241 /* WPRichContentView.m in Sources */ = {isa = PBXBuildFile; fileRef = 5DF94E3D1962BAA700359241 /* WPRichContentView.m */; };
		5DF94E461962BAA700359241 /* WPRichTextView.m in Sources */ = {isa = PBXBuildFile; fileRef = 5DF94E3F1962BAA700359241 /* WPRichTextView.m */; };
		5DF94E471962BAA700359241 /* WPSimpleContentAttributionView.m in Sources */ = {isa = PBXBuildFile; fileRef = 5DF94E411962BAA700359241 /* WPSimpleContentAttributionView.m */; };
		5DF94E501962BAEB00359241 /* ReaderPostAttributionView.m in Sources */ = {isa = PBXBuildFile; fileRef = 5DF94E491962BAEB00359241 /* ReaderPostAttributionView.m */; };
		5DF94E511962BAEB00359241 /* ReaderPostContentView.m in Sources */ = {isa = PBXBuildFile; fileRef = 5DF94E4B1962BAEB00359241 /* ReaderPostContentView.m */; };
		5DF94E521962BAEB00359241 /* ReaderPostRichContentView.m in Sources */ = {isa = PBXBuildFile; fileRef = 5DF94E4D1962BAEB00359241 /* ReaderPostRichContentView.m */; };
		5DF94E531962BAEB00359241 /* ReaderPostSimpleContentView.m in Sources */ = {isa = PBXBuildFile; fileRef = 5DF94E4F1962BAEB00359241 /* ReaderPostSimpleContentView.m */; };
		5DFA9D1A196B1BA30061FF96 /* ReaderTopicServiceTest.m in Sources */ = {isa = PBXBuildFile; fileRef = 5DFA9D19196B1BA30061FF96 /* ReaderTopicServiceTest.m */; };
		7059CD210F332B6500A0660B /* WPCategoryTree.m in Sources */ = {isa = PBXBuildFile; fileRef = 7059CD200F332B6500A0660B /* WPCategoryTree.m */; };
		83043E55126FA31400EC9953 /* MessageUI.framework in Frameworks */ = {isa = PBXBuildFile; fileRef = 83043E54126FA31400EC9953 /* MessageUI.framework */; };
		8333FE0E11FF6EF200A495C1 /* EditSiteViewController.xib in Resources */ = {isa = PBXBuildFile; fileRef = 8333FE0D11FF6EF200A495C1 /* EditSiteViewController.xib */; };
		83418AAA11C9FA6E00ACF00C /* Comment.m in Sources */ = {isa = PBXBuildFile; fileRef = 83418AA911C9FA6E00ACF00C /* Comment.m */; };
		834CAE7C122D528A003DDF49 /* UIImage+Resize.m in Sources */ = {isa = PBXBuildFile; fileRef = 834CAE7B122D528A003DDF49 /* UIImage+Resize.m */; };
		834CAE9F122D56B1003DDF49 /* UIImage+Alpha.m in Sources */ = {isa = PBXBuildFile; fileRef = 834CAE9D122D56B1003DDF49 /* UIImage+Alpha.m */; };
		834CAEA0122D56B1003DDF49 /* UIImage+RoundedCorner.m in Sources */ = {isa = PBXBuildFile; fileRef = 834CAE9E122D56B1003DDF49 /* UIImage+RoundedCorner.m */; };
		834CE7341256D0DE0046A4A3 /* CFNetwork.framework in Frameworks */ = {isa = PBXBuildFile; fileRef = 834CE7331256D0DE0046A4A3 /* CFNetwork.framework */; };
		8350E49611D2C71E00A7B073 /* Media.m in Sources */ = {isa = PBXBuildFile; fileRef = 8350E49511D2C71E00A7B073 /* Media.m */; };
		8355D67E11D13EAD00A61362 /* MobileCoreServices.framework in Frameworks */ = {isa = PBXBuildFile; fileRef = 8355D67D11D13EAD00A61362 /* MobileCoreServices.framework */; };
		8355D7D911D260AA00A61362 /* CoreData.framework in Frameworks */ = {isa = PBXBuildFile; fileRef = 8355D7D811D260AA00A61362 /* CoreData.framework */; };
		835E2403126E66E50085940B /* AssetsLibrary.framework in Frameworks */ = {isa = PBXBuildFile; fileRef = 835E2402126E66E50085940B /* AssetsLibrary.framework */; settings = {ATTRIBUTES = (Weak, ); }; };
		83610AAA11F4AD2C00421116 /* WPcomLoginViewController.m in Sources */ = {isa = PBXBuildFile; fileRef = 83610AA811F4AD2C00421116 /* WPcomLoginViewController.m */; };
		8362C1041201E7CE00599347 /* WebSignupViewController-iPad.xib in Resources */ = {isa = PBXBuildFile; fileRef = 8362C1031201E7CE00599347 /* WebSignupViewController-iPad.xib */; };
		8370D10A11FA499A009D650F /* WPTableViewActivityCell.m in Sources */ = {isa = PBXBuildFile; fileRef = 8370D10911FA499A009D650F /* WPTableViewActivityCell.m */; };
		8370D10C11FA4A1B009D650F /* WPTableViewActivityCell.xib in Resources */ = {isa = PBXBuildFile; fileRef = 8370D10B11FA4A1B009D650F /* WPTableViewActivityCell.xib */; };
		8370D1BE11FA6295009D650F /* AddSiteViewController.xib in Resources */ = {isa = PBXBuildFile; fileRef = 8370D1BC11FA6295009D650F /* AddSiteViewController.xib */; };
		838C672E1210C3C300B09CA3 /* Post.m in Sources */ = {isa = PBXBuildFile; fileRef = 838C672D1210C3C300B09CA3 /* Post.m */; };
		8398EE9A11ACE63C000FE6E0 /* WebSignupViewController.xib in Resources */ = {isa = PBXBuildFile; fileRef = 8398EE9811ACE63C000FE6E0 /* WebSignupViewController.xib */; };
		83CAD4211235F9F4003DFA20 /* MediaObjectView.xib in Resources */ = {isa = PBXBuildFile; fileRef = 83CAD4201235F9F4003DFA20 /* MediaObjectView.xib */; };
		83D180FA12329B1A002DCCB0 /* EditPageViewController.m in Sources */ = {isa = PBXBuildFile; fileRef = 83D180F812329B1A002DCCB0 /* EditPageViewController.m */; };
		83F3E26011275E07004CD686 /* MapKit.framework in Frameworks */ = {isa = PBXBuildFile; fileRef = 83F3E25F11275E07004CD686 /* MapKit.framework */; };
		83F3E2D311276371004CD686 /* CoreLocation.framework in Frameworks */ = {isa = PBXBuildFile; fileRef = 83F3E2D211276371004CD686 /* CoreLocation.framework */; };
		83FEFC7611FF6C5A0078B462 /* EditSiteViewController.m in Sources */ = {isa = PBXBuildFile; fileRef = 83FEFC7411FF6C5A0078B462 /* EditSiteViewController.m */; };
		85149741171E13DF00B87F3F /* WPAsyncBlockOperation.m in Sources */ = {isa = PBXBuildFile; fileRef = 85149740171E13DF00B87F3F /* WPAsyncBlockOperation.m */; };
		8514DDA7190E2AB3009B6421 /* WPMediaMetadataExtractor.m in Sources */ = {isa = PBXBuildFile; fileRef = 8514DDA6190E2AB3009B6421 /* WPMediaMetadataExtractor.m */; };
		8516972C169D42F4006C5DED /* WPToast.m in Sources */ = {isa = PBXBuildFile; fileRef = 8516972B169D42F4006C5DED /* WPToast.m */; };
		851734431798C64700A30E27 /* NSURL+Util.m in Sources */ = {isa = PBXBuildFile; fileRef = 851734421798C64700A30E27 /* NSURL+Util.m */; };
		8525398B171761D9003F6B32 /* WPComLanguages.m in Sources */ = {isa = PBXBuildFile; fileRef = 8525398A171761D9003F6B32 /* WPComLanguages.m */; };
		85435BEA190F837500E868D0 /* WPUploadStatusView.m in Sources */ = {isa = PBXBuildFile; fileRef = 85435BE9190F837500E868D0 /* WPUploadStatusView.m */; };
		857610D618C0377300EDF406 /* StatsWebViewController.m in Sources */ = {isa = PBXBuildFile; fileRef = 857610D518C0377300EDF406 /* StatsWebViewController.m */; };
		858DE40F1730384F000AC628 /* LoginViewController.m in Sources */ = {isa = PBXBuildFile; fileRef = 858DE40E1730384F000AC628 /* LoginViewController.m */; };
		858DE41217303BB4000AC628 /* OpenSans-Light.ttf in Resources */ = {isa = PBXBuildFile; fileRef = 858DE41017303BB4000AC628 /* OpenSans-Light.ttf */; };
		858DE41317303BB4000AC628 /* OpenSans-Regular.ttf in Resources */ = {isa = PBXBuildFile; fileRef = 858DE41117303BB4000AC628 /* OpenSans-Regular.ttf */; };
		859CFD46190E3198005FB217 /* WPMediaUploader.m in Sources */ = {isa = PBXBuildFile; fileRef = 859CFD45190E3198005FB217 /* WPMediaUploader.m */; };
		859F761D18F2159800EF8D5D /* WPAnalyticsTrackerMixpanelInstructionsForStat.m in Sources */ = {isa = PBXBuildFile; fileRef = 859F761C18F2159800EF8D5D /* WPAnalyticsTrackerMixpanelInstructionsForStat.m */; };
		85A69D0217C530FE0061E254 /* OpenSans-BoldItalic.ttf in Resources */ = {isa = PBXBuildFile; fileRef = 85A69CFF17C530FE0061E254 /* OpenSans-BoldItalic.ttf */; };
		85A69D0317C530FE0061E254 /* OpenSans-Italic.ttf in Resources */ = {isa = PBXBuildFile; fileRef = 85A69D0017C530FE0061E254 /* OpenSans-Italic.ttf */; };
		85A69D0417C530FE0061E254 /* OpenSans-LightItalic.ttf in Resources */ = {isa = PBXBuildFile; fileRef = 85A69D0117C530FE0061E254 /* OpenSans-LightItalic.ttf */; };
		85AD6AEC173CCF9E002CB896 /* WPNUXPrimaryButton.m in Sources */ = {isa = PBXBuildFile; fileRef = 85AD6AEB173CCF9E002CB896 /* WPNUXPrimaryButton.m */; };
		85AD6AEF173CCFDC002CB896 /* WPNUXSecondaryButton.m in Sources */ = {isa = PBXBuildFile; fileRef = 85AD6AEE173CCFDC002CB896 /* WPNUXSecondaryButton.m */; };
		85B6F74F1742DA1E00CE7F3A /* WPNUXMainButton.m in Sources */ = {isa = PBXBuildFile; fileRef = 85B6F74E1742DA1D00CE7F3A /* WPNUXMainButton.m */; };
		85B6F7521742DAE800CE7F3A /* WPNUXBackButton.m in Sources */ = {isa = PBXBuildFile; fileRef = 85B6F7511742DAE800CE7F3A /* WPNUXBackButton.m */; };
		85C720B11730CEFA00460645 /* WPWalkthroughTextField.m in Sources */ = {isa = PBXBuildFile; fileRef = 85C720B01730CEFA00460645 /* WPWalkthroughTextField.m */; };
		85D08A7117342ECE00E2BBCA /* AddUsersBlogCell.m in Sources */ = {isa = PBXBuildFile; fileRef = 85D08A7017342ECE00E2BBCA /* AddUsersBlogCell.m */; };
		85D2275618F1E5E7001DA8DA /* WPAnalytics.m in Sources */ = {isa = PBXBuildFile; fileRef = 85D2275518F1E5E7001DA8DA /* WPAnalytics.m */; };
		85D2275918F1EB8A001DA8DA /* WPAnalyticsTrackerMixpanel.m in Sources */ = {isa = PBXBuildFile; fileRef = 85D2275818F1EB8A001DA8DA /* WPAnalyticsTrackerMixpanel.m */; };
		85D80558171630B30075EEAC /* DotCom-Languages.plist in Resources */ = {isa = PBXBuildFile; fileRef = 85D80557171630B30075EEAC /* DotCom-Languages.plist */; };
		85D8055D171631F10075EEAC /* SelectWPComLanguageViewController.m in Sources */ = {isa = PBXBuildFile; fileRef = 85D8055C171631F10075EEAC /* SelectWPComLanguageViewController.m */; };
		85DA8C4418F3F29A0074C8A4 /* WPAnalyticsTrackerWPCom.m in Sources */ = {isa = PBXBuildFile; fileRef = 85DA8C4318F3F29A0074C8A4 /* WPAnalyticsTrackerWPCom.m */; };
		85E105861731A597001071A3 /* WPWalkthroughOverlayView.m in Sources */ = {isa = PBXBuildFile; fileRef = 85E105851731A597001071A3 /* WPWalkthroughOverlayView.m */; };
		85EC44D41739826A00686604 /* CreateAccountAndBlogViewController.m in Sources */ = {isa = PBXBuildFile; fileRef = 85EC44D31739826A00686604 /* CreateAccountAndBlogViewController.m */; };
		85ED988817DFA00000090D0B /* Images.xcassets in Resources */ = {isa = PBXBuildFile; fileRef = 85ED988717DFA00000090D0B /* Images.xcassets */; };
		931DF4D618D09A2F00540BDD /* InfoPlist.strings in Resources */ = {isa = PBXBuildFile; fileRef = 931DF4D818D09A2F00540BDD /* InfoPlist.strings */; };
		93594BD5191D2F5A0079E6B2 /* stats-batch.json in Resources */ = {isa = PBXBuildFile; fileRef = 93594BD4191D2F5A0079E6B2 /* stats-batch.json */; };
		93740DC917D8F85600C41B2F /* WPAlertView.h in Resources */ = {isa = PBXBuildFile; fileRef = 93740DC817D8F85600C41B2F /* WPAlertView.h */; };
		93740DCB17D8F86700C41B2F /* WPAlertView.m in Sources */ = {isa = PBXBuildFile; fileRef = 93740DCA17D8F86700C41B2F /* WPAlertView.m */; };
		93A3F7DE1843F6F00082FEEA /* CoreTelephony.framework in Frameworks */ = {isa = PBXBuildFile; fileRef = 93A3F7DD1843F6F00082FEEA /* CoreTelephony.framework */; };
		93C1147F18EC5DD500DAC95C /* AccountService.m in Sources */ = {isa = PBXBuildFile; fileRef = 93C1147E18EC5DD500DAC95C /* AccountService.m */; };
		93C1148518EDF6E100DAC95C /* BlogService.m in Sources */ = {isa = PBXBuildFile; fileRef = 93C1148418EDF6E100DAC95C /* BlogService.m */; };
		93C4864F181043D700A24725 /* ActivityLogDetailViewController.m in Sources */ = {isa = PBXBuildFile; fileRef = 93069F581762410B000C966D /* ActivityLogDetailViewController.m */; };
		93C486501810442200A24725 /* SupportViewController.m in Sources */ = {isa = PBXBuildFile; fileRef = 93027BB71758332300483FFD /* SupportViewController.m */; };
		93C486511810445D00A24725 /* ActivityLogViewController.m in Sources */ = {isa = PBXBuildFile; fileRef = 93069F55176237A4000C966D /* ActivityLogViewController.m */; };
		93CD939319099BE70049096E /* authtoken.json in Resources */ = {isa = PBXBuildFile; fileRef = 93CD939219099BE70049096E /* authtoken.json */; };
		93D6D64A1924FDAD00A4F44A /* CategoryServiceRemote.m in Sources */ = {isa = PBXBuildFile; fileRef = 93D6D6471924FDAD00A4F44A /* CategoryServiceRemote.m */; };
		93FA59DD18D88C1C001446BC /* CategoryService.m in Sources */ = {isa = PBXBuildFile; fileRef = 93FA59DC18D88C1C001446BC /* CategoryService.m */; };
		A01C542E0E24E88400D411F2 /* SystemConfiguration.framework in Frameworks */ = {isa = PBXBuildFile; fileRef = A01C542D0E24E88400D411F2 /* SystemConfiguration.framework */; };
		A01C55480E25E0D000D411F2 /* defaultPostTemplate.html in Resources */ = {isa = PBXBuildFile; fileRef = A01C55470E25E0D000D411F2 /* defaultPostTemplate.html */; };
		A0E293F10E21027E00C6919C /* WPAddCategoryViewController.m in Sources */ = {isa = PBXBuildFile; fileRef = A0E293F00E21027E00C6919C /* WPAddCategoryViewController.m */; };
		A25EBD87156E330600530E3D /* WPTableViewController.m in Sources */ = {isa = PBXBuildFile; fileRef = A25EBD86156E330600530E3D /* WPTableViewController.m */; };
		A2787D0219002AB1000D6CA6 /* HelpshiftConfig.plist in Resources */ = {isa = PBXBuildFile; fileRef = A2787D0119002AB1000D6CA6 /* HelpshiftConfig.plist */; };
		A2DC5B1A1953451B009584C3 /* WPNUXHelpBadgeLabel.m in Sources */ = {isa = PBXBuildFile; fileRef = A2DC5B191953451B009584C3 /* WPNUXHelpBadgeLabel.m */; };
		ACBAB5FE0E121C7300F38795 /* PostSettingsViewController.m in Sources */ = {isa = PBXBuildFile; fileRef = ACBAB5FD0E121C7300F38795 /* PostSettingsViewController.m */; };
		ACBAB6860E1247F700F38795 /* PostPreviewViewController.m in Sources */ = {isa = PBXBuildFile; fileRef = ACBAB6850E1247F700F38795 /* PostPreviewViewController.m */; };
		ACC156CC0E10E67600D6E1A0 /* EditPostViewController.m in Sources */ = {isa = PBXBuildFile; fileRef = ACC156CB0E10E67600D6E1A0 /* EditPostViewController.m */; };
<<<<<<< HEAD
		B51D9A7E19634D4400CA857B /* Noticons-Regular.otf in Resources */ = {isa = PBXBuildFile; fileRef = B55853F419630AF900FAF6C3 /* Noticons-Regular.otf */; };
=======
		ADF544C2195A0F620092213D /* CustomHighlightButton.m in Sources */ = {isa = PBXBuildFile; fileRef = ADF544C1195A0F620092213D /* CustomHighlightButton.m */; };
		B545186018E99AF500AC3A54 /* WPTableHeaderViewCell.m in Sources */ = {isa = PBXBuildFile; fileRef = B545185F18E99AF500AC3A54 /* WPTableHeaderViewCell.m */; };
		B545186318E9E06500AC3A54 /* NoteAction.m in Sources */ = {isa = PBXBuildFile; fileRef = B545186218E9E06500AC3A54 /* NoteAction.m */; };
		B545186618E9E07900AC3A54 /* NoteBodyItem.m in Sources */ = {isa = PBXBuildFile; fileRef = B545186518E9E07900AC3A54 /* NoteBodyItem.m */; };
>>>>>>> 615f5ec5
		B55853F31962337500FAF6C3 /* NSScanner+Helpers.m in Sources */ = {isa = PBXBuildFile; fileRef = B55853F21962337500FAF6C3 /* NSScanner+Helpers.m */; };
		B55853F719630D5400FAF6C3 /* NSAttributedString+Util.m in Sources */ = {isa = PBXBuildFile; fileRef = B55853F619630D5400FAF6C3 /* NSAttributedString+Util.m */; };
		B55853FC19630E7900FAF6C3 /* Notification.m in Sources */ = {isa = PBXBuildFile; fileRef = B55853F919630E7900FAF6C3 /* Notification.m */; };
		B55853FD19630E7900FAF6C3 /* Notification+UI.m in Sources */ = {isa = PBXBuildFile; fileRef = B55853FB19630E7900FAF6C3 /* Notification+UI.m */; };
		B55854091963197200FAF6C3 /* NoteBlockHeaderTableViewCell.m in Sources */ = {isa = PBXBuildFile; fileRef = B55853FF1963197200FAF6C3 /* NoteBlockHeaderTableViewCell.m */; };
		B558540A1963197200FAF6C3 /* NoteBlockImageTableViewCell.m in Sources */ = {isa = PBXBuildFile; fileRef = B55854011963197200FAF6C3 /* NoteBlockImageTableViewCell.m */; };
		B558540B1963197200FAF6C3 /* NoteBlockTextTableViewCell.m in Sources */ = {isa = PBXBuildFile; fileRef = B55854041963197200FAF6C3 /* NoteBlockTextTableViewCell.m */; };
		B558540C1963197200FAF6C3 /* NoteBlockUserTableViewCell.m in Sources */ = {isa = PBXBuildFile; fileRef = B55854061963197200FAF6C3 /* NoteBlockUserTableViewCell.m */; };
		B558540D1963197200FAF6C3 /* NoteTableViewCell.m in Sources */ = {isa = PBXBuildFile; fileRef = B55854081963197200FAF6C3 /* NoteTableViewCell.m */; };
		B558541319631A1000FAF6C3 /* NotificationDetailsViewController.m in Sources */ = {isa = PBXBuildFile; fileRef = B558540F19631A1000FAF6C3 /* NotificationDetailsViewController.m */; };
		B558541419631A1000FAF6C3 /* Notifications.storyboard in Resources */ = {isa = PBXBuildFile; fileRef = B558541019631A1000FAF6C3 /* Notifications.storyboard */; };
		B558541519631A1000FAF6C3 /* WPStyleGuide+Notifications.m in Sources */ = {isa = PBXBuildFile; fileRef = B558541219631A1000FAF6C3 /* WPStyleGuide+Notifications.m */; };
		B5CC05F61962150600975CAC /* Constants.m in Sources */ = {isa = PBXBuildFile; fileRef = B5CC05F51962150600975CAC /* Constants.m */; };
		B5CC05F91962186D00975CAC /* Meta.m in Sources */ = {isa = PBXBuildFile; fileRef = B5CC05F81962186D00975CAC /* Meta.m */; };
		B5CC05FC196218E100975CAC /* XMLParserCollecter.m in Sources */ = {isa = PBXBuildFile; fileRef = B5CC05FB196218E100975CAC /* XMLParserCollecter.m */; };
		B5F015CB195DFD7600F6ECF2 /* WordPressActivity.m in Sources */ = {isa = PBXBuildFile; fileRef = B5F015CA195DFD7600F6ECF2 /* WordPressActivity.m */; };
		C533CF350E6D3ADA000C3DE8 /* CommentsViewController.m in Sources */ = {isa = PBXBuildFile; fileRef = C533CF340E6D3ADA000C3DE8 /* CommentsViewController.m */; };
		C545E0A21811B9880020844C /* ContextManager.m in Sources */ = {isa = PBXBuildFile; fileRef = C545E0A11811B9880020844C /* ContextManager.m */; };
		C56636E91868D0CE00226AAB /* StatsViewController.m in Sources */ = {isa = PBXBuildFile; fileRef = C56636E71868D0CE00226AAB /* StatsViewController.m */; };
		C57A31A4183D2111007745B9 /* NotificationsManager.m in Sources */ = {isa = PBXBuildFile; fileRef = C57A31A3183D2111007745B9 /* NotificationsManager.m */; };
		C58349C51806F95100B64089 /* IOS7CorrectedTextView.m in Sources */ = {isa = PBXBuildFile; fileRef = C58349C41806F95100B64089 /* IOS7CorrectedTextView.m */; };
		C5CFDC2A184F962B00097B05 /* CoreDataConcurrencyTest.m in Sources */ = {isa = PBXBuildFile; fileRef = C5CFDC29184F962B00097B05 /* CoreDataConcurrencyTest.m */; };
		CC0E20AE15B87DA100D3468B /* WPWebBridge.m in Sources */ = {isa = PBXBuildFile; fileRef = CC0E20AD15B87DA100D3468B /* WPWebBridge.m */; };
		CC1D80141656D938002A542F /* NotificationsViewController.m in Sources */ = {isa = PBXBuildFile; fileRef = CC1D80121656D937002A542F /* NotificationsViewController.m */; };
		CC24E5EF1577D1EA00A6D5B5 /* WPFriendFinderViewController.m in Sources */ = {isa = PBXBuildFile; fileRef = CC24E5EE1577D1EA00A6D5B5 /* WPFriendFinderViewController.m */; };
		CC24E5F11577DBC300A6D5B5 /* AddressBook.framework in Frameworks */ = {isa = PBXBuildFile; fileRef = CC24E5F01577DBC300A6D5B5 /* AddressBook.framework */; };
		CC24E5F51577E16B00A6D5B5 /* Accounts.framework in Frameworks */ = {isa = PBXBuildFile; fileRef = CC24E5F41577E16B00A6D5B5 /* Accounts.framework */; settings = {ATTRIBUTES = (Weak, ); }; };
		CC701658185A7513007B37DB /* InlineComposeToolbarView.m in Sources */ = {isa = PBXBuildFile; fileRef = CC701655185A7513007B37DB /* InlineComposeToolbarView.m */; };
		CC701659185A7513007B37DB /* InlineComposeView.m in Sources */ = {isa = PBXBuildFile; fileRef = CC701657185A7513007B37DB /* InlineComposeView.m */; };
		CC70165B185A7536007B37DB /* InlineComposeView.xib in Resources */ = {isa = PBXBuildFile; fileRef = CC70165A185A7536007B37DB /* InlineComposeView.xib */; };
		CC70165E185BB97A007B37DB /* ReaderCommentPublisher.m in Sources */ = {isa = PBXBuildFile; fileRef = CC70165D185BB97A007B37DB /* ReaderCommentPublisher.m */; };
		CCEF153114C9EA050001176D /* WPWebAppViewController.m in Sources */ = {isa = PBXBuildFile; fileRef = CCEF153014C9EA050001176D /* WPWebAppViewController.m */; };
		CEBD3EAB0FF1BA3B00C1396E /* Blog.m in Sources */ = {isa = PBXBuildFile; fileRef = CEBD3EAA0FF1BA3B00C1396E /* Blog.m */; };
		E100C6BB1741473000AE48D8 /* WordPress-11-12.xcmappingmodel in Sources */ = {isa = PBXBuildFile; fileRef = E100C6BA1741472F00AE48D8 /* WordPress-11-12.xcmappingmodel */; };
		E10675C8183F82E900E5CE5C /* SettingsViewControllerTest.m in Sources */ = {isa = PBXBuildFile; fileRef = E10675C7183F82E900E5CE5C /* SettingsViewControllerTest.m */; };
		E10675CA183FA78E00E5CE5C /* XCTest.framework in Frameworks */ = {isa = PBXBuildFile; fileRef = E10675C9183FA78E00E5CE5C /* XCTest.framework */; };
		E10A2E9B134E8AD3007643F9 /* PostAnnotation.m in Sources */ = {isa = PBXBuildFile; fileRef = 833AF25A114575A50016DE8F /* PostAnnotation.m */; };
		E10B3652158F2D3F00419A93 /* QuartzCore.framework in Frameworks */ = {isa = PBXBuildFile; fileRef = E10B3651158F2D3F00419A93 /* QuartzCore.framework */; };
		E10B3654158F2D4500419A93 /* UIKit.framework in Frameworks */ = {isa = PBXBuildFile; fileRef = E10B3653158F2D4500419A93 /* UIKit.framework */; };
		E10B3655158F2D7800419A93 /* CoreGraphics.framework in Frameworks */ = {isa = PBXBuildFile; fileRef = 834CE7371256D0F60046A4A3 /* CoreGraphics.framework */; };
		E10DB0081771926D00B7A0A3 /* GooglePlusActivity.m in Sources */ = {isa = PBXBuildFile; fileRef = E10DB0071771926D00B7A0A3 /* GooglePlusActivity.m */; };
		E114D79A153D85A800984182 /* WPError.m in Sources */ = {isa = PBXBuildFile; fileRef = E114D799153D85A800984182 /* WPError.m */; };
		E1249B4319408C910035E895 /* RemoteComment.m in Sources */ = {isa = PBXBuildFile; fileRef = E1249B4219408C910035E895 /* RemoteComment.m */; };
		E1249B4619408D0F0035E895 /* CommentServiceRemoteXMLRPC.m in Sources */ = {isa = PBXBuildFile; fileRef = E1249B4519408D0F0035E895 /* CommentServiceRemoteXMLRPC.m */; };
		E1249B4B1940AECC0035E895 /* CommentServiceRemoteREST.m in Sources */ = {isa = PBXBuildFile; fileRef = E1249B4A1940AECC0035E895 /* CommentServiceRemoteREST.m */; };
		E125443C12BF5A7200D87A0A /* WordPress.xcdatamodeld in Sources */ = {isa = PBXBuildFile; fileRef = E125443B12BF5A7200D87A0A /* WordPress.xcdatamodeld */; };
		E125445612BF5B3900D87A0A /* Category.m in Sources */ = {isa = PBXBuildFile; fileRef = E125445512BF5B3900D87A0A /* Category.m */; };
		E125451812BF68F900D87A0A /* Page.m in Sources */ = {isa = PBXBuildFile; fileRef = E125451712BF68F900D87A0A /* Page.m */; };
		E131CB5216CACA6B004B0314 /* CoreText.framework in Frameworks */ = {isa = PBXBuildFile; fileRef = E131CB5116CACA6B004B0314 /* CoreText.framework */; };
		E131CB5416CACB05004B0314 /* libxml2.dylib in Frameworks */ = {isa = PBXBuildFile; fileRef = E131CB5316CACB05004B0314 /* libxml2.dylib */; };
		E131CB5616CACF1E004B0314 /* get-user-blogs_has-blog.json in Resources */ = {isa = PBXBuildFile; fileRef = E131CB5516CACF1E004B0314 /* get-user-blogs_has-blog.json */; };
		E131CB5816CACFB4004B0314 /* get-user-blogs_doesnt-have-blog.json in Resources */ = {isa = PBXBuildFile; fileRef = E131CB5716CACFB4004B0314 /* get-user-blogs_doesnt-have-blog.json */; };
		E131CB5E16CAD659004B0314 /* AsyncTestHelper.m in Sources */ = {isa = PBXBuildFile; fileRef = E131CB5D16CAD659004B0314 /* AsyncTestHelper.m */; };
		E13EB7A5157D230000885780 /* WordPressComApi.m in Sources */ = {isa = PBXBuildFile; fileRef = E13EB7A4157D230000885780 /* WordPressComApi.m */; };
		E13F23C314FE84600081D9CC /* NSMutableDictionary+Helpers.m in Sources */ = {isa = PBXBuildFile; fileRef = E13F23C214FE84600081D9CC /* NSMutableDictionary+Helpers.m */; };
		E149D64E19349E69006A843D /* AccountServiceRemoteREST.m in Sources */ = {isa = PBXBuildFile; fileRef = E149D64619349E69006A843D /* AccountServiceRemoteREST.m */; };
		E149D64F19349E69006A843D /* AccountServiceRemoteXMLRPC.m in Sources */ = {isa = PBXBuildFile; fileRef = E149D64819349E69006A843D /* AccountServiceRemoteXMLRPC.m */; };
		E149D65019349E69006A843D /* MediaServiceRemoteREST.m in Sources */ = {isa = PBXBuildFile; fileRef = E149D64B19349E69006A843D /* MediaServiceRemoteREST.m */; };
		E149D65119349E69006A843D /* MediaServiceRemoteXMLRPC.m in Sources */ = {isa = PBXBuildFile; fileRef = E149D64D19349E69006A843D /* MediaServiceRemoteXMLRPC.m */; };
		E14D65C817E09664007E3EA4 /* Social.framework in Frameworks */ = {isa = PBXBuildFile; fileRef = E14D65C717E09663007E3EA4 /* Social.framework */; };
		E15051CB16CA5DDB00D3DDDC /* Blog+Jetpack.m in Sources */ = {isa = PBXBuildFile; fileRef = E15051CA16CA5DDB00D3DDDC /* Blog+Jetpack.m */; };
		E150520C16CAC5C400D3DDDC /* BlogJetpackTest.m in Sources */ = {isa = PBXBuildFile; fileRef = E150520B16CAC5C400D3DDDC /* BlogJetpackTest.m */; };
		E150520F16CAC75A00D3DDDC /* CoreDataTestHelper.m in Sources */ = {isa = PBXBuildFile; fileRef = E150520E16CAC75A00D3DDDC /* CoreDataTestHelper.m */; };
		E1523EB516D3B305002C5A36 /* InstapaperActivity.m in Sources */ = {isa = PBXBuildFile; fileRef = E1523EB416D3B305002C5A36 /* InstapaperActivity.m */; };
		E1556CF2193F6FE900FC52EA /* CommentService.m in Sources */ = {isa = PBXBuildFile; fileRef = E1556CF1193F6FE900FC52EA /* CommentService.m */; };
		E15618FD16DB8677006532C4 /* UIKitTestHelper.m in Sources */ = {isa = PBXBuildFile; fileRef = E15618FC16DB8677006532C4 /* UIKitTestHelper.m */; };
		E15618FF16DBA983006532C4 /* xmlrpc-response-newpost.xml in Resources */ = {isa = PBXBuildFile; fileRef = E15618FE16DBA983006532C4 /* xmlrpc-response-newpost.xml */; };
		E156190116DBABDE006532C4 /* xmlrpc-response-getpost.xml in Resources */ = {isa = PBXBuildFile; fileRef = E156190016DBABDE006532C4 /* xmlrpc-response-getpost.xml */; };
		E16AB92E14D978240047A2E5 /* Foundation.framework in Frameworks */ = {isa = PBXBuildFile; fileRef = 1D30AB110D05D00D00671497 /* Foundation.framework */; };
		E16AB93414D978240047A2E5 /* InfoPlist.strings in Resources */ = {isa = PBXBuildFile; fileRef = E16AB93214D978240047A2E5 /* InfoPlist.strings */; };
		E174F6E6172A73960004F23A /* WPAccount.m in Sources */ = {isa = PBXBuildFile; fileRef = E105E9CE1726955600C0D9E7 /* WPAccount.m */; };
		E1756E651694A99400D9EC00 /* WordPressComApiCredentials.m in Sources */ = {isa = PBXBuildFile; fileRef = E1756E641694A99400D9EC00 /* WordPressComApiCredentials.m */; };
		E18165FD14E4428B006CE885 /* loader.html in Resources */ = {isa = PBXBuildFile; fileRef = E18165FC14E4428B006CE885 /* loader.html */; };
		E183BD7417621D87000B0822 /* WPCookie.m in Sources */ = {isa = PBXBuildFile; fileRef = E183BD7317621D86000B0822 /* WPCookie.m */; };
		E183EC9C16B215FE00C2EB11 /* SystemConfiguration.framework in Frameworks */ = {isa = PBXBuildFile; fileRef = A01C542D0E24E88400D411F2 /* SystemConfiguration.framework */; };
		E183EC9D16B2160200C2EB11 /* MobileCoreServices.framework in Frameworks */ = {isa = PBXBuildFile; fileRef = 8355D67D11D13EAD00A61362 /* MobileCoreServices.framework */; };
		E183ECA216B2179B00C2EB11 /* Accounts.framework in Frameworks */ = {isa = PBXBuildFile; fileRef = CC24E5F41577E16B00A6D5B5 /* Accounts.framework */; };
		E183ECA316B2179B00C2EB11 /* AddressBook.framework in Frameworks */ = {isa = PBXBuildFile; fileRef = CC24E5F01577DBC300A6D5B5 /* AddressBook.framework */; };
		E183ECA416B2179B00C2EB11 /* AssetsLibrary.framework in Frameworks */ = {isa = PBXBuildFile; fileRef = 835E2402126E66E50085940B /* AssetsLibrary.framework */; };
		E183ECA516B2179B00C2EB11 /* AudioToolbox.framework in Frameworks */ = {isa = PBXBuildFile; fileRef = 374CB16115B93C0800DD0EBC /* AudioToolbox.framework */; };
		E183ECA616B2179B00C2EB11 /* AVFoundation.framework in Frameworks */ = {isa = PBXBuildFile; fileRef = E1A386C714DB05C300954CF8 /* AVFoundation.framework */; };
		E183ECA716B2179B00C2EB11 /* CFNetwork.framework in Frameworks */ = {isa = PBXBuildFile; fileRef = 834CE7331256D0DE0046A4A3 /* CFNetwork.framework */; };
		E183ECA816B2179B00C2EB11 /* CoreData.framework in Frameworks */ = {isa = PBXBuildFile; fileRef = 8355D7D811D260AA00A61362 /* CoreData.framework */; };
		E183ECA916B2179B00C2EB11 /* CoreLocation.framework in Frameworks */ = {isa = PBXBuildFile; fileRef = 83F3E2D211276371004CD686 /* CoreLocation.framework */; };
		E183ECAA16B2179B00C2EB11 /* CoreMedia.framework in Frameworks */ = {isa = PBXBuildFile; fileRef = E1A386C914DB05F700954CF8 /* CoreMedia.framework */; };
		E183ECAB16B2179B00C2EB11 /* ImageIO.framework in Frameworks */ = {isa = PBXBuildFile; fileRef = FD3D6D2B1349F5D30061136A /* ImageIO.framework */; };
		E183ECAC16B2179B00C2EB11 /* libiconv.dylib in Frameworks */ = {isa = PBXBuildFile; fileRef = FD21397E13128C5300099582 /* libiconv.dylib */; };
		E183ECAD16B2179B00C2EB11 /* libz.dylib in Frameworks */ = {isa = PBXBuildFile; fileRef = E19DF740141F7BDD000002F3 /* libz.dylib */; };
		E183ECAE16B2179B00C2EB11 /* MapKit.framework in Frameworks */ = {isa = PBXBuildFile; fileRef = 83F3E25F11275E07004CD686 /* MapKit.framework */; };
		E183ECAF16B2179B00C2EB11 /* MediaPlayer.framework in Frameworks */ = {isa = PBXBuildFile; fileRef = 83FB4D3E122C38F700DB9506 /* MediaPlayer.framework */; };
		E183ECB016B2179B00C2EB11 /* MessageUI.framework in Frameworks */ = {isa = PBXBuildFile; fileRef = 83043E54126FA31400EC9953 /* MessageUI.framework */; };
		E183ECB116B2179B00C2EB11 /* Security.framework in Frameworks */ = {isa = PBXBuildFile; fileRef = 296890770FE971DC00770264 /* Security.framework */; };
		E183ECB216B2179B00C2EB11 /* Twitter.framework in Frameworks */ = {isa = PBXBuildFile; fileRef = CC24E5F21577DFF400A6D5B5 /* Twitter.framework */; };
		E18EE94B19349EAE00B0A40C /* AccountServiceRemote.m in Sources */ = {isa = PBXBuildFile; fileRef = E18EE94A19349EAE00B0A40C /* AccountServiceRemote.m */; };
		E18EE94E19349EBA00B0A40C /* BlogServiceRemote.m in Sources */ = {isa = PBXBuildFile; fileRef = E18EE94D19349EBA00B0A40C /* BlogServiceRemote.m */; };
		E18EE95119349EC300B0A40C /* ReaderTopicServiceRemote.m in Sources */ = {isa = PBXBuildFile; fileRef = E18EE95019349EC300B0A40C /* ReaderTopicServiceRemote.m */; };
		E19DF741141F7BDD000002F3 /* libz.dylib in Frameworks */ = {isa = PBXBuildFile; fileRef = E19DF740141F7BDD000002F3 /* libz.dylib */; };
		E1A03EE217422DCF0085D192 /* BlogToAccount.m in Sources */ = {isa = PBXBuildFile; fileRef = E1A03EE117422DCE0085D192 /* BlogToAccount.m */; };
		E1A03F48174283E10085D192 /* BlogToJetpackAccount.m in Sources */ = {isa = PBXBuildFile; fileRef = E1A03F47174283E00085D192 /* BlogToJetpackAccount.m */; };
		E1A0FAE7162F11CF0063B098 /* UIDevice+WordPressIdentifier.m in Sources */ = {isa = PBXBuildFile; fileRef = E1A0FAE6162F11CE0063B098 /* UIDevice+WordPressIdentifier.m */; };
		E1A386C814DB05C300954CF8 /* AVFoundation.framework in Frameworks */ = {isa = PBXBuildFile; fileRef = E1A386C714DB05C300954CF8 /* AVFoundation.framework */; };
		E1A386CA14DB05F700954CF8 /* CoreMedia.framework in Frameworks */ = {isa = PBXBuildFile; fileRef = E1A386C914DB05F700954CF8 /* CoreMedia.framework */; };
		E1A386CB14DB063800954CF8 /* MediaPlayer.framework in Frameworks */ = {isa = PBXBuildFile; fileRef = 83FB4D3E122C38F700DB9506 /* MediaPlayer.framework */; };
		E1AB07AD1578D34300D6AD64 /* SettingsViewController.m in Sources */ = {isa = PBXBuildFile; fileRef = E1AB07AC1578D34300D6AD64 /* SettingsViewController.m */; };
		E1AC282D18282423004D394C /* SFHFKeychainUtils.m in Sources */ = {isa = PBXBuildFile; fileRef = 292CECFF1027259000BD407D /* SFHFKeychainUtils.m */; settings = {COMPILER_FLAGS = "-fno-objc-arc"; }; };
		E1B4A9E112FC8B1000EB3F67 /* EGORefreshTableHeaderView.m in Sources */ = {isa = PBXBuildFile; fileRef = E1B4A9E012FC8B1000EB3F67 /* EGORefreshTableHeaderView.m */; };
		E1B62A7B13AA61A100A6FCA4 /* WPWebViewController.m in Sources */ = {isa = PBXBuildFile; fileRef = E1B62A7A13AA61A100A6FCA4 /* WPWebViewController.m */; };
		E1CCFB33175D62500016BD8A /* Crashlytics.framework in Frameworks */ = {isa = PBXBuildFile; fileRef = E1CCFB32175D624F0016BD8A /* Crashlytics.framework */; };
		E1D04D7E19374CFE002FADD7 /* BlogServiceRemoteXMLRPC.m in Sources */ = {isa = PBXBuildFile; fileRef = E1D04D7D19374CFE002FADD7 /* BlogServiceRemoteXMLRPC.m */; };
		E1D04D8119374EAF002FADD7 /* BlogServiceRemoteProxy.m in Sources */ = {isa = PBXBuildFile; fileRef = E1D04D8019374EAF002FADD7 /* BlogServiceRemoteProxy.m */; };
		E1D04D8419374F2C002FADD7 /* BlogServiceRemoteREST.m in Sources */ = {isa = PBXBuildFile; fileRef = E1D04D8319374F2C002FADD7 /* BlogServiceRemoteREST.m */; };
		E1D062D4177C685C00644185 /* ContentActionButton.m in Sources */ = {isa = PBXBuildFile; fileRef = E1D062D3177C685700644185 /* ContentActionButton.m */; };
		E1D086E2194214C600F0CC19 /* NSDate+WordPressJSON.m in Sources */ = {isa = PBXBuildFile; fileRef = E1D086E1194214C600F0CC19 /* NSDate+WordPressJSON.m */; };
		E1D0D81616D3B86800E33F4C /* SafariActivity.m in Sources */ = {isa = PBXBuildFile; fileRef = E1D0D81516D3B86800E33F4C /* SafariActivity.m */; };
		E1D0D82916D3D19200E33F4C /* PocketAPI.m in Sources */ = {isa = PBXBuildFile; fileRef = E1D0D82116D3D19200E33F4C /* PocketAPI.m */; settings = {COMPILER_FLAGS = "-fno-objc-arc"; }; };
		E1D0D82A16D3D19200E33F4C /* PocketAPILogin.m in Sources */ = {isa = PBXBuildFile; fileRef = E1D0D82316D3D19200E33F4C /* PocketAPILogin.m */; settings = {COMPILER_FLAGS = "-fno-objc-arc"; }; };
		E1D0D82B16D3D19200E33F4C /* PocketAPIOperation.m in Sources */ = {isa = PBXBuildFile; fileRef = E1D0D82516D3D19200E33F4C /* PocketAPIOperation.m */; settings = {COMPILER_FLAGS = "-fno-objc-arc"; }; };
		E1D0D84716D3D2EA00E33F4C /* PocketActivity.m in Sources */ = {isa = PBXBuildFile; fileRef = E1D0D84616D3D2EA00E33F4C /* PocketActivity.m */; };
		E1D458691309589C00BF0235 /* Coordinate.m in Sources */ = {isa = PBXBuildFile; fileRef = E14932B5130427B300154804 /* Coordinate.m */; };
		E1D91456134A853D0089019C /* Localizable.strings in Resources */ = {isa = PBXBuildFile; fileRef = E1D91454134A853D0089019C /* Localizable.strings */; };
		E1D95EB817A28F5E00A3E9F3 /* WPActivityDefaults.m in Sources */ = {isa = PBXBuildFile; fileRef = E1D95EB717A28F5E00A3E9F3 /* WPActivityDefaults.m */; };
		E1E4CE0617739FAB00430844 /* test-image.jpg in Resources */ = {isa = PBXBuildFile; fileRef = E1E4CE0517739FAB00430844 /* test-image.jpg */; };
		E1E4CE0B1773C59B00430844 /* WPAvatarSource.m in Sources */ = {isa = PBXBuildFile; fileRef = E1E4CE0A1773C59B00430844 /* WPAvatarSource.m */; };
		E1E4CE0D177439D100430844 /* WPAvatarSourceTest.m in Sources */ = {isa = PBXBuildFile; fileRef = E1E4CE0C177439D100430844 /* WPAvatarSourceTest.m */; };
		E1E4CE0F1774563F00430844 /* misteryman.jpg in Resources */ = {isa = PBXBuildFile; fileRef = E1E4CE0E1774531500430844 /* misteryman.jpg */; };
		E1F5A1BC1771C90A00E0495F /* WPTableImageSource.m in Sources */ = {isa = PBXBuildFile; fileRef = E1F5A1BB1771C90A00E0495F /* WPTableImageSource.m */; };
		E1F80825146420B000726BC7 /* UIImageView+Gravatar.m in Sources */ = {isa = PBXBuildFile; fileRef = E1F80824146420B000726BC7 /* UIImageView+Gravatar.m */; };
		E1FC3DB413C7788700F6B60F /* WPWebViewController~ipad.xib in Resources */ = {isa = PBXBuildFile; fileRef = E1FC3DB313C7788700F6B60F /* WPWebViewController~ipad.xib */; };
		E23EEC5E185A72C100F4DE2A /* WPContentCell.m in Sources */ = {isa = PBXBuildFile; fileRef = E23EEC5D185A72C100F4DE2A /* WPContentCell.m */; };
		E240859C183D82AE002EB0EF /* WPAnimatedBox.m in Sources */ = {isa = PBXBuildFile; fileRef = E240859B183D82AE002EB0EF /* WPAnimatedBox.m */; };
		E2AA87A518523E5300886693 /* UIView+Subviews.m in Sources */ = {isa = PBXBuildFile; fileRef = E2AA87A418523E5300886693 /* UIView+Subviews.m */; };
		E2DA78061864B11E007BA447 /* WPFixedWidthScrollView.m in Sources */ = {isa = PBXBuildFile; fileRef = E2DA78051864B11E007BA447 /* WPFixedWidthScrollView.m */; };
		E2E7EB46185FB140004F5E72 /* WPBlogSelectorButton.m in Sources */ = {isa = PBXBuildFile; fileRef = E2E7EB45185FB140004F5E72 /* WPBlogSelectorButton.m */; };
		EC4696FF0EA75D460040EE8E /* PagesViewController.m in Sources */ = {isa = PBXBuildFile; fileRef = EC4696FE0EA75D460040EE8E /* PagesViewController.m */; };
		F1564E5B18946087009F8F97 /* NSStringHelpersTest.m in Sources */ = {isa = PBXBuildFile; fileRef = F1564E5A18946087009F8F97 /* NSStringHelpersTest.m */; };
		FD21397F13128C5300099582 /* libiconv.dylib in Frameworks */ = {isa = PBXBuildFile; fileRef = FD21397E13128C5300099582 /* libiconv.dylib */; };
		FD3D6D2C1349F5D30061136A /* ImageIO.framework in Frameworks */ = {isa = PBXBuildFile; fileRef = FD3D6D2B1349F5D30061136A /* ImageIO.framework */; };
		FD75DDAD15B021C80043F12C /* UIViewController+Rotation.m in Sources */ = {isa = PBXBuildFile; fileRef = FD75DDAC15B021C80043F12C /* UIViewController+Rotation.m */; };
		FD9A948C12FAEA2300438F94 /* DateUtils.m in Sources */ = {isa = PBXBuildFile; fileRef = FD9A948B12FAEA2300438F94 /* DateUtils.m */; };
		FEA64EDF0F7E4616BA835081 /* libPods.a in Frameworks */ = {isa = PBXBuildFile; fileRef = 69187343EC8F435684EFFAF1 /* libPods.a */; };
/* End PBXBuildFile section */

/* Begin PBXContainerItemProxy section */
		E16AB93E14D978520047A2E5 /* PBXContainerItemProxy */ = {
			isa = PBXContainerItemProxy;
			containerPortal = 29B97313FDCFA39411CA2CEA /* Project object */;
			proxyType = 1;
			remoteGlobalIDString = 1D6058900D05DD3D006BFB54;
			remoteInfo = WordPress;
		};
/* End PBXContainerItemProxy section */

/* Begin PBXCopyFilesBuildPhase section */
		832D4F01120A6F7C001708D4 /* CopyFiles */ = {
			isa = PBXCopyFilesBuildPhase;
			buildActionMask = 2147483647;
			dstPath = "";
			dstSubfolderSpec = 10;
			files = (
			);
			runOnlyForDeploymentPostprocessing = 0;
		};
/* End PBXCopyFilesBuildPhase section */

/* Begin PBXFileReference section */
		03958060100D6CFC00850742 /* WPLabel.h */ = {isa = PBXFileReference; fileEncoding = 4; lastKnownFileType = sourcecode.c.h; path = WPLabel.h; sourceTree = "<group>"; };
		03958061100D6CFC00850742 /* WPLabel.m */ = {isa = PBXFileReference; fileEncoding = 4; lastKnownFileType = sourcecode.c.objc; path = WPLabel.m; sourceTree = "<group>"; };
		1D30AB110D05D00D00671497 /* Foundation.framework */ = {isa = PBXFileReference; includeInIndex = 1; lastKnownFileType = wrapper.framework; name = Foundation.framework; path = System/Library/Frameworks/Foundation.framework; sourceTree = SDKROOT; };
		1D3623240D0F684500981E51 /* WordPressAppDelegate.h */ = {isa = PBXFileReference; fileEncoding = 4; lastKnownFileType = sourcecode.c.h; path = WordPressAppDelegate.h; sourceTree = "<group>"; };
		1D3623250D0F684500981E51 /* WordPressAppDelegate.m */ = {isa = PBXFileReference; fileEncoding = 4; lastKnownFileType = sourcecode.c.objc; lineEnding = 0; path = WordPressAppDelegate.m; sourceTree = "<group>"; xcLanguageSpecificationIdentifier = xcode.lang.objc; };
		1D6058910D05DD3D006BFB54 /* WordPress.app */ = {isa = PBXFileReference; explicitFileType = wrapper.application; includeInIndex = 0; path = WordPress.app; sourceTree = BUILT_PRODUCTS_DIR; };
		28A0AAE50D9B0CCF005BE974 /* WordPress_Prefix.pch */ = {isa = PBXFileReference; fileEncoding = 4; lastKnownFileType = sourcecode.c.h; path = WordPress_Prefix.pch; sourceTree = "<group>"; };
		28AD735F0D9D9599002E5188 /* MainWindow.xib */ = {isa = PBXFileReference; lastKnownFileType = file.xib; name = MainWindow.xib; path = Resources/MainWindow.xib; sourceTree = "<group>"; };
		2906F80F110CDA8900169D56 /* EditCommentViewController.h */ = {isa = PBXFileReference; fileEncoding = 4; lastKnownFileType = sourcecode.c.h; path = EditCommentViewController.h; sourceTree = "<group>"; };
		2906F810110CDA8900169D56 /* EditCommentViewController.m */ = {isa = PBXFileReference; fileEncoding = 4; lastKnownFileType = sourcecode.c.objc; path = EditCommentViewController.m; sourceTree = "<group>"; };
		2906F811110CDA8900169D56 /* EditCommentViewController.xib */ = {isa = PBXFileReference; lastKnownFileType = file.xib; name = EditCommentViewController.xib; path = Resources/EditCommentViewController.xib; sourceTree = "<group>"; };
		292CECFE1027259000BD407D /* SFHFKeychainUtils.h */ = {isa = PBXFileReference; fileEncoding = 4; lastKnownFileType = sourcecode.c.h; path = SFHFKeychainUtils.h; sourceTree = "<group>"; };
		292CECFF1027259000BD407D /* SFHFKeychainUtils.m */ = {isa = PBXFileReference; fileEncoding = 4; lastKnownFileType = sourcecode.c.objc; path = SFHFKeychainUtils.m; sourceTree = "<group>"; };
		296526FC105810E100597FA3 /* NSString+Helpers.h */ = {isa = PBXFileReference; fileEncoding = 4; lastKnownFileType = sourcecode.c.h; path = "NSString+Helpers.h"; sourceTree = "<group>"; };
		296526FD105810E100597FA3 /* NSString+Helpers.m */ = {isa = PBXFileReference; fileEncoding = 4; lastKnownFileType = sourcecode.c.objc; path = "NSString+Helpers.m"; sourceTree = "<group>"; };
		296890770FE971DC00770264 /* Security.framework */ = {isa = PBXFileReference; includeInIndex = 1; lastKnownFileType = wrapper.framework; name = Security.framework; path = System/Library/Frameworks/Security.framework; sourceTree = SDKROOT; };
		29B97316FDCFA39411CA2CEA /* main.m */ = {isa = PBXFileReference; fileEncoding = 4; lastKnownFileType = sourcecode.c.objc; path = main.m; sourceTree = "<group>"; };
		2F970F720DF92274006BD934 /* PostsViewController.h */ = {isa = PBXFileReference; fileEncoding = 4; lastKnownFileType = sourcecode.c.h; path = PostsViewController.h; sourceTree = "<group>"; };
		2F970F730DF92274006BD934 /* PostsViewController.m */ = {isa = PBXFileReference; fileEncoding = 4; lastKnownFileType = sourcecode.c.objc; lineEnding = 0; path = PostsViewController.m; sourceTree = "<group>"; xcLanguageSpecificationIdentifier = xcode.lang.objc; };
		2F970F970DF929B8006BD934 /* Constants.h */ = {isa = PBXFileReference; fileEncoding = 4; lastKnownFileType = sourcecode.c.h; path = Constants.h; sourceTree = "<group>"; };
		2FAE97040E33B21600CA8540 /* defaultPostTemplate_old.html */ = {isa = PBXFileReference; fileEncoding = 4; lastKnownFileType = text.html; name = defaultPostTemplate_old.html; path = Resources/HTML/defaultPostTemplate_old.html; sourceTree = "<group>"; };
		2FAE97070E33B21600CA8540 /* xhtml1-transitional.dtd */ = {isa = PBXFileReference; fileEncoding = 4; lastKnownFileType = text.xml; name = "xhtml1-transitional.dtd"; path = "Resources/HTML/xhtml1-transitional.dtd"; sourceTree = "<group>"; };
		2FAE97080E33B21600CA8540 /* xhtmlValidatorTemplate.xhtml */ = {isa = PBXFileReference; fileEncoding = 4; lastKnownFileType = text.xml; name = xhtmlValidatorTemplate.xhtml; path = Resources/HTML/xhtmlValidatorTemplate.xhtml; sourceTree = "<group>"; };
		30AF6CF413C2289600A29C00 /* AboutViewController.xib */ = {isa = PBXFileReference; lastKnownFileType = file.xib; name = AboutViewController.xib; path = Resources/AboutViewController.xib; sourceTree = "<group>"; };
		30AF6CFB13C230C600A29C00 /* AboutViewController.h */ = {isa = PBXFileReference; fileEncoding = 4; lastKnownFileType = sourcecode.c.h; name = AboutViewController.h; path = ../System/AboutViewController.h; sourceTree = "<group>"; };
		30AF6CFC13C230C600A29C00 /* AboutViewController.m */ = {isa = PBXFileReference; fileEncoding = 4; lastKnownFileType = sourcecode.c.objc; name = AboutViewController.m; path = ../System/AboutViewController.m; sourceTree = "<group>"; };
		30EABE0718A5903400B73A9C /* WPBlogTableViewCell.h */ = {isa = PBXFileReference; fileEncoding = 4; lastKnownFileType = sourcecode.c.h; path = WPBlogTableViewCell.h; sourceTree = "<group>"; };
		30EABE0818A5903400B73A9C /* WPBlogTableViewCell.m */ = {isa = PBXFileReference; fileEncoding = 4; lastKnownFileType = sourcecode.c.objc; path = WPBlogTableViewCell.m; sourceTree = "<group>"; };
		3716E400167296D30035F8C4 /* ToastView.xib */ = {isa = PBXFileReference; fileEncoding = 4; lastKnownFileType = file.xib; name = ToastView.xib; path = Resources/ToastView.xib; sourceTree = "<group>"; };
		37245ADB13FC23FF006CDBE3 /* WPWebViewController.xib */ = {isa = PBXFileReference; fileEncoding = 4; lastKnownFileType = file.xib; name = WPWebViewController.xib; path = Resources/WPWebViewController.xib; sourceTree = "<group>"; };
		374CB16115B93C0800DD0EBC /* AudioToolbox.framework */ = {isa = PBXFileReference; includeInIndex = 1; lastKnownFileType = wrapper.framework; name = AudioToolbox.framework; path = System/Library/Frameworks/AudioToolbox.framework; sourceTree = SDKROOT; };
		375D090B133B94C3000CC9CD /* BlogsTableViewCell.h */ = {isa = PBXFileReference; fileEncoding = 4; lastKnownFileType = sourcecode.c.h; path = BlogsTableViewCell.h; sourceTree = "<group>"; };
		375D090C133B94C3000CC9CD /* BlogsTableViewCell.m */ = {isa = PBXFileReference; fileEncoding = 4; lastKnownFileType = sourcecode.c.objc; path = BlogsTableViewCell.m; sourceTree = "<group>"; };
		3768BEF013041E7900E7C9A9 /* BetaFeedbackViewController.xib */ = {isa = PBXFileReference; lastKnownFileType = file.xib; name = BetaFeedbackViewController.xib; path = Resources/BetaFeedbackViewController.xib; sourceTree = "<group>"; };
		37B7924B16768FCB0021B3A4 /* NotificationSettingsViewController.h */ = {isa = PBXFileReference; fileEncoding = 4; lastKnownFileType = sourcecode.c.h; path = NotificationSettingsViewController.h; sourceTree = "<group>"; };
		37B7924C16768FCB0021B3A4 /* NotificationSettingsViewController.m */ = {isa = PBXFileReference; fileEncoding = 4; lastKnownFileType = sourcecode.c.objc; path = NotificationSettingsViewController.m; sourceTree = "<group>"; };
		45B71DE4113EDAA100D0A33C /* Entitlements.plist */ = {isa = PBXFileReference; fileEncoding = 4; lastKnownFileType = text.plist.xml; path = Entitlements.plist; sourceTree = "<group>"; };
		45C73C24113C36F70024D0D2 /* MainWindow-iPad.xib */ = {isa = PBXFileReference; lastKnownFileType = file.xib; name = "MainWindow-iPad.xib"; path = "Resources-iPad/MainWindow-iPad.xib"; sourceTree = "<group>"; };
		462F4E0618369F0B0028D2F8 /* BlogDetailsViewController.h */ = {isa = PBXFileReference; fileEncoding = 4; lastKnownFileType = sourcecode.c.h; path = BlogDetailsViewController.h; sourceTree = "<group>"; };
		462F4E0718369F0B0028D2F8 /* BlogDetailsViewController.m */ = {isa = PBXFileReference; fileEncoding = 4; lastKnownFileType = sourcecode.c.objc; lineEnding = 0; path = BlogDetailsViewController.m; sourceTree = "<group>"; xcLanguageSpecificationIdentifier = xcode.lang.objc; };
		462F4E0818369F0B0028D2F8 /* BlogListViewController.h */ = {isa = PBXFileReference; fileEncoding = 4; lastKnownFileType = sourcecode.c.h; path = BlogListViewController.h; sourceTree = "<group>"; };
		462F4E0918369F0B0028D2F8 /* BlogListViewController.m */ = {isa = PBXFileReference; fileEncoding = 4; lastKnownFileType = sourcecode.c.objc; path = BlogListViewController.m; sourceTree = "<group>"; };
		462F4E0F183867AE0028D2F8 /* Merriweather-Bold.ttf */ = {isa = PBXFileReference; lastKnownFileType = file; path = "Merriweather-Bold.ttf"; sourceTree = "<group>"; };
		4645AFC41961E1FB005F7509 /* AppImages.xcassets */ = {isa = PBXFileReference; lastKnownFileType = folder.assetcatalog; name = AppImages.xcassets; path = Resources/AppImages.xcassets; sourceTree = "<group>"; };
		46E4792A185BD2B8007AA76F /* CommentView.h */ = {isa = PBXFileReference; fileEncoding = 4; lastKnownFileType = sourcecode.c.h; path = CommentView.h; sourceTree = "<group>"; };
		46E4792B185BD2B8007AA76F /* CommentView.m */ = {isa = PBXFileReference; fileEncoding = 4; lastKnownFileType = sourcecode.c.objc; path = CommentView.m; sourceTree = "<group>"; };
		46F8460F185A6E98009D0DA5 /* WPContentView.h */ = {isa = PBXFileReference; fileEncoding = 4; lastKnownFileType = sourcecode.c.h; path = WPContentView.h; sourceTree = "<group>"; };
		46F84610185A6E98009D0DA5 /* WPContentView.m */ = {isa = PBXFileReference; fileEncoding = 4; lastKnownFileType = sourcecode.c.objc; path = WPContentView.m; sourceTree = "<group>"; };
		46F84612185A8B7E009D0DA5 /* WPContentViewProvider.h */ = {isa = PBXFileReference; fileEncoding = 4; lastKnownFileType = sourcecode.c.h; path = WPContentViewProvider.h; sourceTree = "<group>"; };
		46F84613185AEB38009D0DA5 /* WPContentViewSubclass.h */ = {isa = PBXFileReference; fileEncoding = 4; lastKnownFileType = sourcecode.c.h; path = WPContentViewSubclass.h; sourceTree = "<group>"; };
		46F8714D1838C41600BC149B /* NSDate+StringFormatting.h */ = {isa = PBXFileReference; fileEncoding = 4; lastKnownFileType = sourcecode.c.h; path = "NSDate+StringFormatting.h"; sourceTree = "<group>"; };
		46F8714E1838C41600BC149B /* NSDate+StringFormatting.m */ = {isa = PBXFileReference; fileEncoding = 4; lastKnownFileType = sourcecode.c.objc; path = "NSDate+StringFormatting.m"; sourceTree = "<group>"; };
		59379AA2191904C200B49251 /* AnimatedGIFImageSerialization.h */ = {isa = PBXFileReference; fileEncoding = 4; lastKnownFileType = sourcecode.c.h; path = AnimatedGIFImageSerialization.h; sourceTree = "<group>"; };
		59379AA3191904C200B49251 /* AnimatedGIFImageSerialization.m */ = {isa = PBXFileReference; fileEncoding = 4; lastKnownFileType = sourcecode.c.objc; path = AnimatedGIFImageSerialization.m; sourceTree = "<group>"; };
		5D0077A5182AE9DF00F865DB /* ReaderMediaQueue.h */ = {isa = PBXFileReference; fileEncoding = 4; lastKnownFileType = sourcecode.c.h; path = ReaderMediaQueue.h; sourceTree = "<group>"; };
		5D0077A6182AE9DF00F865DB /* ReaderMediaQueue.m */ = {isa = PBXFileReference; fileEncoding = 4; lastKnownFileType = sourcecode.c.objc; path = ReaderMediaQueue.m; sourceTree = "<group>"; };
		5D08B90219648C3400D5B381 /* ReaderSubscriptionViewController.h */ = {isa = PBXFileReference; fileEncoding = 4; lastKnownFileType = sourcecode.c.h; path = ReaderSubscriptionViewController.h; sourceTree = "<group>"; };
		5D08B90319648C3400D5B381 /* ReaderSubscriptionViewController.m */ = {isa = PBXFileReference; fileEncoding = 4; lastKnownFileType = sourcecode.c.objc; path = ReaderSubscriptionViewController.m; sourceTree = "<group>"; };
		5D119DA1176FBE040073D83A /* UIImageView+AFNetworkingExtra.h */ = {isa = PBXFileReference; fileEncoding = 4; lastKnownFileType = sourcecode.c.h; path = "UIImageView+AFNetworkingExtra.h"; sourceTree = "<group>"; };
		5D119DA2176FBE040073D83A /* UIImageView+AFNetworkingExtra.m */ = {isa = PBXFileReference; fileEncoding = 4; lastKnownFileType = sourcecode.c.objc; path = "UIImageView+AFNetworkingExtra.m"; sourceTree = "<group>"; };
		5D146EB9189857ED0068FDC6 /* FeaturedImageViewController.h */ = {isa = PBXFileReference; fileEncoding = 4; lastKnownFileType = sourcecode.c.h; path = FeaturedImageViewController.h; sourceTree = "<group>"; };
		5D146EBA189857ED0068FDC6 /* FeaturedImageViewController.m */ = {isa = PBXFileReference; fileEncoding = 4; lastKnownFileType = sourcecode.c.objc; path = FeaturedImageViewController.m; sourceTree = "<group>"; };
		5D1EE7FF15E7AF3E007F1F02 /* JetpackSettingsViewController.h */ = {isa = PBXFileReference; fileEncoding = 4; lastKnownFileType = sourcecode.c.h; path = JetpackSettingsViewController.h; sourceTree = "<group>"; };
		5D1EE80015E7AF3E007F1F02 /* JetpackSettingsViewController.m */ = {isa = PBXFileReference; fileEncoding = 4; lastKnownFileType = sourcecode.c.objc; path = JetpackSettingsViewController.m; sourceTree = "<group>"; };
		5D2B043515E83800007E3422 /* SettingsViewControllerDelegate.h */ = {isa = PBXFileReference; fileEncoding = 4; lastKnownFileType = sourcecode.c.h; path = SettingsViewControllerDelegate.h; sourceTree = "<group>"; };
		5D358D6417723DB500739AA4 /* OpenSans-Bold.ttf */ = {isa = PBXFileReference; lastKnownFileType = file; path = "OpenSans-Bold.ttf"; sourceTree = "<group>"; };
		5D37941919216B1300E26CA4 /* RebloggingViewController.h */ = {isa = PBXFileReference; fileEncoding = 4; lastKnownFileType = sourcecode.c.h; path = RebloggingViewController.h; sourceTree = "<group>"; };
		5D37941A19216B1300E26CA4 /* RebloggingViewController.m */ = {isa = PBXFileReference; fileEncoding = 4; lastKnownFileType = sourcecode.c.objc; path = RebloggingViewController.m; sourceTree = "<group>"; };
		5D3D559518F88C3500782892 /* ReaderPostService.h */ = {isa = PBXFileReference; fileEncoding = 4; lastKnownFileType = sourcecode.c.h; path = ReaderPostService.h; sourceTree = "<group>"; };
		5D3D559618F88C3500782892 /* ReaderPostService.m */ = {isa = PBXFileReference; fileEncoding = 4; lastKnownFileType = sourcecode.c.objc; path = ReaderPostService.m; sourceTree = "<group>"; };
		5D3D559818F88C5E00782892 /* ReaderPostServiceRemote.h */ = {isa = PBXFileReference; fileEncoding = 4; lastKnownFileType = sourcecode.c.h; path = ReaderPostServiceRemote.h; sourceTree = "<group>"; };
		5D3D559918F88C5E00782892 /* ReaderPostServiceRemote.m */ = {isa = PBXFileReference; fileEncoding = 4; lastKnownFileType = sourcecode.c.objc; path = ReaderPostServiceRemote.m; sourceTree = "<group>"; };
		5D3E334C15EEBB6B005FC6F2 /* ReachabilityUtils.h */ = {isa = PBXFileReference; fileEncoding = 4; lastKnownFileType = sourcecode.c.h; path = ReachabilityUtils.h; sourceTree = "<group>"; };
		5D3E334D15EEBB6B005FC6F2 /* ReachabilityUtils.m */ = {isa = PBXFileReference; fileEncoding = 4; lastKnownFileType = sourcecode.c.objc; path = ReachabilityUtils.m; sourceTree = "<group>"; };
		5D42A3BB175E686F005CFF05 /* WordPress 12.xcdatamodel */ = {isa = PBXFileReference; lastKnownFileType = wrapper.xcdatamodel; path = "WordPress 12.xcdatamodel"; sourceTree = "<group>"; };
		5D42A3D4175E7452005CFF05 /* AbstractComment.h */ = {isa = PBXFileReference; fileEncoding = 4; lastKnownFileType = sourcecode.c.h; path = AbstractComment.h; sourceTree = "<group>"; };
		5D42A3D5175E7452005CFF05 /* AbstractComment.m */ = {isa = PBXFileReference; fileEncoding = 4; lastKnownFileType = sourcecode.c.objc; path = AbstractComment.m; sourceTree = "<group>"; };
		5D42A3D6175E7452005CFF05 /* AbstractPost.h */ = {isa = PBXFileReference; fileEncoding = 4; lastKnownFileType = sourcecode.c.h; path = AbstractPost.h; sourceTree = "<group>"; };
		5D42A3D7175E7452005CFF05 /* AbstractPost.m */ = {isa = PBXFileReference; fileEncoding = 4; lastKnownFileType = sourcecode.c.objc; path = AbstractPost.m; sourceTree = "<group>"; };
		5D42A3D8175E7452005CFF05 /* BasePost.h */ = {isa = PBXFileReference; fileEncoding = 4; lastKnownFileType = sourcecode.c.h; path = BasePost.h; sourceTree = "<group>"; };
		5D42A3D9175E7452005CFF05 /* BasePost.m */ = {isa = PBXFileReference; fileEncoding = 4; lastKnownFileType = sourcecode.c.objc; path = BasePost.m; sourceTree = "<group>"; };
		5D42A3DA175E7452005CFF05 /* ReaderComment.h */ = {isa = PBXFileReference; fileEncoding = 4; lastKnownFileType = sourcecode.c.h; path = ReaderComment.h; sourceTree = "<group>"; };
		5D42A3DB175E7452005CFF05 /* ReaderComment.m */ = {isa = PBXFileReference; fileEncoding = 4; lastKnownFileType = sourcecode.c.objc; path = ReaderComment.m; sourceTree = "<group>"; };
		5D42A3DC175E7452005CFF05 /* ReaderPost.h */ = {isa = PBXFileReference; fileEncoding = 4; lastKnownFileType = sourcecode.c.h; path = ReaderPost.h; sourceTree = "<group>"; };
		5D42A3DD175E7452005CFF05 /* ReaderPost.m */ = {isa = PBXFileReference; fileEncoding = 4; lastKnownFileType = sourcecode.c.objc; path = ReaderPost.m; sourceTree = "<group>"; };
		5D42A3E3175E75EE005CFF05 /* ReaderCommentTableViewCell.h */ = {isa = PBXFileReference; fileEncoding = 4; lastKnownFileType = sourcecode.c.h; path = ReaderCommentTableViewCell.h; sourceTree = "<group>"; };
		5D42A3E4175E75EE005CFF05 /* ReaderCommentTableViewCell.m */ = {isa = PBXFileReference; fileEncoding = 4; lastKnownFileType = sourcecode.c.objc; path = ReaderCommentTableViewCell.m; sourceTree = "<group>"; };
		5D42A3E5175E75EE005CFF05 /* ReaderImageView.h */ = {isa = PBXFileReference; fileEncoding = 4; lastKnownFileType = sourcecode.c.h; path = ReaderImageView.h; sourceTree = "<group>"; };
		5D42A3E6175E75EE005CFF05 /* ReaderImageView.m */ = {isa = PBXFileReference; fileEncoding = 4; lastKnownFileType = sourcecode.c.objc; path = ReaderImageView.m; sourceTree = "<group>"; };
		5D42A3E7175E75EE005CFF05 /* ReaderMediaView.h */ = {isa = PBXFileReference; fileEncoding = 4; lastKnownFileType = sourcecode.c.h; path = ReaderMediaView.h; sourceTree = "<group>"; };
		5D42A3E8175E75EE005CFF05 /* ReaderMediaView.m */ = {isa = PBXFileReference; fileEncoding = 4; lastKnownFileType = sourcecode.c.objc; path = ReaderMediaView.m; sourceTree = "<group>"; };
		5D42A3EB175E75EE005CFF05 /* ReaderPostDetailViewController.h */ = {isa = PBXFileReference; fileEncoding = 4; lastKnownFileType = sourcecode.c.h; path = ReaderPostDetailViewController.h; sourceTree = "<group>"; };
		5D42A3EC175E75EE005CFF05 /* ReaderPostDetailViewController.m */ = {isa = PBXFileReference; fileEncoding = 4; lastKnownFileType = sourcecode.c.objc; path = ReaderPostDetailViewController.m; sourceTree = "<group>"; };
		5D42A3ED175E75EE005CFF05 /* ReaderPostsViewController.h */ = {isa = PBXFileReference; fileEncoding = 4; lastKnownFileType = sourcecode.c.h; path = ReaderPostsViewController.h; sourceTree = "<group>"; };
		5D42A3EE175E75EE005CFF05 /* ReaderPostsViewController.m */ = {isa = PBXFileReference; fileEncoding = 4; lastKnownFileType = sourcecode.c.objc; path = ReaderPostsViewController.m; sourceTree = "<group>"; };
		5D42A3EF175E75EE005CFF05 /* ReaderPostTableViewCell.h */ = {isa = PBXFileReference; fileEncoding = 4; lastKnownFileType = sourcecode.c.h; path = ReaderPostTableViewCell.h; sourceTree = "<group>"; };
		5D42A3F0175E75EE005CFF05 /* ReaderPostTableViewCell.m */ = {isa = PBXFileReference; fileEncoding = 4; lastKnownFileType = sourcecode.c.objc; path = ReaderPostTableViewCell.m; sourceTree = "<group>"; };
		5D42A3F5175E75EE005CFF05 /* ReaderVideoView.h */ = {isa = PBXFileReference; fileEncoding = 4; lastKnownFileType = sourcecode.c.h; path = ReaderVideoView.h; sourceTree = "<group>"; };
		5D42A3F6175E75EE005CFF05 /* ReaderVideoView.m */ = {isa = PBXFileReference; fileEncoding = 4; lastKnownFileType = sourcecode.c.objc; path = ReaderVideoView.m; sourceTree = "<group>"; };
		5D42A401175E76A1005CFF05 /* WPImageViewController.h */ = {isa = PBXFileReference; fileEncoding = 4; lastKnownFileType = sourcecode.c.h; path = WPImageViewController.h; sourceTree = "<group>"; };
		5D42A402175E76A2005CFF05 /* WPImageViewController.m */ = {isa = PBXFileReference; fileEncoding = 4; lastKnownFileType = sourcecode.c.objc; path = WPImageViewController.m; sourceTree = "<group>"; };
		5D42A403175E76A4005CFF05 /* WPWebVideoViewController.h */ = {isa = PBXFileReference; fileEncoding = 4; lastKnownFileType = sourcecode.c.h; path = WPWebVideoViewController.h; sourceTree = "<group>"; };
		5D42A404175E76A5005CFF05 /* WPWebVideoViewController.m */ = {isa = PBXFileReference; fileEncoding = 4; lastKnownFileType = sourcecode.c.objc; path = WPWebVideoViewController.m; sourceTree = "<group>"; };
		5D4AD40D185FE64C00CDEE17 /* WPMainTabBarController.h */ = {isa = PBXFileReference; fileEncoding = 4; lastKnownFileType = sourcecode.c.h; path = WPMainTabBarController.h; sourceTree = "<group>"; };
		5D4AD40E185FE64C00CDEE17 /* WPMainTabBarController.m */ = {isa = PBXFileReference; fileEncoding = 4; lastKnownFileType = sourcecode.c.objc; path = WPMainTabBarController.m; sourceTree = "<group>"; };
		5D577D31189127BE00B964C3 /* PostGeolocationViewController.h */ = {isa = PBXFileReference; fileEncoding = 4; lastKnownFileType = sourcecode.c.h; path = PostGeolocationViewController.h; sourceTree = "<group>"; };
		5D577D32189127BE00B964C3 /* PostGeolocationViewController.m */ = {isa = PBXFileReference; fileEncoding = 4; lastKnownFileType = sourcecode.c.objc; path = PostGeolocationViewController.m; sourceTree = "<group>"; };
		5D577D341891360900B964C3 /* PostGeolocationView.h */ = {isa = PBXFileReference; fileEncoding = 4; lastKnownFileType = sourcecode.c.h; path = PostGeolocationView.h; sourceTree = "<group>"; };
		5D577D351891360900B964C3 /* PostGeolocationView.m */ = {isa = PBXFileReference; fileEncoding = 4; lastKnownFileType = sourcecode.c.objc; path = PostGeolocationView.m; sourceTree = "<group>"; };
		5D5D0025187DA9D30027CEF6 /* CategoriesViewController.h */ = {isa = PBXFileReference; fileEncoding = 4; lastKnownFileType = sourcecode.c.h; path = CategoriesViewController.h; sourceTree = "<group>"; };
		5D5D0026187DA9D30027CEF6 /* CategoriesViewController.m */ = {isa = PBXFileReference; fileEncoding = 4; lastKnownFileType = sourcecode.c.objc; path = CategoriesViewController.m; sourceTree = "<group>"; };
		5D62BAD518AA88210044E5F7 /* PageSettingsViewController.h */ = {isa = PBXFileReference; fileEncoding = 4; lastKnownFileType = sourcecode.c.h; path = PageSettingsViewController.h; sourceTree = "<group>"; };
		5D62BAD618AA88210044E5F7 /* PageSettingsViewController.m */ = {isa = PBXFileReference; fileEncoding = 4; lastKnownFileType = sourcecode.c.objc; path = PageSettingsViewController.m; sourceTree = "<group>"; };
		5D62BAD818AAAE9B0044E5F7 /* PostSettingsViewController_Internal.h */ = {isa = PBXFileReference; lastKnownFileType = sourcecode.c.h; path = PostSettingsViewController_Internal.h; sourceTree = "<group>"; };
		5D69DBC3165428CA00A2D1F7 /* n.caf */ = {isa = PBXFileReference; lastKnownFileType = file; name = n.caf; path = Resources/Sounds/n.caf; sourceTree = "<group>"; };
		5D6CF8B4193BD96E0041D28F /* WordPress 18.xcdatamodel */ = {isa = PBXFileReference; lastKnownFileType = wrapper.xcdatamodel; path = "WordPress 18.xcdatamodel"; sourceTree = "<group>"; };
		5D839AA6187F0D6B00811F4A /* PostFeaturedImageCell.h */ = {isa = PBXFileReference; fileEncoding = 4; lastKnownFileType = sourcecode.c.h; path = PostFeaturedImageCell.h; sourceTree = "<group>"; };
		5D839AA7187F0D6B00811F4A /* PostFeaturedImageCell.m */ = {isa = PBXFileReference; fileEncoding = 4; lastKnownFileType = sourcecode.c.objc; path = PostFeaturedImageCell.m; sourceTree = "<group>"; };
		5D839AA9187F0D8000811F4A /* PostGeolocationCell.h */ = {isa = PBXFileReference; fileEncoding = 4; lastKnownFileType = sourcecode.c.h; path = PostGeolocationCell.h; sourceTree = "<group>"; };
		5D839AAA187F0D8000811F4A /* PostGeolocationCell.m */ = {isa = PBXFileReference; fileEncoding = 4; lastKnownFileType = sourcecode.c.objc; path = PostGeolocationCell.m; sourceTree = "<group>"; };
		5D87E10915F5120C0012C595 /* SettingsPageViewController.h */ = {isa = PBXFileReference; fileEncoding = 4; lastKnownFileType = sourcecode.c.h; path = SettingsPageViewController.h; sourceTree = "<group>"; };
		5D87E10A15F5120C0012C595 /* SettingsPageViewController.m */ = {isa = PBXFileReference; fileEncoding = 4; lastKnownFileType = sourcecode.c.objc; path = SettingsPageViewController.m; sourceTree = "<group>"; };
		5D8D53ED19250412003C8859 /* BlogSelectorViewController.h */ = {isa = PBXFileReference; fileEncoding = 4; lastKnownFileType = sourcecode.c.h; path = BlogSelectorViewController.h; sourceTree = "<group>"; };
		5D8D53EE19250412003C8859 /* BlogSelectorViewController.m */ = {isa = PBXFileReference; fileEncoding = 4; lastKnownFileType = sourcecode.c.objc; path = BlogSelectorViewController.m; sourceTree = "<group>"; };
		5D8D53EF19250412003C8859 /* WPComBlogSelectorViewController.h */ = {isa = PBXFileReference; fileEncoding = 4; lastKnownFileType = sourcecode.c.h; path = WPComBlogSelectorViewController.h; sourceTree = "<group>"; };
		5D8D53F019250412003C8859 /* WPComBlogSelectorViewController.m */ = {isa = PBXFileReference; fileEncoding = 4; lastKnownFileType = sourcecode.c.objc; path = WPComBlogSelectorViewController.m; sourceTree = "<group>"; };
		5D97C2F115CAF8D8009B44DD /* UINavigationController+KeyboardFix.h */ = {isa = PBXFileReference; fileEncoding = 4; lastKnownFileType = sourcecode.c.h; path = "UINavigationController+KeyboardFix.h"; sourceTree = "<group>"; };
		5D97C2F215CAF8D8009B44DD /* UINavigationController+KeyboardFix.m */ = {isa = PBXFileReference; fileEncoding = 4; lastKnownFileType = sourcecode.c.objc; path = "UINavigationController+KeyboardFix.m"; sourceTree = "<group>"; };
		5DA3EE0E192508F700294E0B /* WPImageOptimizer.h */ = {isa = PBXFileReference; fileEncoding = 4; lastKnownFileType = sourcecode.c.h; path = WPImageOptimizer.h; sourceTree = "<group>"; };
		5DA3EE0F192508F700294E0B /* WPImageOptimizer.m */ = {isa = PBXFileReference; fileEncoding = 4; lastKnownFileType = sourcecode.c.objc; path = WPImageOptimizer.m; sourceTree = "<group>"; };
		5DA3EE10192508F700294E0B /* WPImageOptimizer+Private.h */ = {isa = PBXFileReference; fileEncoding = 4; lastKnownFileType = sourcecode.c.h; path = "WPImageOptimizer+Private.h"; sourceTree = "<group>"; };
		5DA3EE11192508F700294E0B /* WPImageOptimizer+Private.m */ = {isa = PBXFileReference; fileEncoding = 4; lastKnownFileType = sourcecode.c.objc; path = "WPImageOptimizer+Private.m"; sourceTree = "<group>"; };
		5DA3EE141925090A00294E0B /* MediaService.h */ = {isa = PBXFileReference; fileEncoding = 4; lastKnownFileType = sourcecode.c.h; path = MediaService.h; sourceTree = "<group>"; };
		5DA3EE151925090A00294E0B /* MediaService.m */ = {isa = PBXFileReference; fileEncoding = 4; lastKnownFileType = sourcecode.c.objc; path = MediaService.m; sourceTree = "<group>"; };
		5DA3EE191925111700294E0B /* WPImageOptimizerTest.m */ = {isa = PBXFileReference; fileEncoding = 4; lastKnownFileType = sourcecode.c.objc; path = WPImageOptimizerTest.m; sourceTree = "<group>"; };
		5DA5BF2718E32DCF005F11F9 /* EditMediaViewController.h */ = {isa = PBXFileReference; fileEncoding = 4; lastKnownFileType = sourcecode.c.h; path = EditMediaViewController.h; sourceTree = "<group>"; };
		5DA5BF2818E32DCF005F11F9 /* EditMediaViewController.m */ = {isa = PBXFileReference; fileEncoding = 4; lastKnownFileType = sourcecode.c.objc; path = EditMediaViewController.m; sourceTree = "<group>"; };
		5DA5BF2918E32DCF005F11F9 /* EditMediaViewController.xib */ = {isa = PBXFileReference; fileEncoding = 4; lastKnownFileType = file.xib; path = EditMediaViewController.xib; sourceTree = "<group>"; };
		5DA5BF2A18E32DCF005F11F9 /* InputViewButton.h */ = {isa = PBXFileReference; fileEncoding = 4; lastKnownFileType = sourcecode.c.h; path = InputViewButton.h; sourceTree = "<group>"; };
		5DA5BF2B18E32DCF005F11F9 /* InputViewButton.m */ = {isa = PBXFileReference; fileEncoding = 4; lastKnownFileType = sourcecode.c.objc; path = InputViewButton.m; sourceTree = "<group>"; };
		5DA5BF2C18E32DCF005F11F9 /* MediaBrowserCell.h */ = {isa = PBXFileReference; fileEncoding = 4; lastKnownFileType = sourcecode.c.h; path = MediaBrowserCell.h; sourceTree = "<group>"; };
		5DA5BF2D18E32DCF005F11F9 /* MediaBrowserCell.m */ = {isa = PBXFileReference; fileEncoding = 4; lastKnownFileType = sourcecode.c.objc; path = MediaBrowserCell.m; sourceTree = "<group>"; };
		5DA5BF2E18E32DCF005F11F9 /* MediaBrowserViewController.h */ = {isa = PBXFileReference; fileEncoding = 4; lastKnownFileType = sourcecode.c.h; path = MediaBrowserViewController.h; sourceTree = "<group>"; };
		5DA5BF2F18E32DCF005F11F9 /* MediaBrowserViewController.m */ = {isa = PBXFileReference; fileEncoding = 4; lastKnownFileType = sourcecode.c.objc; path = MediaBrowserViewController.m; sourceTree = "<group>"; };
		5DA5BF3018E32DCF005F11F9 /* MediaBrowserViewController.xib */ = {isa = PBXFileReference; fileEncoding = 4; lastKnownFileType = file.xib; path = MediaBrowserViewController.xib; sourceTree = "<group>"; };
		5DA5BF3118E32DCF005F11F9 /* MediaSearchFilterHeaderView.h */ = {isa = PBXFileReference; fileEncoding = 4; lastKnownFileType = sourcecode.c.h; path = MediaSearchFilterHeaderView.h; sourceTree = "<group>"; };
		5DA5BF3218E32DCF005F11F9 /* MediaSearchFilterHeaderView.m */ = {isa = PBXFileReference; fileEncoding = 4; lastKnownFileType = sourcecode.c.objc; path = MediaSearchFilterHeaderView.m; sourceTree = "<group>"; };
		5DA5BF3318E32DCF005F11F9 /* Theme.h */ = {isa = PBXFileReference; fileEncoding = 4; lastKnownFileType = sourcecode.c.h; path = Theme.h; sourceTree = "<group>"; };
		5DA5BF3418E32DCF005F11F9 /* Theme.m */ = {isa = PBXFileReference; fileEncoding = 4; lastKnownFileType = sourcecode.c.objc; path = Theme.m; sourceTree = "<group>"; };
		5DA5BF3518E32DCF005F11F9 /* ThemeBrowserCell.h */ = {isa = PBXFileReference; fileEncoding = 4; lastKnownFileType = sourcecode.c.h; path = ThemeBrowserCell.h; sourceTree = "<group>"; };
		5DA5BF3618E32DCF005F11F9 /* ThemeBrowserCell.m */ = {isa = PBXFileReference; fileEncoding = 4; lastKnownFileType = sourcecode.c.objc; path = ThemeBrowserCell.m; sourceTree = "<group>"; };
		5DA5BF3718E32DCF005F11F9 /* ThemeBrowserViewController.h */ = {isa = PBXFileReference; fileEncoding = 4; lastKnownFileType = sourcecode.c.h; path = ThemeBrowserViewController.h; sourceTree = "<group>"; };
		5DA5BF3818E32DCF005F11F9 /* ThemeBrowserViewController.m */ = {isa = PBXFileReference; fileEncoding = 4; lastKnownFileType = sourcecode.c.objc; path = ThemeBrowserViewController.m; sourceTree = "<group>"; };
		5DA5BF3918E32DCF005F11F9 /* ThemeDetailsViewController.h */ = {isa = PBXFileReference; fileEncoding = 4; lastKnownFileType = sourcecode.c.h; path = ThemeDetailsViewController.h; sourceTree = "<group>"; };
		5DA5BF3A18E32DCF005F11F9 /* ThemeDetailsViewController.m */ = {isa = PBXFileReference; fileEncoding = 4; lastKnownFileType = sourcecode.c.objc; path = ThemeDetailsViewController.m; sourceTree = "<group>"; };
		5DA5BF3B18E32DCF005F11F9 /* WPLoadingView.h */ = {isa = PBXFileReference; fileEncoding = 4; lastKnownFileType = sourcecode.c.h; path = WPLoadingView.h; sourceTree = "<group>"; };
		5DA5BF3C18E32DCF005F11F9 /* WPLoadingView.m */ = {isa = PBXFileReference; fileEncoding = 4; lastKnownFileType = sourcecode.c.objc; path = WPLoadingView.m; sourceTree = "<group>"; };
		5DA5BF4B18E331D8005F11F9 /* WordPress 16.xcdatamodel */ = {isa = PBXFileReference; lastKnownFileType = wrapper.xcdatamodel; path = "WordPress 16.xcdatamodel"; sourceTree = "<group>"; };
		5DB3BA0318D0E7B600F3F3E9 /* WPPickerView.h */ = {isa = PBXFileReference; fileEncoding = 4; lastKnownFileType = sourcecode.c.h; path = WPPickerView.h; sourceTree = "<group>"; };
		5DB3BA0418D0E7B600F3F3E9 /* WPPickerView.m */ = {isa = PBXFileReference; fileEncoding = 4; lastKnownFileType = sourcecode.c.objc; path = WPPickerView.m; sourceTree = "<group>"; };
		5DB3BA0618D11D8D00F3F3E9 /* PublishDatePickerView.h */ = {isa = PBXFileReference; fileEncoding = 4; lastKnownFileType = sourcecode.c.h; path = PublishDatePickerView.h; sourceTree = "<group>"; };
		5DB3BA0718D11D8D00F3F3E9 /* PublishDatePickerView.m */ = {isa = PBXFileReference; fileEncoding = 4; lastKnownFileType = sourcecode.c.objc; path = PublishDatePickerView.m; sourceTree = "<group>"; };
		5DB4683918A2E718004A89A9 /* LocationService.h */ = {isa = PBXFileReference; fileEncoding = 4; lastKnownFileType = sourcecode.c.h; path = LocationService.h; sourceTree = "<group>"; };
		5DB4683A18A2E718004A89A9 /* LocationService.m */ = {isa = PBXFileReference; fileEncoding = 4; lastKnownFileType = sourcecode.c.objc; path = LocationService.m; sourceTree = "<group>"; };
		5DB6D8F618F5DA6300956529 /* WordPress 17.xcdatamodel */ = {isa = PBXFileReference; lastKnownFileType = wrapper.xcdatamodel; path = "WordPress 17.xcdatamodel"; sourceTree = "<group>"; };
		5DB767401588F64D00EBE36C /* postPreview.html */ = {isa = PBXFileReference; fileEncoding = 4; lastKnownFileType = text.html; name = postPreview.html; path = Resources/HTML/postPreview.html; sourceTree = "<group>"; };
		5DBCD9D018F3569F00B32229 /* ReaderTopic.h */ = {isa = PBXFileReference; fileEncoding = 4; lastKnownFileType = sourcecode.c.h; path = ReaderTopic.h; sourceTree = "<group>"; };
		5DBCD9D118F3569F00B32229 /* ReaderTopic.m */ = {isa = PBXFileReference; fileEncoding = 4; lastKnownFileType = sourcecode.c.objc; path = ReaderTopic.m; sourceTree = "<group>"; };
		5DBCD9D318F35D7500B32229 /* ReaderTopicService.h */ = {isa = PBXFileReference; fileEncoding = 4; lastKnownFileType = sourcecode.c.h; path = ReaderTopicService.h; sourceTree = "<group>"; };
		5DBCD9D418F35D7500B32229 /* ReaderTopicService.m */ = {isa = PBXFileReference; fileEncoding = 4; lastKnownFileType = sourcecode.c.objc; path = ReaderTopicService.m; sourceTree = "<group>"; };
		5DC02A3418E4C5BD009A1765 /* ThemeBrowserViewController.xib */ = {isa = PBXFileReference; fileEncoding = 4; lastKnownFileType = file.xib; name = ThemeBrowserViewController.xib; path = Resources/ThemeBrowserViewController.xib; sourceTree = "<group>"; };
		5DC02A3518E4C5BD009A1765 /* ThemeDetailsViewController.xib */ = {isa = PBXFileReference; fileEncoding = 4; lastKnownFileType = file.xib; name = ThemeDetailsViewController.xib; path = Resources/ThemeDetailsViewController.xib; sourceTree = "<group>"; };
		5DC02A3618E4C5BD009A1765 /* ThemeDetailsViewController~ipad.xib */ = {isa = PBXFileReference; fileEncoding = 4; lastKnownFileType = file.xib; name = "ThemeDetailsViewController~ipad.xib"; path = "Resources/ThemeDetailsViewController~ipad.xib"; sourceTree = "<group>"; };
		5DC3A44B1610B9BC00A890BE /* UINavigationController+Rotation.h */ = {isa = PBXFileReference; fileEncoding = 4; lastKnownFileType = sourcecode.c.h; path = "UINavigationController+Rotation.h"; sourceTree = "<group>"; };
		5DC3A44C1610B9BC00A890BE /* UINavigationController+Rotation.m */ = {isa = PBXFileReference; fileEncoding = 4; lastKnownFileType = sourcecode.c.objc; path = "UINavigationController+Rotation.m"; sourceTree = "<group>"; };
		5DE8A0391912C58800B2FF59 /* RemoteReaderPost.h */ = {isa = PBXFileReference; fileEncoding = 4; lastKnownFileType = sourcecode.c.h; path = RemoteReaderPost.h; sourceTree = "<group>"; };
		5DE8A03A1912C58800B2FF59 /* RemoteReaderPost.m */ = {isa = PBXFileReference; fileEncoding = 4; lastKnownFileType = sourcecode.c.objc; path = RemoteReaderPost.m; sourceTree = "<group>"; };
		5DE8A03C1912C59600B2FF59 /* RemoteReaderTopic.h */ = {isa = PBXFileReference; fileEncoding = 4; lastKnownFileType = sourcecode.c.h; path = RemoteReaderTopic.h; sourceTree = "<group>"; };
		5DE8A03D1912C59600B2FF59 /* RemoteReaderTopic.m */ = {isa = PBXFileReference; fileEncoding = 4; lastKnownFileType = sourcecode.c.objc; path = RemoteReaderTopic.m; sourceTree = "<group>"; };
		5DE8A0401912D95B00B2FF59 /* ReaderPostServiceTest.m */ = {isa = PBXFileReference; fileEncoding = 4; lastKnownFileType = sourcecode.c.objc; path = ReaderPostServiceTest.m; sourceTree = "<group>"; };
		5DEB61B2156FCD3400242C35 /* WPWebView.h */ = {isa = PBXFileReference; fileEncoding = 4; lastKnownFileType = sourcecode.c.h; path = WPWebView.h; sourceTree = "<group>"; };
		5DEB61B3156FCD3400242C35 /* WPWebView.m */ = {isa = PBXFileReference; fileEncoding = 4; lastKnownFileType = sourcecode.c.objc; path = WPWebView.m; sourceTree = "<group>"; };
		5DEB61B6156FCD5200242C35 /* WPChromelessWebViewController.h */ = {isa = PBXFileReference; fileEncoding = 4; lastKnownFileType = sourcecode.c.h; path = WPChromelessWebViewController.h; sourceTree = "<group>"; };
		5DEB61B7156FCD5200242C35 /* WPChromelessWebViewController.m */ = {isa = PBXFileReference; fileEncoding = 4; lastKnownFileType = sourcecode.c.objc; path = WPChromelessWebViewController.m; sourceTree = "<group>"; };
		5DF59C091770AE3A00171208 /* UILabel+SuggestSize.h */ = {isa = PBXFileReference; fileEncoding = 4; lastKnownFileType = sourcecode.c.h; path = "UILabel+SuggestSize.h"; sourceTree = "<group>"; };
		5DF59C0A1770AE3A00171208 /* UILabel+SuggestSize.m */ = {isa = PBXFileReference; fileEncoding = 4; lastKnownFileType = sourcecode.c.objc; path = "UILabel+SuggestSize.m"; sourceTree = "<group>"; };
		5DF738921965FAB900393584 /* SubscribedTopicsViewController.h */ = {isa = PBXFileReference; fileEncoding = 4; lastKnownFileType = sourcecode.c.h; path = SubscribedTopicsViewController.h; sourceTree = "<group>"; };
		5DF738931965FAB900393584 /* SubscribedTopicsViewController.m */ = {isa = PBXFileReference; fileEncoding = 4; lastKnownFileType = sourcecode.c.objc; path = SubscribedTopicsViewController.m; sourceTree = "<group>"; };
		5DF738951965FACD00393584 /* RecommendedTopicsViewController.h */ = {isa = PBXFileReference; fileEncoding = 4; lastKnownFileType = sourcecode.c.h; path = RecommendedTopicsViewController.h; sourceTree = "<group>"; };
		5DF738961965FACD00393584 /* RecommendedTopicsViewController.m */ = {isa = PBXFileReference; fileEncoding = 4; lastKnownFileType = sourcecode.c.objc; path = RecommendedTopicsViewController.m; sourceTree = "<group>"; };
		5DF738981965FB3C00393584 /* WPTableViewHandler.h */ = {isa = PBXFileReference; fileEncoding = 4; lastKnownFileType = sourcecode.c.h; path = WPTableViewHandler.h; sourceTree = "<group>"; };
		5DF738991965FB3C00393584 /* WPTableViewHandler.m */ = {isa = PBXFileReference; fileEncoding = 4; lastKnownFileType = sourcecode.c.objc; path = WPTableViewHandler.m; sourceTree = "<group>"; };
		5DF94E211962B90300359241 /* CommentsTableViewDelegate.h */ = {isa = PBXFileReference; fileEncoding = 4; lastKnownFileType = sourcecode.c.h; path = CommentsTableViewDelegate.h; sourceTree = "<group>"; };
		5DF94E221962B90300359241 /* CommentViewController.h */ = {isa = PBXFileReference; fileEncoding = 4; lastKnownFileType = sourcecode.c.h; path = CommentViewController.h; sourceTree = "<group>"; };
		5DF94E231962B90300359241 /* CommentViewController.m */ = {isa = PBXFileReference; fileEncoding = 4; lastKnownFileType = sourcecode.c.objc; path = CommentViewController.m; sourceTree = "<group>"; };
		5DF94E251962B97D00359241 /* NewCommentsTableViewCell.h */ = {isa = PBXFileReference; fileEncoding = 4; lastKnownFileType = sourcecode.c.h; path = NewCommentsTableViewCell.h; sourceTree = "<group>"; };
		5DF94E261962B97D00359241 /* NewCommentsTableViewCell.m */ = {isa = PBXFileReference; fileEncoding = 4; lastKnownFileType = sourcecode.c.objc; path = NewCommentsTableViewCell.m; sourceTree = "<group>"; };
		5DF94E271962B97D00359241 /* NewNotificationsTableViewCell.h */ = {isa = PBXFileReference; fileEncoding = 4; lastKnownFileType = sourcecode.c.h; path = NewNotificationsTableViewCell.h; sourceTree = "<group>"; };
		5DF94E281962B97D00359241 /* NewNotificationsTableViewCell.m */ = {isa = PBXFileReference; fileEncoding = 4; lastKnownFileType = sourcecode.c.objc; path = NewNotificationsTableViewCell.m; sourceTree = "<group>"; };
		5DF94E291962B97D00359241 /* NewPostTableViewCell.h */ = {isa = PBXFileReference; fileEncoding = 4; lastKnownFileType = sourcecode.c.h; path = NewPostTableViewCell.h; sourceTree = "<group>"; };
		5DF94E2A1962B97D00359241 /* NewPostTableViewCell.m */ = {isa = PBXFileReference; fileEncoding = 4; lastKnownFileType = sourcecode.c.objc; path = NewPostTableViewCell.m; sourceTree = "<group>"; };
		5DF94E2E1962B99C00359241 /* PostSettingsSelectionViewController.h */ = {isa = PBXFileReference; fileEncoding = 4; lastKnownFileType = sourcecode.c.h; path = PostSettingsSelectionViewController.h; sourceTree = "<group>"; };
		5DF94E2F1962B99C00359241 /* PostSettingsSelectionViewController.m */ = {isa = PBXFileReference; fileEncoding = 4; lastKnownFileType = sourcecode.c.objc; path = PostSettingsSelectionViewController.m; sourceTree = "<group>"; };
		5DF94E311962B9D800359241 /* WPAlertView.xib */ = {isa = PBXFileReference; fileEncoding = 4; lastKnownFileType = file.xib; name = WPAlertView.xib; path = Resources/WPAlertView.xib; sourceTree = "<group>"; };
		5DF94E321962B9D800359241 /* WPAlertViewSideBySide.xib */ = {isa = PBXFileReference; fileEncoding = 4; lastKnownFileType = file.xib; name = WPAlertViewSideBySide.xib; path = Resources/WPAlertViewSideBySide.xib; sourceTree = "<group>"; };
		5DF94E361962BAA700359241 /* WPContentActionView.h */ = {isa = PBXFileReference; fileEncoding = 4; lastKnownFileType = sourcecode.c.h; path = WPContentActionView.h; sourceTree = "<group>"; };
		5DF94E371962BAA700359241 /* WPContentActionView.m */ = {isa = PBXFileReference; fileEncoding = 4; lastKnownFileType = sourcecode.c.objc; path = WPContentActionView.m; sourceTree = "<group>"; };
		5DF94E381962BAA700359241 /* WPContentAttributionView.h */ = {isa = PBXFileReference; fileEncoding = 4; lastKnownFileType = sourcecode.c.h; path = WPContentAttributionView.h; sourceTree = "<group>"; };
		5DF94E391962BAA700359241 /* WPContentAttributionView.m */ = {isa = PBXFileReference; fileEncoding = 4; lastKnownFileType = sourcecode.c.objc; path = WPContentAttributionView.m; sourceTree = "<group>"; };
		5DF94E3A1962BAA700359241 /* WPContentViewBase.h */ = {isa = PBXFileReference; fileEncoding = 4; lastKnownFileType = sourcecode.c.h; path = WPContentViewBase.h; sourceTree = "<group>"; };
		5DF94E3B1962BAA700359241 /* WPContentViewBase.m */ = {isa = PBXFileReference; fileEncoding = 4; lastKnownFileType = sourcecode.c.objc; path = WPContentViewBase.m; sourceTree = "<group>"; };
		5DF94E3C1962BAA700359241 /* WPRichContentView.h */ = {isa = PBXFileReference; fileEncoding = 4; lastKnownFileType = sourcecode.c.h; path = WPRichContentView.h; sourceTree = "<group>"; };
		5DF94E3D1962BAA700359241 /* WPRichContentView.m */ = {isa = PBXFileReference; fileEncoding = 4; lastKnownFileType = sourcecode.c.objc; path = WPRichContentView.m; sourceTree = "<group>"; };
		5DF94E3E1962BAA700359241 /* WPRichTextView.h */ = {isa = PBXFileReference; fileEncoding = 4; lastKnownFileType = sourcecode.c.h; path = WPRichTextView.h; sourceTree = "<group>"; };
		5DF94E3F1962BAA700359241 /* WPRichTextView.m */ = {isa = PBXFileReference; fileEncoding = 4; lastKnownFileType = sourcecode.c.objc; path = WPRichTextView.m; sourceTree = "<group>"; };
		5DF94E401962BAA700359241 /* WPSimpleContentAttributionView.h */ = {isa = PBXFileReference; fileEncoding = 4; lastKnownFileType = sourcecode.c.h; path = WPSimpleContentAttributionView.h; sourceTree = "<group>"; };
		5DF94E411962BAA700359241 /* WPSimpleContentAttributionView.m */ = {isa = PBXFileReference; fileEncoding = 4; lastKnownFileType = sourcecode.c.objc; path = WPSimpleContentAttributionView.m; sourceTree = "<group>"; };
		5DF94E481962BAEB00359241 /* ReaderPostAttributionView.h */ = {isa = PBXFileReference; fileEncoding = 4; lastKnownFileType = sourcecode.c.h; path = ReaderPostAttributionView.h; sourceTree = "<group>"; };
		5DF94E491962BAEB00359241 /* ReaderPostAttributionView.m */ = {isa = PBXFileReference; fileEncoding = 4; lastKnownFileType = sourcecode.c.objc; path = ReaderPostAttributionView.m; sourceTree = "<group>"; };
		5DF94E4A1962BAEB00359241 /* ReaderPostContentView.h */ = {isa = PBXFileReference; fileEncoding = 4; lastKnownFileType = sourcecode.c.h; path = ReaderPostContentView.h; sourceTree = "<group>"; };
		5DF94E4B1962BAEB00359241 /* ReaderPostContentView.m */ = {isa = PBXFileReference; fileEncoding = 4; lastKnownFileType = sourcecode.c.objc; path = ReaderPostContentView.m; sourceTree = "<group>"; };
		5DF94E4C1962BAEB00359241 /* ReaderPostRichContentView.h */ = {isa = PBXFileReference; fileEncoding = 4; lastKnownFileType = sourcecode.c.h; path = ReaderPostRichContentView.h; sourceTree = "<group>"; };
		5DF94E4D1962BAEB00359241 /* ReaderPostRichContentView.m */ = {isa = PBXFileReference; fileEncoding = 4; lastKnownFileType = sourcecode.c.objc; path = ReaderPostRichContentView.m; sourceTree = "<group>"; };
		5DF94E4E1962BAEB00359241 /* ReaderPostSimpleContentView.h */ = {isa = PBXFileReference; fileEncoding = 4; lastKnownFileType = sourcecode.c.h; path = ReaderPostSimpleContentView.h; sourceTree = "<group>"; };
		5DF94E4F1962BAEB00359241 /* ReaderPostSimpleContentView.m */ = {isa = PBXFileReference; fileEncoding = 4; lastKnownFileType = sourcecode.c.objc; path = ReaderPostSimpleContentView.m; sourceTree = "<group>"; };
		5DFA9D19196B1BA30061FF96 /* ReaderTopicServiceTest.m */ = {isa = PBXFileReference; fileEncoding = 4; lastKnownFileType = sourcecode.c.objc; path = ReaderTopicServiceTest.m; sourceTree = "<group>"; };
		69187343EC8F435684EFFAF1 /* libPods.a */ = {isa = PBXFileReference; explicitFileType = archive.ar; includeInIndex = 0; path = libPods.a; sourceTree = BUILT_PRODUCTS_DIR; };
		6EDC0E8E105881A800F68A1D /* iTunesArtwork */ = {isa = PBXFileReference; lastKnownFileType = file; path = iTunesArtwork; sourceTree = "<group>"; };
		7059CD1F0F332B6500A0660B /* WPCategoryTree.h */ = {isa = PBXFileReference; fileEncoding = 4; lastKnownFileType = sourcecode.c.h; path = WPCategoryTree.h; sourceTree = "<group>"; };
		7059CD200F332B6500A0660B /* WPCategoryTree.m */ = {isa = PBXFileReference; fileEncoding = 4; lastKnownFileType = sourcecode.c.objc; path = WPCategoryTree.m; sourceTree = "<group>"; };
		83043E54126FA31400EC9953 /* MessageUI.framework */ = {isa = PBXFileReference; includeInIndex = 1; lastKnownFileType = wrapper.framework; name = MessageUI.framework; path = System/Library/Frameworks/MessageUI.framework; sourceTree = SDKROOT; };
		8333FE0D11FF6EF200A495C1 /* EditSiteViewController.xib */ = {isa = PBXFileReference; fileEncoding = 4; lastKnownFileType = file.xib; name = EditSiteViewController.xib; path = Resources/EditSiteViewController.xib; sourceTree = "<group>"; };
		833AF259114575A50016DE8F /* PostAnnotation.h */ = {isa = PBXFileReference; fileEncoding = 4; lastKnownFileType = sourcecode.c.h; path = PostAnnotation.h; sourceTree = "<group>"; };
		833AF25A114575A50016DE8F /* PostAnnotation.m */ = {isa = PBXFileReference; fileEncoding = 4; lastKnownFileType = sourcecode.c.objc; path = PostAnnotation.m; sourceTree = "<group>"; };
		83418AA811C9FA6E00ACF00C /* Comment.h */ = {isa = PBXFileReference; fileEncoding = 4; lastKnownFileType = sourcecode.c.h; path = Comment.h; sourceTree = "<group>"; };
		83418AA911C9FA6E00ACF00C /* Comment.m */ = {isa = PBXFileReference; fileEncoding = 4; lastKnownFileType = sourcecode.c.objc; path = Comment.m; sourceTree = "<group>"; };
		834CAE7A122D528A003DDF49 /* UIImage+Resize.h */ = {isa = PBXFileReference; fileEncoding = 4; lastKnownFileType = sourcecode.c.h; path = "UIImage+Resize.h"; sourceTree = "<group>"; };
		834CAE7B122D528A003DDF49 /* UIImage+Resize.m */ = {isa = PBXFileReference; fileEncoding = 4; lastKnownFileType = sourcecode.c.objc; path = "UIImage+Resize.m"; sourceTree = "<group>"; };
		834CAE9B122D56B1003DDF49 /* UIImage+Alpha.h */ = {isa = PBXFileReference; fileEncoding = 4; lastKnownFileType = sourcecode.c.h; path = "UIImage+Alpha.h"; sourceTree = "<group>"; };
		834CAE9C122D56B1003DDF49 /* UIImage+RoundedCorner.h */ = {isa = PBXFileReference; fileEncoding = 4; lastKnownFileType = sourcecode.c.h; path = "UIImage+RoundedCorner.h"; sourceTree = "<group>"; };
		834CAE9D122D56B1003DDF49 /* UIImage+Alpha.m */ = {isa = PBXFileReference; fileEncoding = 4; lastKnownFileType = sourcecode.c.objc; path = "UIImage+Alpha.m"; sourceTree = "<group>"; };
		834CAE9E122D56B1003DDF49 /* UIImage+RoundedCorner.m */ = {isa = PBXFileReference; fileEncoding = 4; lastKnownFileType = sourcecode.c.objc; path = "UIImage+RoundedCorner.m"; sourceTree = "<group>"; };
		834CE7331256D0DE0046A4A3 /* CFNetwork.framework */ = {isa = PBXFileReference; includeInIndex = 1; lastKnownFileType = wrapper.framework; name = CFNetwork.framework; path = System/Library/Frameworks/CFNetwork.framework; sourceTree = SDKROOT; };
		834CE7371256D0F60046A4A3 /* CoreGraphics.framework */ = {isa = PBXFileReference; includeInIndex = 1; lastKnownFileType = wrapper.framework; name = CoreGraphics.framework; path = System/Library/Frameworks/CoreGraphics.framework; sourceTree = SDKROOT; };
		8350E15911D28B4A00A7B073 /* WordPress.xcdatamodel */ = {isa = PBXFileReference; fileEncoding = 4; lastKnownFileType = wrapper.xcdatamodel; path = WordPress.xcdatamodel; sourceTree = "<group>"; };
		8350E49411D2C71E00A7B073 /* Media.h */ = {isa = PBXFileReference; fileEncoding = 4; lastKnownFileType = sourcecode.c.h; path = Media.h; sourceTree = "<group>"; };
		8350E49511D2C71E00A7B073 /* Media.m */ = {isa = PBXFileReference; fileEncoding = 4; lastKnownFileType = sourcecode.c.objc; path = Media.m; sourceTree = "<group>"; };
		8355D67D11D13EAD00A61362 /* MobileCoreServices.framework */ = {isa = PBXFileReference; includeInIndex = 1; lastKnownFileType = wrapper.framework; name = MobileCoreServices.framework; path = System/Library/Frameworks/MobileCoreServices.framework; sourceTree = SDKROOT; };
		8355D7D811D260AA00A61362 /* CoreData.framework */ = {isa = PBXFileReference; includeInIndex = 1; lastKnownFileType = wrapper.framework; name = CoreData.framework; path = System/Library/Frameworks/CoreData.framework; sourceTree = SDKROOT; };
		835E2402126E66E50085940B /* AssetsLibrary.framework */ = {isa = PBXFileReference; includeInIndex = 1; lastKnownFileType = wrapper.framework; name = AssetsLibrary.framework; path = System/Library/Frameworks/AssetsLibrary.framework; sourceTree = SDKROOT; };
		83610AA711F4AD2C00421116 /* WPcomLoginViewController.h */ = {isa = PBXFileReference; fileEncoding = 4; lastKnownFileType = sourcecode.c.h; path = WPcomLoginViewController.h; sourceTree = "<group>"; };
		83610AA811F4AD2C00421116 /* WPcomLoginViewController.m */ = {isa = PBXFileReference; fileEncoding = 4; lastKnownFileType = sourcecode.c.objc; path = WPcomLoginViewController.m; sourceTree = "<group>"; };
		8362C1031201E7CE00599347 /* WebSignupViewController-iPad.xib */ = {isa = PBXFileReference; lastKnownFileType = file.xib; name = "WebSignupViewController-iPad.xib"; path = "Resources-iPad/WebSignupViewController-iPad.xib"; sourceTree = "<group>"; };
		8370D10811FA499A009D650F /* WPTableViewActivityCell.h */ = {isa = PBXFileReference; fileEncoding = 4; lastKnownFileType = sourcecode.c.h; path = WPTableViewActivityCell.h; sourceTree = "<group>"; };
		8370D10911FA499A009D650F /* WPTableViewActivityCell.m */ = {isa = PBXFileReference; fileEncoding = 4; lastKnownFileType = sourcecode.c.objc; path = WPTableViewActivityCell.m; sourceTree = "<group>"; };
		8370D10B11FA4A1B009D650F /* WPTableViewActivityCell.xib */ = {isa = PBXFileReference; lastKnownFileType = file.xib; name = WPTableViewActivityCell.xib; path = Resources/WPTableViewActivityCell.xib; sourceTree = "<group>"; };
		8370D1BC11FA6295009D650F /* AddSiteViewController.xib */ = {isa = PBXFileReference; lastKnownFileType = file.xib; name = AddSiteViewController.xib; path = Resources/AddSiteViewController.xib; sourceTree = "<group>"; };
		838C672C1210C3C300B09CA3 /* Post.h */ = {isa = PBXFileReference; fileEncoding = 4; lastKnownFileType = sourcecode.c.h; path = Post.h; sourceTree = "<group>"; };
		838C672D1210C3C300B09CA3 /* Post.m */ = {isa = PBXFileReference; fileEncoding = 4; lastKnownFileType = sourcecode.c.objc; path = Post.m; sourceTree = "<group>"; };
		8398EE9811ACE63C000FE6E0 /* WebSignupViewController.xib */ = {isa = PBXFileReference; lastKnownFileType = file.xib; name = WebSignupViewController.xib; path = Resources/WebSignupViewController.xib; sourceTree = "<group>"; };
		83CAD4201235F9F4003DFA20 /* MediaObjectView.xib */ = {isa = PBXFileReference; lastKnownFileType = file.xib; name = MediaObjectView.xib; path = Resources/MediaObjectView.xib; sourceTree = "<group>"; };
		83D180F712329B1A002DCCB0 /* EditPageViewController.h */ = {isa = PBXFileReference; fileEncoding = 4; lastKnownFileType = sourcecode.c.h; path = EditPageViewController.h; sourceTree = "<group>"; };
		83D180F812329B1A002DCCB0 /* EditPageViewController.m */ = {isa = PBXFileReference; fileEncoding = 4; lastKnownFileType = sourcecode.c.objc; path = EditPageViewController.m; sourceTree = "<group>"; };
		83F3E25F11275E07004CD686 /* MapKit.framework */ = {isa = PBXFileReference; includeInIndex = 1; lastKnownFileType = wrapper.framework; name = MapKit.framework; path = System/Library/Frameworks/MapKit.framework; sourceTree = SDKROOT; };
		83F3E2D211276371004CD686 /* CoreLocation.framework */ = {isa = PBXFileReference; includeInIndex = 1; lastKnownFileType = wrapper.framework; name = CoreLocation.framework; path = System/Library/Frameworks/CoreLocation.framework; sourceTree = SDKROOT; };
		83FB4D3E122C38F700DB9506 /* MediaPlayer.framework */ = {isa = PBXFileReference; includeInIndex = 1; lastKnownFileType = wrapper.framework; name = MediaPlayer.framework; path = System/Library/Frameworks/MediaPlayer.framework; sourceTree = SDKROOT; };
		83FEFC7311FF6C5A0078B462 /* EditSiteViewController.h */ = {isa = PBXFileReference; fileEncoding = 4; lastKnownFileType = sourcecode.c.h; path = EditSiteViewController.h; sourceTree = "<group>"; };
		83FEFC7411FF6C5A0078B462 /* EditSiteViewController.m */ = {isa = PBXFileReference; fileEncoding = 4; lastKnownFileType = sourcecode.c.objc; path = EditSiteViewController.m; sourceTree = "<group>"; };
		8514973F171E13DF00B87F3F /* WPAsyncBlockOperation.h */ = {isa = PBXFileReference; fileEncoding = 4; lastKnownFileType = sourcecode.c.h; path = WPAsyncBlockOperation.h; sourceTree = "<group>"; };
		85149740171E13DF00B87F3F /* WPAsyncBlockOperation.m */ = {isa = PBXFileReference; fileEncoding = 4; lastKnownFileType = sourcecode.c.objc; path = WPAsyncBlockOperation.m; sourceTree = "<group>"; };
		8514DDA5190E2AB3009B6421 /* WPMediaMetadataExtractor.h */ = {isa = PBXFileReference; fileEncoding = 4; lastKnownFileType = sourcecode.c.h; path = WPMediaMetadataExtractor.h; sourceTree = "<group>"; };
		8514DDA6190E2AB3009B6421 /* WPMediaMetadataExtractor.m */ = {isa = PBXFileReference; fileEncoding = 4; lastKnownFileType = sourcecode.c.objc; path = WPMediaMetadataExtractor.m; sourceTree = "<group>"; };
		8516972A169D42F4006C5DED /* WPToast.h */ = {isa = PBXFileReference; fileEncoding = 4; lastKnownFileType = sourcecode.c.h; path = WPToast.h; sourceTree = "<group>"; };
		8516972B169D42F4006C5DED /* WPToast.m */ = {isa = PBXFileReference; fileEncoding = 4; lastKnownFileType = sourcecode.c.objc; path = WPToast.m; sourceTree = "<group>"; };
		851734411798C64700A30E27 /* NSURL+Util.h */ = {isa = PBXFileReference; fileEncoding = 4; lastKnownFileType = sourcecode.c.h; path = "NSURL+Util.h"; sourceTree = "<group>"; };
		851734421798C64700A30E27 /* NSURL+Util.m */ = {isa = PBXFileReference; fileEncoding = 4; lastKnownFileType = sourcecode.c.objc; path = "NSURL+Util.m"; sourceTree = "<group>"; };
		85253989171761D9003F6B32 /* WPComLanguages.h */ = {isa = PBXFileReference; fileEncoding = 4; lastKnownFileType = sourcecode.c.h; path = WPComLanguages.h; sourceTree = "<group>"; };
		8525398A171761D9003F6B32 /* WPComLanguages.m */ = {isa = PBXFileReference; fileEncoding = 4; lastKnownFileType = sourcecode.c.objc; path = WPComLanguages.m; sourceTree = "<group>"; };
		8527B15717CE98C5001CBA2E /* Accelerate.framework */ = {isa = PBXFileReference; lastKnownFileType = wrapper.framework; name = Accelerate.framework; path = System/Library/Frameworks/Accelerate.framework; sourceTree = SDKROOT; };
		852CD8AB190E0BC4006C9AED /* WPMediaSizing.h */ = {isa = PBXFileReference; fileEncoding = 4; lastKnownFileType = sourcecode.c.h; path = WPMediaSizing.h; sourceTree = "<group>"; };
		852CD8AC190E0BC4006C9AED /* WPMediaSizing.m */ = {isa = PBXFileReference; fileEncoding = 4; lastKnownFileType = sourcecode.c.objc; path = WPMediaSizing.m; sourceTree = "<group>"; };
		85435BE8190F837500E868D0 /* WPUploadStatusView.h */ = {isa = PBXFileReference; fileEncoding = 4; lastKnownFileType = sourcecode.c.h; path = WPUploadStatusView.h; sourceTree = "<group>"; };
		85435BE9190F837500E868D0 /* WPUploadStatusView.m */ = {isa = PBXFileReference; fileEncoding = 4; lastKnownFileType = sourcecode.c.objc; path = WPUploadStatusView.m; sourceTree = "<group>"; };
		857610D418C0377300EDF406 /* StatsWebViewController.h */ = {isa = PBXFileReference; fileEncoding = 4; lastKnownFileType = sourcecode.c.h; path = StatsWebViewController.h; sourceTree = "<group>"; };
		857610D518C0377300EDF406 /* StatsWebViewController.m */ = {isa = PBXFileReference; fileEncoding = 4; lastKnownFileType = sourcecode.c.objc; path = StatsWebViewController.m; sourceTree = "<group>"; };
		858DE40D1730384F000AC628 /* LoginViewController.h */ = {isa = PBXFileReference; fileEncoding = 4; lastKnownFileType = sourcecode.c.h; path = LoginViewController.h; sourceTree = "<group>"; };
		858DE40E1730384F000AC628 /* LoginViewController.m */ = {isa = PBXFileReference; fileEncoding = 4; lastKnownFileType = sourcecode.c.objc; path = LoginViewController.m; sourceTree = "<group>"; };
		858DE41017303BB4000AC628 /* OpenSans-Light.ttf */ = {isa = PBXFileReference; lastKnownFileType = file; path = "OpenSans-Light.ttf"; sourceTree = "<group>"; };
		858DE41117303BB4000AC628 /* OpenSans-Regular.ttf */ = {isa = PBXFileReference; lastKnownFileType = file; path = "OpenSans-Regular.ttf"; sourceTree = "<group>"; };
		859CFD44190E3198005FB217 /* WPMediaUploader.h */ = {isa = PBXFileReference; fileEncoding = 4; lastKnownFileType = sourcecode.c.h; path = WPMediaUploader.h; sourceTree = "<group>"; };
		859CFD45190E3198005FB217 /* WPMediaUploader.m */ = {isa = PBXFileReference; fileEncoding = 4; lastKnownFileType = sourcecode.c.objc; path = WPMediaUploader.m; sourceTree = "<group>"; };
		859F761B18F2159800EF8D5D /* WPAnalyticsTrackerMixpanelInstructionsForStat.h */ = {isa = PBXFileReference; fileEncoding = 4; lastKnownFileType = sourcecode.c.h; path = WPAnalyticsTrackerMixpanelInstructionsForStat.h; sourceTree = "<group>"; };
		859F761C18F2159800EF8D5D /* WPAnalyticsTrackerMixpanelInstructionsForStat.m */ = {isa = PBXFileReference; fileEncoding = 4; lastKnownFileType = sourcecode.c.objc; path = WPAnalyticsTrackerMixpanelInstructionsForStat.m; sourceTree = "<group>"; };
		85A69CFF17C530FE0061E254 /* OpenSans-BoldItalic.ttf */ = {isa = PBXFileReference; lastKnownFileType = file; path = "OpenSans-BoldItalic.ttf"; sourceTree = "<group>"; };
		85A69D0017C530FE0061E254 /* OpenSans-Italic.ttf */ = {isa = PBXFileReference; lastKnownFileType = file; path = "OpenSans-Italic.ttf"; sourceTree = "<group>"; };
		85A69D0117C530FE0061E254 /* OpenSans-LightItalic.ttf */ = {isa = PBXFileReference; lastKnownFileType = file; path = "OpenSans-LightItalic.ttf"; sourceTree = "<group>"; };
		85AD6AEA173CCF9E002CB896 /* WPNUXPrimaryButton.h */ = {isa = PBXFileReference; fileEncoding = 4; lastKnownFileType = sourcecode.c.h; path = WPNUXPrimaryButton.h; sourceTree = "<group>"; };
		85AD6AEB173CCF9E002CB896 /* WPNUXPrimaryButton.m */ = {isa = PBXFileReference; fileEncoding = 4; lastKnownFileType = sourcecode.c.objc; path = WPNUXPrimaryButton.m; sourceTree = "<group>"; };
		85AD6AED173CCFDC002CB896 /* WPNUXSecondaryButton.h */ = {isa = PBXFileReference; fileEncoding = 4; lastKnownFileType = sourcecode.c.h; path = WPNUXSecondaryButton.h; sourceTree = "<group>"; };
		85AD6AEE173CCFDC002CB896 /* WPNUXSecondaryButton.m */ = {isa = PBXFileReference; fileEncoding = 4; lastKnownFileType = sourcecode.c.objc; path = WPNUXSecondaryButton.m; sourceTree = "<group>"; };
		85B6F74D1742DA1D00CE7F3A /* WPNUXMainButton.h */ = {isa = PBXFileReference; fileEncoding = 4; lastKnownFileType = sourcecode.c.h; path = WPNUXMainButton.h; sourceTree = "<group>"; };
		85B6F74E1742DA1D00CE7F3A /* WPNUXMainButton.m */ = {isa = PBXFileReference; fileEncoding = 4; lastKnownFileType = sourcecode.c.objc; path = WPNUXMainButton.m; sourceTree = "<group>"; };
		85B6F7501742DAE800CE7F3A /* WPNUXBackButton.h */ = {isa = PBXFileReference; fileEncoding = 4; lastKnownFileType = sourcecode.c.h; path = WPNUXBackButton.h; sourceTree = "<group>"; };
		85B6F7511742DAE800CE7F3A /* WPNUXBackButton.m */ = {isa = PBXFileReference; fileEncoding = 4; lastKnownFileType = sourcecode.c.objc; path = WPNUXBackButton.m; sourceTree = "<group>"; };
		85C720AF1730CEFA00460645 /* WPWalkthroughTextField.h */ = {isa = PBXFileReference; fileEncoding = 4; lastKnownFileType = sourcecode.c.h; path = WPWalkthroughTextField.h; sourceTree = "<group>"; };
		85C720B01730CEFA00460645 /* WPWalkthroughTextField.m */ = {isa = PBXFileReference; fileEncoding = 4; lastKnownFileType = sourcecode.c.objc; path = WPWalkthroughTextField.m; sourceTree = "<group>"; };
		85D08A6F17342ECE00E2BBCA /* AddUsersBlogCell.h */ = {isa = PBXFileReference; fileEncoding = 4; lastKnownFileType = sourcecode.c.h; path = AddUsersBlogCell.h; sourceTree = "<group>"; };
		85D08A7017342ECE00E2BBCA /* AddUsersBlogCell.m */ = {isa = PBXFileReference; fileEncoding = 4; lastKnownFileType = sourcecode.c.objc; path = AddUsersBlogCell.m; sourceTree = "<group>"; };
		85D2275418F1E5E7001DA8DA /* WPAnalytics.h */ = {isa = PBXFileReference; fileEncoding = 4; lastKnownFileType = sourcecode.c.h; lineEnding = 0; path = WPAnalytics.h; sourceTree = "<group>"; xcLanguageSpecificationIdentifier = xcode.lang.objcpp; };
		85D2275518F1E5E7001DA8DA /* WPAnalytics.m */ = {isa = PBXFileReference; fileEncoding = 4; lastKnownFileType = sourcecode.c.objc; path = WPAnalytics.m; sourceTree = "<group>"; };
		85D2275718F1EB8A001DA8DA /* WPAnalyticsTrackerMixpanel.h */ = {isa = PBXFileReference; fileEncoding = 4; lastKnownFileType = sourcecode.c.h; path = WPAnalyticsTrackerMixpanel.h; sourceTree = "<group>"; };
		85D2275818F1EB8A001DA8DA /* WPAnalyticsTrackerMixpanel.m */ = {isa = PBXFileReference; fileEncoding = 4; lastKnownFileType = sourcecode.c.objc; lineEnding = 0; path = WPAnalyticsTrackerMixpanel.m; sourceTree = "<group>"; xcLanguageSpecificationIdentifier = xcode.lang.objc; };
		85D80557171630B30075EEAC /* DotCom-Languages.plist */ = {isa = PBXFileReference; fileEncoding = 4; lastKnownFileType = text.plist.xml; path = "DotCom-Languages.plist"; sourceTree = "<group>"; };
		85D8055B171631F10075EEAC /* SelectWPComLanguageViewController.h */ = {isa = PBXFileReference; fileEncoding = 4; lastKnownFileType = sourcecode.c.h; path = SelectWPComLanguageViewController.h; sourceTree = "<group>"; };
		85D8055C171631F10075EEAC /* SelectWPComLanguageViewController.m */ = {isa = PBXFileReference; fileEncoding = 4; lastKnownFileType = sourcecode.c.objc; path = SelectWPComLanguageViewController.m; sourceTree = "<group>"; };
		85DA8C4218F3F29A0074C8A4 /* WPAnalyticsTrackerWPCom.h */ = {isa = PBXFileReference; fileEncoding = 4; lastKnownFileType = sourcecode.c.h; path = WPAnalyticsTrackerWPCom.h; sourceTree = "<group>"; };
		85DA8C4318F3F29A0074C8A4 /* WPAnalyticsTrackerWPCom.m */ = {isa = PBXFileReference; fileEncoding = 4; lastKnownFileType = sourcecode.c.objc; path = WPAnalyticsTrackerWPCom.m; sourceTree = "<group>"; };
		85E105841731A597001071A3 /* WPWalkthroughOverlayView.h */ = {isa = PBXFileReference; fileEncoding = 4; lastKnownFileType = sourcecode.c.h; path = WPWalkthroughOverlayView.h; sourceTree = "<group>"; };
		85E105851731A597001071A3 /* WPWalkthroughOverlayView.m */ = {isa = PBXFileReference; fileEncoding = 4; lastKnownFileType = sourcecode.c.objc; path = WPWalkthroughOverlayView.m; sourceTree = "<group>"; };
		85EC44D21739826A00686604 /* CreateAccountAndBlogViewController.h */ = {isa = PBXFileReference; fileEncoding = 4; lastKnownFileType = sourcecode.c.h; path = CreateAccountAndBlogViewController.h; sourceTree = "<group>"; };
		85EC44D31739826A00686604 /* CreateAccountAndBlogViewController.m */ = {isa = PBXFileReference; fileEncoding = 4; lastKnownFileType = sourcecode.c.objc; path = CreateAccountAndBlogViewController.m; sourceTree = "<group>"; };
		85ED988717DFA00000090D0B /* Images.xcassets */ = {isa = PBXFileReference; lastKnownFileType = folder.assetcatalog; path = Images.xcassets; sourceTree = "<group>"; };
		85ED98AA17DFB17200090D0B /* iTunesArtwork@2x */ = {isa = PBXFileReference; lastKnownFileType = file; path = "iTunesArtwork@2x"; sourceTree = "<group>"; };
		8D1107310486CEB800E47090 /* Info.plist */ = {isa = PBXFileReference; fileEncoding = 4; lastKnownFileType = text.plist.xml; path = Info.plist; sourceTree = "<group>"; };
		93027BB61758332300483FFD /* SupportViewController.h */ = {isa = PBXFileReference; fileEncoding = 4; lastKnownFileType = sourcecode.c.h; path = SupportViewController.h; sourceTree = "<group>"; };
		93027BB71758332300483FFD /* SupportViewController.m */ = {isa = PBXFileReference; fileEncoding = 4; lastKnownFileType = sourcecode.c.objc; path = SupportViewController.m; sourceTree = "<group>"; };
		930284B618EAF7B600CB0BF4 /* LocalCoreDataService.h */ = {isa = PBXFileReference; lastKnownFileType = sourcecode.c.h; path = LocalCoreDataService.h; sourceTree = "<group>"; };
		93069F54176237A4000C966D /* ActivityLogViewController.h */ = {isa = PBXFileReference; fileEncoding = 4; lastKnownFileType = sourcecode.c.h; path = ActivityLogViewController.h; sourceTree = "<group>"; };
		93069F55176237A4000C966D /* ActivityLogViewController.m */ = {isa = PBXFileReference; fileEncoding = 4; lastKnownFileType = sourcecode.c.objc; path = ActivityLogViewController.m; sourceTree = "<group>"; };
		93069F571762410B000C966D /* ActivityLogDetailViewController.h */ = {isa = PBXFileReference; fileEncoding = 4; lastKnownFileType = sourcecode.c.h; path = ActivityLogDetailViewController.h; sourceTree = "<group>"; };
		93069F581762410B000C966D /* ActivityLogDetailViewController.m */ = {isa = PBXFileReference; fileEncoding = 4; lastKnownFileType = sourcecode.c.objc; path = ActivityLogDetailViewController.m; sourceTree = "<group>"; };
		930C6374182BD86400976C21 /* WordPress-Internal-Info.plist */ = {isa = PBXFileReference; lastKnownFileType = text.plist.xml; path = "WordPress-Internal-Info.plist"; sourceTree = "<group>"; };
		931DF4D718D09A2F00540BDD /* en */ = {isa = PBXFileReference; lastKnownFileType = text.plist.strings; name = en; path = en.lproj/InfoPlist.strings; sourceTree = "<group>"; };
		931DF4D918D09A9B00540BDD /* pt */ = {isa = PBXFileReference; lastKnownFileType = text.plist.strings; name = pt; path = pt.lproj/InfoPlist.strings; sourceTree = "<group>"; };
		931DF4DA18D09AE100540BDD /* fr */ = {isa = PBXFileReference; lastKnownFileType = text.plist.strings; name = fr; path = fr.lproj/InfoPlist.strings; sourceTree = "<group>"; };
		931DF4DB18D09AF600540BDD /* nl */ = {isa = PBXFileReference; lastKnownFileType = text.plist.strings; name = nl; path = nl.lproj/InfoPlist.strings; sourceTree = "<group>"; };
		931DF4DC18D09B0100540BDD /* it */ = {isa = PBXFileReference; lastKnownFileType = text.plist.strings; name = it; path = it.lproj/InfoPlist.strings; sourceTree = "<group>"; };
		931DF4DD18D09B1900540BDD /* th */ = {isa = PBXFileReference; lastKnownFileType = text.plist.strings; name = th; path = th.lproj/InfoPlist.strings; sourceTree = "<group>"; };
		931DF4DE18D09B2600540BDD /* de */ = {isa = PBXFileReference; lastKnownFileType = text.plist.strings; name = de; path = de.lproj/InfoPlist.strings; sourceTree = "<group>"; };
		931DF4DF18D09B3900540BDD /* id */ = {isa = PBXFileReference; lastKnownFileType = text.plist.strings; name = id; path = id.lproj/InfoPlist.strings; sourceTree = "<group>"; };
		93460A36189D5091000E26CE /* WordPress 14.xcdatamodel */ = {isa = PBXFileReference; lastKnownFileType = wrapper.xcdatamodel; path = "WordPress 14.xcdatamodel"; sourceTree = "<group>"; };
		93594BD4191D2F5A0079E6B2 /* stats-batch.json */ = {isa = PBXFileReference; fileEncoding = 4; lastKnownFileType = text.json; path = "stats-batch.json"; sourceTree = "<group>"; };
		93740DC817D8F85600C41B2F /* WPAlertView.h */ = {isa = PBXFileReference; fileEncoding = 4; lastKnownFileType = sourcecode.c.h; path = WPAlertView.h; sourceTree = "<group>"; };
		93740DCA17D8F86700C41B2F /* WPAlertView.m */ = {isa = PBXFileReference; fileEncoding = 4; lastKnownFileType = sourcecode.c.objc; path = WPAlertView.m; sourceTree = "<group>"; };
		93A3F7DD1843F6F00082FEEA /* CoreTelephony.framework */ = {isa = PBXFileReference; lastKnownFileType = wrapper.framework; name = CoreTelephony.framework; path = System/Library/Frameworks/CoreTelephony.framework; sourceTree = SDKROOT; };
		93C1147D18EC5DD500DAC95C /* AccountService.h */ = {isa = PBXFileReference; fileEncoding = 4; lastKnownFileType = sourcecode.c.h; path = AccountService.h; sourceTree = "<group>"; };
		93C1147E18EC5DD500DAC95C /* AccountService.m */ = {isa = PBXFileReference; fileEncoding = 4; lastKnownFileType = sourcecode.c.objc; path = AccountService.m; sourceTree = "<group>"; };
		93C1148318EDF6E100DAC95C /* BlogService.h */ = {isa = PBXFileReference; fileEncoding = 4; lastKnownFileType = sourcecode.c.h; path = BlogService.h; sourceTree = "<group>"; };
		93C1148418EDF6E100DAC95C /* BlogService.m */ = {isa = PBXFileReference; fileEncoding = 4; lastKnownFileType = sourcecode.c.objc; path = BlogService.m; sourceTree = "<group>"; };
		93CD939219099BE70049096E /* authtoken.json */ = {isa = PBXFileReference; fileEncoding = 4; lastKnownFileType = text.json; path = authtoken.json; sourceTree = "<group>"; };
		93D6D6461924FDAD00A4F44A /* CategoryServiceRemote.h */ = {isa = PBXFileReference; fileEncoding = 4; lastKnownFileType = sourcecode.c.h; path = CategoryServiceRemote.h; sourceTree = "<group>"; };
		93D6D6471924FDAD00A4F44A /* CategoryServiceRemote.m */ = {isa = PBXFileReference; fileEncoding = 4; lastKnownFileType = sourcecode.c.objc; path = CategoryServiceRemote.m; sourceTree = "<group>"; };
		93FA0F0118E451A80007903B /* LICENSE */ = {isa = PBXFileReference; fileEncoding = 4; lastKnownFileType = text; name = LICENSE; path = ../LICENSE; sourceTree = "<group>"; };
		93FA0F0218E451A80007903B /* README.md */ = {isa = PBXFileReference; fileEncoding = 4; lastKnownFileType = text; name = README.md; path = ../README.md; sourceTree = "<group>"; };
		93FA0F0318E451A80007903B /* update-translations.rb */ = {isa = PBXFileReference; fileEncoding = 4; lastKnownFileType = text.script.ruby; name = "update-translations.rb"; path = "../update-translations.rb"; sourceTree = "<group>"; };
		93FA0F0418E451A80007903B /* fix-translation.php */ = {isa = PBXFileReference; fileEncoding = 4; lastKnownFileType = text.script.php; name = "fix-translation.php"; path = "../fix-translation.php"; sourceTree = "<group>"; };
		93FA0F0518E451A80007903B /* localize.py */ = {isa = PBXFileReference; fileEncoding = 4; lastKnownFileType = text.script.python; name = localize.py; path = ../localize.py; sourceTree = "<group>"; };
		93FA59DB18D88C1C001446BC /* CategoryService.h */ = {isa = PBXFileReference; fileEncoding = 4; lastKnownFileType = sourcecode.c.h; path = CategoryService.h; sourceTree = "<group>"; };
		93FA59DC18D88C1C001446BC /* CategoryService.m */ = {isa = PBXFileReference; fileEncoding = 4; lastKnownFileType = sourcecode.c.objc; path = CategoryService.m; sourceTree = "<group>"; };
		A01C542D0E24E88400D411F2 /* SystemConfiguration.framework */ = {isa = PBXFileReference; includeInIndex = 1; lastKnownFileType = wrapper.framework; name = SystemConfiguration.framework; path = System/Library/Frameworks/SystemConfiguration.framework; sourceTree = SDKROOT; };
		A01C55470E25E0D000D411F2 /* defaultPostTemplate.html */ = {isa = PBXFileReference; fileEncoding = 4; lastKnownFileType = text.html; name = defaultPostTemplate.html; path = Resources/HTML/defaultPostTemplate.html; sourceTree = "<group>"; };
		A0E293EF0E21027E00C6919C /* WPAddCategoryViewController.h */ = {isa = PBXFileReference; fileEncoding = 4; lastKnownFileType = sourcecode.c.h; path = WPAddCategoryViewController.h; sourceTree = "<group>"; };
		A0E293F00E21027E00C6919C /* WPAddCategoryViewController.m */ = {isa = PBXFileReference; fileEncoding = 4; lastKnownFileType = sourcecode.c.objc; path = WPAddCategoryViewController.m; sourceTree = "<group>"; };
		A25EBD85156E330600530E3D /* WPTableViewController.h */ = {isa = PBXFileReference; fileEncoding = 4; lastKnownFileType = sourcecode.c.h; path = WPTableViewController.h; sourceTree = "<group>"; };
		A25EBD86156E330600530E3D /* WPTableViewController.m */ = {isa = PBXFileReference; fileEncoding = 4; lastKnownFileType = sourcecode.c.objc; path = WPTableViewController.m; sourceTree = "<group>"; };
		A2787D0119002AB1000D6CA6 /* HelpshiftConfig.plist */ = {isa = PBXFileReference; fileEncoding = 4; lastKnownFileType = text.plist.xml; path = HelpshiftConfig.plist; sourceTree = "<group>"; };
		A284044518BFE7F300D982B6 /* WordPress 15.xcdatamodel */ = {isa = PBXFileReference; lastKnownFileType = wrapper.xcdatamodel; path = "WordPress 15.xcdatamodel"; sourceTree = "<group>"; };
		A2DC5B181953451B009584C3 /* WPNUXHelpBadgeLabel.h */ = {isa = PBXFileReference; fileEncoding = 4; lastKnownFileType = sourcecode.c.h; path = WPNUXHelpBadgeLabel.h; sourceTree = "<group>"; };
		A2DC5B191953451B009584C3 /* WPNUXHelpBadgeLabel.m */ = {isa = PBXFileReference; fileEncoding = 4; lastKnownFileType = sourcecode.c.objc; path = WPNUXHelpBadgeLabel.m; sourceTree = "<group>"; };
		ACBAB5FC0E121C7300F38795 /* PostSettingsViewController.h */ = {isa = PBXFileReference; fileEncoding = 4; lastKnownFileType = sourcecode.c.h; path = PostSettingsViewController.h; sourceTree = "<group>"; };
		ACBAB5FD0E121C7300F38795 /* PostSettingsViewController.m */ = {isa = PBXFileReference; fileEncoding = 4; lastKnownFileType = sourcecode.c.objc; path = PostSettingsViewController.m; sourceTree = "<group>"; };
		ACBAB6840E1247F700F38795 /* PostPreviewViewController.h */ = {isa = PBXFileReference; fileEncoding = 4; lastKnownFileType = sourcecode.c.h; path = PostPreviewViewController.h; sourceTree = "<group>"; };
		ACBAB6850E1247F700F38795 /* PostPreviewViewController.m */ = {isa = PBXFileReference; fileEncoding = 4; lastKnownFileType = sourcecode.c.objc; path = PostPreviewViewController.m; sourceTree = "<group>"; };
		ACC156CA0E10E67600D6E1A0 /* EditPostViewController.h */ = {isa = PBXFileReference; fileEncoding = 4; lastKnownFileType = sourcecode.c.h; path = EditPostViewController.h; sourceTree = "<group>"; };
		ACC156CB0E10E67600D6E1A0 /* EditPostViewController.m */ = {isa = PBXFileReference; fileEncoding = 4; lastKnownFileType = sourcecode.c.objc; path = EditPostViewController.m; sourceTree = "<group>"; };
<<<<<<< HEAD
=======
		ADF544C0195A0F620092213D /* CustomHighlightButton.h */ = {isa = PBXFileReference; fileEncoding = 4; lastKnownFileType = sourcecode.c.h; path = CustomHighlightButton.h; sourceTree = "<group>"; };
		ADF544C1195A0F620092213D /* CustomHighlightButton.m */ = {isa = PBXFileReference; fileEncoding = 4; lastKnownFileType = sourcecode.c.objc; path = CustomHighlightButton.m; sourceTree = "<group>"; };
		B545185E18E99AF500AC3A54 /* WPTableHeaderViewCell.h */ = {isa = PBXFileReference; fileEncoding = 4; lastKnownFileType = sourcecode.c.h; path = WPTableHeaderViewCell.h; sourceTree = "<group>"; };
		B545185F18E99AF500AC3A54 /* WPTableHeaderViewCell.m */ = {isa = PBXFileReference; fileEncoding = 4; lastKnownFileType = sourcecode.c.objc; path = WPTableHeaderViewCell.m; sourceTree = "<group>"; };
		B545186118E9E06500AC3A54 /* NoteAction.h */ = {isa = PBXFileReference; fileEncoding = 4; lastKnownFileType = sourcecode.c.h; path = NoteAction.h; sourceTree = "<group>"; };
		B545186218E9E06500AC3A54 /* NoteAction.m */ = {isa = PBXFileReference; fileEncoding = 4; lastKnownFileType = sourcecode.c.objc; path = NoteAction.m; sourceTree = "<group>"; };
		B545186418E9E07900AC3A54 /* NoteBodyItem.h */ = {isa = PBXFileReference; fileEncoding = 4; lastKnownFileType = sourcecode.c.h; path = NoteBodyItem.h; sourceTree = "<group>"; };
		B545186518E9E07900AC3A54 /* NoteBodyItem.m */ = {isa = PBXFileReference; fileEncoding = 4; lastKnownFileType = sourcecode.c.objc; path = NoteBodyItem.m; sourceTree = "<group>"; };
>>>>>>> 615f5ec5
		B55853F11962337500FAF6C3 /* NSScanner+Helpers.h */ = {isa = PBXFileReference; fileEncoding = 4; lastKnownFileType = sourcecode.c.h; path = "NSScanner+Helpers.h"; sourceTree = "<group>"; };
		B55853F21962337500FAF6C3 /* NSScanner+Helpers.m */ = {isa = PBXFileReference; fileEncoding = 4; lastKnownFileType = sourcecode.c.objc; path = "NSScanner+Helpers.m"; sourceTree = "<group>"; };
		B55853F419630AF900FAF6C3 /* Noticons-Regular.otf */ = {isa = PBXFileReference; lastKnownFileType = file; path = "Noticons-Regular.otf"; sourceTree = "<group>"; };
		B55853F519630D5400FAF6C3 /* NSAttributedString+Util.h */ = {isa = PBXFileReference; fileEncoding = 4; lastKnownFileType = sourcecode.c.h; path = "NSAttributedString+Util.h"; sourceTree = "<group>"; };
		B55853F619630D5400FAF6C3 /* NSAttributedString+Util.m */ = {isa = PBXFileReference; fileEncoding = 4; lastKnownFileType = sourcecode.c.objc; path = "NSAttributedString+Util.m"; sourceTree = "<group>"; };
		B55853F819630E7900FAF6C3 /* Notification.h */ = {isa = PBXFileReference; fileEncoding = 4; lastKnownFileType = sourcecode.c.h; path = Notification.h; sourceTree = "<group>"; };
		B55853F919630E7900FAF6C3 /* Notification.m */ = {isa = PBXFileReference; fileEncoding = 4; lastKnownFileType = sourcecode.c.objc; path = Notification.m; sourceTree = "<group>"; };
		B55853FA19630E7900FAF6C3 /* Notification+UI.h */ = {isa = PBXFileReference; fileEncoding = 4; lastKnownFileType = sourcecode.c.h; path = "Notification+UI.h"; sourceTree = "<group>"; };
		B55853FB19630E7900FAF6C3 /* Notification+UI.m */ = {isa = PBXFileReference; fileEncoding = 4; lastKnownFileType = sourcecode.c.objc; path = "Notification+UI.m"; sourceTree = "<group>"; };
		B55853FE1963197200FAF6C3 /* NoteBlockHeaderTableViewCell.h */ = {isa = PBXFileReference; fileEncoding = 4; lastKnownFileType = sourcecode.c.h; path = NoteBlockHeaderTableViewCell.h; sourceTree = "<group>"; };
		B55853FF1963197200FAF6C3 /* NoteBlockHeaderTableViewCell.m */ = {isa = PBXFileReference; fileEncoding = 4; lastKnownFileType = sourcecode.c.objc; path = NoteBlockHeaderTableViewCell.m; sourceTree = "<group>"; };
		B55854001963197200FAF6C3 /* NoteBlockImageTableViewCell.h */ = {isa = PBXFileReference; fileEncoding = 4; lastKnownFileType = sourcecode.c.h; path = NoteBlockImageTableViewCell.h; sourceTree = "<group>"; };
		B55854011963197200FAF6C3 /* NoteBlockImageTableViewCell.m */ = {isa = PBXFileReference; fileEncoding = 4; lastKnownFileType = sourcecode.c.objc; path = NoteBlockImageTableViewCell.m; sourceTree = "<group>"; };
		B55854021963197200FAF6C3 /* NoteBlockTableViewCell.h */ = {isa = PBXFileReference; fileEncoding = 4; lastKnownFileType = sourcecode.c.h; path = NoteBlockTableViewCell.h; sourceTree = "<group>"; };
		B55854031963197200FAF6C3 /* NoteBlockTextTableViewCell.h */ = {isa = PBXFileReference; fileEncoding = 4; lastKnownFileType = sourcecode.c.h; path = NoteBlockTextTableViewCell.h; sourceTree = "<group>"; };
		B55854041963197200FAF6C3 /* NoteBlockTextTableViewCell.m */ = {isa = PBXFileReference; fileEncoding = 4; lastKnownFileType = sourcecode.c.objc; path = NoteBlockTextTableViewCell.m; sourceTree = "<group>"; };
		B55854051963197200FAF6C3 /* NoteBlockUserTableViewCell.h */ = {isa = PBXFileReference; fileEncoding = 4; lastKnownFileType = sourcecode.c.h; path = NoteBlockUserTableViewCell.h; sourceTree = "<group>"; };
		B55854061963197200FAF6C3 /* NoteBlockUserTableViewCell.m */ = {isa = PBXFileReference; fileEncoding = 4; lastKnownFileType = sourcecode.c.objc; path = NoteBlockUserTableViewCell.m; sourceTree = "<group>"; };
		B55854071963197200FAF6C3 /* NoteTableViewCell.h */ = {isa = PBXFileReference; fileEncoding = 4; lastKnownFileType = sourcecode.c.h; path = NoteTableViewCell.h; sourceTree = "<group>"; };
		B55854081963197200FAF6C3 /* NoteTableViewCell.m */ = {isa = PBXFileReference; fileEncoding = 4; lastKnownFileType = sourcecode.c.objc; path = NoteTableViewCell.m; sourceTree = "<group>"; };
		B558540E19631A1000FAF6C3 /* NotificationDetailsViewController.h */ = {isa = PBXFileReference; fileEncoding = 4; lastKnownFileType = sourcecode.c.h; path = NotificationDetailsViewController.h; sourceTree = "<group>"; };
		B558540F19631A1000FAF6C3 /* NotificationDetailsViewController.m */ = {isa = PBXFileReference; fileEncoding = 4; lastKnownFileType = sourcecode.c.objc; path = NotificationDetailsViewController.m; sourceTree = "<group>"; };
		B558541019631A1000FAF6C3 /* Notifications.storyboard */ = {isa = PBXFileReference; fileEncoding = 4; lastKnownFileType = file.storyboard; path = Notifications.storyboard; sourceTree = "<group>"; };
		B558541119631A1000FAF6C3 /* WPStyleGuide+Notifications.h */ = {isa = PBXFileReference; fileEncoding = 4; lastKnownFileType = sourcecode.c.h; path = "WPStyleGuide+Notifications.h"; sourceTree = "<group>"; };
		B558541219631A1000FAF6C3 /* WPStyleGuide+Notifications.m */ = {isa = PBXFileReference; fileEncoding = 4; lastKnownFileType = sourcecode.c.objc; path = "WPStyleGuide+Notifications.m"; sourceTree = "<group>"; };
		B558541619631F3400FAF6C3 /* WordPress 20.xcdatamodel */ = {isa = PBXFileReference; lastKnownFileType = wrapper.xcdatamodel; path = "WordPress 20.xcdatamodel"; sourceTree = "<group>"; };
		B5B63F3F19621A9F001601C3 /* WordPress 19.xcdatamodel */ = {isa = PBXFileReference; lastKnownFileType = wrapper.xcdatamodel; path = "WordPress 19.xcdatamodel"; sourceTree = "<group>"; };
		B5CC05F51962150600975CAC /* Constants.m */ = {isa = PBXFileReference; fileEncoding = 4; lastKnownFileType = sourcecode.c.objc; path = Constants.m; sourceTree = "<group>"; };
		B5CC05F71962186D00975CAC /* Meta.h */ = {isa = PBXFileReference; fileEncoding = 4; lastKnownFileType = sourcecode.c.h; path = Meta.h; sourceTree = "<group>"; };
		B5CC05F81962186D00975CAC /* Meta.m */ = {isa = PBXFileReference; fileEncoding = 4; lastKnownFileType = sourcecode.c.objc; path = Meta.m; sourceTree = "<group>"; };
		B5CC05FA196218E100975CAC /* XMLParserCollecter.h */ = {isa = PBXFileReference; fileEncoding = 4; lastKnownFileType = sourcecode.c.h; path = XMLParserCollecter.h; sourceTree = "<group>"; };
		B5CC05FB196218E100975CAC /* XMLParserCollecter.m */ = {isa = PBXFileReference; fileEncoding = 4; lastKnownFileType = sourcecode.c.objc; path = XMLParserCollecter.m; sourceTree = "<group>"; };
		B5F015C9195DFD7600F6ECF2 /* WordPressActivity.h */ = {isa = PBXFileReference; fileEncoding = 4; lastKnownFileType = sourcecode.c.h; path = WordPressActivity.h; sourceTree = "<group>"; };
		B5F015CA195DFD7600F6ECF2 /* WordPressActivity.m */ = {isa = PBXFileReference; fileEncoding = 4; lastKnownFileType = sourcecode.c.objc; path = WordPressActivity.m; sourceTree = "<group>"; };
		BB0E95DCE0724D3696D9F222 /* Pods-WordPressTest.xcconfig */ = {isa = PBXFileReference; includeInIndex = 1; lastKnownFileType = text.xcconfig; name = "Pods-WordPressTest.xcconfig"; path = "../Pods/Pods-WordPressTest.xcconfig"; sourceTree = SOURCE_ROOT; };
		C52812131832E071008931FD /* WordPress 13.xcdatamodel */ = {isa = PBXFileReference; lastKnownFileType = wrapper.xcdatamodel; path = "WordPress 13.xcdatamodel"; sourceTree = "<group>"; };
		C533CF330E6D3ADA000C3DE8 /* CommentsViewController.h */ = {isa = PBXFileReference; fileEncoding = 4; lastKnownFileType = sourcecode.c.h; path = CommentsViewController.h; sourceTree = "<group>"; };
		C533CF340E6D3ADA000C3DE8 /* CommentsViewController.m */ = {isa = PBXFileReference; fileEncoding = 4; lastKnownFileType = sourcecode.c.objc; path = CommentsViewController.m; sourceTree = "<group>"; };
		C545E0A01811B9880020844C /* ContextManager.h */ = {isa = PBXFileReference; fileEncoding = 4; lastKnownFileType = sourcecode.c.h; path = ContextManager.h; sourceTree = "<group>"; };
		C545E0A11811B9880020844C /* ContextManager.m */ = {isa = PBXFileReference; fileEncoding = 4; lastKnownFileType = sourcecode.c.objc; path = ContextManager.m; sourceTree = "<group>"; };
		C56636E61868D0CE00226AAB /* StatsViewController.h */ = {isa = PBXFileReference; fileEncoding = 4; lastKnownFileType = sourcecode.c.h; path = StatsViewController.h; sourceTree = "<group>"; };
		C56636E71868D0CE00226AAB /* StatsViewController.m */ = {isa = PBXFileReference; fileEncoding = 4; lastKnownFileType = sourcecode.c.objc; path = StatsViewController.m; sourceTree = "<group>"; };
		C57A31A2183D2111007745B9 /* NotificationsManager.h */ = {isa = PBXFileReference; fileEncoding = 4; lastKnownFileType = sourcecode.c.h; path = NotificationsManager.h; sourceTree = "<group>"; };
		C57A31A3183D2111007745B9 /* NotificationsManager.m */ = {isa = PBXFileReference; fileEncoding = 4; lastKnownFileType = sourcecode.c.objc; path = NotificationsManager.m; sourceTree = "<group>"; };
		C58349C31806F95100B64089 /* IOS7CorrectedTextView.h */ = {isa = PBXFileReference; fileEncoding = 4; lastKnownFileType = sourcecode.c.h; path = IOS7CorrectedTextView.h; sourceTree = "<group>"; };
		C58349C41806F95100B64089 /* IOS7CorrectedTextView.m */ = {isa = PBXFileReference; fileEncoding = 4; lastKnownFileType = sourcecode.c.objc; path = IOS7CorrectedTextView.m; sourceTree = "<group>"; };
		C5CFDC29184F962B00097B05 /* CoreDataConcurrencyTest.m */ = {isa = PBXFileReference; fileEncoding = 4; lastKnownFileType = sourcecode.c.objc; path = CoreDataConcurrencyTest.m; sourceTree = "<group>"; };
		CC0E20AC15B87DA100D3468B /* WPWebBridge.h */ = {isa = PBXFileReference; fileEncoding = 4; lastKnownFileType = sourcecode.c.h; path = WPWebBridge.h; sourceTree = "<group>"; };
		CC0E20AD15B87DA100D3468B /* WPWebBridge.m */ = {isa = PBXFileReference; fileEncoding = 4; lastKnownFileType = sourcecode.c.objc; path = WPWebBridge.m; sourceTree = "<group>"; };
		CC1D80121656D937002A542F /* NotificationsViewController.m */ = {isa = PBXFileReference; fileEncoding = 4; lastKnownFileType = sourcecode.c.objc; path = NotificationsViewController.m; sourceTree = "<group>"; };
		CC1D80131656D938002A542F /* NotificationsViewController.h */ = {isa = PBXFileReference; fileEncoding = 4; lastKnownFileType = sourcecode.c.h; path = NotificationsViewController.h; sourceTree = "<group>"; };
		CC24E5ED1577D1EA00A6D5B5 /* WPFriendFinderViewController.h */ = {isa = PBXFileReference; fileEncoding = 4; lastKnownFileType = sourcecode.c.h; path = WPFriendFinderViewController.h; sourceTree = "<group>"; };
		CC24E5EE1577D1EA00A6D5B5 /* WPFriendFinderViewController.m */ = {isa = PBXFileReference; fileEncoding = 4; lastKnownFileType = sourcecode.c.objc; path = WPFriendFinderViewController.m; sourceTree = "<group>"; };
		CC24E5F01577DBC300A6D5B5 /* AddressBook.framework */ = {isa = PBXFileReference; includeInIndex = 1; lastKnownFileType = wrapper.framework; name = AddressBook.framework; path = System/Library/Frameworks/AddressBook.framework; sourceTree = SDKROOT; };
		CC24E5F21577DFF400A6D5B5 /* Twitter.framework */ = {isa = PBXFileReference; includeInIndex = 1; lastKnownFileType = wrapper.framework; name = Twitter.framework; path = System/Library/Frameworks/Twitter.framework; sourceTree = SDKROOT; };
		CC24E5F41577E16B00A6D5B5 /* Accounts.framework */ = {isa = PBXFileReference; includeInIndex = 1; lastKnownFileType = wrapper.framework; name = Accounts.framework; path = System/Library/Frameworks/Accounts.framework; sourceTree = SDKROOT; };
		CC701654185A7513007B37DB /* InlineComposeToolbarView.h */ = {isa = PBXFileReference; fileEncoding = 4; lastKnownFileType = sourcecode.c.h; path = InlineComposeToolbarView.h; sourceTree = "<group>"; };
		CC701655185A7513007B37DB /* InlineComposeToolbarView.m */ = {isa = PBXFileReference; fileEncoding = 4; lastKnownFileType = sourcecode.c.objc; path = InlineComposeToolbarView.m; sourceTree = "<group>"; };
		CC701656185A7513007B37DB /* InlineComposeView.h */ = {isa = PBXFileReference; fileEncoding = 4; lastKnownFileType = sourcecode.c.h; path = InlineComposeView.h; sourceTree = "<group>"; };
		CC701657185A7513007B37DB /* InlineComposeView.m */ = {isa = PBXFileReference; fileEncoding = 4; lastKnownFileType = sourcecode.c.objc; path = InlineComposeView.m; sourceTree = "<group>"; };
		CC70165A185A7536007B37DB /* InlineComposeView.xib */ = {isa = PBXFileReference; fileEncoding = 4; lastKnownFileType = file.xib; name = InlineComposeView.xib; path = Resources/InlineComposeView.xib; sourceTree = "<group>"; };
		CC70165C185BB97A007B37DB /* ReaderCommentPublisher.h */ = {isa = PBXFileReference; fileEncoding = 4; lastKnownFileType = sourcecode.c.h; path = ReaderCommentPublisher.h; sourceTree = "<group>"; };
		CC70165D185BB97A007B37DB /* ReaderCommentPublisher.m */ = {isa = PBXFileReference; fileEncoding = 4; lastKnownFileType = sourcecode.c.objc; path = ReaderCommentPublisher.m; sourceTree = "<group>"; };
		CCEF152F14C9EA050001176D /* WPWebAppViewController.h */ = {isa = PBXFileReference; fileEncoding = 4; lastKnownFileType = sourcecode.c.h; path = WPWebAppViewController.h; sourceTree = "<group>"; };
		CCEF153014C9EA050001176D /* WPWebAppViewController.m */ = {isa = PBXFileReference; fileEncoding = 4; lastKnownFileType = sourcecode.c.objc; path = WPWebAppViewController.m; sourceTree = "<group>"; };
		CEBD3EA90FF1BA3B00C1396E /* Blog.h */ = {isa = PBXFileReference; fileEncoding = 4; lastKnownFileType = sourcecode.c.h; path = Blog.h; sourceTree = "<group>"; };
		CEBD3EAA0FF1BA3B00C1396E /* Blog.m */ = {isa = PBXFileReference; fileEncoding = 4; lastKnownFileType = sourcecode.c.objc; path = Blog.m; sourceTree = "<group>"; };
		D4972215061A4C21AD2CD5B8 /* libPods-WordPressTest.a */ = {isa = PBXFileReference; explicitFileType = archive.ar; includeInIndex = 0; path = "libPods-WordPressTest.a"; sourceTree = BUILT_PRODUCTS_DIR; };
		E100C6BA1741472F00AE48D8 /* WordPress-11-12.xcmappingmodel */ = {isa = PBXFileReference; lastKnownFileType = wrapper.xcmappingmodel; path = "WordPress-11-12.xcmappingmodel"; sourceTree = "<group>"; };
		E105E9CD1726955600C0D9E7 /* WPAccount.h */ = {isa = PBXFileReference; fileEncoding = 4; lastKnownFileType = sourcecode.c.h; path = WPAccount.h; sourceTree = "<group>"; };
		E105E9CE1726955600C0D9E7 /* WPAccount.m */ = {isa = PBXFileReference; fileEncoding = 4; lastKnownFileType = sourcecode.c.objc; path = WPAccount.m; sourceTree = "<group>"; };
		E10675C7183F82E900E5CE5C /* SettingsViewControllerTest.m */ = {isa = PBXFileReference; fileEncoding = 4; lastKnownFileType = sourcecode.c.objc; path = SettingsViewControllerTest.m; sourceTree = "<group>"; };
		E10675C9183FA78E00E5CE5C /* XCTest.framework */ = {isa = PBXFileReference; lastKnownFileType = wrapper.framework; name = XCTest.framework; path = Library/Frameworks/XCTest.framework; sourceTree = DEVELOPER_DIR; };
		E10B3651158F2D3F00419A93 /* QuartzCore.framework */ = {isa = PBXFileReference; includeInIndex = 1; lastKnownFileType = wrapper.framework; name = QuartzCore.framework; path = System/Library/Frameworks/QuartzCore.framework; sourceTree = SDKROOT; };
		E10B3653158F2D4500419A93 /* UIKit.framework */ = {isa = PBXFileReference; includeInIndex = 1; lastKnownFileType = wrapper.framework; name = UIKit.framework; path = System/Library/Frameworks/UIKit.framework; sourceTree = SDKROOT; };
		E10DB0061771926D00B7A0A3 /* GooglePlusActivity.h */ = {isa = PBXFileReference; fileEncoding = 4; lastKnownFileType = sourcecode.c.h; path = GooglePlusActivity.h; sourceTree = "<group>"; };
		E10DB0071771926D00B7A0A3 /* GooglePlusActivity.m */ = {isa = PBXFileReference; fileEncoding = 4; lastKnownFileType = sourcecode.c.objc; path = GooglePlusActivity.m; sourceTree = "<group>"; };
		E114D798153D85A800984182 /* WPError.h */ = {isa = PBXFileReference; fileEncoding = 4; lastKnownFileType = sourcecode.c.h; path = WPError.h; sourceTree = "<group>"; };
		E114D799153D85A800984182 /* WPError.m */ = {isa = PBXFileReference; fileEncoding = 4; lastKnownFileType = sourcecode.c.objc; path = WPError.m; sourceTree = "<group>"; };
		E115F2D116776A2900CCF00D /* WordPress 8.xcdatamodel */ = {isa = PBXFileReference; lastKnownFileType = wrapper.xcdatamodel; path = "WordPress 8.xcdatamodel"; sourceTree = "<group>"; };
		E1225A4C147E6D2400B4F3A0 /* tr */ = {isa = PBXFileReference; lastKnownFileType = text.plist.strings; name = tr; path = tr.lproj/Localizable.strings; sourceTree = "<group>"; };
		E1225A4D147E6D2C00B4F3A0 /* id */ = {isa = PBXFileReference; lastKnownFileType = text.plist.strings; name = id; path = id.lproj/Localizable.strings; sourceTree = "<group>"; };
		E1249B3D19408C230035E895 /* CommentServiceRemote.h */ = {isa = PBXFileReference; fileEncoding = 4; lastKnownFileType = sourcecode.c.h; path = CommentServiceRemote.h; sourceTree = "<group>"; };
		E1249B4119408C910035E895 /* RemoteComment.h */ = {isa = PBXFileReference; fileEncoding = 4; lastKnownFileType = sourcecode.c.h; name = RemoteComment.h; path = "Remote Objects/RemoteComment.h"; sourceTree = "<group>"; };
		E1249B4219408C910035E895 /* RemoteComment.m */ = {isa = PBXFileReference; fileEncoding = 4; lastKnownFileType = sourcecode.c.objc; name = RemoteComment.m; path = "Remote Objects/RemoteComment.m"; sourceTree = "<group>"; };
		E1249B4419408D0F0035E895 /* CommentServiceRemoteXMLRPC.h */ = {isa = PBXFileReference; fileEncoding = 4; lastKnownFileType = sourcecode.c.h; path = CommentServiceRemoteXMLRPC.h; sourceTree = "<group>"; };
		E1249B4519408D0F0035E895 /* CommentServiceRemoteXMLRPC.m */ = {isa = PBXFileReference; fileEncoding = 4; lastKnownFileType = sourcecode.c.objc; path = CommentServiceRemoteXMLRPC.m; sourceTree = "<group>"; };
		E1249B471940AE550035E895 /* ServiceRemoteXMLRPC.h */ = {isa = PBXFileReference; lastKnownFileType = sourcecode.c.h; path = ServiceRemoteXMLRPC.h; sourceTree = "<group>"; };
		E1249B481940AE610035E895 /* ServiceRemoteREST.h */ = {isa = PBXFileReference; lastKnownFileType = sourcecode.c.h; path = ServiceRemoteREST.h; sourceTree = "<group>"; };
		E1249B491940AECC0035E895 /* CommentServiceRemoteREST.h */ = {isa = PBXFileReference; fileEncoding = 4; lastKnownFileType = sourcecode.c.h; path = CommentServiceRemoteREST.h; sourceTree = "<group>"; };
		E1249B4A1940AECC0035E895 /* CommentServiceRemoteREST.m */ = {isa = PBXFileReference; fileEncoding = 4; lastKnownFileType = sourcecode.c.objc; path = CommentServiceRemoteREST.m; sourceTree = "<group>"; };
		E125443D12BF5A7200D87A0A /* WordPress 2.xcdatamodel */ = {isa = PBXFileReference; lastKnownFileType = wrapper.xcdatamodel; path = "WordPress 2.xcdatamodel"; sourceTree = "<group>"; };
		E125445412BF5B3900D87A0A /* Category.h */ = {isa = PBXFileReference; fileEncoding = 4; lastKnownFileType = sourcecode.c.h; path = Category.h; sourceTree = "<group>"; };
		E125445512BF5B3900D87A0A /* Category.m */ = {isa = PBXFileReference; fileEncoding = 4; lastKnownFileType = sourcecode.c.objc; path = Category.m; sourceTree = "<group>"; };
		E125451612BF68F900D87A0A /* Page.h */ = {isa = PBXFileReference; fileEncoding = 4; lastKnownFileType = sourcecode.c.h; path = Page.h; sourceTree = "<group>"; };
		E125451712BF68F900D87A0A /* Page.m */ = {isa = PBXFileReference; fileEncoding = 4; lastKnownFileType = sourcecode.c.objc; path = Page.m; sourceTree = "<group>"; };
		E12963A8174654B2002E7744 /* ru */ = {isa = PBXFileReference; lastKnownFileType = text.plist.strings; name = ru; path = ru.lproj/Localizable.strings; sourceTree = "<group>"; };
		E12F95A51557C9C20067A653 /* zh-Hant */ = {isa = PBXFileReference; lastKnownFileType = text.plist.strings; name = "zh-Hant"; path = "zh-Hant.lproj/Localizable.strings"; sourceTree = "<group>"; };
		E12F95A61557CA210067A653 /* hu */ = {isa = PBXFileReference; lastKnownFileType = text.plist.strings; name = hu; path = hu.lproj/Localizable.strings; sourceTree = "<group>"; };
		E12F95A71557CA400067A653 /* pl */ = {isa = PBXFileReference; lastKnownFileType = text.plist.strings; name = pl; path = pl.lproj/Localizable.strings; sourceTree = "<group>"; };
		E131CB5116CACA6B004B0314 /* CoreText.framework */ = {isa = PBXFileReference; lastKnownFileType = wrapper.framework; name = CoreText.framework; path = System/Library/Frameworks/CoreText.framework; sourceTree = SDKROOT; };
		E131CB5316CACB05004B0314 /* libxml2.dylib */ = {isa = PBXFileReference; lastKnownFileType = "compiled.mach-o.dylib"; name = libxml2.dylib; path = usr/lib/libxml2.dylib; sourceTree = SDKROOT; };
		E131CB5516CACF1E004B0314 /* get-user-blogs_has-blog.json */ = {isa = PBXFileReference; fileEncoding = 4; lastKnownFileType = text.json; path = "get-user-blogs_has-blog.json"; sourceTree = "<group>"; };
		E131CB5716CACFB4004B0314 /* get-user-blogs_doesnt-have-blog.json */ = {isa = PBXFileReference; fileEncoding = 4; lastKnownFileType = text.json; path = "get-user-blogs_doesnt-have-blog.json"; sourceTree = "<group>"; };
		E131CB5C16CAD659004B0314 /* AsyncTestHelper.h */ = {isa = PBXFileReference; fileEncoding = 4; lastKnownFileType = sourcecode.c.h; path = AsyncTestHelper.h; sourceTree = "<group>"; };
		E131CB5D16CAD659004B0314 /* AsyncTestHelper.m */ = {isa = PBXFileReference; fileEncoding = 4; lastKnownFileType = sourcecode.c.objc; path = AsyncTestHelper.m; sourceTree = "<group>"; };
		E133DB40137AE180003C0AF9 /* he */ = {isa = PBXFileReference; lastKnownFileType = text.plist.strings; name = he; path = he.lproj/Localizable.strings; sourceTree = "<group>"; };
		E13EB7A3157D230000885780 /* WordPressComApi.h */ = {isa = PBXFileReference; fileEncoding = 4; lastKnownFileType = sourcecode.c.h; path = WordPressComApi.h; sourceTree = "<group>"; };
		E13EB7A4157D230000885780 /* WordPressComApi.m */ = {isa = PBXFileReference; fileEncoding = 4; lastKnownFileType = sourcecode.c.objc; path = WordPressComApi.m; sourceTree = "<group>"; };
		E13F23C114FE84600081D9CC /* NSMutableDictionary+Helpers.h */ = {isa = PBXFileReference; fileEncoding = 4; lastKnownFileType = sourcecode.c.h; path = "NSMutableDictionary+Helpers.h"; sourceTree = "<group>"; };
		E13F23C214FE84600081D9CC /* NSMutableDictionary+Helpers.m */ = {isa = PBXFileReference; fileEncoding = 4; lastKnownFileType = sourcecode.c.objc; path = "NSMutableDictionary+Helpers.m"; sourceTree = "<group>"; };
		E1457202135EC85700C7BAD2 /* sv */ = {isa = PBXFileReference; lastKnownFileType = text.plist.strings; name = sv; path = sv.lproj/Localizable.strings; sourceTree = "<group>"; };
		E1472EF915344A2A00D08657 /* WordPress 5.xcdatamodel */ = {isa = PBXFileReference; lastKnownFileType = wrapper.xcdatamodel; path = "WordPress 5.xcdatamodel"; sourceTree = "<group>"; };
		E14932B4130427B300154804 /* Coordinate.h */ = {isa = PBXFileReference; fileEncoding = 4; lastKnownFileType = sourcecode.c.h; path = Coordinate.h; sourceTree = "<group>"; };
		E14932B5130427B300154804 /* Coordinate.m */ = {isa = PBXFileReference; fileEncoding = 4; lastKnownFileType = sourcecode.c.objc; path = Coordinate.m; sourceTree = "<group>"; };
		E149D64519349E69006A843D /* AccountServiceRemoteREST.h */ = {isa = PBXFileReference; fileEncoding = 4; lastKnownFileType = sourcecode.c.h; path = AccountServiceRemoteREST.h; sourceTree = "<group>"; };
		E149D64619349E69006A843D /* AccountServiceRemoteREST.m */ = {isa = PBXFileReference; fileEncoding = 4; lastKnownFileType = sourcecode.c.objc; path = AccountServiceRemoteREST.m; sourceTree = "<group>"; };
		E149D64719349E69006A843D /* AccountServiceRemoteXMLRPC.h */ = {isa = PBXFileReference; fileEncoding = 4; lastKnownFileType = sourcecode.c.h; path = AccountServiceRemoteXMLRPC.h; sourceTree = "<group>"; };
		E149D64819349E69006A843D /* AccountServiceRemoteXMLRPC.m */ = {isa = PBXFileReference; fileEncoding = 4; lastKnownFileType = sourcecode.c.objc; path = AccountServiceRemoteXMLRPC.m; sourceTree = "<group>"; };
		E149D64919349E69006A843D /* MediaServiceRemote.h */ = {isa = PBXFileReference; fileEncoding = 4; lastKnownFileType = sourcecode.c.h; path = MediaServiceRemote.h; sourceTree = "<group>"; };
		E149D64A19349E69006A843D /* MediaServiceRemoteREST.h */ = {isa = PBXFileReference; fileEncoding = 4; lastKnownFileType = sourcecode.c.h; path = MediaServiceRemoteREST.h; sourceTree = "<group>"; };
		E149D64B19349E69006A843D /* MediaServiceRemoteREST.m */ = {isa = PBXFileReference; fileEncoding = 4; lastKnownFileType = sourcecode.c.objc; path = MediaServiceRemoteREST.m; sourceTree = "<group>"; };
		E149D64C19349E69006A843D /* MediaServiceRemoteXMLRPC.h */ = {isa = PBXFileReference; fileEncoding = 4; lastKnownFileType = sourcecode.c.h; path = MediaServiceRemoteXMLRPC.h; sourceTree = "<group>"; };
		E149D64D19349E69006A843D /* MediaServiceRemoteXMLRPC.m */ = {isa = PBXFileReference; fileEncoding = 4; lastKnownFileType = sourcecode.c.objc; path = MediaServiceRemoteXMLRPC.m; sourceTree = "<group>"; };
		E14D65C717E09663007E3EA4 /* Social.framework */ = {isa = PBXFileReference; lastKnownFileType = wrapper.framework; name = Social.framework; path = System/Library/Frameworks/Social.framework; sourceTree = SDKROOT; };
		E15051C916CA5DDB00D3DDDC /* Blog+Jetpack.h */ = {isa = PBXFileReference; fileEncoding = 4; lastKnownFileType = sourcecode.c.h; path = "Blog+Jetpack.h"; sourceTree = "<group>"; };
		E15051CA16CA5DDB00D3DDDC /* Blog+Jetpack.m */ = {isa = PBXFileReference; fileEncoding = 4; lastKnownFileType = sourcecode.c.objc; path = "Blog+Jetpack.m"; sourceTree = "<group>"; };
		E150520A16CAC5C400D3DDDC /* BlogJetpackTest.h */ = {isa = PBXFileReference; fileEncoding = 4; lastKnownFileType = sourcecode.c.h; path = BlogJetpackTest.h; sourceTree = "<group>"; };
		E150520B16CAC5C400D3DDDC /* BlogJetpackTest.m */ = {isa = PBXFileReference; fileEncoding = 4; lastKnownFileType = sourcecode.c.objc; path = BlogJetpackTest.m; sourceTree = "<group>"; };
		E150520D16CAC75A00D3DDDC /* CoreDataTestHelper.h */ = {isa = PBXFileReference; fileEncoding = 4; lastKnownFileType = sourcecode.c.h; path = CoreDataTestHelper.h; sourceTree = "<group>"; };
		E150520E16CAC75A00D3DDDC /* CoreDataTestHelper.m */ = {isa = PBXFileReference; fileEncoding = 4; lastKnownFileType = sourcecode.c.objc; path = CoreDataTestHelper.m; sourceTree = "<group>"; };
		E1523EB316D3B305002C5A36 /* InstapaperActivity.h */ = {isa = PBXFileReference; fileEncoding = 4; lastKnownFileType = sourcecode.c.h; path = InstapaperActivity.h; sourceTree = "<group>"; };
		E1523EB416D3B305002C5A36 /* InstapaperActivity.m */ = {isa = PBXFileReference; fileEncoding = 4; lastKnownFileType = sourcecode.c.objc; path = InstapaperActivity.m; sourceTree = "<group>"; };
		E1556CF0193F6FE900FC52EA /* CommentService.h */ = {isa = PBXFileReference; fileEncoding = 4; lastKnownFileType = sourcecode.c.h; path = CommentService.h; sourceTree = "<group>"; };
		E1556CF1193F6FE900FC52EA /* CommentService.m */ = {isa = PBXFileReference; fileEncoding = 4; lastKnownFileType = sourcecode.c.objc; path = CommentService.m; sourceTree = "<group>"; };
		E15618FB16DB8677006532C4 /* UIKitTestHelper.h */ = {isa = PBXFileReference; fileEncoding = 4; lastKnownFileType = sourcecode.c.h; path = UIKitTestHelper.h; sourceTree = "<group>"; };
		E15618FC16DB8677006532C4 /* UIKitTestHelper.m */ = {isa = PBXFileReference; fileEncoding = 4; lastKnownFileType = sourcecode.c.objc; path = UIKitTestHelper.m; sourceTree = "<group>"; };
		E15618FE16DBA983006532C4 /* xmlrpc-response-newpost.xml */ = {isa = PBXFileReference; fileEncoding = 4; lastKnownFileType = text.xml; path = "xmlrpc-response-newpost.xml"; sourceTree = "<group>"; };
		E156190016DBABDE006532C4 /* xmlrpc-response-getpost.xml */ = {isa = PBXFileReference; fileEncoding = 4; lastKnownFileType = text.xml; path = "xmlrpc-response-getpost.xml"; sourceTree = "<group>"; };
		E1634517183B733B005E967F /* WordPressComOAuthClient.h */ = {isa = PBXFileReference; fileEncoding = 4; lastKnownFileType = sourcecode.c.h; path = WordPressComOAuthClient.h; sourceTree = "<group>"; };
		E1634518183B733B005E967F /* WordPressComOAuthClient.m */ = {isa = PBXFileReference; fileEncoding = 4; lastKnownFileType = sourcecode.c.objc; path = WordPressComOAuthClient.m; sourceTree = "<group>"; };
		E167745A1377F24300EE44DD /* fr */ = {isa = PBXFileReference; lastKnownFileType = text.plist.strings; name = fr; path = fr.lproj/Localizable.strings; sourceTree = "<group>"; };
		E167745B1377F25500EE44DD /* nl */ = {isa = PBXFileReference; lastKnownFileType = text.plist.strings; name = nl; path = nl.lproj/Localizable.strings; sourceTree = "<group>"; };
		E167745C1377F26400EE44DD /* de */ = {isa = PBXFileReference; lastKnownFileType = text.plist.strings; name = de; path = de.lproj/Localizable.strings; sourceTree = "<group>"; };
		E167745D1377F26D00EE44DD /* hr */ = {isa = PBXFileReference; lastKnownFileType = text.plist.strings; name = hr; path = hr.lproj/Localizable.strings; sourceTree = "<group>"; };
		E16AB92A14D978240047A2E5 /* WordPressTest.xctest */ = {isa = PBXFileReference; explicitFileType = wrapper.cfbundle; includeInIndex = 0; path = WordPressTest.xctest; sourceTree = BUILT_PRODUCTS_DIR; };
		E16AB93114D978240047A2E5 /* WordPressTest-Info.plist */ = {isa = PBXFileReference; lastKnownFileType = text.plist.xml; path = "WordPressTest-Info.plist"; sourceTree = "<group>"; };
		E16AB93314D978240047A2E5 /* en */ = {isa = PBXFileReference; lastKnownFileType = text.plist.strings; name = en; path = en.lproj/InfoPlist.strings; sourceTree = "<group>"; };
		E16AB93814D978240047A2E5 /* WordPressTest-Prefix.pch */ = {isa = PBXFileReference; lastKnownFileType = sourcecode.c.h; path = "WordPressTest-Prefix.pch"; sourceTree = "<group>"; };
		E1756DD41694560100D9EC00 /* WordPressComApiCredentials.h */ = {isa = PBXFileReference; fileEncoding = 4; lastKnownFileType = sourcecode.c.h; path = WordPressComApiCredentials.h; sourceTree = "<group>"; };
		E1756DD51694560100D9EC00 /* WordPressComApiCredentials.m */ = {isa = PBXFileReference; fileEncoding = 4; lastKnownFileType = sourcecode.c.objc; path = WordPressComApiCredentials.m; sourceTree = "<group>"; };
		E1756E621694A08200D9EC00 /* gencredentials.rb */ = {isa = PBXFileReference; explicitFileType = text.script.ruby; path = gencredentials.rb; sourceTree = "<group>"; };
		E1756E641694A99400D9EC00 /* WordPressComApiCredentials.m */ = {isa = PBXFileReference; fileEncoding = 4; lastKnownFileType = sourcecode.c.objc; path = WordPressComApiCredentials.m; sourceTree = "<group>"; };
		E17B98E7171FFB450073E30D /* WordPress 11.xcdatamodel */ = {isa = PBXFileReference; lastKnownFileType = wrapper.xcdatamodel; path = "WordPress 11.xcdatamodel"; sourceTree = "<group>"; };
		E17BE7A9134DEC12007285FD /* ja */ = {isa = PBXFileReference; lastKnownFileType = text.plist.strings; name = ja; path = ja.lproj/Localizable.strings; sourceTree = "<group>"; };
		E18165FC14E4428B006CE885 /* loader.html */ = {isa = PBXFileReference; fileEncoding = 4; lastKnownFileType = text.html; name = loader.html; path = Resources/HTML/loader.html; sourceTree = "<group>"; };
		E183BD7217621D85000B0822 /* WPCookie.h */ = {isa = PBXFileReference; fileEncoding = 4; lastKnownFileType = sourcecode.c.h; path = WPCookie.h; sourceTree = "<group>"; };
		E183BD7317621D86000B0822 /* WPCookie.m */ = {isa = PBXFileReference; fileEncoding = 4; lastKnownFileType = sourcecode.c.objc; path = WPCookie.m; sourceTree = "<group>"; };
		E183EC9B16B1C01D00C2EB11 /* EditPostViewController_Internal.h */ = {isa = PBXFileReference; lastKnownFileType = sourcecode.c.h; path = EditPostViewController_Internal.h; sourceTree = "<group>"; };
		E1863F9A1355E0AB0031BBC8 /* pt */ = {isa = PBXFileReference; lastKnownFileType = text.plist.strings; name = pt; path = pt.lproj/Localizable.strings; sourceTree = "<group>"; };
		E1874BFE161C5DBC0058BDC4 /* WordPress 7.xcdatamodel */ = {isa = PBXFileReference; lastKnownFileType = wrapper.xcdatamodel; path = "WordPress 7.xcdatamodel"; sourceTree = "<group>"; };
		E18D8AE21397C51A00000861 /* zh-Hans */ = {isa = PBXFileReference; lastKnownFileType = text.plist.strings; name = "zh-Hans"; path = "zh-Hans.lproj/Localizable.strings"; sourceTree = "<group>"; };
		E18D8AE41397C54E00000861 /* nb */ = {isa = PBXFileReference; lastKnownFileType = text.plist.strings; name = nb; path = nb.lproj/Localizable.strings; sourceTree = "<group>"; };
		E18EE94919349EAE00B0A40C /* AccountServiceRemote.h */ = {isa = PBXFileReference; fileEncoding = 4; lastKnownFileType = sourcecode.c.h; path = AccountServiceRemote.h; sourceTree = "<group>"; };
		E18EE94A19349EAE00B0A40C /* AccountServiceRemote.m */ = {isa = PBXFileReference; fileEncoding = 4; lastKnownFileType = sourcecode.c.objc; path = AccountServiceRemote.m; sourceTree = "<group>"; };
		E18EE94C19349EBA00B0A40C /* BlogServiceRemote.h */ = {isa = PBXFileReference; fileEncoding = 4; lastKnownFileType = sourcecode.c.h; path = BlogServiceRemote.h; sourceTree = "<group>"; };
		E18EE94D19349EBA00B0A40C /* BlogServiceRemote.m */ = {isa = PBXFileReference; fileEncoding = 4; lastKnownFileType = sourcecode.c.objc; path = BlogServiceRemote.m; sourceTree = "<group>"; };
		E18EE94F19349EC300B0A40C /* ReaderTopicServiceRemote.h */ = {isa = PBXFileReference; fileEncoding = 4; lastKnownFileType = sourcecode.c.h; path = ReaderTopicServiceRemote.h; sourceTree = "<group>"; };
		E18EE95019349EC300B0A40C /* ReaderTopicServiceRemote.m */ = {isa = PBXFileReference; fileEncoding = 4; lastKnownFileType = sourcecode.c.objc; path = ReaderTopicServiceRemote.m; sourceTree = "<group>"; };
		E19853331755E461001CC6D5 /* da */ = {isa = PBXFileReference; lastKnownFileType = text.plist.strings; name = da; path = da.lproj/Localizable.strings; sourceTree = "<group>"; };
		E19853341755E4B3001CC6D5 /* ko */ = {isa = PBXFileReference; lastKnownFileType = text.plist.strings; name = ko; path = ko.lproj/Localizable.strings; sourceTree = "<group>"; };
		E19BF8F913CC69E7004753FE /* WordPress 3.xcdatamodel */ = {isa = PBXFileReference; lastKnownFileType = wrapper.xcdatamodel; path = "WordPress 3.xcdatamodel"; sourceTree = "<group>"; };
		E19DF740141F7BDD000002F3 /* libz.dylib */ = {isa = PBXFileReference; includeInIndex = 1; lastKnownFileType = "compiled.mach-o.dylib"; name = libz.dylib; path = usr/lib/libz.dylib; sourceTree = SDKROOT; };
		E1A03EE017422DCD0085D192 /* BlogToAccount.h */ = {isa = PBXFileReference; fileEncoding = 4; lastKnownFileType = sourcecode.c.h; path = BlogToAccount.h; sourceTree = "<group>"; };
		E1A03EE117422DCE0085D192 /* BlogToAccount.m */ = {isa = PBXFileReference; fileEncoding = 4; lastKnownFileType = sourcecode.c.objc; path = BlogToAccount.m; sourceTree = "<group>"; };
		E1A03F46174283DF0085D192 /* BlogToJetpackAccount.h */ = {isa = PBXFileReference; fileEncoding = 4; lastKnownFileType = sourcecode.c.h; path = BlogToJetpackAccount.h; sourceTree = "<group>"; };
		E1A03F47174283E00085D192 /* BlogToJetpackAccount.m */ = {isa = PBXFileReference; fileEncoding = 4; lastKnownFileType = sourcecode.c.objc; path = BlogToJetpackAccount.m; sourceTree = "<group>"; };
		E1A0FAE5162F11CE0063B098 /* UIDevice+WordPressIdentifier.h */ = {isa = PBXFileReference; fileEncoding = 4; lastKnownFileType = sourcecode.c.h; path = "UIDevice+WordPressIdentifier.h"; sourceTree = "<group>"; };
		E1A0FAE6162F11CE0063B098 /* UIDevice+WordPressIdentifier.m */ = {isa = PBXFileReference; fileEncoding = 4; lastKnownFileType = sourcecode.c.objc; path = "UIDevice+WordPressIdentifier.m"; sourceTree = "<group>"; };
		E1A386C714DB05C300954CF8 /* AVFoundation.framework */ = {isa = PBXFileReference; includeInIndex = 1; lastKnownFileType = wrapper.framework; name = AVFoundation.framework; path = System/Library/Frameworks/AVFoundation.framework; sourceTree = SDKROOT; };
		E1A386C914DB05F700954CF8 /* CoreMedia.framework */ = {isa = PBXFileReference; includeInIndex = 1; lastKnownFileType = wrapper.framework; name = CoreMedia.framework; path = System/Library/Frameworks/CoreMedia.framework; sourceTree = SDKROOT; };
		E1A38C921581879D00439E55 /* WPTableViewControllerSubclass.h */ = {isa = PBXFileReference; lastKnownFileType = sourcecode.c.h; path = WPTableViewControllerSubclass.h; sourceTree = "<group>"; };
		E1AB07AB1578D34300D6AD64 /* SettingsViewController.h */ = {isa = PBXFileReference; fileEncoding = 4; lastKnownFileType = sourcecode.c.h; path = SettingsViewController.h; sourceTree = "<group>"; };
		E1AB07AC1578D34300D6AD64 /* SettingsViewController.m */ = {isa = PBXFileReference; fileEncoding = 4; lastKnownFileType = sourcecode.c.objc; lineEnding = 0; path = SettingsViewController.m; sourceTree = "<group>"; xcLanguageSpecificationIdentifier = xcode.lang.objc; };
		E1B4A9DF12FC8B1000EB3F67 /* EGORefreshTableHeaderView.h */ = {isa = PBXFileReference; fileEncoding = 4; lastKnownFileType = sourcecode.c.h; path = EGORefreshTableHeaderView.h; sourceTree = "<group>"; };
		E1B4A9E012FC8B1000EB3F67 /* EGORefreshTableHeaderView.m */ = {isa = PBXFileReference; fileEncoding = 4; lastKnownFileType = sourcecode.c.objc; path = EGORefreshTableHeaderView.m; sourceTree = "<group>"; };
		E1B62A7913AA61A100A6FCA4 /* WPWebViewController.h */ = {isa = PBXFileReference; fileEncoding = 4; lastKnownFileType = sourcecode.c.h; path = WPWebViewController.h; sourceTree = "<group>"; };
		E1B62A7A13AA61A100A6FCA4 /* WPWebViewController.m */ = {isa = PBXFileReference; fileEncoding = 4; lastKnownFileType = sourcecode.c.objc; path = WPWebViewController.m; sourceTree = "<group>"; };
		E1C807471696F72E00E545A6 /* WordPress 9.xcdatamodel */ = {isa = PBXFileReference; lastKnownFileType = wrapper.xcdatamodel; path = "WordPress 9.xcdatamodel"; sourceTree = "<group>"; };
		E1CCFB32175D624F0016BD8A /* Crashlytics.framework */ = {isa = PBXFileReference; lastKnownFileType = wrapper.framework; path = Crashlytics.framework; sourceTree = "<group>"; };
		E1D04D7C19374CFE002FADD7 /* BlogServiceRemoteXMLRPC.h */ = {isa = PBXFileReference; fileEncoding = 4; lastKnownFileType = sourcecode.c.h; path = BlogServiceRemoteXMLRPC.h; sourceTree = "<group>"; };
		E1D04D7D19374CFE002FADD7 /* BlogServiceRemoteXMLRPC.m */ = {isa = PBXFileReference; fileEncoding = 4; lastKnownFileType = sourcecode.c.objc; path = BlogServiceRemoteXMLRPC.m; sourceTree = "<group>"; };
		E1D04D7F19374EAF002FADD7 /* BlogServiceRemoteProxy.h */ = {isa = PBXFileReference; fileEncoding = 4; lastKnownFileType = sourcecode.c.h; path = BlogServiceRemoteProxy.h; sourceTree = "<group>"; };
		E1D04D8019374EAF002FADD7 /* BlogServiceRemoteProxy.m */ = {isa = PBXFileReference; fileEncoding = 4; lastKnownFileType = sourcecode.c.objc; path = BlogServiceRemoteProxy.m; sourceTree = "<group>"; };
		E1D04D8219374F2C002FADD7 /* BlogServiceRemoteREST.h */ = {isa = PBXFileReference; fileEncoding = 4; lastKnownFileType = sourcecode.c.h; path = BlogServiceRemoteREST.h; sourceTree = "<group>"; };
		E1D04D8319374F2C002FADD7 /* BlogServiceRemoteREST.m */ = {isa = PBXFileReference; fileEncoding = 4; lastKnownFileType = sourcecode.c.objc; path = BlogServiceRemoteREST.m; sourceTree = "<group>"; };
		E1D062D2177C685700644185 /* ContentActionButton.h */ = {isa = PBXFileReference; lastKnownFileType = sourcecode.c.h; path = ContentActionButton.h; sourceTree = "<group>"; };
		E1D062D3177C685700644185 /* ContentActionButton.m */ = {isa = PBXFileReference; lastKnownFileType = sourcecode.c.objc; path = ContentActionButton.m; sourceTree = "<group>"; };
		E1D086E0194214C600F0CC19 /* NSDate+WordPressJSON.h */ = {isa = PBXFileReference; fileEncoding = 4; lastKnownFileType = sourcecode.c.h; path = "NSDate+WordPressJSON.h"; sourceTree = "<group>"; };
		E1D086E1194214C600F0CC19 /* NSDate+WordPressJSON.m */ = {isa = PBXFileReference; fileEncoding = 4; lastKnownFileType = sourcecode.c.objc; path = "NSDate+WordPressJSON.m"; sourceTree = "<group>"; };
		E1D0D81416D3B86800E33F4C /* SafariActivity.h */ = {isa = PBXFileReference; fileEncoding = 4; lastKnownFileType = sourcecode.c.h; path = SafariActivity.h; sourceTree = "<group>"; };
		E1D0D81516D3B86800E33F4C /* SafariActivity.m */ = {isa = PBXFileReference; fileEncoding = 4; lastKnownFileType = sourcecode.c.objc; path = SafariActivity.m; sourceTree = "<group>"; };
		E1D0D81F16D3D19200E33F4C /* PocketAPI+NSOperation.h */ = {isa = PBXFileReference; fileEncoding = 4; lastKnownFileType = sourcecode.c.h; path = "PocketAPI+NSOperation.h"; sourceTree = "<group>"; };
		E1D0D82016D3D19200E33F4C /* PocketAPI.h */ = {isa = PBXFileReference; fileEncoding = 4; lastKnownFileType = sourcecode.c.h; path = PocketAPI.h; sourceTree = "<group>"; };
		E1D0D82116D3D19200E33F4C /* PocketAPI.m */ = {isa = PBXFileReference; fileEncoding = 4; lastKnownFileType = sourcecode.c.objc; path = PocketAPI.m; sourceTree = "<group>"; };
		E1D0D82216D3D19200E33F4C /* PocketAPILogin.h */ = {isa = PBXFileReference; fileEncoding = 4; lastKnownFileType = sourcecode.c.h; path = PocketAPILogin.h; sourceTree = "<group>"; };
		E1D0D82316D3D19200E33F4C /* PocketAPILogin.m */ = {isa = PBXFileReference; fileEncoding = 4; lastKnownFileType = sourcecode.c.objc; path = PocketAPILogin.m; sourceTree = "<group>"; };
		E1D0D82416D3D19200E33F4C /* PocketAPIOperation.h */ = {isa = PBXFileReference; fileEncoding = 4; lastKnownFileType = sourcecode.c.h; path = PocketAPIOperation.h; sourceTree = "<group>"; };
		E1D0D82516D3D19200E33F4C /* PocketAPIOperation.m */ = {isa = PBXFileReference; fileEncoding = 4; lastKnownFileType = sourcecode.c.objc; path = PocketAPIOperation.m; sourceTree = "<group>"; };
		E1D0D82616D3D19200E33F4C /* PocketAPITypes.h */ = {isa = PBXFileReference; fileEncoding = 4; lastKnownFileType = sourcecode.c.h; path = PocketAPITypes.h; sourceTree = "<group>"; };
		E1D0D84516D3D2EA00E33F4C /* PocketActivity.h */ = {isa = PBXFileReference; fileEncoding = 4; lastKnownFileType = sourcecode.c.h; path = PocketActivity.h; sourceTree = "<group>"; };
		E1D0D84616D3D2EA00E33F4C /* PocketActivity.m */ = {isa = PBXFileReference; fileEncoding = 4; lastKnownFileType = sourcecode.c.objc; path = PocketActivity.m; sourceTree = "<group>"; };
		E1D91455134A853D0089019C /* en */ = {isa = PBXFileReference; lastKnownFileType = text.plist.strings; name = en; path = en.lproj/Localizable.strings; sourceTree = "<group>"; };
		E1D91457134A854A0089019C /* es */ = {isa = PBXFileReference; lastKnownFileType = text.plist.strings; name = es; path = es.lproj/Localizable.strings; sourceTree = "<group>"; };
		E1D95EB617A28F5E00A3E9F3 /* WPActivityDefaults.h */ = {isa = PBXFileReference; fileEncoding = 4; lastKnownFileType = sourcecode.c.h; path = WPActivityDefaults.h; sourceTree = "<group>"; };
		E1D95EB717A28F5E00A3E9F3 /* WPActivityDefaults.m */ = {isa = PBXFileReference; fileEncoding = 4; lastKnownFileType = sourcecode.c.objc; path = WPActivityDefaults.m; sourceTree = "<group>"; };
		E1E4CE0517739FAB00430844 /* test-image.jpg */ = {isa = PBXFileReference; lastKnownFileType = image.jpeg; path = "test-image.jpg"; sourceTree = "<group>"; };
		E1E4CE091773C59B00430844 /* WPAvatarSource.h */ = {isa = PBXFileReference; fileEncoding = 4; lastKnownFileType = sourcecode.c.h; path = WPAvatarSource.h; sourceTree = "<group>"; };
		E1E4CE0A1773C59B00430844 /* WPAvatarSource.m */ = {isa = PBXFileReference; fileEncoding = 4; lastKnownFileType = sourcecode.c.objc; path = WPAvatarSource.m; sourceTree = "<group>"; };
		E1E4CE0C177439D100430844 /* WPAvatarSourceTest.m */ = {isa = PBXFileReference; fileEncoding = 4; lastKnownFileType = sourcecode.c.objc; path = WPAvatarSourceTest.m; sourceTree = "<group>"; };
		E1E4CE0E1774531500430844 /* misteryman.jpg */ = {isa = PBXFileReference; lastKnownFileType = image.jpeg; path = misteryman.jpg; sourceTree = "<group>"; };
		E1E977BC17B0FA9A00AFB867 /* th */ = {isa = PBXFileReference; lastKnownFileType = text.plist.strings; name = th; path = th.lproj/Localizable.strings; sourceTree = "<group>"; };
		E1F5A1BA1771C90A00E0495F /* WPTableImageSource.h */ = {isa = PBXFileReference; fileEncoding = 4; lastKnownFileType = sourcecode.c.h; path = WPTableImageSource.h; sourceTree = "<group>"; };
		E1F5A1BB1771C90A00E0495F /* WPTableImageSource.m */ = {isa = PBXFileReference; fileEncoding = 4; lastKnownFileType = sourcecode.c.objc; path = WPTableImageSource.m; sourceTree = "<group>"; };
		E1F80823146420B000726BC7 /* UIImageView+Gravatar.h */ = {isa = PBXFileReference; fileEncoding = 4; lastKnownFileType = sourcecode.c.h; path = "UIImageView+Gravatar.h"; sourceTree = "<group>"; };
		E1F80824146420B000726BC7 /* UIImageView+Gravatar.m */ = {isa = PBXFileReference; fileEncoding = 4; lastKnownFileType = sourcecode.c.objc; path = "UIImageView+Gravatar.m"; sourceTree = "<group>"; };
		E1FC3DB313C7788700F6B60F /* WPWebViewController~ipad.xib */ = {isa = PBXFileReference; fileEncoding = 4; lastKnownFileType = file.xib; name = "WPWebViewController~ipad.xib"; path = "Resources-iPad/WPWebViewController~ipad.xib"; sourceTree = "<group>"; };
		E23EEC5C185A72C100F4DE2A /* WPContentCell.h */ = {isa = PBXFileReference; fileEncoding = 4; lastKnownFileType = sourcecode.c.h; path = WPContentCell.h; sourceTree = "<group>"; };
		E23EEC5D185A72C100F4DE2A /* WPContentCell.m */ = {isa = PBXFileReference; fileEncoding = 4; lastKnownFileType = sourcecode.c.objc; path = WPContentCell.m; sourceTree = "<group>"; };
		E240859A183D82AE002EB0EF /* WPAnimatedBox.h */ = {isa = PBXFileReference; fileEncoding = 4; lastKnownFileType = sourcecode.c.h; path = WPAnimatedBox.h; sourceTree = "<group>"; };
		E240859B183D82AE002EB0EF /* WPAnimatedBox.m */ = {isa = PBXFileReference; fileEncoding = 4; lastKnownFileType = sourcecode.c.objc; path = WPAnimatedBox.m; sourceTree = "<group>"; };
		E2AA87A318523E5300886693 /* UIView+Subviews.h */ = {isa = PBXFileReference; fileEncoding = 4; lastKnownFileType = sourcecode.c.h; path = "UIView+Subviews.h"; sourceTree = "<group>"; };
		E2AA87A418523E5300886693 /* UIView+Subviews.m */ = {isa = PBXFileReference; fileEncoding = 4; lastKnownFileType = sourcecode.c.objc; path = "UIView+Subviews.m"; sourceTree = "<group>"; };
		E2DA78041864B11D007BA447 /* WPFixedWidthScrollView.h */ = {isa = PBXFileReference; fileEncoding = 4; lastKnownFileType = sourcecode.c.h; path = WPFixedWidthScrollView.h; sourceTree = "<group>"; };
		E2DA78051864B11E007BA447 /* WPFixedWidthScrollView.m */ = {isa = PBXFileReference; fileEncoding = 4; lastKnownFileType = sourcecode.c.objc; path = WPFixedWidthScrollView.m; sourceTree = "<group>"; };
		E2E7EB44185FB140004F5E72 /* WPBlogSelectorButton.h */ = {isa = PBXFileReference; fileEncoding = 4; lastKnownFileType = sourcecode.c.h; path = WPBlogSelectorButton.h; sourceTree = "<group>"; };
		E2E7EB45185FB140004F5E72 /* WPBlogSelectorButton.m */ = {isa = PBXFileReference; fileEncoding = 4; lastKnownFileType = sourcecode.c.objc; path = WPBlogSelectorButton.m; sourceTree = "<group>"; };
		EBC24772E5CD4036B5AFD803 /* Pods.xcconfig */ = {isa = PBXFileReference; includeInIndex = 1; lastKnownFileType = text.xcconfig; name = Pods.xcconfig; path = ../Pods/Pods.xcconfig; sourceTree = SOURCE_ROOT; };
		EC4696FD0EA75D460040EE8E /* PagesViewController.h */ = {isa = PBXFileReference; fileEncoding = 4; lastKnownFileType = sourcecode.c.h; path = PagesViewController.h; sourceTree = "<group>"; };
		EC4696FE0EA75D460040EE8E /* PagesViewController.m */ = {isa = PBXFileReference; fileEncoding = 4; lastKnownFileType = sourcecode.c.objc; path = PagesViewController.m; sourceTree = "<group>"; };
		F1564E5A18946087009F8F97 /* NSStringHelpersTest.m */ = {isa = PBXFileReference; fileEncoding = 4; lastKnownFileType = sourcecode.c.objc; path = NSStringHelpersTest.m; sourceTree = "<group>"; };
		FD0D42C11499F31700F5E115 /* WordPress 4.xcdatamodel */ = {isa = PBXFileReference; lastKnownFileType = wrapper.xcdatamodel; path = "WordPress 4.xcdatamodel"; sourceTree = "<group>"; };
		FD21397E13128C5300099582 /* libiconv.dylib */ = {isa = PBXFileReference; includeInIndex = 1; lastKnownFileType = "compiled.mach-o.dylib"; name = libiconv.dylib; path = usr/lib/libiconv.dylib; sourceTree = SDKROOT; };
		FD374343156CF4B800BAB5B5 /* WordPress 6.xcdatamodel */ = {isa = PBXFileReference; lastKnownFileType = wrapper.xcdatamodel; path = "WordPress 6.xcdatamodel"; sourceTree = "<group>"; };
		FD3D6D2B1349F5D30061136A /* ImageIO.framework */ = {isa = PBXFileReference; includeInIndex = 1; lastKnownFileType = wrapper.framework; name = ImageIO.framework; path = System/Library/Frameworks/ImageIO.framework; sourceTree = SDKROOT; };
		FD75DDAB15B021C70043F12C /* UIViewController+Rotation.h */ = {isa = PBXFileReference; fileEncoding = 4; lastKnownFileType = sourcecode.c.h; path = "UIViewController+Rotation.h"; sourceTree = "<group>"; };
		FD75DDAC15B021C80043F12C /* UIViewController+Rotation.m */ = {isa = PBXFileReference; fileEncoding = 4; lastKnownFileType = sourcecode.c.objc; path = "UIViewController+Rotation.m"; sourceTree = "<group>"; };
		FD9A948A12FAEA2300438F94 /* DateUtils.h */ = {isa = PBXFileReference; fileEncoding = 4; lastKnownFileType = sourcecode.c.h; path = DateUtils.h; sourceTree = "<group>"; };
		FD9A948B12FAEA2300438F94 /* DateUtils.m */ = {isa = PBXFileReference; fileEncoding = 4; lastKnownFileType = sourcecode.c.objc; path = DateUtils.m; sourceTree = "<group>"; };
		FDCB9A89134B75B900E5C776 /* it */ = {isa = PBXFileReference; lastKnownFileType = text.plist.strings; name = it; path = it.lproj/Localizable.strings; sourceTree = "<group>"; };
		FDFB011916B1EA1C00F589A8 /* WordPress 10.xcdatamodel */ = {isa = PBXFileReference; lastKnownFileType = wrapper.xcdatamodel; path = "WordPress 10.xcdatamodel"; sourceTree = "<group>"; };
/* End PBXFileReference section */

/* Begin PBXFrameworksBuildPhase section */
		1D60588F0D05DD3D006BFB54 /* Frameworks */ = {
			isa = PBXFrameworksBuildPhase;
			buildActionMask = 2147483647;
			files = (
				93A3F7DE1843F6F00082FEEA /* CoreTelephony.framework in Frameworks */,
				E14D65C817E09664007E3EA4 /* Social.framework in Frameworks */,
				8355D67E11D13EAD00A61362 /* MobileCoreServices.framework in Frameworks */,
				A01C542E0E24E88400D411F2 /* SystemConfiguration.framework in Frameworks */,
				374CB16215B93C0800DD0EBC /* AudioToolbox.framework in Frameworks */,
				E10B3655158F2D7800419A93 /* CoreGraphics.framework in Frameworks */,
				E10B3654158F2D4500419A93 /* UIKit.framework in Frameworks */,
				E10B3652158F2D3F00419A93 /* QuartzCore.framework in Frameworks */,
				CC24E5F51577E16B00A6D5B5 /* Accounts.framework in Frameworks */,
				CC24E5F11577DBC300A6D5B5 /* AddressBook.framework in Frameworks */,
				E1A386CB14DB063800954CF8 /* MediaPlayer.framework in Frameworks */,
				E1A386CA14DB05F700954CF8 /* CoreMedia.framework in Frameworks */,
				E1A386C814DB05C300954CF8 /* AVFoundation.framework in Frameworks */,
				E19DF741141F7BDD000002F3 /* libz.dylib in Frameworks */,
				1D60589F0D05DD5A006BFB54 /* Foundation.framework in Frameworks */,
				296890780FE971DC00770264 /* Security.framework in Frameworks */,
				83F3E26011275E07004CD686 /* MapKit.framework in Frameworks */,
				83F3E2D311276371004CD686 /* CoreLocation.framework in Frameworks */,
				8355D7D911D260AA00A61362 /* CoreData.framework in Frameworks */,
				834CE7341256D0DE0046A4A3 /* CFNetwork.framework in Frameworks */,
				835E2403126E66E50085940B /* AssetsLibrary.framework in Frameworks */,
				83043E55126FA31400EC9953 /* MessageUI.framework in Frameworks */,
				FD21397F13128C5300099582 /* libiconv.dylib in Frameworks */,
				FD3D6D2C1349F5D30061136A /* ImageIO.framework in Frameworks */,
				FEA64EDF0F7E4616BA835081 /* libPods.a in Frameworks */,
				E1CCFB33175D62500016BD8A /* Crashlytics.framework in Frameworks */,
			);
			runOnlyForDeploymentPostprocessing = 0;
		};
		E16AB92614D978240047A2E5 /* Frameworks */ = {
			isa = PBXFrameworksBuildPhase;
			buildActionMask = 2147483647;
			files = (
				E10675CA183FA78E00E5CE5C /* XCTest.framework in Frameworks */,
				E131CB5416CACB05004B0314 /* libxml2.dylib in Frameworks */,
				E183EC9D16B2160200C2EB11 /* MobileCoreServices.framework in Frameworks */,
				E183EC9C16B215FE00C2EB11 /* SystemConfiguration.framework in Frameworks */,
				E131CB5216CACA6B004B0314 /* CoreText.framework in Frameworks */,
				E183ECA216B2179B00C2EB11 /* Accounts.framework in Frameworks */,
				E183ECA316B2179B00C2EB11 /* AddressBook.framework in Frameworks */,
				E183ECA416B2179B00C2EB11 /* AssetsLibrary.framework in Frameworks */,
				E183ECA516B2179B00C2EB11 /* AudioToolbox.framework in Frameworks */,
				E183ECA616B2179B00C2EB11 /* AVFoundation.framework in Frameworks */,
				E183ECA716B2179B00C2EB11 /* CFNetwork.framework in Frameworks */,
				E183ECA816B2179B00C2EB11 /* CoreData.framework in Frameworks */,
				00F2E3F8166EEF9800D0527C /* CoreGraphics.framework in Frameworks */,
				E183ECA916B2179B00C2EB11 /* CoreLocation.framework in Frameworks */,
				E183ECAA16B2179B00C2EB11 /* CoreMedia.framework in Frameworks */,
				E16AB92E14D978240047A2E5 /* Foundation.framework in Frameworks */,
				E183ECAB16B2179B00C2EB11 /* ImageIO.framework in Frameworks */,
				E183ECAC16B2179B00C2EB11 /* libiconv.dylib in Frameworks */,
				E183ECAD16B2179B00C2EB11 /* libz.dylib in Frameworks */,
				E183ECAE16B2179B00C2EB11 /* MapKit.framework in Frameworks */,
				E183ECAF16B2179B00C2EB11 /* MediaPlayer.framework in Frameworks */,
				E183ECB016B2179B00C2EB11 /* MessageUI.framework in Frameworks */,
				00F2E3FB166EEFE100D0527C /* QuartzCore.framework in Frameworks */,
				E183ECB116B2179B00C2EB11 /* Security.framework in Frameworks */,
				E183ECB216B2179B00C2EB11 /* Twitter.framework in Frameworks */,
				00F2E3FA166EEFBE00D0527C /* UIKit.framework in Frameworks */,
				067D911C15654CE79F0A4A29 /* libPods-WordPressTest.a in Frameworks */,
			);
			runOnlyForDeploymentPostprocessing = 0;
		};
/* End PBXFrameworksBuildPhase section */

/* Begin PBXGroup section */
		031662E60FFB14C60045D052 /* Views */ = {
			isa = PBXGroup;
			children = (
				5DA5BF2A18E32DCF005F11F9 /* InputViewButton.h */,
				5DA5BF2B18E32DCF005F11F9 /* InputViewButton.m */,
				5DA5BF3B18E32DCF005F11F9 /* WPLoadingView.h */,
				5DA5BF3C18E32DCF005F11F9 /* WPLoadingView.m */,
				46E4792A185BD2B8007AA76F /* CommentView.h */,
				46E4792B185BD2B8007AA76F /* CommentView.m */,
				CC701654185A7513007B37DB /* InlineComposeToolbarView.h */,
				CC701655185A7513007B37DB /* InlineComposeToolbarView.m */,
				CC701656185A7513007B37DB /* InlineComposeView.h */,
				CC701657185A7513007B37DB /* InlineComposeView.m */,
				C58349C31806F95100B64089 /* IOS7CorrectedTextView.h */,
				C58349C41806F95100B64089 /* IOS7CorrectedTextView.m */,
				93740DC817D8F85600C41B2F /* WPAlertView.h */,
				93740DCA17D8F86700C41B2F /* WPAlertView.m */,
				E240859A183D82AE002EB0EF /* WPAnimatedBox.h */,
				E240859B183D82AE002EB0EF /* WPAnimatedBox.m */,
				E2E7EB44185FB140004F5E72 /* WPBlogSelectorButton.h */,
				E2E7EB45185FB140004F5E72 /* WPBlogSelectorButton.m */,
				46F8460F185A6E98009D0DA5 /* WPContentView.h */,
				46F84610185A6E98009D0DA5 /* WPContentView.m */,
				46F84613185AEB38009D0DA5 /* WPContentViewSubclass.h */,
				5DF94E361962BAA700359241 /* WPContentActionView.h */,
				5DF94E371962BAA700359241 /* WPContentActionView.m */,
				5DF94E381962BAA700359241 /* WPContentAttributionView.h */,
				5DF94E391962BAA700359241 /* WPContentAttributionView.m */,
				5DF94E3A1962BAA700359241 /* WPContentViewBase.h */,
				5DF94E3B1962BAA700359241 /* WPContentViewBase.m */,
				E2DA78041864B11D007BA447 /* WPFixedWidthScrollView.h */,
				E2DA78051864B11E007BA447 /* WPFixedWidthScrollView.m */,
				03958060100D6CFC00850742 /* WPLabel.h */,
				03958061100D6CFC00850742 /* WPLabel.m */,
				5DF94E3C1962BAA700359241 /* WPRichContentView.h */,
				5DF94E3D1962BAA700359241 /* WPRichContentView.m */,
				5DF94E3E1962BAA700359241 /* WPRichTextView.h */,
				5DF94E3F1962BAA700359241 /* WPRichTextView.m */,
				5DF94E401962BAA700359241 /* WPSimpleContentAttributionView.h */,
				5DF94E411962BAA700359241 /* WPSimpleContentAttributionView.m */,
				5DEB61B2156FCD3400242C35 /* WPWebView.h */,
				5DEB61B3156FCD3400242C35 /* WPWebView.m */,
				ADF544C0195A0F620092213D /* CustomHighlightButton.h */,
				ADF544C1195A0F620092213D /* CustomHighlightButton.m */,
			);
			path = Views;
			sourceTree = "<group>";
		};
		080E96DDFE201D6D7F000001 /* Classes */ = {
			isa = PBXGroup;
			children = (
				C59D3D480E6410BC00AA591D /* Categories */,
				2F706A870DFB229B00B43086 /* Models */,
				850BD4531922F95C0032F3AD /* Networking */,
				93FA59DA18D88BDB001446BC /* Services */,
				8584FDB719243E550019C02E /* System */,
				8584FDB4192437160019C02E /* Utility */,
				8584FDB31923EF4F0019C02E /* ViewRelated */,
			);
			path = Classes;
			sourceTree = "<group>";
		};
		19C28FACFE9D520D11CA2CBB /* Products */ = {
			isa = PBXGroup;
			children = (
				1D6058910D05DD3D006BFB54 /* WordPress.app */,
				E16AB92A14D978240047A2E5 /* WordPressTest.xctest */,
			);
			name = Products;
			sourceTree = "<group>";
		};
		29B97314FDCFA39411CA2CEA /* CustomTemplate */ = {
			isa = PBXGroup;
			children = (
				E1756E661694AA1500D9EC00 /* Derived Sources */,
				E11F949814A3344300277D31 /* WordPressApi */,
				080E96DDFE201D6D7F000001 /* Classes */,
				E12F55F714A1F2640060A510 /* Vendor */,
				29B97315FDCFA39411CA2CEA /* Other Sources */,
				29B97317FDCFA39411CA2CEA /* Resources */,
				45C73C23113C36F50024D0D2 /* Resources-iPad */,
				E16AB92F14D978240047A2E5 /* WordPressTest */,
				29B97323FDCFA39411CA2CEA /* Frameworks */,
				19C28FACFE9D520D11CA2CBB /* Products */,
				45B71DE4113EDAA100D0A33C /* Entitlements.plist */,
				93FA0F0118E451A80007903B /* LICENSE */,
				EBC24772E5CD4036B5AFD803 /* Pods.xcconfig */,
				BB0E95DCE0724D3696D9F222 /* Pods-WordPressTest.xcconfig */,
				93FA0F0218E451A80007903B /* README.md */,
			);
			name = CustomTemplate;
			sourceTree = "<group>";
		};
		29B97315FDCFA39411CA2CEA /* Other Sources */ = {
			isa = PBXGroup;
			children = (
				93FA0F0418E451A80007903B /* fix-translation.php */,
				93FA0F0518E451A80007903B /* localize.py */,
				29B97316FDCFA39411CA2CEA /* main.m */,
				93FA0F0318E451A80007903B /* update-translations.rb */,
				28A0AAE50D9B0CCF005BE974 /* WordPress_Prefix.pch */,
			);
			name = "Other Sources";
			sourceTree = "<group>";
		};
		29B97317FDCFA39411CA2CEA /* Resources */ = {
			isa = PBXGroup;
			children = (
				858DE3FF172F9991000AC628 /* Fonts */,
				CC098B8116A9EB0400450976 /* HTML */,
				5D6651461637324000EBDA7D /* Sounds */,
				E19472D8134E3E4A00879F63 /* UI */,
				4645AFC41961E1FB005F7509 /* AppImages.xcassets */,
				85ED988717DFA00000090D0B /* Images.xcassets */,
				6EDC0E8E105881A800F68A1D /* iTunesArtwork */,
				85ED98AA17DFB17200090D0B /* iTunesArtwork@2x */,
				85D80557171630B30075EEAC /* DotCom-Languages.plist */,
				8D1107310486CEB800E47090 /* Info.plist */,
				E1D91454134A853D0089019C /* Localizable.strings */,
				930C6374182BD86400976C21 /* WordPress-Internal-Info.plist */,
				E125443B12BF5A7200D87A0A /* WordPress.xcdatamodeld */,
				931DF4D818D09A2F00540BDD /* InfoPlist.strings */,
				A2787D0119002AB1000D6CA6 /* HelpshiftConfig.plist */,
			);
			name = Resources;
			sourceTree = "<group>";
		};
		29B97323FDCFA39411CA2CEA /* Frameworks */ = {
			isa = PBXGroup;
			children = (
				E10675C9183FA78E00E5CE5C /* XCTest.framework */,
				93A3F7DD1843F6F00082FEEA /* CoreTelephony.framework */,
				E14D65C717E09663007E3EA4 /* Social.framework */,
				8527B15717CE98C5001CBA2E /* Accelerate.framework */,
				CC24E5F41577E16B00A6D5B5 /* Accounts.framework */,
				CC24E5F01577DBC300A6D5B5 /* AddressBook.framework */,
				835E2402126E66E50085940B /* AssetsLibrary.framework */,
				374CB16115B93C0800DD0EBC /* AudioToolbox.framework */,
				E1A386C714DB05C300954CF8 /* AVFoundation.framework */,
				834CE7331256D0DE0046A4A3 /* CFNetwork.framework */,
				8355D7D811D260AA00A61362 /* CoreData.framework */,
				834CE7371256D0F60046A4A3 /* CoreGraphics.framework */,
				83F3E2D211276371004CD686 /* CoreLocation.framework */,
				E1A386C914DB05F700954CF8 /* CoreMedia.framework */,
				E131CB5116CACA6B004B0314 /* CoreText.framework */,
				E1CCFB32175D624F0016BD8A /* Crashlytics.framework */,
				1D30AB110D05D00D00671497 /* Foundation.framework */,
				FD3D6D2B1349F5D30061136A /* ImageIO.framework */,
				FD21397E13128C5300099582 /* libiconv.dylib */,
				D4972215061A4C21AD2CD5B8 /* libPods-WordPressTest.a */,
				69187343EC8F435684EFFAF1 /* libPods.a */,
				E131CB5316CACB05004B0314 /* libxml2.dylib */,
				E19DF740141F7BDD000002F3 /* libz.dylib */,
				83F3E25F11275E07004CD686 /* MapKit.framework */,
				83FB4D3E122C38F700DB9506 /* MediaPlayer.framework */,
				83043E54126FA31400EC9953 /* MessageUI.framework */,
				8355D67D11D13EAD00A61362 /* MobileCoreServices.framework */,
				E10B3651158F2D3F00419A93 /* QuartzCore.framework */,
				296890770FE971DC00770264 /* Security.framework */,
				A01C542D0E24E88400D411F2 /* SystemConfiguration.framework */,
				CC24E5F21577DFF400A6D5B5 /* Twitter.framework */,
				E10B3653158F2D4500419A93 /* UIKit.framework */,
			);
			name = Frameworks;
			sourceTree = "<group>";
		};
		2F706A870DFB229B00B43086 /* Models */ = {
			isa = PBXGroup;
			children = (
				5D42A3D4175E7452005CFF05 /* AbstractComment.h */,
				5D42A3D5175E7452005CFF05 /* AbstractComment.m */,
				5D42A3D6175E7452005CFF05 /* AbstractPost.h */,
				5D42A3D7175E7452005CFF05 /* AbstractPost.m */,
				5D42A3D8175E7452005CFF05 /* BasePost.h */,
				5D42A3D9175E7452005CFF05 /* BasePost.m */,
				E15051C916CA5DDB00D3DDDC /* Blog+Jetpack.h */,
				E15051CA16CA5DDB00D3DDDC /* Blog+Jetpack.m */,
				CEBD3EA90FF1BA3B00C1396E /* Blog.h */,
				CEBD3EAA0FF1BA3B00C1396E /* Blog.m */,
				E125445412BF5B3900D87A0A /* Category.h */,
				E125445512BF5B3900D87A0A /* Category.m */,
				83418AA811C9FA6E00ACF00C /* Comment.h */,
				83418AA911C9FA6E00ACF00C /* Comment.m */,
				E14932B4130427B300154804 /* Coordinate.h */,
				E14932B5130427B300154804 /* Coordinate.m */,
				8350E49411D2C71E00A7B073 /* Media.h */,
				8350E49511D2C71E00A7B073 /* Media.m */,
				B545186718E9E08000AC3A54 /* Notifications */,
				E125451612BF68F900D87A0A /* Page.h */,
				E125451712BF68F900D87A0A /* Page.m */,
				838C672C1210C3C300B09CA3 /* Post.h */,
				838C672D1210C3C300B09CA3 /* Post.m */,
				833AF259114575A50016DE8F /* PostAnnotation.h */,
				833AF25A114575A50016DE8F /* PostAnnotation.m */,
				5D42A3DA175E7452005CFF05 /* ReaderComment.h */,
				5D42A3DB175E7452005CFF05 /* ReaderComment.m */,
				5D42A3DC175E7452005CFF05 /* ReaderPost.h */,
				5D42A3DD175E7452005CFF05 /* ReaderPost.m */,
				5DBCD9D018F3569F00B32229 /* ReaderTopic.h */,
				5DBCD9D118F3569F00B32229 /* ReaderTopic.m */,
				5DA5BF3318E32DCF005F11F9 /* Theme.h */,
				5DA5BF3418E32DCF005F11F9 /* Theme.m */,
				E105E9CD1726955600C0D9E7 /* WPAccount.h */,
				E105E9CE1726955600C0D9E7 /* WPAccount.m */,
				46F84612185A8B7E009D0DA5 /* WPContentViewProvider.h */,
			);
			path = Models;
			sourceTree = "<group>";
		};
		37195B7F166A5DDC005F2292 /* Notifications */ = {
			isa = PBXGroup;
			children = (
				3716E400167296D30035F8C4 /* ToastView.xib */,
			);
			name = Notifications;
			sourceTree = "<group>";
		};
		3792259E12F6DBCC00F2176A /* Stats */ = {
			isa = PBXGroup;
			children = (
				5D1EE7FF15E7AF3E007F1F02 /* JetpackSettingsViewController.h */,
				5D1EE80015E7AF3E007F1F02 /* JetpackSettingsViewController.m */,
				C56636E61868D0CE00226AAB /* StatsViewController.h */,
				C56636E71868D0CE00226AAB /* StatsViewController.m */,
				857610D418C0377300EDF406 /* StatsWebViewController.h */,
				857610D518C0377300EDF406 /* StatsWebViewController.m */,
			);
			path = Stats;
			sourceTree = "<group>";
		};
		45C73C23113C36F50024D0D2 /* Resources-iPad */ = {
			isa = PBXGroup;
			children = (
				83F1FCA7123748EF00069F99 /* Blogs */,
				E1FC3DB313C7788700F6B60F /* WPWebViewController~ipad.xib */,
				45C73C24113C36F70024D0D2 /* MainWindow-iPad.xib */,
			);
			name = "Resources-iPad";
			sourceTree = "<group>";
		};
		59379AA1191904C200B49251 /* AnimatedGIFImageSerialization */ = {
			isa = PBXGroup;
			children = (
				59379AA2191904C200B49251 /* AnimatedGIFImageSerialization.h */,
				59379AA3191904C200B49251 /* AnimatedGIFImageSerialization.m */,
			);
			name = AnimatedGIFImageSerialization;
			path = "AnimatedGIFImageSerialization-0.1.0/AnimatedGIFImageSerialization";
			sourceTree = "<group>";
		};
		5D08B8FC19647C0300D5B381 /* Views */ = {
			isa = PBXGroup;
			children = (
				5DF94E481962BAEB00359241 /* ReaderPostAttributionView.h */,
				5DF94E491962BAEB00359241 /* ReaderPostAttributionView.m */,
				5DF94E4A1962BAEB00359241 /* ReaderPostContentView.h */,
				5DF94E4B1962BAEB00359241 /* ReaderPostContentView.m */,
				5DF94E4C1962BAEB00359241 /* ReaderPostRichContentView.h */,
				5DF94E4D1962BAEB00359241 /* ReaderPostRichContentView.m */,
				5DF94E4E1962BAEB00359241 /* ReaderPostSimpleContentView.h */,
				5DF94E4F1962BAEB00359241 /* ReaderPostSimpleContentView.m */,
				5D42A3EF175E75EE005CFF05 /* ReaderPostTableViewCell.h */,
				5D42A3F0175E75EE005CFF05 /* ReaderPostTableViewCell.m */,
				5D42A3E3175E75EE005CFF05 /* ReaderCommentTableViewCell.h */,
				5D42A3E4175E75EE005CFF05 /* ReaderCommentTableViewCell.m */,
				5D42A3E7175E75EE005CFF05 /* ReaderMediaView.h */,
				5D42A3E8175E75EE005CFF05 /* ReaderMediaView.m */,
				5D42A3E5175E75EE005CFF05 /* ReaderImageView.h */,
				5D42A3E6175E75EE005CFF05 /* ReaderImageView.m */,
				5D42A3F5175E75EE005CFF05 /* ReaderVideoView.h */,
				5D42A3F6175E75EE005CFF05 /* ReaderVideoView.m */,
				E1D062D2177C685700644185 /* ContentActionButton.h */,
				E1D062D3177C685700644185 /* ContentActionButton.m */,
			);
			name = Views;
			sourceTree = "<group>";
		};
		5D08B8FD19647C0800D5B381 /* Controllers */ = {
			isa = PBXGroup;
			children = (
				5D08B90219648C3400D5B381 /* ReaderSubscriptionViewController.h */,
				5D08B90319648C3400D5B381 /* ReaderSubscriptionViewController.m */,
				5DF738921965FAB900393584 /* SubscribedTopicsViewController.h */,
				5DF738931965FAB900393584 /* SubscribedTopicsViewController.m */,
				5DF738951965FACD00393584 /* RecommendedTopicsViewController.h */,
				5DF738961965FACD00393584 /* RecommendedTopicsViewController.m */,
				5D42A3ED175E75EE005CFF05 /* ReaderPostsViewController.h */,
				5D42A3EE175E75EE005CFF05 /* ReaderPostsViewController.m */,
				5D42A3EB175E75EE005CFF05 /* ReaderPostDetailViewController.h */,
				5D42A3EC175E75EE005CFF05 /* ReaderPostDetailViewController.m */,
				5D37941919216B1300E26CA4 /* RebloggingViewController.h */,
				5D37941A19216B1300E26CA4 /* RebloggingViewController.m */,
				CC24E5ED1577D1EA00A6D5B5 /* WPFriendFinderViewController.h */,
				CC24E5EE1577D1EA00A6D5B5 /* WPFriendFinderViewController.m */,
				5D42A401175E76A1005CFF05 /* WPImageViewController.h */,
				5D42A402175E76A2005CFF05 /* WPImageViewController.m */,
				CCEF152F14C9EA050001176D /* WPWebAppViewController.h */,
				CCEF153014C9EA050001176D /* WPWebAppViewController.m */,
				5D42A403175E76A4005CFF05 /* WPWebVideoViewController.h */,
				5D42A404175E76A5005CFF05 /* WPWebVideoViewController.m */,
			);
			name = Controllers;
			sourceTree = "<group>";
		};
		5D08B8FE19647C2C00D5B381 /* Utils */ = {
			isa = PBXGroup;
			children = (
				CC70165C185BB97A007B37DB /* ReaderCommentPublisher.h */,
				CC70165D185BB97A007B37DB /* ReaderCommentPublisher.m */,
				5D0077A5182AE9DF00F865DB /* ReaderMediaQueue.h */,
				5D0077A6182AE9DF00F865DB /* ReaderMediaQueue.m */,
				5DF738981965FB3C00393584 /* WPTableViewHandler.h */,
				5DF738991965FB3C00393584 /* WPTableViewHandler.m */,
				CC0E20AC15B87DA100D3468B /* WPWebBridge.h */,
				CC0E20AD15B87DA100D3468B /* WPWebBridge.m */,
			);
			name = Utils;
			sourceTree = "<group>";
		};
		5D1EBF56187C9B95003393F8 /* Categories */ = {
			isa = PBXGroup;
			children = (
				A0E293EF0E21027E00C6919C /* WPAddCategoryViewController.h */,
				A0E293F00E21027E00C6919C /* WPAddCategoryViewController.m */,
				7059CD1F0F332B6500A0660B /* WPCategoryTree.h */,
				7059CD200F332B6500A0660B /* WPCategoryTree.m */,
				5D5D0025187DA9D30027CEF6 /* CategoriesViewController.h */,
				5D5D0026187DA9D30027CEF6 /* CategoriesViewController.m */,
			);
			path = Categories;
			sourceTree = "<group>";
		};
		5D577D301891278D00B964C3 /* Geolocation */ = {
			isa = PBXGroup;
			children = (
				5D577D31189127BE00B964C3 /* PostGeolocationViewController.h */,
				5D577D32189127BE00B964C3 /* PostGeolocationViewController.m */,
				5D577D341891360900B964C3 /* PostGeolocationView.h */,
				5D577D351891360900B964C3 /* PostGeolocationView.m */,
			);
			path = Geolocation;
			sourceTree = "<group>";
		};
		5D6651461637324000EBDA7D /* Sounds */ = {
			isa = PBXGroup;
			children = (
				5D69DBC3165428CA00A2D1F7 /* n.caf */,
			);
			name = Sounds;
			sourceTree = "<group>";
		};
		5D87E10D15F512380012C595 /* Settings */ = {
			isa = PBXGroup;
			children = (
				93069F571762410B000C966D /* ActivityLogDetailViewController.h */,
				93069F581762410B000C966D /* ActivityLogDetailViewController.m */,
				93069F54176237A4000C966D /* ActivityLogViewController.h */,
				93069F55176237A4000C966D /* ActivityLogViewController.m */,
				37B7924B16768FCB0021B3A4 /* NotificationSettingsViewController.h */,
				37B7924C16768FCB0021B3A4 /* NotificationSettingsViewController.m */,
				5D87E10915F5120C0012C595 /* SettingsPageViewController.h */,
				5D87E10A15F5120C0012C595 /* SettingsPageViewController.m */,
				E1AB07AB1578D34300D6AD64 /* SettingsViewController.h */,
				E1AB07AC1578D34300D6AD64 /* SettingsViewController.m */,
				93027BB61758332300483FFD /* SupportViewController.h */,
				93027BB71758332300483FFD /* SupportViewController.m */,
				30AF6CFB13C230C600A29C00 /* AboutViewController.h */,
				30AF6CFC13C230C600A29C00 /* AboutViewController.m */,
			);
			path = Settings;
			sourceTree = "<group>";
		};
		5DA5BF4918E32DDB005F11F9 /* Themes */ = {
			isa = PBXGroup;
			children = (
				5DA5BF3518E32DCF005F11F9 /* ThemeBrowserCell.h */,
				5DA5BF3618E32DCF005F11F9 /* ThemeBrowserCell.m */,
				5DA5BF3718E32DCF005F11F9 /* ThemeBrowserViewController.h */,
				5DA5BF3818E32DCF005F11F9 /* ThemeBrowserViewController.m */,
				5DA5BF3918E32DCF005F11F9 /* ThemeDetailsViewController.h */,
				5DA5BF3A18E32DCF005F11F9 /* ThemeDetailsViewController.m */,
			);
			path = Themes;
			sourceTree = "<group>";
		};
		5DA5BF4A18E32DE2005F11F9 /* Media */ = {
			isa = PBXGroup;
			children = (
				5DA5BF2718E32DCF005F11F9 /* EditMediaViewController.h */,
				5DA5BF2818E32DCF005F11F9 /* EditMediaViewController.m */,
				5DA5BF2918E32DCF005F11F9 /* EditMediaViewController.xib */,
				5DA5BF2C18E32DCF005F11F9 /* MediaBrowserCell.h */,
				5DA5BF2D18E32DCF005F11F9 /* MediaBrowserCell.m */,
				5DA5BF2E18E32DCF005F11F9 /* MediaBrowserViewController.h */,
				5DA5BF2F18E32DCF005F11F9 /* MediaBrowserViewController.m */,
				5DA5BF3018E32DCF005F11F9 /* MediaBrowserViewController.xib */,
				5DA5BF3118E32DCF005F11F9 /* MediaSearchFilterHeaderView.h */,
				5DA5BF3218E32DCF005F11F9 /* MediaSearchFilterHeaderView.m */,
				852CD8AB190E0BC4006C9AED /* WPMediaSizing.h */,
				852CD8AC190E0BC4006C9AED /* WPMediaSizing.m */,
				8514DDA5190E2AB3009B6421 /* WPMediaMetadataExtractor.h */,
				8514DDA6190E2AB3009B6421 /* WPMediaMetadataExtractor.m */,
				859CFD44190E3198005FB217 /* WPMediaUploader.h */,
				859CFD45190E3198005FB217 /* WPMediaUploader.m */,
			);
			path = Media;
			sourceTree = "<group>";
		};
		5DC02A3318E4C5A3009A1765 /* Themes */ = {
			isa = PBXGroup;
			children = (
				5DC02A3418E4C5BD009A1765 /* ThemeBrowserViewController.xib */,
				5DC02A3518E4C5BD009A1765 /* ThemeDetailsViewController.xib */,
				5DC02A3618E4C5BD009A1765 /* ThemeDetailsViewController~ipad.xib */,
			);
			name = Themes;
			sourceTree = "<group>";
		};
		5DF94E351962BA5F00359241 /* Reader */ = {
			isa = PBXGroup;
			children = (
				5DE8A0401912D95B00B2FF59 /* ReaderPostServiceTest.m */,
				5DFA9D19196B1BA30061FF96 /* ReaderTopicServiceTest.m */,
			);
			name = Reader;
			sourceTree = "<group>";
		};
		8320B5CF11FCA3EA00607422 /* Cells */ = {
			isa = PBXGroup;
			children = (
				5DF94E251962B97D00359241 /* NewCommentsTableViewCell.h */,
				5DF94E261962B97D00359241 /* NewCommentsTableViewCell.m */,
				5DF94E271962B97D00359241 /* NewNotificationsTableViewCell.h */,
				5DF94E281962B97D00359241 /* NewNotificationsTableViewCell.m */,
				5DF94E291962B97D00359241 /* NewPostTableViewCell.h */,
				5DF94E2A1962B97D00359241 /* NewPostTableViewCell.m */,
				E23EEC5C185A72C100F4DE2A /* WPContentCell.h */,
				E23EEC5D185A72C100F4DE2A /* WPContentCell.m */,
				8370D10811FA499A009D650F /* WPTableViewActivityCell.h */,
				8370D10911FA499A009D650F /* WPTableViewActivityCell.m */,
				30EABE0718A5903400B73A9C /* WPBlogTableViewCell.h */,
				30EABE0818A5903400B73A9C /* WPBlogTableViewCell.m */,
				375D090B133B94C3000CC9CD /* BlogsTableViewCell.h */,
				375D090C133B94C3000CC9CD /* BlogsTableViewCell.m */,
				5D839AA6187F0D6B00811F4A /* PostFeaturedImageCell.h */,
				5D839AA7187F0D6B00811F4A /* PostFeaturedImageCell.m */,
				5D839AA9187F0D8000811F4A /* PostGeolocationCell.h */,
				5D839AAA187F0D8000811F4A /* PostGeolocationCell.m */,
				B55854071963197200FAF6C3 /* NoteTableViewCell.h */,
				B55854081963197200FAF6C3 /* NoteTableViewCell.m */,
				B55854021963197200FAF6C3 /* NoteBlockTableViewCell.h */,
				B55853FE1963197200FAF6C3 /* NoteBlockHeaderTableViewCell.h */,
				B55853FF1963197200FAF6C3 /* NoteBlockHeaderTableViewCell.m */,
				B55854001963197200FAF6C3 /* NoteBlockImageTableViewCell.h */,
				B55854011963197200FAF6C3 /* NoteBlockImageTableViewCell.m */,
				B55854031963197200FAF6C3 /* NoteBlockTextTableViewCell.h */,
				B55854041963197200FAF6C3 /* NoteBlockTextTableViewCell.m */,
				B55854051963197200FAF6C3 /* NoteBlockUserTableViewCell.h */,
				B55854061963197200FAF6C3 /* NoteBlockUserTableViewCell.m */,
			);
			path = Cells;
			sourceTree = "<group>";
		};
		8320B5D711FCA4EE00607422 /* Cells */ = {
			isa = PBXGroup;
			children = (
				8370D10B11FA4A1B009D650F /* WPTableViewActivityCell.xib */,
			);
			name = Cells;
			sourceTree = "<group>";
		};
		83290399120CF517000A965A /* Media */ = {
			isa = PBXGroup;
			children = (
				83CAD4201235F9F4003DFA20 /* MediaObjectView.xib */,
			);
			name = Media;
			sourceTree = "<group>";
		};
		83F1FCA7123748EF00069F99 /* Blogs */ = {
			isa = PBXGroup;
			children = (
				8362C1031201E7CE00599347 /* WebSignupViewController-iPad.xib */,
			);
			name = Blogs;
			sourceTree = "<group>";
		};
		850BD4531922F95C0032F3AD /* Networking */ = {
			isa = PBXGroup;
			children = (
				E1249B4019408C6F0035E895 /* Remote Objects */,
				E18EE94919349EAE00B0A40C /* AccountServiceRemote.h */,
				E18EE94A19349EAE00B0A40C /* AccountServiceRemote.m */,
				E149D64519349E69006A843D /* AccountServiceRemoteREST.h */,
				E149D64619349E69006A843D /* AccountServiceRemoteREST.m */,
				E149D64719349E69006A843D /* AccountServiceRemoteXMLRPC.h */,
				E149D64819349E69006A843D /* AccountServiceRemoteXMLRPC.m */,
				E18EE94C19349EBA00B0A40C /* BlogServiceRemote.h */,
				E18EE94D19349EBA00B0A40C /* BlogServiceRemote.m */,
				E1D04D7F19374EAF002FADD7 /* BlogServiceRemoteProxy.h */,
				E1D04D8019374EAF002FADD7 /* BlogServiceRemoteProxy.m */,
				E1D04D8219374F2C002FADD7 /* BlogServiceRemoteREST.h */,
				E1D04D8319374F2C002FADD7 /* BlogServiceRemoteREST.m */,
				E1D04D7C19374CFE002FADD7 /* BlogServiceRemoteXMLRPC.h */,
				E1D04D7D19374CFE002FADD7 /* BlogServiceRemoteXMLRPC.m */,
				93D6D6461924FDAD00A4F44A /* CategoryServiceRemote.h */,
				93D6D6471924FDAD00A4F44A /* CategoryServiceRemote.m */,
				E1249B3D19408C230035E895 /* CommentServiceRemote.h */,
				E1249B491940AECC0035E895 /* CommentServiceRemoteREST.h */,
				E1249B4A1940AECC0035E895 /* CommentServiceRemoteREST.m */,
				E1249B4419408D0F0035E895 /* CommentServiceRemoteXMLRPC.h */,
				E1249B4519408D0F0035E895 /* CommentServiceRemoteXMLRPC.m */,
				E149D64919349E69006A843D /* MediaServiceRemote.h */,
				E149D64A19349E69006A843D /* MediaServiceRemoteREST.h */,
				E149D64B19349E69006A843D /* MediaServiceRemoteREST.m */,
				E149D64C19349E69006A843D /* MediaServiceRemoteXMLRPC.h */,
				E149D64D19349E69006A843D /* MediaServiceRemoteXMLRPC.m */,
				5D3D559818F88C5E00782892 /* ReaderPostServiceRemote.h */,
				5D3D559918F88C5E00782892 /* ReaderPostServiceRemote.m */,
				E18EE94F19349EC300B0A40C /* ReaderTopicServiceRemote.h */,
				E18EE95019349EC300B0A40C /* ReaderTopicServiceRemote.m */,
				E1249B481940AE610035E895 /* ServiceRemoteREST.h */,
				E1249B471940AE550035E895 /* ServiceRemoteXMLRPC.h */,
			);
			path = Networking;
			sourceTree = "<group>";
		};
		850D22B21729EE8600EC6A16 /* NUX */ = {
			isa = PBXGroup;
			children = (
				85D08A6F17342ECE00E2BBCA /* AddUsersBlogCell.h */,
				85D08A7017342ECE00E2BBCA /* AddUsersBlogCell.m */,
				85EC44D21739826A00686604 /* CreateAccountAndBlogViewController.h */,
				85EC44D31739826A00686604 /* CreateAccountAndBlogViewController.m */,
				858DE40D1730384F000AC628 /* LoginViewController.h */,
				858DE40E1730384F000AC628 /* LoginViewController.m */,
				85B6F7501742DAE800CE7F3A /* WPNUXBackButton.h */,
				85B6F7511742DAE800CE7F3A /* WPNUXBackButton.m */,
				85B6F74D1742DA1D00CE7F3A /* WPNUXMainButton.h */,
				85B6F74E1742DA1D00CE7F3A /* WPNUXMainButton.m */,
				85AD6AEA173CCF9E002CB896 /* WPNUXPrimaryButton.h */,
				85AD6AEB173CCF9E002CB896 /* WPNUXPrimaryButton.m */,
				85AD6AED173CCFDC002CB896 /* WPNUXSecondaryButton.h */,
				85AD6AEE173CCFDC002CB896 /* WPNUXSecondaryButton.m */,
				85E105841731A597001071A3 /* WPWalkthroughOverlayView.h */,
				85E105851731A597001071A3 /* WPWalkthroughOverlayView.m */,
				85C720AF1730CEFA00460645 /* WPWalkthroughTextField.h */,
				85C720B01730CEFA00460645 /* WPWalkthroughTextField.m */,
				A2DC5B181953451B009584C3 /* WPNUXHelpBadgeLabel.h */,
				A2DC5B191953451B009584C3 /* WPNUXHelpBadgeLabel.m */,
			);
			path = NUX;
			sourceTree = "<group>";
		};
		852CD8AE190E0D04006C9AED /* Media */ = {
			isa = PBXGroup;
			children = (
			);
			name = Media;
			sourceTree = "<group>";
		};
		8584FDB31923EF4F0019C02E /* ViewRelated */ = {
			isa = PBXGroup;
			children = (
				8584FDB619243AC40019C02E /* System */,
				850D22B21729EE8600EC6A16 /* NUX */,
				CC1D800D1656D8B2002A542F /* Notifications */,
				AC34397B0E11443300E5D79B /* Blog */,
				C533CF320E6D3AB3000C3DE8 /* Comments */,
				5DA5BF4A18E32DE2005F11F9 /* Media */,
				EC4696A80EA74DAC0040EE8E /* Pages */,
				AC3439790E11434600E5D79B /* Post */,
				CCB3A03814C8DD5100D43C3F /* Reader */,
				3792259E12F6DBCC00F2176A /* Stats */,
				5D87E10D15F512380012C595 /* Settings */,
				5DA5BF4918E32DDB005F11F9 /* Themes */,
				8320B5CF11FCA3EA00607422 /* Cells */,
				031662E60FFB14C60045D052 /* Views */,
			);
			path = ViewRelated;
			sourceTree = "<group>";
		};
		8584FDB4192437160019C02E /* Utility */ = {
			isa = PBXGroup;
			children = (
				E159D1011309AAF200F498E2 /* Migrations */,
				85A1B6721742E7DB00BA5E35 /* Analytics */,
				FD9A948A12FAEA2300438F94 /* DateUtils.h */,
				FD9A948B12FAEA2300438F94 /* DateUtils.m */,
				5DB4683918A2E718004A89A9 /* LocationService.h */,
				5DB4683A18A2E718004A89A9 /* LocationService.m */,
				5D3E334C15EEBB6B005FC6F2 /* ReachabilityUtils.h */,
				5D3E334D15EEBB6B005FC6F2 /* ReachabilityUtils.m */,
				5D2B043515E83800007E3422 /* SettingsViewControllerDelegate.h */,
				292CECFE1027259000BD407D /* SFHFKeychainUtils.h */,
				292CECFF1027259000BD407D /* SFHFKeychainUtils.m */,
				E1523EB216D3B2EE002C5A36 /* Sharing */,
				8514973F171E13DF00B87F3F /* WPAsyncBlockOperation.h */,
				85149740171E13DF00B87F3F /* WPAsyncBlockOperation.m */,
				E1E4CE091773C59B00430844 /* WPAvatarSource.h */,
				E1E4CE0A1773C59B00430844 /* WPAvatarSource.m */,
				5DEB61B6156FCD5200242C35 /* WPChromelessWebViewController.h */,
				5DEB61B7156FCD5200242C35 /* WPChromelessWebViewController.m */,
				85253989171761D9003F6B32 /* WPComLanguages.h */,
				8525398A171761D9003F6B32 /* WPComLanguages.m */,
				E183BD7217621D85000B0822 /* WPCookie.h */,
				E183BD7317621D86000B0822 /* WPCookie.m */,
				E114D798153D85A800984182 /* WPError.h */,
				E114D799153D85A800984182 /* WPError.m */,
				5DA3EE0E192508F700294E0B /* WPImageOptimizer.h */,
				5DA3EE0F192508F700294E0B /* WPImageOptimizer.m */,
				5DA3EE10192508F700294E0B /* WPImageOptimizer+Private.h */,
				5DA3EE11192508F700294E0B /* WPImageOptimizer+Private.m */,
				E1F5A1BA1771C90A00E0495F /* WPTableImageSource.h */,
				E1F5A1BB1771C90A00E0495F /* WPTableImageSource.m */,
				8516972A169D42F4006C5DED /* WPToast.h */,
				8516972B169D42F4006C5DED /* WPToast.m */,
				E1B62A7913AA61A100A6FCA4 /* WPWebViewController.h */,
				E1B62A7A13AA61A100A6FCA4 /* WPWebViewController.m */,
				C545E0A01811B9880020844C /* ContextManager.h */,
				C545E0A11811B9880020844C /* ContextManager.m */,
				C57A31A2183D2111007745B9 /* NotificationsManager.h */,
				C57A31A3183D2111007745B9 /* NotificationsManager.m */,
				B5CC05FA196218E100975CAC /* XMLParserCollecter.h */,
				B5CC05FB196218E100975CAC /* XMLParserCollecter.m */,
			);
			path = Utility;
			sourceTree = "<group>";
		};
		8584FDB619243AC40019C02E /* System */ = {
			isa = PBXGroup;
			children = (
				5D4AD40D185FE64C00CDEE17 /* WPMainTabBarController.h */,
				5D4AD40E185FE64C00CDEE17 /* WPMainTabBarController.m */,
				A25EBD85156E330600530E3D /* WPTableViewController.h */,
				A25EBD86156E330600530E3D /* WPTableViewController.m */,
				E1A38C921581879D00439E55 /* WPTableViewControllerSubclass.h */,
			);
			path = System;
			sourceTree = "<group>";
		};
		8584FDB719243E550019C02E /* System */ = {
			isa = PBXGroup;
			children = (
				2F970F970DF929B8006BD934 /* Constants.h */,
				B5CC05F51962150600975CAC /* Constants.m */,
				1D3623240D0F684500981E51 /* WordPressAppDelegate.h */,
				1D3623250D0F684500981E51 /* WordPressAppDelegate.m */,
			);
			path = System;
			sourceTree = "<group>";
		};
		858DE3FF172F9991000AC628 /* Fonts */ = {
			isa = PBXGroup;
			children = (
				B55853F419630AF900FAF6C3 /* Noticons-Regular.otf */,
				462F4E0F183867AE0028D2F8 /* Merriweather-Bold.ttf */,
				5D358D6417723DB500739AA4 /* OpenSans-Bold.ttf */,
				858DE41017303BB4000AC628 /* OpenSans-Light.ttf */,
				858DE41117303BB4000AC628 /* OpenSans-Regular.ttf */,
				85A69CFF17C530FE0061E254 /* OpenSans-BoldItalic.ttf */,
				85A69D0017C530FE0061E254 /* OpenSans-Italic.ttf */,
				85A69D0117C530FE0061E254 /* OpenSans-LightItalic.ttf */,
			);
			name = Fonts;
			sourceTree = "<group>";
		};
		85A1B6721742E7DB00BA5E35 /* Analytics */ = {
			isa = PBXGroup;
			children = (
				85D2275418F1E5E7001DA8DA /* WPAnalytics.h */,
				85D2275718F1EB8A001DA8DA /* WPAnalyticsTrackerMixpanel.h */,
				85D2275818F1EB8A001DA8DA /* WPAnalyticsTrackerMixpanel.m */,
				85D2275518F1E5E7001DA8DA /* WPAnalytics.m */,
				859F761B18F2159800EF8D5D /* WPAnalyticsTrackerMixpanelInstructionsForStat.h */,
				859F761C18F2159800EF8D5D /* WPAnalyticsTrackerMixpanelInstructionsForStat.m */,
				85DA8C4218F3F29A0074C8A4 /* WPAnalyticsTrackerWPCom.h */,
				85DA8C4318F3F29A0074C8A4 /* WPAnalyticsTrackerWPCom.m */,
			);
			path = Analytics;
			sourceTree = "<group>";
		};
		93FA59DA18D88BDB001446BC /* Services */ = {
			isa = PBXGroup;
			children = (
				93C1147D18EC5DD500DAC95C /* AccountService.h */,
				93C1147E18EC5DD500DAC95C /* AccountService.m */,
				93C1148318EDF6E100DAC95C /* BlogService.h */,
				93C1148418EDF6E100DAC95C /* BlogService.m */,
				93FA59DB18D88C1C001446BC /* CategoryService.h */,
				93FA59DC18D88C1C001446BC /* CategoryService.m */,
				E1556CF0193F6FE900FC52EA /* CommentService.h */,
				E1556CF1193F6FE900FC52EA /* CommentService.m */,
				930284B618EAF7B600CB0BF4 /* LocalCoreDataService.h */,
				5DA3EE141925090A00294E0B /* MediaService.h */,
				5DA3EE151925090A00294E0B /* MediaService.m */,
				5D3D559518F88C3500782892 /* ReaderPostService.h */,
				5D3D559618F88C3500782892 /* ReaderPostService.m */,
				5DBCD9D318F35D7500B32229 /* ReaderTopicService.h */,
				5DBCD9D418F35D7500B32229 /* ReaderTopicService.m */,
				5DE8A0391912C58800B2FF59 /* RemoteReaderPost.h */,
				5DE8A03A1912C58800B2FF59 /* RemoteReaderPost.m */,
				5DE8A03C1912C59600B2FF59 /* RemoteReaderTopic.h */,
				5DE8A03D1912C59600B2FF59 /* RemoteReaderTopic.m */,
			);
			path = Services;
			sourceTree = "<group>";
		};
		AC3439790E11434600E5D79B /* Post */ = {
			isa = PBXGroup;
			children = (
				5D577D301891278D00B964C3 /* Geolocation */,
				5D1EBF56187C9B95003393F8 /* Categories */,
				ACC156CA0E10E67600D6E1A0 /* EditPostViewController.h */,
				ACC156CB0E10E67600D6E1A0 /* EditPostViewController.m */,
				E183EC9B16B1C01D00C2EB11 /* EditPostViewController_Internal.h */,
				ACBAB6840E1247F700F38795 /* PostPreviewViewController.h */,
				ACBAB6850E1247F700F38795 /* PostPreviewViewController.m */,
				ACBAB5FC0E121C7300F38795 /* PostSettingsViewController.h */,
				ACBAB5FD0E121C7300F38795 /* PostSettingsViewController.m */,
				5D62BAD818AAAE9B0044E5F7 /* PostSettingsViewController_Internal.h */,
				5DF94E2E1962B99C00359241 /* PostSettingsSelectionViewController.h */,
				5DF94E2F1962B99C00359241 /* PostSettingsSelectionViewController.m */,
				2F970F720DF92274006BD934 /* PostsViewController.h */,
				2F970F730DF92274006BD934 /* PostsViewController.m */,
				5D146EB9189857ED0068FDC6 /* FeaturedImageViewController.h */,
				5D146EBA189857ED0068FDC6 /* FeaturedImageViewController.m */,
				5DB3BA0318D0E7B600F3F3E9 /* WPPickerView.h */,
				5DB3BA0418D0E7B600F3F3E9 /* WPPickerView.m */,
				5DB3BA0618D11D8D00F3F3E9 /* PublishDatePickerView.h */,
				5DB3BA0718D11D8D00F3F3E9 /* PublishDatePickerView.m */,
				85435BE8190F837500E868D0 /* WPUploadStatusView.h */,
				85435BE9190F837500E868D0 /* WPUploadStatusView.m */,
			);
			path = Post;
			sourceTree = "<group>";
		};
		AC34397B0E11443300E5D79B /* Blog */ = {
			isa = PBXGroup;
			children = (
				5D8D53ED19250412003C8859 /* BlogSelectorViewController.h */,
				5D8D53EE19250412003C8859 /* BlogSelectorViewController.m */,
				5D8D53EF19250412003C8859 /* WPComBlogSelectorViewController.h */,
				5D8D53F019250412003C8859 /* WPComBlogSelectorViewController.m */,
				462F4E0618369F0B0028D2F8 /* BlogDetailsViewController.h */,
				462F4E0718369F0B0028D2F8 /* BlogDetailsViewController.m */,
				462F4E0818369F0B0028D2F8 /* BlogListViewController.h */,
				462F4E0918369F0B0028D2F8 /* BlogListViewController.m */,
				83610AA711F4AD2C00421116 /* WPcomLoginViewController.h */,
				83610AA811F4AD2C00421116 /* WPcomLoginViewController.m */,
				83FEFC7311FF6C5A0078B462 /* EditSiteViewController.h */,
				83FEFC7411FF6C5A0078B462 /* EditSiteViewController.m */,
				85D8055B171631F10075EEAC /* SelectWPComLanguageViewController.h */,
				85D8055C171631F10075EEAC /* SelectWPComLanguageViewController.m */,
			);
			path = Blog;
			sourceTree = "<group>";
		};
		ACFF1DC00E231EF600EC6BF5 /* Blog */ = {
			isa = PBXGroup;
			children = (
				8333FE0D11FF6EF200A495C1 /* EditSiteViewController.xib */,
				8370D1BC11FA6295009D650F /* AddSiteViewController.xib */,
				8398EE9811ACE63C000FE6E0 /* WebSignupViewController.xib */,
			);
			name = Blog;
			sourceTree = "<group>";
		};
		B545186718E9E08000AC3A54 /* Notifications */ = {
			isa = PBXGroup;
			children = (
				B5CC05F71962186D00975CAC /* Meta.h */,
				B5CC05F81962186D00975CAC /* Meta.m */,
				B55853F819630E7900FAF6C3 /* Notification.h */,
				B55853F919630E7900FAF6C3 /* Notification.m */,
				B55853FA19630E7900FAF6C3 /* Notification+UI.h */,
				B55853FB19630E7900FAF6C3 /* Notification+UI.m */,
			);
			path = Notifications;
			sourceTree = "<group>";
		};
		C50E78130E71648100991509 /* Comments */ = {
			isa = PBXGroup;
			children = (
				2906F811110CDA8900169D56 /* EditCommentViewController.xib */,
			);
			name = Comments;
			sourceTree = "<group>";
		};
		C533CF320E6D3AB3000C3DE8 /* Comments */ = {
			isa = PBXGroup;
			children = (
				5DF94E211962B90300359241 /* CommentsTableViewDelegate.h */,
				5DF94E221962B90300359241 /* CommentViewController.h */,
				5DF94E231962B90300359241 /* CommentViewController.m */,
				C533CF330E6D3ADA000C3DE8 /* CommentsViewController.h */,
				C533CF340E6D3ADA000C3DE8 /* CommentsViewController.m */,
				2906F80F110CDA8900169D56 /* EditCommentViewController.h */,
				2906F810110CDA8900169D56 /* EditCommentViewController.m */,
			);
			path = Comments;
			sourceTree = "<group>";
		};
		C59D3D480E6410BC00AA591D /* Categories */ = {
			isa = PBXGroup;
			children = (
				B55853F519630D5400FAF6C3 /* NSAttributedString+Util.h */,
				B55853F619630D5400FAF6C3 /* NSAttributedString+Util.m */,
				E13F23C114FE84600081D9CC /* NSMutableDictionary+Helpers.h */,
				E13F23C214FE84600081D9CC /* NSMutableDictionary+Helpers.m */,
				B55853F11962337500FAF6C3 /* NSScanner+Helpers.h */,
				B55853F21962337500FAF6C3 /* NSScanner+Helpers.m */,
				296526FC105810E100597FA3 /* NSString+Helpers.h */,
				296526FD105810E100597FA3 /* NSString+Helpers.m */,
				E1A0FAE5162F11CE0063B098 /* UIDevice+WordPressIdentifier.h */,
				E1A0FAE6162F11CE0063B098 /* UIDevice+WordPressIdentifier.m */,
				834CAE9B122D56B1003DDF49 /* UIImage+Alpha.h */,
				834CAE9D122D56B1003DDF49 /* UIImage+Alpha.m */,
				834CAE7A122D528A003DDF49 /* UIImage+Resize.h */,
				834CAE7B122D528A003DDF49 /* UIImage+Resize.m */,
				834CAE9C122D56B1003DDF49 /* UIImage+RoundedCorner.h */,
				834CAE9E122D56B1003DDF49 /* UIImage+RoundedCorner.m */,
				E1F80823146420B000726BC7 /* UIImageView+Gravatar.h */,
				E1F80824146420B000726BC7 /* UIImageView+Gravatar.m */,
				5D97C2F115CAF8D8009B44DD /* UINavigationController+KeyboardFix.h */,
				5D97C2F215CAF8D8009B44DD /* UINavigationController+KeyboardFix.m */,
				5DC3A44B1610B9BC00A890BE /* UINavigationController+Rotation.h */,
				5DC3A44C1610B9BC00A890BE /* UINavigationController+Rotation.m */,
				FD75DDAB15B021C70043F12C /* UIViewController+Rotation.h */,
				FD75DDAC15B021C80043F12C /* UIViewController+Rotation.m */,
				5D119DA1176FBE040073D83A /* UIImageView+AFNetworkingExtra.h */,
				5D119DA2176FBE040073D83A /* UIImageView+AFNetworkingExtra.m */,
				5DF59C091770AE3A00171208 /* UILabel+SuggestSize.h */,
				5DF59C0A1770AE3A00171208 /* UILabel+SuggestSize.m */,
				851734411798C64700A30E27 /* NSURL+Util.h */,
				851734421798C64700A30E27 /* NSURL+Util.m */,
				46F8714D1838C41600BC149B /* NSDate+StringFormatting.h */,
				46F8714E1838C41600BC149B /* NSDate+StringFormatting.m */,
				E2AA87A318523E5300886693 /* UIView+Subviews.h */,
				E2AA87A418523E5300886693 /* UIView+Subviews.m */,
			);
			path = Categories;
			sourceTree = "<group>";
		};
		CC098B8116A9EB0400450976 /* HTML */ = {
			isa = PBXGroup;
			children = (
				5DB767401588F64D00EBE36C /* postPreview.html */,
				E18165FC14E4428B006CE885 /* loader.html */,
				A01C55470E25E0D000D411F2 /* defaultPostTemplate.html */,
				2FAE97040E33B21600CA8540 /* defaultPostTemplate_old.html */,
				2FAE97070E33B21600CA8540 /* xhtml1-transitional.dtd */,
				2FAE97080E33B21600CA8540 /* xhtmlValidatorTemplate.xhtml */,
			);
			name = HTML;
			sourceTree = "<group>";
		};
		CC1D800D1656D8B2002A542F /* Notifications */ = {
			isa = PBXGroup;
			children = (
				B558541019631A1000FAF6C3 /* Notifications.storyboard */,
				CC1D80131656D938002A542F /* NotificationsViewController.h */,
				CC1D80121656D937002A542F /* NotificationsViewController.m */,
				B558540E19631A1000FAF6C3 /* NotificationDetailsViewController.h */,
				B558540F19631A1000FAF6C3 /* NotificationDetailsViewController.m */,
				B558541119631A1000FAF6C3 /* WPStyleGuide+Notifications.h */,
				B558541219631A1000FAF6C3 /* WPStyleGuide+Notifications.m */,
			);
			path = Notifications;
			sourceTree = "<group>";
		};
		CCB3A03814C8DD5100D43C3F /* Reader */ = {
			isa = PBXGroup;
			children = (
				5D08B8FD19647C0800D5B381 /* Controllers */,
				5D08B8FE19647C2C00D5B381 /* Utils */,
				5D08B8FC19647C0300D5B381 /* Views */,
			);
			path = Reader;
			sourceTree = "<group>";
		};
		E11F949814A3344300277D31 /* WordPressApi */ = {
			isa = PBXGroup;
			children = (
				E1D086E0194214C600F0CC19 /* NSDate+WordPressJSON.h */,
				E1D086E1194214C600F0CC19 /* NSDate+WordPressJSON.m */,
				E1756E621694A08200D9EC00 /* gencredentials.rb */,
				E13EB7A3157D230000885780 /* WordPressComApi.h */,
				E13EB7A4157D230000885780 /* WordPressComApi.m */,
				E1756DD41694560100D9EC00 /* WordPressComApiCredentials.h */,
				E1756DD51694560100D9EC00 /* WordPressComApiCredentials.m */,
				E1634517183B733B005E967F /* WordPressComOAuthClient.h */,
				E1634518183B733B005E967F /* WordPressComOAuthClient.m */,
			);
			path = WordPressApi;
			sourceTree = "<group>";
		};
		E1239B7B176A2E0F00D37220 /* Tests */ = {
			isa = PBXGroup;
			children = (
				5DF94E351962BA5F00359241 /* Reader */,
				5DA3EE191925111700294E0B /* WPImageOptimizerTest.m */,
				E150520A16CAC5C400D3DDDC /* BlogJetpackTest.h */,
				E150520B16CAC5C400D3DDDC /* BlogJetpackTest.m */,
				C5CFDC29184F962B00097B05 /* CoreDataConcurrencyTest.m */,
				852CD8AE190E0D04006C9AED /* Media */,
				F1564E5A18946087009F8F97 /* NSStringHelpersTest.m */,
				E10675C7183F82E900E5CE5C /* SettingsViewControllerTest.m */,
				E1E4CE0C177439D100430844 /* WPAvatarSourceTest.m */,
			);
			name = Tests;
			sourceTree = "<group>";
		};
		E1249B4019408C6F0035E895 /* Remote Objects */ = {
			isa = PBXGroup;
			children = (
				E1249B4119408C910035E895 /* RemoteComment.h */,
				E1249B4219408C910035E895 /* RemoteComment.m */,
			);
			name = "Remote Objects";
			sourceTree = "<group>";
		};
		E12F55F714A1F2640060A510 /* Vendor */ = {
			isa = PBXGroup;
			children = (
				59379AA1191904C200B49251 /* AnimatedGIFImageSerialization */,
				E1D0D81E16D3D19200E33F4C /* PocketAPI */,
				E1B4A9DE12FC8B1000EB3F67 /* EGOTableViewPullRefresh */,
			);
			path = Vendor;
			sourceTree = "<group>";
		};
		E131CB5B16CAD638004B0314 /* Test Helpers */ = {
			isa = PBXGroup;
			children = (
				E150520D16CAC75A00D3DDDC /* CoreDataTestHelper.h */,
				E150520E16CAC75A00D3DDDC /* CoreDataTestHelper.m */,
				E131CB5C16CAD659004B0314 /* AsyncTestHelper.h */,
				E131CB5D16CAD659004B0314 /* AsyncTestHelper.m */,
				E15618FB16DB8677006532C4 /* UIKitTestHelper.h */,
				E15618FC16DB8677006532C4 /* UIKitTestHelper.m */,
			);
			name = "Test Helpers";
			sourceTree = "<group>";
		};
		E1523EB216D3B2EE002C5A36 /* Sharing */ = {
			isa = PBXGroup;
			children = (
				E1523EB316D3B305002C5A36 /* InstapaperActivity.h */,
				E1523EB416D3B305002C5A36 /* InstapaperActivity.m */,
				E1D0D81416D3B86800E33F4C /* SafariActivity.h */,
				E1D0D81516D3B86800E33F4C /* SafariActivity.m */,
				E1D0D84516D3D2EA00E33F4C /* PocketActivity.h */,
				E1D0D84616D3D2EA00E33F4C /* PocketActivity.m */,
				E10DB0061771926D00B7A0A3 /* GooglePlusActivity.h */,
				E10DB0071771926D00B7A0A3 /* GooglePlusActivity.m */,
				B5F015C9195DFD7600F6ECF2 /* WordPressActivity.h */,
				B5F015CA195DFD7600F6ECF2 /* WordPressActivity.m */,
				E1D95EB617A28F5E00A3E9F3 /* WPActivityDefaults.h */,
				E1D95EB717A28F5E00A3E9F3 /* WPActivityDefaults.m */,
			);
			path = Sharing;
			sourceTree = "<group>";
		};
		E159D1011309AAF200F498E2 /* Migrations */ = {
			isa = PBXGroup;
			children = (
				E1A03EDF17422DBC0085D192 /* 10-11 */,
				E100C6BA1741472F00AE48D8 /* WordPress-11-12.xcmappingmodel */,
			);
			path = Migrations;
			sourceTree = "<group>";
		};
		E16AB92F14D978240047A2E5 /* WordPressTest */ = {
			isa = PBXGroup;
			children = (
				E16AB93014D978240047A2E5 /* Supporting Files */,
				E16AB94414D9A13A0047A2E5 /* Test Data */,
				E131CB5B16CAD638004B0314 /* Test Helpers */,
				E1239B7B176A2E0F00D37220 /* Tests */,
			);
			path = WordPressTest;
			sourceTree = "<group>";
		};
		E16AB93014D978240047A2E5 /* Supporting Files */ = {
			isa = PBXGroup;
			children = (
				E16AB93114D978240047A2E5 /* WordPressTest-Info.plist */,
				E16AB93214D978240047A2E5 /* InfoPlist.strings */,
				E16AB93814D978240047A2E5 /* WordPressTest-Prefix.pch */,
			);
			name = "Supporting Files";
			sourceTree = "<group>";
		};
		E16AB94414D9A13A0047A2E5 /* Test Data */ = {
			isa = PBXGroup;
			children = (
				93CD939219099BE70049096E /* authtoken.json */,
				E131CB5716CACFB4004B0314 /* get-user-blogs_doesnt-have-blog.json */,
				E131CB5516CACF1E004B0314 /* get-user-blogs_has-blog.json */,
				E1E4CE0E1774531500430844 /* misteryman.jpg */,
				E1E4CE0517739FAB00430844 /* test-image.jpg */,
				E156190016DBABDE006532C4 /* xmlrpc-response-getpost.xml */,
				E15618FE16DBA983006532C4 /* xmlrpc-response-newpost.xml */,
				93594BD4191D2F5A0079E6B2 /* stats-batch.json */,
			);
			path = "Test Data";
			sourceTree = "<group>";
		};
		E1756E661694AA1500D9EC00 /* Derived Sources */ = {
			isa = PBXGroup;
			children = (
				E1756E641694A99400D9EC00 /* WordPressComApiCredentials.m */,
			);
			name = "Derived Sources";
			path = /private/tmp/WordPress.build;
			sourceTree = "<absolute>";
		};
		E19472D8134E3E4A00879F63 /* UI */ = {
			isa = PBXGroup;
			children = (
				5DC02A3318E4C5A3009A1765 /* Themes */,
				37195B7F166A5DDC005F2292 /* Notifications */,
				ACFF1DC00E231EF600EC6BF5 /* Blog */,
				C50E78130E71648100991509 /* Comments */,
				83290399120CF517000A965A /* Media */,
				8320B5D711FCA4EE00607422 /* Cells */,
				37245ADB13FC23FF006CDBE3 /* WPWebViewController.xib */,
				28AD735F0D9D9599002E5188 /* MainWindow.xib */,
				30AF6CF413C2289600A29C00 /* AboutViewController.xib */,
				3768BEF013041E7900E7C9A9 /* BetaFeedbackViewController.xib */,
				CC70165A185A7536007B37DB /* InlineComposeView.xib */,
				5DF94E311962B9D800359241 /* WPAlertView.xib */,
				5DF94E321962B9D800359241 /* WPAlertViewSideBySide.xib */,
			);
			name = UI;
			sourceTree = "<group>";
		};
		E1A03EDF17422DBC0085D192 /* 10-11 */ = {
			isa = PBXGroup;
			children = (
				E1A03EE017422DCD0085D192 /* BlogToAccount.h */,
				E1A03EE117422DCE0085D192 /* BlogToAccount.m */,
				E1A03F46174283DF0085D192 /* BlogToJetpackAccount.h */,
				E1A03F47174283E00085D192 /* BlogToJetpackAccount.m */,
			);
			path = "10-11";
			sourceTree = "<group>";
		};
		E1B4A9DE12FC8B1000EB3F67 /* EGOTableViewPullRefresh */ = {
			isa = PBXGroup;
			children = (
				E1B4A9DF12FC8B1000EB3F67 /* EGORefreshTableHeaderView.h */,
				E1B4A9E012FC8B1000EB3F67 /* EGORefreshTableHeaderView.m */,
			);
			path = EGOTableViewPullRefresh;
			sourceTree = "<group>";
		};
		E1D0D81E16D3D19200E33F4C /* PocketAPI */ = {
			isa = PBXGroup;
			children = (
				E1D0D81F16D3D19200E33F4C /* PocketAPI+NSOperation.h */,
				E1D0D82016D3D19200E33F4C /* PocketAPI.h */,
				E1D0D82116D3D19200E33F4C /* PocketAPI.m */,
				E1D0D82216D3D19200E33F4C /* PocketAPILogin.h */,
				E1D0D82316D3D19200E33F4C /* PocketAPILogin.m */,
				E1D0D82416D3D19200E33F4C /* PocketAPIOperation.h */,
				E1D0D82516D3D19200E33F4C /* PocketAPIOperation.m */,
				E1D0D82616D3D19200E33F4C /* PocketAPITypes.h */,
			);
			path = PocketAPI;
			sourceTree = "<group>";
		};
		EC4696A80EA74DAC0040EE8E /* Pages */ = {
			isa = PBXGroup;
			children = (
				EC4696FD0EA75D460040EE8E /* PagesViewController.h */,
				EC4696FE0EA75D460040EE8E /* PagesViewController.m */,
				83D180F712329B1A002DCCB0 /* EditPageViewController.h */,
				83D180F812329B1A002DCCB0 /* EditPageViewController.m */,
				5D62BAD518AA88210044E5F7 /* PageSettingsViewController.h */,
				5D62BAD618AA88210044E5F7 /* PageSettingsViewController.m */,
			);
			path = Pages;
			sourceTree = "<group>";
		};
/* End PBXGroup section */

/* Begin PBXNativeTarget section */
		1D6058900D05DD3D006BFB54 /* WordPress */ = {
			isa = PBXNativeTarget;
			buildConfigurationList = 1D6058960D05DD3E006BFB54 /* Build configuration list for PBXNativeTarget "WordPress" */;
			buildPhases = (
				1D60588D0D05DD3D006BFB54 /* Resources */,
				832D4F01120A6F7C001708D4 /* CopyFiles */,
				E1756E61169493AD00D9EC00 /* Generate WP.com credentials */,
				1D60588E0D05DD3D006BFB54 /* Sources */,
				1D60588F0D05DD3D006BFB54 /* Frameworks */,
				79289B3ECCA2441197B8D7F6 /* Copy Pods Resources */,
				E1CCFB31175D62320016BD8A /* Run Script */,
			);
			buildRules = (
			);
			dependencies = (
			);
			name = WordPress;
			productName = WordPress;
			productReference = 1D6058910D05DD3D006BFB54 /* WordPress.app */;
			productType = "com.apple.product-type.application";
		};
		E16AB92914D978240047A2E5 /* WordPressTest */ = {
			isa = PBXNativeTarget;
			buildConfigurationList = E16AB93D14D978240047A2E5 /* Build configuration list for PBXNativeTarget "WordPressTest" */;
			buildPhases = (
				E16AB92514D978240047A2E5 /* Sources */,
				E16AB92614D978240047A2E5 /* Frameworks */,
				E16AB92714D978240047A2E5 /* Resources */,
				E16AB92814D978240047A2E5 /* ShellScript */,
				08CDD6C52F6F4CE8B478F112 /* Copy Pods Resources */,
			);
			buildRules = (
			);
			dependencies = (
				E16AB93F14D978520047A2E5 /* PBXTargetDependency */,
			);
			name = WordPressTest;
			productName = WordPressTest;
			productReference = E16AB92A14D978240047A2E5 /* WordPressTest.xctest */;
			productType = "com.apple.product-type.bundle.unit-test";
		};
/* End PBXNativeTarget section */

/* Begin PBXProject section */
		29B97313FDCFA39411CA2CEA /* Project object */ = {
			isa = PBXProject;
			attributes = {
				LastUpgradeCheck = 0510;
				ORGANIZATIONNAME = WordPress;
				TargetAttributes = {
					1D6058900D05DD3D006BFB54 = {
						DevelopmentTeam = PZYM8XX95Q;
					};
				};
			};
			buildConfigurationList = C01FCF4E08A954540054247B /* Build configuration list for PBXProject "WordPress" */;
			compatibilityVersion = "Xcode 3.2";
			developmentRegion = English;
			hasScannedForEncodings = 1;
			knownRegions = (
				English,
				Japanese,
				French,
				German,
				en,
				es,
				it,
				ja,
				pt,
				sv,
				"zh-Hans",
				nb,
				tr,
				id,
				"zh-Hant",
				hu,
				pl,
				ru,
				da,
				ko,
				th,
				fr,
				nl,
				de,
			);
			mainGroup = 29B97314FDCFA39411CA2CEA /* CustomTemplate */;
			projectDirPath = "";
			projectRoot = "";
			targets = (
				1D6058900D05DD3D006BFB54 /* WordPress */,
				E16AB92914D978240047A2E5 /* WordPressTest */,
			);
		};
/* End PBXProject section */

/* Begin PBXResourcesBuildPhase section */
		1D60588D0D05DD3D006BFB54 /* Resources */ = {
			isa = PBXResourcesBuildPhase;
			buildActionMask = 2147483647;
			files = (
				28AD73600D9D9599002E5188 /* MainWindow.xib in Resources */,
				A01C55480E25E0D000D411F2 /* defaultPostTemplate.html in Resources */,
				2FAE97090E33B21600CA8540 /* defaultPostTemplate_old.html in Resources */,
				2FAE970C0E33B21600CA8540 /* xhtml1-transitional.dtd in Resources */,
				2FAE970D0E33B21600CA8540 /* xhtmlValidatorTemplate.xhtml in Resources */,
				931DF4D618D09A2F00540BDD /* InfoPlist.strings in Resources */,
				B558541419631A1000FAF6C3 /* Notifications.storyboard in Resources */,
				2906F813110CDA8900169D56 /* EditCommentViewController.xib in Resources */,
				5DF94E341962B9D800359241 /* WPAlertViewSideBySide.xib in Resources */,
				45C73C25113C36F70024D0D2 /* MainWindow-iPad.xib in Resources */,
				8398EE9A11ACE63C000FE6E0 /* WebSignupViewController.xib in Resources */,
				8370D10C11FA4A1B009D650F /* WPTableViewActivityCell.xib in Resources */,
				8370D1BE11FA6295009D650F /* AddSiteViewController.xib in Resources */,
				8333FE0E11FF6EF200A495C1 /* EditSiteViewController.xib in Resources */,
				5DF94E331962B9D800359241 /* WPAlertView.xib in Resources */,
				8362C1041201E7CE00599347 /* WebSignupViewController-iPad.xib in Resources */,
				83CAD4211235F9F4003DFA20 /* MediaObjectView.xib in Resources */,
				3768BEF213041E7900E7C9A9 /* BetaFeedbackViewController.xib in Resources */,
				E1D91456134A853D0089019C /* Localizable.strings in Resources */,
				5DC02A3918E4C5BD009A1765 /* ThemeDetailsViewController~ipad.xib in Resources */,
				30AF6CF513C2289600A29C00 /* AboutViewController.xib in Resources */,
				E1FC3DB413C7788700F6B60F /* WPWebViewController~ipad.xib in Resources */,
				37245ADC13FC23FF006CDBE3 /* WPWebViewController.xib in Resources */,
				4645AFC51961E1FB005F7509 /* AppImages.xcassets in Resources */,
				E18165FD14E4428B006CE885 /* loader.html in Resources */,
				5DB767411588F64D00EBE36C /* postPreview.html in Resources */,
				93740DC917D8F85600C41B2F /* WPAlertView.h in Resources */,
				85A69D0417C530FE0061E254 /* OpenSans-LightItalic.ttf in Resources */,
				85ED988817DFA00000090D0B /* Images.xcassets in Resources */,
				5DC02A3818E4C5BD009A1765 /* ThemeDetailsViewController.xib in Resources */,
				CC70165B185A7536007B37DB /* InlineComposeView.xib in Resources */,
				3716E401167296D30035F8C4 /* ToastView.xib in Resources */,
				5DA5BF3E18E32DCF005F11F9 /* EditMediaViewController.xib in Resources */,
				5DA5BF4218E32DCF005F11F9 /* MediaBrowserViewController.xib in Resources */,
				5D69DBC4165428CA00A2D1F7 /* n.caf in Resources */,
				85D80558171630B30075EEAC /* DotCom-Languages.plist in Resources */,
				462F4E10183867AE0028D2F8 /* Merriweather-Bold.ttf in Resources */,
				85A69D0317C530FE0061E254 /* OpenSans-Italic.ttf in Resources */,
				85A69D0217C530FE0061E254 /* OpenSans-BoldItalic.ttf in Resources */,
				858DE41217303BB4000AC628 /* OpenSans-Light.ttf in Resources */,
				858DE41317303BB4000AC628 /* OpenSans-Regular.ttf in Resources */,
				5D358D6517723DB500739AA4 /* OpenSans-Bold.ttf in Resources */,
				B51D9A7E19634D4400CA857B /* Noticons-Regular.otf in Resources */,
				5DC02A3718E4C5BD009A1765 /* ThemeBrowserViewController.xib in Resources */,
				A2787D0219002AB1000D6CA6 /* HelpshiftConfig.plist in Resources */,
			);
			runOnlyForDeploymentPostprocessing = 0;
		};
		E16AB92714D978240047A2E5 /* Resources */ = {
			isa = PBXResourcesBuildPhase;
			buildActionMask = 2147483647;
			files = (
				E16AB93414D978240047A2E5 /* InfoPlist.strings in Resources */,
				93594BD5191D2F5A0079E6B2 /* stats-batch.json in Resources */,
				93CD939319099BE70049096E /* authtoken.json in Resources */,
				E1E4CE0F1774563F00430844 /* misteryman.jpg in Resources */,
				E1E4CE0617739FAB00430844 /* test-image.jpg in Resources */,
				E131CB5616CACF1E004B0314 /* get-user-blogs_has-blog.json in Resources */,
				E131CB5816CACFB4004B0314 /* get-user-blogs_doesnt-have-blog.json in Resources */,
				E15618FF16DBA983006532C4 /* xmlrpc-response-newpost.xml in Resources */,
				E156190116DBABDE006532C4 /* xmlrpc-response-getpost.xml in Resources */,
			);
			runOnlyForDeploymentPostprocessing = 0;
		};
/* End PBXResourcesBuildPhase section */

/* Begin PBXShellScriptBuildPhase section */
		08CDD6C52F6F4CE8B478F112 /* Copy Pods Resources */ = {
			isa = PBXShellScriptBuildPhase;
			buildActionMask = 2147483647;
			files = (
			);
			inputPaths = (
			);
			name = "Copy Pods Resources";
			outputPaths = (
			);
			runOnlyForDeploymentPostprocessing = 0;
			shellPath = /bin/sh;
			shellScript = "\"${SRCROOT}/../Pods/Pods-WordPressTest-resources.sh\"\n";
		};
		79289B3ECCA2441197B8D7F6 /* Copy Pods Resources */ = {
			isa = PBXShellScriptBuildPhase;
			buildActionMask = 2147483647;
			files = (
			);
			inputPaths = (
			);
			name = "Copy Pods Resources";
			outputPaths = (
			);
			runOnlyForDeploymentPostprocessing = 0;
			shellPath = /bin/sh;
			shellScript = "\"${PODS_ROOT}/Pods-resources.sh\"\n";
		};
		E16AB92814D978240047A2E5 /* ShellScript */ = {
			isa = PBXShellScriptBuildPhase;
			buildActionMask = 2147483647;
			files = (
			);
			inputPaths = (
			);
			outputPaths = (
			);
			runOnlyForDeploymentPostprocessing = 0;
			shellPath = /bin/sh;
			shellScript = "# Run the unit tests in this test bundle.\n\"${SYSTEM_DEVELOPER_DIR}/Tools/RunUnitTests\"\n";
		};
		E1756E61169493AD00D9EC00 /* Generate WP.com credentials */ = {
			isa = PBXShellScriptBuildPhase;
			buildActionMask = 2147483647;
			files = (
			);
			inputPaths = (
				"$(SRCROOT)/WordPressApi/gencredentials.rb",
			);
			name = "Generate WP.com credentials";
			outputPaths = (
				/tmp/WordPress.build/WordPressComApiCredentials.m,
			);
			runOnlyForDeploymentPostprocessing = 0;
			shellPath = /bin/sh;
			shellScript = "DERIVED_TMP_DIR=/tmp/WordPress.build\ncp ${SOURCE_ROOT}/WordPressApi/WordPressComApiCredentials.m ${DERIVED_TMP_DIR}/WordPressComApiCredentials.m\n\necho \"Checking for WordPress.com Oauth App Secret in $WPCOM_CONFIG\"\nif [ -a $WPCOM_CONFIG ]\nthen\necho \"Config found\"\nsource $WPCOM_CONFIG\nelse\necho \"No config found\"\nexit 0\nfi\n\nif [ -z $WPCOM_APP_ID ]\nthen\necho \"warning: Missing WPCOM_APP_ID\"\nexit 1\nfi\nif [ -z $WPCOM_APP_SECRET ]\nthen\necho \"warning: Missing WPCOM_APP_SECRET\"\nexit 1\nfi\n\necho \"Generating credentials file in ${DERIVED_TMP_DIR}/WordPressComApiCredentials.m\"\nruby ${SOURCE_ROOT}/WordPressApi/gencredentials.rb > ${DERIVED_TMP_DIR}/WordPressComApiCredentials.m\n";
			showEnvVarsInLog = 0;
		};
		E1CCFB31175D62320016BD8A /* Run Script */ = {
			isa = PBXShellScriptBuildPhase;
			buildActionMask = 2147483647;
			files = (
			);
			inputPaths = (
			);
			name = "Run Script";
			outputPaths = (
			);
			runOnlyForDeploymentPostprocessing = 0;
			shellPath = /bin/sh;
			shellScript = "[ -f ~/.wpcom_app_credentials ] && source ~/.wpcom_app_credentials\n \n if [ \"x$CRASHLYTICS_API_KEY\" != \"x\" ]; then\n ./Crashlytics.framework/run $CRASHLYTICS_API_KEY\n else\n echo \"warning: Crashytics API Key not found\"\n fi";
		};
/* End PBXShellScriptBuildPhase section */

/* Begin PBXSourcesBuildPhase section */
		1D60588E0D05DD3D006BFB54 /* Sources */ = {
			isa = PBXSourcesBuildPhase;
			buildActionMask = 2147483647;
			files = (
				C545E0A21811B9880020844C /* ContextManager.m in Sources */,
				5D4AD40F185FE64C00CDEE17 /* WPMainTabBarController.m in Sources */,
				B5F015CB195DFD7600F6ECF2 /* WordPressActivity.m in Sources */,
				1D60589B0D05DD56006BFB54 /* main.m in Sources */,
				5D577D33189127BE00B964C3 /* PostGeolocationViewController.m in Sources */,
				1D3623260D0F684500981E51 /* WordPressAppDelegate.m in Sources */,
				B55854091963197200FAF6C3 /* NoteBlockHeaderTableViewCell.m in Sources */,
				5DB3BA0818D11D8D00F3F3E9 /* PublishDatePickerView.m in Sources */,
				2F970F740DF92274006BD934 /* PostsViewController.m in Sources */,
				46E4792C185BD2B8007AA76F /* CommentView.m in Sources */,
				30EABE0918A5903400B73A9C /* WPBlogTableViewCell.m in Sources */,
				E2AA87A518523E5300886693 /* UIView+Subviews.m in Sources */,
				93C486511810445D00A24725 /* ActivityLogViewController.m in Sources */,
				ACC156CC0E10E67600D6E1A0 /* EditPostViewController.m in Sources */,
				93C1148518EDF6E100DAC95C /* BlogService.m in Sources */,
				B55853F719630D5400FAF6C3 /* NSAttributedString+Util.m in Sources */,
				ACBAB5FE0E121C7300F38795 /* PostSettingsViewController.m in Sources */,
				ACBAB6860E1247F700F38795 /* PostPreviewViewController.m in Sources */,
				B558541519631A1000FAF6C3 /* WPStyleGuide+Notifications.m in Sources */,
				C58349C51806F95100B64089 /* IOS7CorrectedTextView.m in Sources */,
				C56636E91868D0CE00226AAB /* StatsViewController.m in Sources */,
				5DF94E241962B90300359241 /* CommentViewController.m in Sources */,
				A0E293F10E21027E00C6919C /* WPAddCategoryViewController.m in Sources */,
				C533CF350E6D3ADA000C3DE8 /* CommentsViewController.m in Sources */,
				CC701659185A7513007B37DB /* InlineComposeView.m in Sources */,
				59379AA4191904C200B49251 /* AnimatedGIFImageSerialization.m in Sources */,
				E149D65119349E69006A843D /* MediaServiceRemoteXMLRPC.m in Sources */,
				5D3D559A18F88C5E00782892 /* ReaderPostServiceRemote.m in Sources */,
				5DF94E421962BAA700359241 /* WPContentActionView.m in Sources */,
				C57A31A4183D2111007745B9 /* NotificationsManager.m in Sources */,
				5D62BAD718AA88210044E5F7 /* PageSettingsViewController.m in Sources */,
				5DF94E301962B99C00359241 /* PostSettingsSelectionViewController.m in Sources */,
				EC4696FF0EA75D460040EE8E /* PagesViewController.m in Sources */,
				5DE8A03B1912C58800B2FF59 /* RemoteReaderPost.m in Sources */,
				7059CD210F332B6500A0660B /* WPCategoryTree.m in Sources */,
				E149D64E19349E69006A843D /* AccountServiceRemoteREST.m in Sources */,
				CEBD3EAB0FF1BA3B00C1396E /* Blog.m in Sources */,
				03958062100D6CFC00850742 /* WPLabel.m in Sources */,
				CC701658185A7513007B37DB /* InlineComposeToolbarView.m in Sources */,
				46F8714F1838C41600BC149B /* NSDate+StringFormatting.m in Sources */,
				296526FE105810E100597FA3 /* NSString+Helpers.m in Sources */,
				5DA5BF4418E32DCF005F11F9 /* Theme.m in Sources */,
				ADF544C2195A0F620092213D /* CustomHighlightButton.m in Sources */,
				2906F812110CDA8900169D56 /* EditCommentViewController.m in Sources */,
				5DA5BF4018E32DCF005F11F9 /* MediaBrowserCell.m in Sources */,
				5DE8A03E1912C59600B2FF59 /* RemoteReaderTopic.m in Sources */,
				83418AAA11C9FA6E00ACF00C /* Comment.m in Sources */,
				E125443C12BF5A7200D87A0A /* WordPress.xcdatamodeld in Sources */,
				8350E49611D2C71E00A7B073 /* Media.m in Sources */,
				83610AAA11F4AD2C00421116 /* WPcomLoginViewController.m in Sources */,
				8370D10A11FA499A009D650F /* WPTableViewActivityCell.m in Sources */,
				5DA5BF4518E32DCF005F11F9 /* ThemeBrowserCell.m in Sources */,
				93C486501810442200A24725 /* SupportViewController.m in Sources */,
				5DA5BF3D18E32DCF005F11F9 /* EditMediaViewController.m in Sources */,
				83FEFC7611FF6C5A0078B462 /* EditSiteViewController.m in Sources */,
				838C672E1210C3C300B09CA3 /* Post.m in Sources */,
				B55853FD19630E7900FAF6C3 /* Notification+UI.m in Sources */,
				834CAE7C122D528A003DDF49 /* UIImage+Resize.m in Sources */,
				834CAE9F122D56B1003DDF49 /* UIImage+Alpha.m in Sources */,
				834CAEA0122D56B1003DDF49 /* UIImage+RoundedCorner.m in Sources */,
				B558540D1963197200FAF6C3 /* NoteTableViewCell.m in Sources */,
				E18EE95119349EC300B0A40C /* ReaderTopicServiceRemote.m in Sources */,
				83D180FA12329B1A002DCCB0 /* EditPageViewController.m in Sources */,
				E125445612BF5B3900D87A0A /* Category.m in Sources */,
				E125451812BF68F900D87A0A /* Page.m in Sources */,
				FD9A948C12FAEA2300438F94 /* DateUtils.m in Sources */,
				E1B4A9E112FC8B1000EB3F67 /* EGORefreshTableHeaderView.m in Sources */,
				5DF94E521962BAEB00359241 /* ReaderPostRichContentView.m in Sources */,
				5DA3EE12192508F700294E0B /* WPImageOptimizer.m in Sources */,
				E1D458691309589C00BF0235 /* Coordinate.m in Sources */,
				375D090D133B94C3000CC9CD /* BlogsTableViewCell.m in Sources */,
				859CFD46190E3198005FB217 /* WPMediaUploader.m in Sources */,
				5DA5BF4618E32DCF005F11F9 /* ThemeBrowserViewController.m in Sources */,
				E10A2E9B134E8AD3007643F9 /* PostAnnotation.m in Sources */,
				E1B62A7B13AA61A100A6FCA4 /* WPWebViewController.m in Sources */,
				30AF6CFD13C230C600A29C00 /* AboutViewController.m in Sources */,
				E1F80825146420B000726BC7 /* UIImageView+Gravatar.m in Sources */,
				CCEF153114C9EA050001176D /* WPWebAppViewController.m in Sources */,
				462F4E0A18369F0B0028D2F8 /* BlogDetailsViewController.m in Sources */,
				B5CC05FC196218E100975CAC /* XMLParserCollecter.m in Sources */,
				85DA8C4418F3F29A0074C8A4 /* WPAnalyticsTrackerWPCom.m in Sources */,
				B55853FC19630E7900FAF6C3 /* Notification.m in Sources */,
				5DF94E431962BAA700359241 /* WPContentAttributionView.m in Sources */,
				5DF94E2D1962B97D00359241 /* NewPostTableViewCell.m in Sources */,
				5DF94E501962BAEB00359241 /* ReaderPostAttributionView.m in Sources */,
				93C1147F18EC5DD500DAC95C /* AccountService.m in Sources */,
				85435BEA190F837500E868D0 /* WPUploadStatusView.m in Sources */,
				8514DDA7190E2AB3009B6421 /* WPMediaMetadataExtractor.m in Sources */,
				E13F23C314FE84600081D9CC /* NSMutableDictionary+Helpers.m in Sources */,
				E114D79A153D85A800984182 /* WPError.m in Sources */,
				E1D04D8419374F2C002FADD7 /* BlogServiceRemoteREST.m in Sources */,
				46F84611185A6E98009D0DA5 /* WPContentView.m in Sources */,
				A25EBD87156E330600530E3D /* WPTableViewController.m in Sources */,
				5DEB61B4156FCD3400242C35 /* WPWebView.m in Sources */,
				B55853F31962337500FAF6C3 /* NSScanner+Helpers.m in Sources */,
				5DEB61B8156FCD5200242C35 /* WPChromelessWebViewController.m in Sources */,
				CC24E5EF1577D1EA00A6D5B5 /* WPFriendFinderViewController.m in Sources */,
				E1AB07AD1578D34300D6AD64 /* SettingsViewController.m in Sources */,
				E13EB7A5157D230000885780 /* WordPressComApi.m in Sources */,
				5D5D0027187DA9D30027CEF6 /* CategoriesViewController.m in Sources */,
				5DF7389A1965FB3C00393584 /* WPTableViewHandler.m in Sources */,
				E1E4CE0B1773C59B00430844 /* WPAvatarSource.m in Sources */,
				FD75DDAD15B021C80043F12C /* UIViewController+Rotation.m in Sources */,
				CC0E20AE15B87DA100D3468B /* WPWebBridge.m in Sources */,
				5D97C2F315CAF8D8009B44DD /* UINavigationController+KeyboardFix.m in Sources */,
				5D1EE80215E7AF3E007F1F02 /* JetpackSettingsViewController.m in Sources */,
				5D3E334E15EEBB6B005FC6F2 /* ReachabilityUtils.m in Sources */,
				5D87E10C15F5120C0012C595 /* SettingsPageViewController.m in Sources */,
				5DC3A44D1610B9BC00A890BE /* UINavigationController+Rotation.m in Sources */,
				E1A0FAE7162F11CF0063B098 /* UIDevice+WordPressIdentifier.m in Sources */,
				5DA5BF4318E32DCF005F11F9 /* MediaSearchFilterHeaderView.m in Sources */,
				5DF94E441962BAA700359241 /* WPContentViewBase.m in Sources */,
				CC1D80141656D938002A542F /* NotificationsViewController.m in Sources */,
				5DB4683B18A2E718004A89A9 /* LocationService.m in Sources */,
				93740DCB17D8F86700C41B2F /* WPAlertView.m in Sources */,
				E1D04D7E19374CFE002FADD7 /* BlogServiceRemoteXMLRPC.m in Sources */,
				E1249B4B1940AECC0035E895 /* CommentServiceRemoteREST.m in Sources */,
				E240859C183D82AE002EB0EF /* WPAnimatedBox.m in Sources */,
				B558540A1963197200FAF6C3 /* NoteBlockImageTableViewCell.m in Sources */,
				37B7924D16768FCC0021B3A4 /* NotificationSettingsViewController.m in Sources */,
				B5CC05F91962186D00975CAC /* Meta.m in Sources */,
				E1756E651694A99400D9EC00 /* WordPressComApiCredentials.m in Sources */,
				5D8D53F119250412003C8859 /* BlogSelectorViewController.m in Sources */,
				5D3D559718F88C3500782892 /* ReaderPostService.m in Sources */,
				93FA59DD18D88C1C001446BC /* CategoryService.m in Sources */,
				8516972C169D42F4006C5DED /* WPToast.m in Sources */,
				93C4864F181043D700A24725 /* ActivityLogDetailViewController.m in Sources */,
				CC70165E185BB97A007B37DB /* ReaderCommentPublisher.m in Sources */,
				859F761D18F2159800EF8D5D /* WPAnalyticsTrackerMixpanelInstructionsForStat.m in Sources */,
				E1523EB516D3B305002C5A36 /* InstapaperActivity.m in Sources */,
				E18EE94B19349EAE00B0A40C /* AccountServiceRemote.m in Sources */,
				E1D0D81616D3B86800E33F4C /* SafariActivity.m in Sources */,
				E1D0D82916D3D19200E33F4C /* PocketAPI.m in Sources */,
				E1D0D82A16D3D19200E33F4C /* PocketAPILogin.m in Sources */,
				E1D0D82B16D3D19200E33F4C /* PocketAPIOperation.m in Sources */,
				5DF94E471962BAA700359241 /* WPSimpleContentAttributionView.m in Sources */,
				46FE8276184FD8A200535844 /* WordPressComOAuthClient.m in Sources */,
				5DF94E531962BAEB00359241 /* ReaderPostSimpleContentView.m in Sources */,
				E1D0D84716D3D2EA00E33F4C /* PocketActivity.m in Sources */,
				E2DA78061864B11E007BA447 /* WPFixedWidthScrollView.m in Sources */,
				E15051CB16CA5DDB00D3DDDC /* Blog+Jetpack.m in Sources */,
				5DA5BF3F18E32DCF005F11F9 /* InputViewButton.m in Sources */,
				E149D65019349E69006A843D /* MediaServiceRemoteREST.m in Sources */,
				85D8055D171631F10075EEAC /* SelectWPComLanguageViewController.m in Sources */,
				E23EEC5E185A72C100F4DE2A /* WPContentCell.m in Sources */,
				8525398B171761D9003F6B32 /* WPComLanguages.m in Sources */,
				E1D04D8119374EAF002FADD7 /* BlogServiceRemoteProxy.m in Sources */,
				85149741171E13DF00B87F3F /* WPAsyncBlockOperation.m in Sources */,
				858DE40F1730384F000AC628 /* LoginViewController.m in Sources */,
				B5CC05F61962150600975CAC /* Constants.m in Sources */,
				5D146EBB189857ED0068FDC6 /* FeaturedImageViewController.m in Sources */,
				85C720B11730CEFA00460645 /* WPWalkthroughTextField.m in Sources */,
				85E105861731A597001071A3 /* WPWalkthroughOverlayView.m in Sources */,
				85D08A7117342ECE00E2BBCA /* AddUsersBlogCell.m in Sources */,
				85EC44D41739826A00686604 /* CreateAccountAndBlogViewController.m in Sources */,
				85AD6AEC173CCF9E002CB896 /* WPNUXPrimaryButton.m in Sources */,
				E1249B4619408D0F0035E895 /* CommentServiceRemoteXMLRPC.m in Sources */,
				85AD6AEF173CCFDC002CB896 /* WPNUXSecondaryButton.m in Sources */,
				5DBCD9D218F3569F00B32229 /* ReaderTopic.m in Sources */,
				5DF94E2B1962B97D00359241 /* NewCommentsTableViewCell.m in Sources */,
				85B6F74F1742DA1E00CE7F3A /* WPNUXMainButton.m in Sources */,
				B558540B1963197200FAF6C3 /* NoteBlockTextTableViewCell.m in Sources */,
				85B6F7521742DAE800CE7F3A /* WPNUXBackButton.m in Sources */,
				5DF738941965FAB900393584 /* SubscribedTopicsViewController.m in Sources */,
				E2E7EB46185FB140004F5E72 /* WPBlogSelectorButton.m in Sources */,
				E183BD7417621D87000B0822 /* WPCookie.m in Sources */,
				5D8D53F219250412003C8859 /* WPComBlogSelectorViewController.m in Sources */,
				E10DB0081771926D00B7A0A3 /* GooglePlusActivity.m in Sources */,
				5D42A3DE175E7452005CFF05 /* AbstractComment.m in Sources */,
				5DF94E451962BAA700359241 /* WPRichContentView.m in Sources */,
				5DBCD9D518F35D7500B32229 /* ReaderTopicService.m in Sources */,
				5D42A3DF175E7452005CFF05 /* AbstractPost.m in Sources */,
				5D42A3E0175E7452005CFF05 /* BasePost.m in Sources */,
				E1249B4319408C910035E895 /* RemoteComment.m in Sources */,
				5D42A3E1175E7452005CFF05 /* ReaderComment.m in Sources */,
				5D42A3E2175E7452005CFF05 /* ReaderPost.m in Sources */,
				5D42A3F7175E75EE005CFF05 /* ReaderCommentTableViewCell.m in Sources */,
				5D42A3F8175E75EE005CFF05 /* ReaderImageView.m in Sources */,
				5DA5BF4718E32DCF005F11F9 /* ThemeDetailsViewController.m in Sources */,
				E1D062D4177C685C00644185 /* ContentActionButton.m in Sources */,
				85D2275618F1E5E7001DA8DA /* WPAnalytics.m in Sources */,
				5D0077A7182AE9DF00F865DB /* ReaderMediaQueue.m in Sources */,
				462F4E0B18369F0B0028D2F8 /* BlogListViewController.m in Sources */,
				5D42A3F9175E75EE005CFF05 /* ReaderMediaView.m in Sources */,
				85D2275918F1EB8A001DA8DA /* WPAnalyticsTrackerMixpanel.m in Sources */,
				E149D64F19349E69006A843D /* AccountServiceRemoteXMLRPC.m in Sources */,
				B558541319631A1000FAF6C3 /* NotificationDetailsViewController.m in Sources */,
				5DF94E461962BAA700359241 /* WPRichTextView.m in Sources */,
				5D42A3FB175E75EE005CFF05 /* ReaderPostDetailViewController.m in Sources */,
				E18EE94E19349EBA00B0A40C /* BlogServiceRemote.m in Sources */,
				B558540C1963197200FAF6C3 /* NoteBlockUserTableViewCell.m in Sources */,
				5D42A3FC175E75EE005CFF05 /* ReaderPostsViewController.m in Sources */,
				E1556CF2193F6FE900FC52EA /* CommentService.m in Sources */,
				5D42A3FD175E75EE005CFF05 /* ReaderPostTableViewCell.m in Sources */,
				5DB3BA0518D0E7B600F3F3E9 /* WPPickerView.m in Sources */,
				5D42A400175E75EE005CFF05 /* ReaderVideoView.m in Sources */,
				5D42A405175E76A7005CFF05 /* WPImageViewController.m in Sources */,
				5DA3EE161925090A00294E0B /* MediaService.m in Sources */,
				5D42A406175E76A7005CFF05 /* WPWebVideoViewController.m in Sources */,
				5D839AA8187F0D6B00811F4A /* PostFeaturedImageCell.m in Sources */,
				5DA5BF4818E32DCF005F11F9 /* WPLoadingView.m in Sources */,
				5DF94E511962BAEB00359241 /* ReaderPostContentView.m in Sources */,
				93D6D64A1924FDAD00A4F44A /* CategoryServiceRemote.m in Sources */,
				5D577D361891360900B964C3 /* PostGeolocationView.m in Sources */,
				5DA5BF4118E32DCF005F11F9 /* MediaBrowserViewController.m in Sources */,
				E174F6E6172A73960004F23A /* WPAccount.m in Sources */,
				E100C6BB1741473000AE48D8 /* WordPress-11-12.xcmappingmodel in Sources */,
				E1A03EE217422DCF0085D192 /* BlogToAccount.m in Sources */,
				5D37941B19216B1300E26CA4 /* RebloggingViewController.m in Sources */,
				E1A03F48174283E10085D192 /* BlogToJetpackAccount.m in Sources */,
				5DA3EE13192508F700294E0B /* WPImageOptimizer+Private.m in Sources */,
				5D119DA3176FBE040073D83A /* UIImageView+AFNetworkingExtra.m in Sources */,
				5DF59C0B1770AE3A00171208 /* UILabel+SuggestSize.m in Sources */,
				E1F5A1BC1771C90A00E0495F /* WPTableImageSource.m in Sources */,
				851734431798C64700A30E27 /* NSURL+Util.m in Sources */,
				5DF738971965FACD00393584 /* RecommendedTopicsViewController.m in Sources */,
				E1D95EB817A28F5E00A3E9F3 /* WPActivityDefaults.m in Sources */,
				857610D618C0377300EDF406 /* StatsWebViewController.m in Sources */,
				5D08B90419648C3400D5B381 /* ReaderSubscriptionViewController.m in Sources */,
				E1D086E2194214C600F0CC19 /* NSDate+WordPressJSON.m in Sources */,
				5D839AAB187F0D8000811F4A /* PostGeolocationCell.m in Sources */,
				A2DC5B1A1953451B009584C3 /* WPNUXHelpBadgeLabel.m in Sources */,
				E1AC282D18282423004D394C /* SFHFKeychainUtils.m in Sources */,
			);
			runOnlyForDeploymentPostprocessing = 0;
		};
		E16AB92514D978240047A2E5 /* Sources */ = {
			isa = PBXSourcesBuildPhase;
			buildActionMask = 2147483647;
			files = (
				5DA3EE1A1925111700294E0B /* WPImageOptimizerTest.m in Sources */,
				E150520C16CAC5C400D3DDDC /* BlogJetpackTest.m in Sources */,
				5DFA9D1A196B1BA30061FF96 /* ReaderTopicServiceTest.m in Sources */,
				C5CFDC2A184F962B00097B05 /* CoreDataConcurrencyTest.m in Sources */,
				5DE8A0411912D95B00B2FF59 /* ReaderPostServiceTest.m in Sources */,
				E150520F16CAC75A00D3DDDC /* CoreDataTestHelper.m in Sources */,
				E10675C8183F82E900E5CE5C /* SettingsViewControllerTest.m in Sources */,
				F1564E5B18946087009F8F97 /* NSStringHelpersTest.m in Sources */,
				E131CB5E16CAD659004B0314 /* AsyncTestHelper.m in Sources */,
				E15618FD16DB8677006532C4 /* UIKitTestHelper.m in Sources */,
				E1E4CE0D177439D100430844 /* WPAvatarSourceTest.m in Sources */,
			);
			runOnlyForDeploymentPostprocessing = 0;
		};
/* End PBXSourcesBuildPhase section */

/* Begin PBXTargetDependency section */
		E16AB93F14D978520047A2E5 /* PBXTargetDependency */ = {
			isa = PBXTargetDependency;
			target = 1D6058900D05DD3D006BFB54 /* WordPress */;
			targetProxy = E16AB93E14D978520047A2E5 /* PBXContainerItemProxy */;
		};
/* End PBXTargetDependency section */

/* Begin PBXVariantGroup section */
		931DF4D818D09A2F00540BDD /* InfoPlist.strings */ = {
			isa = PBXVariantGroup;
			children = (
				931DF4D718D09A2F00540BDD /* en */,
				931DF4D918D09A9B00540BDD /* pt */,
				931DF4DA18D09AE100540BDD /* fr */,
				931DF4DB18D09AF600540BDD /* nl */,
				931DF4DC18D09B0100540BDD /* it */,
				931DF4DD18D09B1900540BDD /* th */,
				931DF4DE18D09B2600540BDD /* de */,
				931DF4DF18D09B3900540BDD /* id */,
			);
			name = InfoPlist.strings;
			sourceTree = "<group>";
		};
		E16AB93214D978240047A2E5 /* InfoPlist.strings */ = {
			isa = PBXVariantGroup;
			children = (
				E16AB93314D978240047A2E5 /* en */,
			);
			name = InfoPlist.strings;
			sourceTree = "<group>";
		};
		E1D91454134A853D0089019C /* Localizable.strings */ = {
			isa = PBXVariantGroup;
			children = (
				E1D91455134A853D0089019C /* en */,
				E1D91457134A854A0089019C /* es */,
				FDCB9A89134B75B900E5C776 /* it */,
				E17BE7A9134DEC12007285FD /* ja */,
				E1863F9A1355E0AB0031BBC8 /* pt */,
				E1457202135EC85700C7BAD2 /* sv */,
				E167745A1377F24300EE44DD /* fr */,
				E167745B1377F25500EE44DD /* nl */,
				E167745C1377F26400EE44DD /* de */,
				E167745D1377F26D00EE44DD /* hr */,
				E133DB40137AE180003C0AF9 /* he */,
				E18D8AE21397C51A00000861 /* zh-Hans */,
				E18D8AE41397C54E00000861 /* nb */,
				E1225A4C147E6D2400B4F3A0 /* tr */,
				E1225A4D147E6D2C00B4F3A0 /* id */,
				E12F95A51557C9C20067A653 /* zh-Hant */,
				E12F95A61557CA210067A653 /* hu */,
				E12F95A71557CA400067A653 /* pl */,
				E12963A8174654B2002E7744 /* ru */,
				E19853331755E461001CC6D5 /* da */,
				E19853341755E4B3001CC6D5 /* ko */,
				E1E977BC17B0FA9A00AFB867 /* th */,
			);
			name = Localizable.strings;
			path = Resources;
			sourceTree = "<group>";
		};
/* End PBXVariantGroup section */

/* Begin XCBuildConfiguration section */
		1D6058940D05DD3E006BFB54 /* Debug */ = {
			isa = XCBuildConfiguration;
			baseConfigurationReference = EBC24772E5CD4036B5AFD803 /* Pods.xcconfig */;
			buildSettings = {
				ASSETCATALOG_COMPILER_APPICON_NAME = AppIcon;
				ASSETCATALOG_COMPILER_LAUNCHIMAGE_NAME = LaunchImage;
				CLANG_ENABLE_MODULES = NO;
				CLANG_ENABLE_OBJC_ARC = YES;
				CLANG_WARN__ARC_BRIDGE_CAST_NONARC = NO;
				CODE_SIGN_IDENTITY = "";
				COPY_PHASE_STRIP = NO;
				FRAMEWORK_SEARCH_PATHS = (
					"$(inherited)",
					"\"$(SRCROOT)/Classes\"",
					"\"$(SRCROOT)\"",
				);
				GCC_OPTIMIZATION_LEVEL = 0;
				GCC_PRECOMPILE_PREFIX_HEADER = YES;
				GCC_PREFIX_HEADER = WordPress_Prefix.pch;
				GCC_SYMBOLS_PRIVATE_EXTERN = NO;
				GCC_THUMB_SUPPORT = NO;
				GCC_TREAT_WARNINGS_AS_ERRORS = NO;
				INFOPLIST_FILE = Info.plist;
				IPHONEOS_DEPLOYMENT_TARGET = 7.0;
				OTHER_CFLAGS = (
					"-Wno-format-security",
					"-DDEBUG",
					"-Wno-format",
				);
				PRODUCT_NAME = WordPress;
				PROVISIONING_PROFILE = "1F764D01-F465-4642-A8F1-3329FA64642A";
				TARGETED_DEVICE_FAMILY = "1,2";
				USER_HEADER_SEARCH_PATHS = "";
				WPCOM_CONFIG = $HOME/.wpcom_app_credentials;
			};
			name = Debug;
		};
		1D6058950D05DD3E006BFB54 /* Release */ = {
			isa = XCBuildConfiguration;
			baseConfigurationReference = EBC24772E5CD4036B5AFD803 /* Pods.xcconfig */;
			buildSettings = {
				ASSETCATALOG_COMPILER_APPICON_NAME = AppIcon;
				ASSETCATALOG_COMPILER_LAUNCHIMAGE_NAME = LaunchImage;
				CLANG_ENABLE_MODULES = NO;
				CLANG_ENABLE_OBJC_ARC = YES;
				CLANG_WARN__ARC_BRIDGE_CAST_NONARC = NO;
				CODE_SIGN_IDENTITY = "iPhone Distribution: Automattic, Inc. (PZYM8XX95Q)";
				COPY_PHASE_STRIP = YES;
				FRAMEWORK_SEARCH_PATHS = (
					"$(inherited)",
					"\"$(SRCROOT)/Classes\"",
					"\"$(SRCROOT)\"",
				);
				GCC_PRECOMPILE_PREFIX_HEADER = YES;
				GCC_PREFIX_HEADER = WordPress_Prefix.pch;
				GCC_PREPROCESSOR_DEFINITIONS = (
					NS_BLOCK_ASSERTIONS,
					"${inherited}",
				);
				GCC_SYMBOLS_PRIVATE_EXTERN = NO;
				GCC_THUMB_SUPPORT = NO;
				GCC_TREAT_WARNINGS_AS_ERRORS = YES;
				INFOPLIST_FILE = Info.plist;
				IPHONEOS_DEPLOYMENT_TARGET = 7.0;
				OTHER_CFLAGS = (
					"-Wno-format-security",
					"-Wno-format",
				);
				PRODUCT_NAME = WordPress;
				PROVISIONING_PROFILE = "A5A51EB7-2E4D-4D01-A0E9-6E1C7BEC4951";
				TARGETED_DEVICE_FAMILY = "1,2";
				USER_HEADER_SEARCH_PATHS = "";
				WPCOM_CONFIG = $HOME/.wpcom_app_credentials;
			};
			name = Release;
		};
		2F30B4C10E342FDF00211B15 /* Distribution */ = {
			isa = XCBuildConfiguration;
			baseConfigurationReference = EBC24772E5CD4036B5AFD803 /* Pods.xcconfig */;
			buildSettings = {
				GCC_C_LANGUAGE_STANDARD = c99;
				GCC_THUMB_SUPPORT = NO;
				GCC_TREAT_WARNINGS_AS_ERRORS = NO;
				GCC_WARN_ABOUT_RETURN_TYPE = YES;
				GCC_WARN_UNUSED_VARIABLE = YES;
				HEADER_SEARCH_PATHS = "";
				OTHER_CFLAGS = "-Wno-format-security";
				OTHER_LDFLAGS = (
					"-lxml2",
					"-licucore",
				);
				SDKROOT = iphoneos;
				VALIDATE_PRODUCT = YES;
			};
			name = Distribution;
		};
		2F30B4C20E342FDF00211B15 /* Distribution */ = {
			isa = XCBuildConfiguration;
			baseConfigurationReference = EBC24772E5CD4036B5AFD803 /* Pods.xcconfig */;
			buildSettings = {
				ASSETCATALOG_COMPILER_APPICON_NAME = AppIcon;
				ASSETCATALOG_COMPILER_LAUNCHIMAGE_NAME = LaunchImage;
				CLANG_ENABLE_MODULES = NO;
				CLANG_ENABLE_OBJC_ARC = YES;
				CLANG_WARN__ARC_BRIDGE_CAST_NONARC = NO;
				CODE_SIGN_ENTITLEMENTS = Entitlements.plist;
				CODE_SIGN_IDENTITY = "iPhone Distribution: Automattic, Inc. (PZYM8XX95Q)";
				COPY_PHASE_STRIP = YES;
				FRAMEWORK_SEARCH_PATHS = (
					"$(inherited)",
					"\"$(SRCROOT)/Classes\"",
					"\"$(SRCROOT)\"",
				);
				GCC_PRECOMPILE_PREFIX_HEADER = YES;
				GCC_PREFIX_HEADER = WordPress_Prefix.pch;
				GCC_SYMBOLS_PRIVATE_EXTERN = NO;
				GCC_THUMB_SUPPORT = NO;
				GCC_TREAT_WARNINGS_AS_ERRORS = YES;
				INFOPLIST_FILE = Info.plist;
				IPHONEOS_DEPLOYMENT_TARGET = 7.0;
				OTHER_CFLAGS = (
					"-Wno-format",
					"-Wno-format-security",
				);
				PRODUCT_NAME = WordPress;
				PROVISIONING_PROFILE = "A5A51EB7-2E4D-4D01-A0E9-6E1C7BEC4951";
				STRIP_INSTALLED_PRODUCT = NO;
				TARGETED_DEVICE_FAMILY = "1,2";
				USER_HEADER_SEARCH_PATHS = "";
				WPCOM_CONFIG = $HOME/.wpcom_app_credentials;
			};
			name = Distribution;
		};
		93DEAA9D182D567A004E34D1 /* Release-Internal */ = {
			isa = XCBuildConfiguration;
			baseConfigurationReference = EBC24772E5CD4036B5AFD803 /* Pods.xcconfig */;
			buildSettings = {
				GCC_C_LANGUAGE_STANDARD = c99;
				GCC_THUMB_SUPPORT = NO;
				GCC_WARN_ABOUT_RETURN_TYPE = YES;
				GCC_WARN_UNUSED_VARIABLE = YES;
				HEADER_SEARCH_PATHS = "";
				OTHER_CFLAGS = "-Wno-format-security";
				OTHER_LDFLAGS = (
					"-lxml2",
					"-licucore",
				);
				SDKROOT = iphoneos;
				VALIDATE_PRODUCT = YES;
			};
			name = "Release-Internal";
		};
		93DEAA9E182D567A004E34D1 /* Release-Internal */ = {
			isa = XCBuildConfiguration;
			baseConfigurationReference = EBC24772E5CD4036B5AFD803 /* Pods.xcconfig */;
			buildSettings = {
				ASSETCATALOG_COMPILER_APPICON_NAME = "AppIcon-Internal";
				ASSETCATALOG_COMPILER_LAUNCHIMAGE_NAME = LaunchImage;
				CLANG_ENABLE_MODULES = NO;
				CLANG_ENABLE_OBJC_ARC = YES;
				CLANG_WARN__ARC_BRIDGE_CAST_NONARC = NO;
				CODE_SIGN_IDENTITY = "iPhone Distribution: Automattic, Inc.";
				COPY_PHASE_STRIP = YES;
				FRAMEWORK_SEARCH_PATHS = (
					"$(inherited)",
					"\"$(SRCROOT)/Classes\"",
					"\"$(SRCROOT)\"",
				);
				GCC_PRECOMPILE_PREFIX_HEADER = YES;
				GCC_PREFIX_HEADER = WordPress_Prefix.pch;
				GCC_PREPROCESSOR_DEFINITIONS = (
					NS_BLOCK_ASSERTIONS,
					INTERNAL_BUILD,
					"${inherited}",
				);
				GCC_SYMBOLS_PRIVATE_EXTERN = NO;
				GCC_THUMB_SUPPORT = NO;
				GCC_TREAT_WARNINGS_AS_ERRORS = YES;
				INFOPLIST_FILE = "WordPress-Internal-Info.plist";
				IPHONEOS_DEPLOYMENT_TARGET = 7.0;
				OTHER_CFLAGS = (
					"-Wno-format-security",
					"-Wno-format",
				);
				PRODUCT_NAME = WordPress;
				PROVISIONING_PROFILE = "74FADB78-88AD-4CB2-9225-24AA1D4D5319";
				TARGETED_DEVICE_FAMILY = "1,2";
				USER_HEADER_SEARCH_PATHS = "";
				WPCOM_CONFIG = $HOME/.wpcom_internal_app_credentials;
			};
			name = "Release-Internal";
		};
		93DEAAA0182D567A004E34D1 /* Release-Internal */ = {
			isa = XCBuildConfiguration;
			baseConfigurationReference = EBC24772E5CD4036B5AFD803 /* Pods.xcconfig */;
			buildSettings = {
				BUNDLE_LOADER = "$(BUILT_PRODUCTS_DIR)/WordPress.app/WordPress";
				CLANG_ENABLE_OBJC_ARC = YES;
				COPY_PHASE_STRIP = YES;
				FRAMEWORK_SEARCH_PATHS = (
					"$(SDKROOT)/Developer/Library/Frameworks",
					"$(inherited)",
					"$(DEVELOPER_FRAMEWORKS_DIR)",
				);
				GCC_C_LANGUAGE_STANDARD = gnu99;
				GCC_PRECOMPILE_PREFIX_HEADER = YES;
				GCC_PREFIX_HEADER = "WordPressTest/WordPressTest-Prefix.pch";
				GCC_WARN_ABOUT_MISSING_PROTOTYPES = YES;
				INFOPLIST_FILE = "WordPressTest/WordPressTest-Info.plist";
				PRODUCT_NAME = "$(TARGET_NAME)";
				SDKROOT = iphoneos;
				TEST_HOST = "$(BUNDLE_LOADER)";
			};
			name = "Release-Internal";
		};
		C01FCF4F08A954540054247B /* Debug */ = {
			isa = XCBuildConfiguration;
			baseConfigurationReference = EBC24772E5CD4036B5AFD803 /* Pods.xcconfig */;
			buildSettings = {
				GCC_C_LANGUAGE_STANDARD = c99;
				GCC_PREPROCESSOR_DEFINITIONS = "";
				GCC_THUMB_SUPPORT = NO;
				GCC_WARN_ABOUT_RETURN_TYPE = YES;
				GCC_WARN_UNUSED_VARIABLE = YES;
				HEADER_SEARCH_PATHS = "";
				ONLY_ACTIVE_ARCH = YES;
				OTHER_CFLAGS = (
					"-Wno-format-security",
					"-DDEBUG",
				);
				OTHER_LDFLAGS = (
					"-lxml2",
					"-licucore",
				);
				SDKROOT = iphoneos;
			};
			name = Debug;
		};
		C01FCF5008A954540054247B /* Release */ = {
			isa = XCBuildConfiguration;
			baseConfigurationReference = EBC24772E5CD4036B5AFD803 /* Pods.xcconfig */;
			buildSettings = {
				GCC_C_LANGUAGE_STANDARD = c99;
				GCC_THUMB_SUPPORT = NO;
				GCC_WARN_ABOUT_RETURN_TYPE = YES;
				GCC_WARN_UNUSED_VARIABLE = YES;
				HEADER_SEARCH_PATHS = "";
				OTHER_CFLAGS = "-Wno-format-security";
				OTHER_LDFLAGS = (
					"-lxml2",
					"-licucore",
				);
				SDKROOT = iphoneos;
				VALIDATE_PRODUCT = YES;
			};
			name = Release;
		};
		E16AB93914D978240047A2E5 /* Debug */ = {
			isa = XCBuildConfiguration;
			baseConfigurationReference = BB0E95DCE0724D3696D9F222 /* Pods-WordPressTest.xcconfig */;
			buildSettings = {
				BUNDLE_LOADER = "$(BUILT_PRODUCTS_DIR)/WordPress.app/WordPress";
				CLANG_ENABLE_OBJC_ARC = YES;
				COPY_PHASE_STRIP = NO;
				FRAMEWORK_SEARCH_PATHS = (
					"$(SDKROOT)/Developer/Library/Frameworks",
					"$(inherited)",
					"$(DEVELOPER_FRAMEWORKS_DIR)",
				);
				GCC_C_LANGUAGE_STANDARD = gnu99;
				GCC_DYNAMIC_NO_PIC = NO;
				GCC_OPTIMIZATION_LEVEL = 0;
				GCC_PRECOMPILE_PREFIX_HEADER = YES;
				GCC_PREFIX_HEADER = "WordPressTest/WordPressTest-Prefix.pch";
				GCC_PREPROCESSOR_DEFINITIONS = (
					"DEBUG=1",
					"$(inherited)",
				);
				GCC_SYMBOLS_PRIVATE_EXTERN = NO;
				GCC_WARN_ABOUT_MISSING_PROTOTYPES = YES;
				INFOPLIST_FILE = "WordPressTest/WordPressTest-Info.plist";
				PRODUCT_NAME = "$(TARGET_NAME)";
				SDKROOT = iphoneos;
				TEST_HOST = "$(BUNDLE_LOADER)";
			};
			name = Debug;
		};
		E16AB93A14D978240047A2E5 /* Release */ = {
			isa = XCBuildConfiguration;
			baseConfigurationReference = EBC24772E5CD4036B5AFD803 /* Pods.xcconfig */;
			buildSettings = {
				BUNDLE_LOADER = "$(BUILT_PRODUCTS_DIR)/WordPress.app/WordPress";
				CLANG_ENABLE_OBJC_ARC = YES;
				COPY_PHASE_STRIP = YES;
				FRAMEWORK_SEARCH_PATHS = (
					"$(SDKROOT)/Developer/Library/Frameworks",
					"$(inherited)",
					"$(DEVELOPER_FRAMEWORKS_DIR)",
				);
				GCC_C_LANGUAGE_STANDARD = gnu99;
				GCC_PRECOMPILE_PREFIX_HEADER = YES;
				GCC_PREFIX_HEADER = "WordPressTest/WordPressTest-Prefix.pch";
				GCC_WARN_ABOUT_MISSING_PROTOTYPES = YES;
				INFOPLIST_FILE = "WordPressTest/WordPressTest-Info.plist";
				PRODUCT_NAME = "$(TARGET_NAME)";
				SDKROOT = iphoneos;
				TEST_HOST = "$(BUNDLE_LOADER)";
			};
			name = Release;
		};
		E16AB93B14D978240047A2E5 /* Distribution */ = {
			isa = XCBuildConfiguration;
			baseConfigurationReference = BB0E95DCE0724D3696D9F222 /* Pods-WordPressTest.xcconfig */;
			buildSettings = {
				BUNDLE_LOADER = "$(BUILT_PRODUCTS_DIR)/WordPress.app/WordPress";
				CLANG_ENABLE_OBJC_ARC = YES;
				COPY_PHASE_STRIP = YES;
				FRAMEWORK_SEARCH_PATHS = (
					"$(SDKROOT)/Developer/Library/Frameworks",
					"$(inherited)",
					"$(DEVELOPER_FRAMEWORKS_DIR)",
				);
				GCC_C_LANGUAGE_STANDARD = gnu99;
				GCC_PRECOMPILE_PREFIX_HEADER = YES;
				GCC_PREFIX_HEADER = "WordPressTest/WordPressTest-Prefix.pch";
				GCC_WARN_ABOUT_MISSING_PROTOTYPES = YES;
				INFOPLIST_FILE = "WordPressTest/WordPressTest-Info.plist";
				PRODUCT_NAME = "$(TARGET_NAME)";
				SDKROOT = iphoneos;
				TEST_HOST = "$(BUNDLE_LOADER)";
			};
			name = Distribution;
		};
/* End XCBuildConfiguration section */

/* Begin XCConfigurationList section */
		1D6058960D05DD3E006BFB54 /* Build configuration list for PBXNativeTarget "WordPress" */ = {
			isa = XCConfigurationList;
			buildConfigurations = (
				1D6058940D05DD3E006BFB54 /* Debug */,
				1D6058950D05DD3E006BFB54 /* Release */,
				93DEAA9E182D567A004E34D1 /* Release-Internal */,
				2F30B4C20E342FDF00211B15 /* Distribution */,
			);
			defaultConfigurationIsVisible = 0;
			defaultConfigurationName = Release;
		};
		C01FCF4E08A954540054247B /* Build configuration list for PBXProject "WordPress" */ = {
			isa = XCConfigurationList;
			buildConfigurations = (
				C01FCF4F08A954540054247B /* Debug */,
				C01FCF5008A954540054247B /* Release */,
				93DEAA9D182D567A004E34D1 /* Release-Internal */,
				2F30B4C10E342FDF00211B15 /* Distribution */,
			);
			defaultConfigurationIsVisible = 0;
			defaultConfigurationName = Release;
		};
		E16AB93D14D978240047A2E5 /* Build configuration list for PBXNativeTarget "WordPressTest" */ = {
			isa = XCConfigurationList;
			buildConfigurations = (
				E16AB93914D978240047A2E5 /* Debug */,
				E16AB93A14D978240047A2E5 /* Release */,
				93DEAAA0182D567A004E34D1 /* Release-Internal */,
				E16AB93B14D978240047A2E5 /* Distribution */,
			);
			defaultConfigurationIsVisible = 0;
			defaultConfigurationName = Release;
		};
/* End XCConfigurationList section */

/* Begin XCVersionGroup section */
		E125443B12BF5A7200D87A0A /* WordPress.xcdatamodeld */ = {
			isa = XCVersionGroup;
			children = (
				B558541619631F3400FAF6C3 /* WordPress 20.xcdatamodel */,
				B5B63F3F19621A9F001601C3 /* WordPress 19.xcdatamodel */,
				5D6CF8B4193BD96E0041D28F /* WordPress 18.xcdatamodel */,
				5DB6D8F618F5DA6300956529 /* WordPress 17.xcdatamodel */,
				5DA5BF4B18E331D8005F11F9 /* WordPress 16.xcdatamodel */,
				A284044518BFE7F300D982B6 /* WordPress 15.xcdatamodel */,
				93460A36189D5091000E26CE /* WordPress 14.xcdatamodel */,
				C52812131832E071008931FD /* WordPress 13.xcdatamodel */,
				5D42A3BB175E686F005CFF05 /* WordPress 12.xcdatamodel */,
				E17B98E7171FFB450073E30D /* WordPress 11.xcdatamodel */,
				FDFB011916B1EA1C00F589A8 /* WordPress 10.xcdatamodel */,
				E1874BFE161C5DBC0058BDC4 /* WordPress 7.xcdatamodel */,
				E1C807471696F72E00E545A6 /* WordPress 9.xcdatamodel */,
				E115F2D116776A2900CCF00D /* WordPress 8.xcdatamodel */,
				FD374343156CF4B800BAB5B5 /* WordPress 6.xcdatamodel */,
				E1472EF915344A2A00D08657 /* WordPress 5.xcdatamodel */,
				FD0D42C11499F31700F5E115 /* WordPress 4.xcdatamodel */,
				E19BF8F913CC69E7004753FE /* WordPress 3.xcdatamodel */,
				8350E15911D28B4A00A7B073 /* WordPress.xcdatamodel */,
				E125443D12BF5A7200D87A0A /* WordPress 2.xcdatamodel */,
			);
			currentVersion = B558541619631F3400FAF6C3 /* WordPress 20.xcdatamodel */;
			name = WordPress.xcdatamodeld;
			path = Classes/WordPress.xcdatamodeld;
			sourceTree = "<group>";
			versionGroupType = wrapper.xcdatamodel;
		};
/* End XCVersionGroup section */
	};
	rootObject = 29B97313FDCFA39411CA2CEA /* Project object */;
}<|MERGE_RESOLUTION|>--- conflicted
+++ resolved
@@ -206,14 +206,8 @@
 		ACBAB5FE0E121C7300F38795 /* PostSettingsViewController.m in Sources */ = {isa = PBXBuildFile; fileRef = ACBAB5FD0E121C7300F38795 /* PostSettingsViewController.m */; };
 		ACBAB6860E1247F700F38795 /* PostPreviewViewController.m in Sources */ = {isa = PBXBuildFile; fileRef = ACBAB6850E1247F700F38795 /* PostPreviewViewController.m */; };
 		ACC156CC0E10E67600D6E1A0 /* EditPostViewController.m in Sources */ = {isa = PBXBuildFile; fileRef = ACC156CB0E10E67600D6E1A0 /* EditPostViewController.m */; };
-<<<<<<< HEAD
 		B51D9A7E19634D4400CA857B /* Noticons-Regular.otf in Resources */ = {isa = PBXBuildFile; fileRef = B55853F419630AF900FAF6C3 /* Noticons-Regular.otf */; };
-=======
 		ADF544C2195A0F620092213D /* CustomHighlightButton.m in Sources */ = {isa = PBXBuildFile; fileRef = ADF544C1195A0F620092213D /* CustomHighlightButton.m */; };
-		B545186018E99AF500AC3A54 /* WPTableHeaderViewCell.m in Sources */ = {isa = PBXBuildFile; fileRef = B545185F18E99AF500AC3A54 /* WPTableHeaderViewCell.m */; };
-		B545186318E9E06500AC3A54 /* NoteAction.m in Sources */ = {isa = PBXBuildFile; fileRef = B545186218E9E06500AC3A54 /* NoteAction.m */; };
-		B545186618E9E07900AC3A54 /* NoteBodyItem.m in Sources */ = {isa = PBXBuildFile; fileRef = B545186518E9E07900AC3A54 /* NoteBodyItem.m */; };
->>>>>>> 615f5ec5
 		B55853F31962337500FAF6C3 /* NSScanner+Helpers.m in Sources */ = {isa = PBXBuildFile; fileRef = B55853F21962337500FAF6C3 /* NSScanner+Helpers.m */; };
 		B55853F719630D5400FAF6C3 /* NSAttributedString+Util.m in Sources */ = {isa = PBXBuildFile; fileRef = B55853F619630D5400FAF6C3 /* NSAttributedString+Util.m */; };
 		B55853FC19630E7900FAF6C3 /* Notification.m in Sources */ = {isa = PBXBuildFile; fileRef = B55853F919630E7900FAF6C3 /* Notification.m */; };
@@ -754,17 +748,8 @@
 		ACBAB6850E1247F700F38795 /* PostPreviewViewController.m */ = {isa = PBXFileReference; fileEncoding = 4; lastKnownFileType = sourcecode.c.objc; path = PostPreviewViewController.m; sourceTree = "<group>"; };
 		ACC156CA0E10E67600D6E1A0 /* EditPostViewController.h */ = {isa = PBXFileReference; fileEncoding = 4; lastKnownFileType = sourcecode.c.h; path = EditPostViewController.h; sourceTree = "<group>"; };
 		ACC156CB0E10E67600D6E1A0 /* EditPostViewController.m */ = {isa = PBXFileReference; fileEncoding = 4; lastKnownFileType = sourcecode.c.objc; path = EditPostViewController.m; sourceTree = "<group>"; };
-<<<<<<< HEAD
-=======
 		ADF544C0195A0F620092213D /* CustomHighlightButton.h */ = {isa = PBXFileReference; fileEncoding = 4; lastKnownFileType = sourcecode.c.h; path = CustomHighlightButton.h; sourceTree = "<group>"; };
 		ADF544C1195A0F620092213D /* CustomHighlightButton.m */ = {isa = PBXFileReference; fileEncoding = 4; lastKnownFileType = sourcecode.c.objc; path = CustomHighlightButton.m; sourceTree = "<group>"; };
-		B545185E18E99AF500AC3A54 /* WPTableHeaderViewCell.h */ = {isa = PBXFileReference; fileEncoding = 4; lastKnownFileType = sourcecode.c.h; path = WPTableHeaderViewCell.h; sourceTree = "<group>"; };
-		B545185F18E99AF500AC3A54 /* WPTableHeaderViewCell.m */ = {isa = PBXFileReference; fileEncoding = 4; lastKnownFileType = sourcecode.c.objc; path = WPTableHeaderViewCell.m; sourceTree = "<group>"; };
-		B545186118E9E06500AC3A54 /* NoteAction.h */ = {isa = PBXFileReference; fileEncoding = 4; lastKnownFileType = sourcecode.c.h; path = NoteAction.h; sourceTree = "<group>"; };
-		B545186218E9E06500AC3A54 /* NoteAction.m */ = {isa = PBXFileReference; fileEncoding = 4; lastKnownFileType = sourcecode.c.objc; path = NoteAction.m; sourceTree = "<group>"; };
-		B545186418E9E07900AC3A54 /* NoteBodyItem.h */ = {isa = PBXFileReference; fileEncoding = 4; lastKnownFileType = sourcecode.c.h; path = NoteBodyItem.h; sourceTree = "<group>"; };
-		B545186518E9E07900AC3A54 /* NoteBodyItem.m */ = {isa = PBXFileReference; fileEncoding = 4; lastKnownFileType = sourcecode.c.objc; path = NoteBodyItem.m; sourceTree = "<group>"; };
->>>>>>> 615f5ec5
 		B55853F11962337500FAF6C3 /* NSScanner+Helpers.h */ = {isa = PBXFileReference; fileEncoding = 4; lastKnownFileType = sourcecode.c.h; path = "NSScanner+Helpers.h"; sourceTree = "<group>"; };
 		B55853F21962337500FAF6C3 /* NSScanner+Helpers.m */ = {isa = PBXFileReference; fileEncoding = 4; lastKnownFileType = sourcecode.c.objc; path = "NSScanner+Helpers.m"; sourceTree = "<group>"; };
 		B55853F419630AF900FAF6C3 /* Noticons-Regular.otf */ = {isa = PBXFileReference; lastKnownFileType = file; path = "Noticons-Regular.otf"; sourceTree = "<group>"; };
