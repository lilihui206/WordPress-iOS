--- conflicted
+++ resolved
@@ -206,17 +206,10 @@
   - Starscream (3.0.6)
   - SVProgressHUD (2.2.5)
   - UIDeviceIdentifier (1.1.4)
-<<<<<<< HEAD
-  - WordPress-Aztec-iOS (1.7.1-beta.1)
-  - WordPress-Editor-iOS (1.7.1-beta.1):
-    - WordPress-Aztec-iOS (= 1.7.1-beta.1)
-  - WordPressAuthenticator (1.8.0-beta.6):
-=======
   - WordPress-Aztec-iOS (1.8.0)
   - WordPress-Editor-iOS (1.8.0):
     - WordPress-Aztec-iOS (= 1.8.0)
   - WordPressAuthenticator (1.8.0-beta.7):
->>>>>>> bb448e5e
     - 1PasswordExtension (= 1.8.5)
     - Alamofire (= 4.7.3)
     - CocoaLumberjack (~> 3.5)
@@ -304,16 +297,9 @@
   - SimulatorStatusMagic
   - Starscream (= 3.0.6)
   - SVProgressHUD (= 2.2.5)
-<<<<<<< HEAD
-  - WordPress-Aztec-iOS (from `https://github.com/wordpress-mobile/AztecEditor-iOS.git`, branch `feature/format-bar-customization`)
-  - WordPress-Editor-iOS (from `https://github.com/wordpress-mobile/AztecEditor-iOS.git`, branch `feature/format-bar-customization`)
-  - WordPressAuthenticator (~> 1.8.0-beta.6)
-  - WordPressKit (~> 4.5.0-beta.1)
-=======
   - WordPress-Editor-iOS (~> 1.8.0)
   - WordPressAuthenticator (~> 1.8.0-beta.7)
   - WordPressKit (~> 4.5.0-beta.2)
->>>>>>> bb448e5e
   - WordPressMocks (~> 0.0.5)
   - WordPressShared (~> 1.8.7-beta.1)
   - WordPressUI (~> 1.3.4)
@@ -503,17 +489,10 @@
   Starscream: ef3ece99d765eeccb67de105bfa143f929026cf5
   SVProgressHUD: 1428aafac632c1f86f62aa4243ec12008d7a51d6
   UIDeviceIdentifier: 8f8a24b257a4d978c8d40ad1e7355b944ffbfa8c
-<<<<<<< HEAD
-  WordPress-Aztec-iOS: d2172f1a7686138f4bad738c019ef74d27ddd828
-  WordPress-Editor-iOS: b2d4a91ca48a7cc7d16d4d54bc15d0f9446e7514
-  WordPressAuthenticator: 974b71655f3cd414982996e93b958a66f42e7e68
-  WordPressKit: bfb5e77a32e66b19ee304bdffd5b7128a7fe4ede
-=======
   WordPress-Aztec-iOS: 5022d76e7c4cd2a492f670944e24b9dd05639763
   WordPress-Editor-iOS: e0116fe2c4d3e0d2c325f053d9becdf637bfd708
   WordPressAuthenticator: 310eb6cbe6510c05eea1d7cbc4035d228a76cf8e
   WordPressKit: 6fb3101e9542398c895517d64ac435d3a4e83e25
->>>>>>> bb448e5e
   WordPressMocks: d8088f718439556ff3856d5881aef581740cd26a
   WordPressShared: fc1ef47c3dc91237ef225706bb21ea10c9e4388f
   WordPressUI: 065de4c33212b9ca3ae458d43c73f2ce2738d3d4
@@ -523,10 +502,6 @@
   ZendeskSDK: c2e49fd16a73e43e490f777cea67dd852b819ace
   ZIPFoundation: 89df685c971926b0323087952320bdfee9f0b6ef
 
-<<<<<<< HEAD
 PODFILE CHECKSUM: 81281053d2879393c1551417d3815e1960b2fc95
-=======
-PODFILE CHECKSUM: 222a70cc503beb94d1f7dea2f78f1bf8b72b6ea5
->>>>>>> bb448e5e
 
 COCOAPODS: 1.6.1