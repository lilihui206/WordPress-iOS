PODS:
  - 1PasswordExtension (1.8.5)
  - Alamofire (4.7.3)
  - AlamofireNetworkActivityIndicator (2.3.0):
    - Alamofire (~> 4.7)
  - Automattic-Tracks-iOS (0.3.5):
    - CocoaLumberjack (~> 3.5.2)
    - Reachability (~> 3.1)
    - UIDeviceIdentifier (~> 1.1.4)
  - boost-for-react-native (1.63.0)
  - Charts (3.2.2):
    - Charts/Core (= 3.2.2)
  - Charts/Core (3.2.2)
  - CocoaLumberjack (3.5.2):
    - CocoaLumberjack/Core (= 3.5.2)
  - CocoaLumberjack/Core (3.5.2)
  - DoubleConversion (1.1.5)
  - Down (0.6.6)
  - Folly (2018.10.22.00):
    - boost-for-react-native
    - DoubleConversion
    - glog
  - FormatterKit/Resources (1.8.2)
  - FormatterKit/TimeIntervalFormatter (1.8.2):
    - FormatterKit/Resources
  - Gifu (3.2.0)
  - GiphyCoreSDK (1.4.2)
  - glog (0.3.4)
  - GoogleSignIn (4.4.0):
    - "GoogleToolboxForMac/NSDictionary+URLArguments (~> 2.1)"
    - "GoogleToolboxForMac/NSString+URLArguments (~> 2.1)"
    - GTMSessionFetcher/Core (~> 1.1)
  - GoogleToolboxForMac/DebugUtils (2.2.1):
    - GoogleToolboxForMac/Defines (= 2.2.1)
  - GoogleToolboxForMac/Defines (2.2.1)
  - "GoogleToolboxForMac/NSDictionary+URLArguments (2.2.1)":
    - GoogleToolboxForMac/DebugUtils (= 2.2.1)
    - GoogleToolboxForMac/Defines (= 2.2.1)
    - "GoogleToolboxForMac/NSString+URLArguments (= 2.2.1)"
  - "GoogleToolboxForMac/NSString+URLArguments (2.2.1)"
  - Gridicons (0.18)
  - GTMSessionFetcher/Core (1.2.2)
  - Gutenberg (1.6.0):
    - React/Core (= 0.59.3)
    - React/CxxBridge (= 0.59.3)
    - React/DevSupport (= 0.59.3)
    - React/RCTActionSheet (= 0.59.3)
    - React/RCTAnimation (= 0.59.3)
    - React/RCTImage (= 0.59.3)
    - React/RCTLinkingIOS (= 0.59.3)
    - React/RCTNetwork (= 0.59.3)
    - React/RCTText (= 0.59.3)
    - RNTAztecView
    - WordPress-Aztec-iOS
    - yoga (= 0.59.3.React)
  - HockeySDK (5.1.4):
    - HockeySDK/DefaultLib (= 5.1.4)
  - HockeySDK/DefaultLib (5.1.4)
  - lottie-ios (2.5.2)
  - MGSwipeTableCell (1.6.8)
  - MRProgress (0.8.3):
    - MRProgress/ActivityIndicator (= 0.8.3)
    - MRProgress/Blur (= 0.8.3)
    - MRProgress/Circular (= 0.8.3)
    - MRProgress/Icons (= 0.8.3)
    - MRProgress/NavigationBarProgress (= 0.8.3)
    - MRProgress/Overlay (= 0.8.3)
  - MRProgress/ActivityIndicator (0.8.3):
    - MRProgress/Stopable
  - MRProgress/Blur (0.8.3):
    - MRProgress/Helper
  - MRProgress/Circular (0.8.3):
    - MRProgress/Helper
    - MRProgress/ProgressBaseClass
    - MRProgress/Stopable
  - MRProgress/Helper (0.8.3)
  - MRProgress/Icons (0.8.3)
  - MRProgress/NavigationBarProgress (0.8.3):
    - MRProgress/ProgressBaseClass
  - MRProgress/Overlay (0.8.3):
    - MRProgress/ActivityIndicator
    - MRProgress/Blur
    - MRProgress/Circular
    - MRProgress/Helper
    - MRProgress/Icons
  - MRProgress/ProgressBaseClass (0.8.3)
  - MRProgress/Stopable (0.8.3):
    - MRProgress/Helper
  - Nimble (7.3.4)
  - NSObject-SafeExpectations (0.0.3)
  - "NSURL+IDN (0.3)"
  - OCMock (3.4.3)
  - OHHTTPStubs (6.1.0):
    - OHHTTPStubs/Default (= 6.1.0)
  - OHHTTPStubs/Core (6.1.0)
  - OHHTTPStubs/Default (6.1.0):
    - OHHTTPStubs/Core
    - OHHTTPStubs/JSON
    - OHHTTPStubs/NSURLSession
    - OHHTTPStubs/OHPathHelpers
  - OHHTTPStubs/JSON (6.1.0):
    - OHHTTPStubs/Core
  - OHHTTPStubs/NSURLSession (6.1.0):
    - OHHTTPStubs/Core
  - OHHTTPStubs/OHPathHelpers (6.1.0)
  - OHHTTPStubs/Swift (6.1.0):
    - OHHTTPStubs/Default
  - Reachability (3.2)
  - React (0.59.3):
    - React/Core (= 0.59.3)
  - react-native-keyboard-aware-scroll-view (0.8.7):
    - React
  - react-native-safe-area (0.5.0):
    - React
  - react-native-video (4.4.1):
    - React
    - react-native-video/Video (= 4.4.1)
  - react-native-video/Video (4.4.1):
    - React
  - React/Core (0.59.3):
    - yoga (= 0.59.3.React)
  - React/CxxBridge (0.59.3):
    - Folly (= 2018.10.22.00)
    - React/Core
    - React/cxxreact
    - React/jsiexecutor
  - React/cxxreact (0.59.3):
    - boost-for-react-native (= 1.63.0)
    - DoubleConversion
    - Folly (= 2018.10.22.00)
    - glog
    - React/jsinspector
  - React/DevSupport (0.59.3):
    - React/Core
    - React/RCTWebSocket
  - React/fishhook (0.59.3)
  - React/jsi (0.59.3):
    - DoubleConversion
    - Folly (= 2018.10.22.00)
    - glog
  - React/jsiexecutor (0.59.3):
    - DoubleConversion
    - Folly (= 2018.10.22.00)
    - glog
    - React/cxxreact
    - React/jsi
  - React/jsinspector (0.59.3)
  - React/RCTActionSheet (0.59.3):
    - React/Core
  - React/RCTAnimation (0.59.3):
    - React/Core
  - React/RCTBlob (0.59.3):
    - React/Core
  - React/RCTImage (0.59.3):
    - React/Core
    - React/RCTNetwork
  - React/RCTLinkingIOS (0.59.3):
    - React/Core
  - React/RCTNetwork (0.59.3):
    - React/Core
  - React/RCTText (0.59.3):
    - React/Core
  - React/RCTWebSocket (0.59.3):
    - React/Core
    - React/fishhook
    - React/RCTBlob
  - RNSVG (9.3.3):
    - React
  - RNTAztecView (1.6.0):
    - React
    - WordPress-Aztec-iOS
  - Sentry (4.3.1):
    - Sentry/Core (= 4.3.1)
  - Sentry/Core (4.3.1)
  - SimulatorStatusMagic (2.4.1)
  - Starscream (3.0.6)
  - SVProgressHUD (2.2.5)
  - UIDeviceIdentifier (1.1.4)
  - WordPress-Aztec-iOS (1.6.6)
  - WordPress-Editor-iOS (1.6.6):
    - WordPress-Aztec-iOS (= 1.6.6)
  - WordPressAuthenticator (1.5.3-beta.1):
    - 1PasswordExtension (= 1.8.5)
    - Alamofire (= 4.7.3)
    - CocoaLumberjack (~> 3.5)
    - GoogleSignIn (~> 4.4)
    - Gridicons (~> 0.15)
    - lottie-ios (= 2.5.2)
    - "NSURL+IDN (= 0.3)"
    - SVProgressHUD (= 2.2.5)
    - WordPressKit (~> 4.1)
    - WordPressShared (~> 1.8)
    - WordPressUI (~> 1.3)
  - WordPressKit (4.1.3-beta.1):
    - Alamofire (~> 4.7.3)
    - CocoaLumberjack (~> 3.4)
    - NSObject-SafeExpectations (= 0.0.3)
    - UIDeviceIdentifier (~> 1.1.4)
    - WordPressShared (~> 1.8.0)
    - wpxmlrpc (= 0.8.4)
  - WordPressShared (1.8.3-beta.1):
    - CocoaLumberjack (~> 3.4)
    - FormatterKit/TimeIntervalFormatter (= 1.8.2)
  - WordPressUI (1.3.3)
  - WPMediaPicker (1.4.1)
  - wpxmlrpc (0.8.4)
  - yoga (0.59.3.React)
  - ZendeskSDK (2.3.1):
    - ZendeskSDK/Providers (= 2.3.1)
    - ZendeskSDK/UI (= 2.3.1)
  - ZendeskSDK/Core (2.3.1)
  - ZendeskSDK/Providers (2.3.1):
    - ZendeskSDK/Core
  - ZendeskSDK/UI (2.3.1):
    - ZendeskSDK/Core
    - ZendeskSDK/Providers
  - ZIPFoundation (0.9.9)

DEPENDENCIES:
  - 1PasswordExtension (= 1.8.5)
  - Alamofire (= 4.7.3)
  - AlamofireNetworkActivityIndicator (~> 2.3)
  - Automattic-Tracks-iOS (= 0.3.5)
  - Charts (~> 3.2.2)
  - CocoaLumberjack (= 3.5.2)
  - Down (~> 0.6.6)
  - Folly (from `https://raw.githubusercontent.com/wordpress-mobile/gutenberg-mobile/36c0aa9845001cd632ef6969a59036f0216b8ad1/react-native-gutenberg-bridge/third-party-podspecs/Folly.podspec.json`)
  - FormatterKit/TimeIntervalFormatter (= 1.8.2)
  - Gifu (= 3.2.0)
  - GiphyCoreSDK (~> 1.4.0)
  - Gridicons (~> 0.16)
  - Gutenberg (from `http://github.com/wordpress-mobile/gutenberg-mobile/`, commit `36c0aa9845001cd632ef6969a59036f0216b8ad1`)
  - HockeySDK (= 5.1.4)
  - MGSwipeTableCell (= 1.6.8)
  - MRProgress (= 0.8.3)
  - Nimble (~> 7.3.1)
  - NSObject-SafeExpectations (= 0.0.3)
  - "NSURL+IDN (= 0.3)"
  - OCMock (~> 3.4)
  - OHHTTPStubs (= 6.1.0)
  - OHHTTPStubs/Swift (= 6.1.0)
  - Reachability (= 3.2)
  - React (from `https://raw.githubusercontent.com/wordpress-mobile/gutenberg-mobile/36c0aa9845001cd632ef6969a59036f0216b8ad1/react-native-gutenberg-bridge/third-party-podspecs/React.podspec.json`)
  - react-native-keyboard-aware-scroll-view (from `https://github.com/wordpress-mobile/react-native-keyboard-aware-scroll-view.git`, tag `gb-v0.8.7`)
  - react-native-safe-area (from `https://raw.githubusercontent.com/wordpress-mobile/gutenberg-mobile/36c0aa9845001cd632ef6969a59036f0216b8ad1/react-native-gutenberg-bridge/third-party-podspecs/react-native-safe-area.podspec.json`)
  - react-native-video (from `https://raw.githubusercontent.com/wordpress-mobile/gutenberg-mobile/36c0aa9845001cd632ef6969a59036f0216b8ad1/react-native-gutenberg-bridge/third-party-podspecs/react-native-video.podspec.json`)
  - RNSVG (from `https://github.com/wordpress-mobile/react-native-svg.git`, tag `9.3.3-gb`)
  - RNTAztecView (from `http://github.com/wordpress-mobile/gutenberg-mobile/`, commit `36c0aa9845001cd632ef6969a59036f0216b8ad1`)
  - Sentry (= 4.3.1)
  - SimulatorStatusMagic
  - Starscream (= 3.0.6)
  - SVProgressHUD (= 2.2.5)
  - WordPress-Editor-iOS (~> 1.6.5)
  - WordPressAuthenticator (~> 1.5.3-beta)
  - WordPressKit (~> 4.1.3-beta)
  - WordPressShared (~> 1.8.3-beta)
  - WordPressUI (~> 1.3.3)
  - WPMediaPicker (~> 1.4.1)
  - yoga (from `https://raw.githubusercontent.com/wordpress-mobile/gutenberg-mobile/36c0aa9845001cd632ef6969a59036f0216b8ad1/react-native-gutenberg-bridge/third-party-podspecs/yoga.podspec.json`)
  - ZendeskSDK (= 2.3.1)
  - ZIPFoundation (~> 0.9.8)

SPEC REPOS:
  https://github.com/cocoapods/specs.git:
    - 1PasswordExtension
    - Alamofire
    - AlamofireNetworkActivityIndicator
    - Automattic-Tracks-iOS
    - boost-for-react-native
    - Charts
    - CocoaLumberjack
    - DoubleConversion
    - Down
    - FormatterKit
    - Gifu
    - GiphyCoreSDK
    - glog
    - GoogleSignIn
    - GoogleToolboxForMac
    - Gridicons
    - GTMSessionFetcher
    - HockeySDK
    - lottie-ios
    - MGSwipeTableCell
    - MRProgress
    - Nimble
    - NSObject-SafeExpectations
    - "NSURL+IDN"
    - OCMock
    - OHHTTPStubs
    - Reachability
    - Sentry
    - SimulatorStatusMagic
    - Starscream
    - SVProgressHUD
    - UIDeviceIdentifier
    - WordPress-Aztec-iOS
    - WordPress-Editor-iOS
    - WordPressAuthenticator
    - WordPressKit
    - WordPressShared
    - WordPressUI
    - WPMediaPicker
    - wpxmlrpc
    - ZendeskSDK
    - ZIPFoundation

EXTERNAL SOURCES:
  Folly:
    :podspec: https://raw.githubusercontent.com/wordpress-mobile/gutenberg-mobile/36c0aa9845001cd632ef6969a59036f0216b8ad1/react-native-gutenberg-bridge/third-party-podspecs/Folly.podspec.json
  Gutenberg:
    :commit: 36c0aa9845001cd632ef6969a59036f0216b8ad1
    :git: http://github.com/wordpress-mobile/gutenberg-mobile/
  React:
    :podspec: https://raw.githubusercontent.com/wordpress-mobile/gutenberg-mobile/36c0aa9845001cd632ef6969a59036f0216b8ad1/react-native-gutenberg-bridge/third-party-podspecs/React.podspec.json
  react-native-keyboard-aware-scroll-view:
    :git: https://github.com/wordpress-mobile/react-native-keyboard-aware-scroll-view.git
    :tag: gb-v0.8.7
  react-native-safe-area:
    :podspec: https://raw.githubusercontent.com/wordpress-mobile/gutenberg-mobile/36c0aa9845001cd632ef6969a59036f0216b8ad1/react-native-gutenberg-bridge/third-party-podspecs/react-native-safe-area.podspec.json
  react-native-video:
    :podspec: https://raw.githubusercontent.com/wordpress-mobile/gutenberg-mobile/36c0aa9845001cd632ef6969a59036f0216b8ad1/react-native-gutenberg-bridge/third-party-podspecs/react-native-video.podspec.json
  RNSVG:
    :git: https://github.com/wordpress-mobile/react-native-svg.git
    :tag: 9.3.3-gb
  RNTAztecView:
    :commit: 36c0aa9845001cd632ef6969a59036f0216b8ad1
    :git: http://github.com/wordpress-mobile/gutenberg-mobile/
  yoga:
    :podspec: https://raw.githubusercontent.com/wordpress-mobile/gutenberg-mobile/36c0aa9845001cd632ef6969a59036f0216b8ad1/react-native-gutenberg-bridge/third-party-podspecs/yoga.podspec.json

CHECKOUT OPTIONS:
  Gutenberg:
    :commit: 36c0aa9845001cd632ef6969a59036f0216b8ad1
    :git: http://github.com/wordpress-mobile/gutenberg-mobile/
  react-native-keyboard-aware-scroll-view:
    :git: https://github.com/wordpress-mobile/react-native-keyboard-aware-scroll-view.git
    :tag: gb-v0.8.7
  RNSVG:
    :git: https://github.com/wordpress-mobile/react-native-svg.git
    :tag: 9.3.3-gb
  RNTAztecView:
    :commit: 36c0aa9845001cd632ef6969a59036f0216b8ad1
    :git: http://github.com/wordpress-mobile/gutenberg-mobile/

SPEC CHECKSUMS:
  1PasswordExtension: 0e95bdea64ec8ff2f4f693be5467a09fac42a83d
  Alamofire: c7287b6e5d7da964a70935e5db17046b7fde6568
  AlamofireNetworkActivityIndicator: 18346ff6d770d9513d0ac6f2d99706f40f93dbaa
  Automattic-Tracks-iOS: 1ba339ac16d6aff577b7f0ec16546be2a7ccd64a
  boost-for-react-native: 39c7adb57c4e60d6c5479dd8623128eb5b3f0f2c
  Charts: f69cf0518b6d1d62608ca504248f1bbe0b6ae77e
  CocoaLumberjack: 118bf4a820efc641f79fa487b75ed928dccfae23
  DoubleConversion: e22e0762848812a87afd67ffda3998d9ef29170c
  Down: 71bf4af3c04fa093e65dffa25c4b64fa61287373
  Folly: de497beb10f102453a1afa9edbf8cf8a251890de
  FormatterKit: 4b8f29acc9b872d5d12a63efb560661e8f2e1b98
  Gifu: 7bcb6427457d85e0b4dff5a84ec5947ac19a93ea
  GiphyCoreSDK: 1a89e03e55dc6b636b9d40fde76107867dbb9da5
  glog: 1de0bb937dccdc981596d3b5825ebfb765017ded
  GoogleSignIn: 7ff245e1a7b26d379099d3243a562f5747e23d39
  GoogleToolboxForMac: b3553629623a3b1bff17f555e736cd5a6d95ad55
  Gridicons: 04261236382e9c62c62c9a104f2f532c1bdf6a78
  GTMSessionFetcher: 61bb0f61a4cb560030f1222021178008a5727a23
  Gutenberg: f0c2c8eca677f2b57abad27ac7d278a69ce8bf76
  HockeySDK: 15afe6bc0a5bfe3a531fd73dbf082095f37dac3b
  lottie-ios: 3fef45d3fabe63e3c7c2eb603dd64ddfffc73062
  MGSwipeTableCell: dc4eca3212ed38a563b27d6aa7b3c01ce656c1e2
  MRProgress: 16de7cc9f347e8846797a770db102a323fe7ef09
  Nimble: 051e3d8912d40138fa5591c78594f95fb172af37
  NSObject-SafeExpectations: b989b68a8a9b7b9f2b264a8b52ba9d7aab8f3129
  "NSURL+IDN": 82355a0afd532fe1de08f6417c134b49b1a1c4b3
  OCMock: 43565190abc78977ad44a61c0d20d7f0784d35ab
  OHHTTPStubs: 1e21c7d2c084b8153fc53d48400d8919d2d432d0
  Reachability: 33e18b67625424e47b6cde6d202dce689ad7af96
  React: b52fdb80565505b7e4592b313a38868f5df51641
  react-native-keyboard-aware-scroll-view: 01c4b2303c4ef1c49c4d239c9c5856f0393104df
  react-native-safe-area: 7dc92953fce43bf36ab5ecae2fb4ffa2bda9a203
  react-native-video: 9aecbfc4628128838187df9d9c9f630670cfb1d1
  RNSVG: 978db19eaef499d9ebffb74a091ca0abf209c8c1
  RNTAztecView: d69307f5c544426d4bf691e74fb26c030235593c
  Sentry: 5267d493a398663538317e4dcc438c12c66202ed
  SimulatorStatusMagic: 28d4a9d1a500ac7cea0b2b5a43c1c6ddb40ba56c
  Starscream: ef3ece99d765eeccb67de105bfa143f929026cf5
  SVProgressHUD: 1428aafac632c1f86f62aa4243ec12008d7a51d6
  UIDeviceIdentifier: 8f8a24b257a4d978c8d40ad1e7355b944ffbfa8c
  WordPress-Aztec-iOS: 0f52944080a5d49a977d2260f2d1f613a789ee76
  WordPress-Editor-iOS: b744ea2f6ca051bf2fd965f9b3ac12eef3272419
  WordPressAuthenticator: 229726b4d090984c70abb69e9c619b94355838cc
  WordPressKit: 05d2c78baf91377452873136af7c7c39d3d6a713
  WordPressShared: 7f3007a57331b4567c2c5bc539990818dd9a9965
  WordPressUI: 0ea6df25bf6e63f0619376fa23870177cb37646f
  WPMediaPicker: 8cff8dff846f3440c0c6d088c12240ab85570ee5
  wpxmlrpc: 6ba55c773cfa27083ae4a2173e69b19f46da98e2
  yoga: 0cb6e1c4f763ba12d1c825f2d6f863da6614a2a4
  ZendeskSDK: cbd49d65efb2f2cdbdcaac84e618896ae87b861e
  ZIPFoundation: 89df685c971926b0323087952320bdfee9f0b6ef

<<<<<<< HEAD
PODFILE CHECKSUM: 9a87ef9fa5d473171b92dd13129d36689c71b3f7
=======
PODFILE CHECKSUM: 5315e44e17e1374a1beae9c70402e24c6bf8fc48
>>>>>>> fd11622f

COCOAPODS: 1.6.1<|MERGE_RESOLUTION|>--- conflicted
+++ resolved
@@ -191,7 +191,7 @@
     - WordPressKit (~> 4.1)
     - WordPressShared (~> 1.8)
     - WordPressUI (~> 1.3)
-  - WordPressKit (4.1.3-beta.1):
+  - WordPressKit (4.1.3-beta.2):
     - Alamofire (~> 4.7.3)
     - CocoaLumberjack (~> 3.4)
     - NSObject-SafeExpectations (= 0.0.3)
@@ -387,7 +387,7 @@
   WordPress-Aztec-iOS: 0f52944080a5d49a977d2260f2d1f613a789ee76
   WordPress-Editor-iOS: b744ea2f6ca051bf2fd965f9b3ac12eef3272419
   WordPressAuthenticator: 229726b4d090984c70abb69e9c619b94355838cc
-  WordPressKit: 05d2c78baf91377452873136af7c7c39d3d6a713
+  WordPressKit: c611c1ec513c7662cfa2e89142df8a1a4ece3c5f
   WordPressShared: 7f3007a57331b4567c2c5bc539990818dd9a9965
   WordPressUI: 0ea6df25bf6e63f0619376fa23870177cb37646f
   WPMediaPicker: 8cff8dff846f3440c0c6d088c12240ab85570ee5
@@ -396,10 +396,6 @@
   ZendeskSDK: cbd49d65efb2f2cdbdcaac84e618896ae87b861e
   ZIPFoundation: 89df685c971926b0323087952320bdfee9f0b6ef
 
-<<<<<<< HEAD
-PODFILE CHECKSUM: 9a87ef9fa5d473171b92dd13129d36689c71b3f7
-=======
-PODFILE CHECKSUM: 5315e44e17e1374a1beae9c70402e24c6bf8fc48
->>>>>>> fd11622f
+PODFILE CHECKSUM: 6d86fa5a24755e188f3d76bda18884e1f1f0c490
 
 COCOAPODS: 1.6.1