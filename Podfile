--- conflicted
+++ resolved
@@ -102,11 +102,7 @@
     ## Gutenberg (React Native)
     ## =====================
     ##
-<<<<<<< HEAD
-    gutenberg :commit => '595f8eefff76df2eec9c2534c07fa69aa9fdbec5'
-=======
-    gutenberg :commit => '3bd518afb686ac6c10526bbe43d8442b22b8c055'
->>>>>>> cc55079a
+    gutenberg :commit => 'f02ba73bd0852e1790e28ac18f90c67411476ec5'
 
     pod 'RNSVG', :git => 'https://github.com/wordpress-mobile/react-native-svg.git', :tag => '9.3.3-gb'
     pod 'react-native-keyboard-aware-scroll-view', :git => 'https://github.com/wordpress-mobile/react-native-keyboard-aware-scroll-view.git', :tag => 'gb-v0.8.7'
