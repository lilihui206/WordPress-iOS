/// FeatureFlag exposes a series of features to be conditionally enabled on
/// different builds.
@objc
enum FeatureFlag: Int {
    case exampleFeature
    case jetpackDisconnect
    case statsRefresh
    case statsFileDownloads
    case statsInsightsManagement
    case domainCredit
    case signInWithApple
    case statsAsyncLoading

    /// Returns a boolean indicating if the feature is enabled
    var enabled: Bool {
        switch self {
        case .exampleFeature:
            return true
        case .jetpackDisconnect:
            return BuildConfiguration.current == .localDeveloper
        case .statsRefresh:
            return true
        case .statsFileDownloads:
            return true
        case .statsInsightsManagement:
            return BuildConfiguration.current == .localDeveloper
        case .domainCredit:
            return true
        case .signInWithApple:
            // SIWA can NOT be enabled for internal builds
            // Ref https://github.com/wordpress-mobile/WordPress-iOS/pull/12332#issuecomment-521994963
            if BuildConfiguration.current == .a8cBranchTest || BuildConfiguration.current == .a8cPrereleaseTesting {
                return false
            }
<<<<<<< HEAD
            return true
=======
            return BuildConfiguration.current == .localDeveloper
        case .statsAsyncLoading:
            return BuildConfiguration.current == .localDeveloper
>>>>>>> bd502887
        }
    }
}

/// Objective-C bridge for FeatureFlag.
///
/// Since we can't expose properties on Swift enums we use a class instead
class Feature: NSObject {
    /// Returns a boolean indicating if the feature is enabled
    @objc static func enabled(_ feature: FeatureFlag) -> Bool {
        return feature.enabled
    }
}<|MERGE_RESOLUTION|>--- conflicted
+++ resolved
@@ -32,13 +32,9 @@
             if BuildConfiguration.current == .a8cBranchTest || BuildConfiguration.current == .a8cPrereleaseTesting {
                 return false
             }
-<<<<<<< HEAD
             return true
-=======
-            return BuildConfiguration.current == .localDeveloper
         case .statsAsyncLoading:
             return BuildConfiguration.current == .localDeveloper
->>>>>>> bd502887
         }
     }
 }
