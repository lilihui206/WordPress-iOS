--- conflicted
+++ resolved
@@ -2142,23 +2142,11 @@
         return .none
     }
 
-<<<<<<< HEAD
     private func showMore(from: FormatBarItem) {
         rememberFirstResponder()
 
         let moreCoordinatorContext = MediaPickingContext(origin: self, view: view, blog: post.blog)
         moreCoordinator.present(context: moreCoordinatorContext)
-=======
-    private func showDocumentPicker() {
-        let docTypes = [String(kUTTypeImage), String(kUTTypeMovie)]
-        let docPicker = UIDocumentPickerViewController(documentTypes: docTypes, in: .import)
-        docPicker.delegate = self
-        if #available(iOS 11.0, *) {
-            docPicker.allowsMultipleSelection = true
-        }
-        WPStyleGuide.configureDocumentPickerNavBarAppearance()
-        present(docPicker, animated: true, completion: nil)
->>>>>>> a6bc3ec2
     }
 
     // MARK: - Present Toolbar related VC
