--- conflicted
+++ resolved
@@ -192,11 +192,7 @@
 
     pod 'Gridicons', '~> 1.0.1'
 
-<<<<<<< HEAD
-    pod 'WordPressAuthenticator', '~> 1.26.0'
-=======
     pod 'WordPressAuthenticator', '~> 1.27.0-beta'
->>>>>>> b83aaaf6
     # While in PR
     # pod 'WordPressAuthenticator', :git => 'https://github.com/wordpress-mobile/WordPressAuthenticator-iOS.git', :branch => ''
     # pod 'WordPressAuthenticator', :git => 'https://github.com/wordpress-mobile/WordPressAuthenticator-iOS.git', :commit => ''
