PODS:
  - 1PasswordExtension (1.1.2)
  - AFNetworking (2.5.4):
    - AFNetworking/NSURLConnection (= 2.5.4)
    - AFNetworking/NSURLSession (= 2.5.4)
    - AFNetworking/Reachability (= 2.5.4)
    - AFNetworking/Security (= 2.5.4)
    - AFNetworking/Serialization (= 2.5.4)
    - AFNetworking/UIKit (= 2.5.4)
  - AFNetworking/NSURLConnection (2.5.4):
    - AFNetworking/Reachability
    - AFNetworking/Security
    - AFNetworking/Serialization
  - AFNetworking/NSURLSession (2.5.4):
    - AFNetworking/Reachability
    - AFNetworking/Security
    - AFNetworking/Serialization
  - AFNetworking/Reachability (2.5.4)
  - AFNetworking/Security (2.5.4)
  - AFNetworking/Serialization (2.5.4)
  - AFNetworking/UIKit (2.5.4):
    - AFNetworking/NSURLConnection
    - AFNetworking/NSURLSession
  - AMPopTip (0.9.11)
  - Automattic-Tracks-iOS (0.0.5):
    - CocoaLumberjack (~> 2.0)
    - UIDeviceIdentifier (~> 0.4)
  - CocoaLumberjack (2.0.0):
    - CocoaLumberjack/Default (= 2.0.0)
    - CocoaLumberjack/Extensions (= 2.0.0)
  - CocoaLumberjack/Core (2.0.0)
  - CocoaLumberjack/Default (2.0.0):
    - CocoaLumberjack/Core
  - CocoaLumberjack/Extensions (2.0.0):
    - CocoaLumberjack/Default
  - CrashlyticsLumberjack (2.0.1-beta):
    - CocoaLumberjack/Default (~> 2.0.0)
    - CrashlyticsLumberjack/Framework (= 2.0.1-beta)
  - DTCoreText (1.6.13):
    - DTFoundation/Core (~> 1.7.1)
    - DTFoundation/DTAnimatedGIF (~> 1.7.1)
    - DTFoundation/DTHTMLParser (~> 1.7.1)
    - DTFoundation/UIKit (~> 1.7.1)
  - DTFoundation/Core (1.7.7)
  - DTFoundation/DTAnimatedGIF (1.7.7)
  - DTFoundation/DTHTMLParser (1.7.7):
    - DTFoundation/Core
  - DTFoundation/UIKit (1.7.7):
    - DTFoundation/Core
  - EmailChecker (0.1)
  - Expecta (0.3.2)
  - FormatterKit (1.8.0):
    - FormatterKit/AddressFormatter (= 1.8.0)
    - FormatterKit/ArrayFormatter (= 1.8.0)
    - FormatterKit/ColorFormatter (= 1.8.0)
    - FormatterKit/LocationFormatter (= 1.8.0)
    - FormatterKit/NameFormatter (= 1.8.0)
    - FormatterKit/OrdinalNumberFormatter (= 1.8.0)
    - FormatterKit/TimeIntervalFormatter (= 1.8.0)
    - FormatterKit/UnitOfInformationFormatter (= 1.8.0)
    - FormatterKit/URLRequestFormatter (= 1.8.0)
  - FormatterKit/AddressFormatter (1.8.0)
  - FormatterKit/ArrayFormatter (1.8.0)
  - FormatterKit/ColorFormatter (1.8.0)
  - FormatterKit/LocationFormatter (1.8.0)
  - FormatterKit/NameFormatter (1.8.0)
  - FormatterKit/OrdinalNumberFormatter (1.8.0)
  - FormatterKit/TimeIntervalFormatter (1.8.0)
  - FormatterKit/UnitOfInformationFormatter (1.8.0)
  - FormatterKit/URLRequestFormatter (1.8.0)
  - Google-Diff-Match-Patch (0.0.1)
  - google-plus-ios-sdk (1.7.1)
  - Helpshift (4.10.2)
  - HockeySDK (3.6.4)
  - KIF/IdentifierTests (3.2.3):
    - KIF/XCTest
  - KIF/XCTest (3.2.3)
  - Lookback (0.9.2)
  - MGImageUtilities (0.0.1)
  - Mixpanel (2.8.2):
    - Mixpanel/Mixpanel (= 2.8.2)
  - Mixpanel/Mixpanel (2.8.2)
  - MRProgress (0.7.0):
    - MRProgress/ActivityIndicator (= 0.7.0)
    - MRProgress/Blur (= 0.7.0)
    - MRProgress/Circular (= 0.7.0)
    - MRProgress/Icons (= 0.7.0)
    - MRProgress/NavigationBarProgress (= 0.7.0)
    - MRProgress/Overlay (= 0.7.0)
  - MRProgress/ActivityIndicator (0.7.0):
    - MRProgress/Stopable
  - MRProgress/Blur (0.7.0):
    - MRProgress/Helper
  - MRProgress/Circular (0.7.0):
    - MRProgress/Helper
    - MRProgress/ProgressBaseClass
    - MRProgress/Stopable
  - MRProgress/Helper (0.7.0)
  - MRProgress/Icons (0.7.0)
  - MRProgress/NavigationBarProgress (0.7.0):
    - MRProgress/ProgressBaseClass
  - MRProgress/Overlay (0.7.0):
    - MRProgress/ActivityIndicator
    - MRProgress/Blur
    - MRProgress/Circular
    - MRProgress/Helper
    - MRProgress/Icons
  - MRProgress/ProgressBaseClass (0.7.0)
  - MRProgress/Stopable (0.7.0):
    - MRProgress/Helper
  - NSLogger (1.5.1):
    - NSLogger/Standard (= 1.5.1)
  - NSLogger-CocoaLumberjack-connector (1.5):
    - CocoaLumberjack (~> 2.0)
    - NSLogger
  - NSLogger/Standard (1.5.1)
  - NSObject-SafeExpectations (0.0.2)
  - NSURL+IDN (0.3)
  - OCMock (3.1.2)
  - OHHTTPStubs (1.1.1)
  - Reachability (3.1.1)
  - ReactiveCocoa (2.4.7):
    - ReactiveCocoa/UI (= 2.4.7)
  - ReactiveCocoa/Core (2.4.7):
    - ReactiveCocoa/no-arc
  - ReactiveCocoa/no-arc (2.4.7)
  - ReactiveCocoa/UI (2.4.7):
    - ReactiveCocoa/Core
  - Simperium (0.7.9):
    - Google-Diff-Match-Patch
  - SocketRocket (0.3.1-beta2)
  - Specta (0.5.0)
  - SVProgressHUD (1.1.3)
  - UIAlertView+Blocks (0.8.1)
  - UIDeviceIdentifier (0.4.4)
  - WordPress-AppbotX (1.0.6)
  - WordPress-iOS-Editor (0.8.1):
    - CocoaLumberjack (= 2.0.0)
    - NSObject-SafeExpectations (~> 0.0.2)
    - UIAlertView+Blocks (~> 0.8.1)
    - WordPress-iOS-Shared (~> 0.3)
    - WordPressCom-Analytics-iOS (~> 0.0.30)
  - WordPress-iOS-Shared (0.4.2):
    - AFNetworking (~> 2.5)
    - CocoaLumberjack (= 2.0.0)
  - WordPressApi (0.3.4):
    - AFNetworking (~> 2.5.1)
    - wpxmlrpc (~> 0.7)
  - WordPressCom-Analytics-iOS (0.0.35)
  - WordPressCom-Stats-iOS (0.4.3):
    - AFNetworking (~> 2.5)
    - CocoaLumberjack (= 2.0.0)
    - NSObject-SafeExpectations (= 0.0.2)
    - WordPress-iOS-Shared (~> 0.3)
    - WordPressCom-Analytics-iOS (~> 0.0.34)
  - WPMediaPicker (0.5.0)
  - wpxmlrpc (0.8)

DEPENDENCIES:
  - 1PasswordExtension (= 1.1.2)
  - AFNetworking (~> 2.5.3)
  - AMPopTip (~> 0.7)
  - Automattic-Tracks-iOS (from `https://github.com/Automattic/Automattic-Tracks-iOS.git`,
    tag `0.0.5`)
  - CocoaLumberjack (= 2.0.0)
  - CrashlyticsLumberjack (= 2.0.1-beta)
  - DTCoreText (= 1.6.13)
  - EmailChecker (from `https://raw.github.com/wordpress-mobile/EmailChecker/develop/ios/EmailChecker.podspec`)
  - Expecta (= 0.3.2)
  - FormatterKit (~> 1.8.0)
  - google-plus-ios-sdk (~> 1.5)
  - Helpshift (~> 4.10.0)
  - HockeySDK (~> 3.6.0)
  - KIF/IdentifierTests (~> 3.1)
  - Lookback (= 0.9.2)
  - MGImageUtilities (from `git://github.com/wordpress-mobile/MGImageUtilities.git`,
    branch `gifsupport`)
  - Mixpanel (= 2.8.2)
  - MRProgress (~> 0.7.0)
  - NSLogger-CocoaLumberjack-connector (from `https://github.com/steipete/NSLogger-CocoaLumberjack-connector.git`,
    tag `1.5`)
  - NSObject-SafeExpectations (= 0.0.2)
  - NSURL+IDN (= 0.3)
  - OCMock (= 3.1.2)
  - OHHTTPStubs (= 1.1.1)
  - Reachability (= 3.1.1)
  - ReactiveCocoa (~> 2.4.7)
  - Simperium (= 0.7.9)
  - SocketRocket (from `https://github.com/jleandroperez/SocketRocket.git`, commit
    `3ff6038ad95fb94fd9bd4021f5ecf07fc53a6927`)
  - Specta (= 0.5.0)
  - SVProgressHUD (~> 1.1.3)
  - UIDeviceIdentifier (~> 0.1)
  - WordPress-AppbotX (from `https://github.com/wordpress-mobile/appbotx.git`, commit
    `303b8068530389ea87afde38b77466d685fe3210`)
  - WordPress-iOS-Editor (from `https://github.com/wordpress-mobile/WordPress-Editor-iOS.git`,
<<<<<<< HEAD
    commit `bbe94942eb83296abd92694361e439419650312d`)
  - WordPress-iOS-Shared (= 0.4.1)
=======
    commit `a983547b5724d5fc3b79865da83e81db2b0b9de4`)
  - WordPress-iOS-Shared (= 0.4.2)
>>>>>>> 3959a023
  - WordPressApi (~> 0.3.4)
  - WordPressCom-Analytics-iOS (= 0.0.35)
  - WordPressCom-Stats-iOS (= 0.4.3)
  - WPMediaPicker (~> 0.5.0)
  - wpxmlrpc (~> 0.8)

EXTERNAL SOURCES:
  Automattic-Tracks-iOS:
    :git: https://github.com/Automattic/Automattic-Tracks-iOS.git
    :tag: 0.0.5
  EmailChecker:
    :podspec: https://raw.github.com/wordpress-mobile/EmailChecker/develop/ios/EmailChecker.podspec
  MGImageUtilities:
    :branch: gifsupport
    :git: git://github.com/wordpress-mobile/MGImageUtilities.git
  NSLogger-CocoaLumberjack-connector:
    :git: https://github.com/steipete/NSLogger-CocoaLumberjack-connector.git
    :tag: '1.5'
  SocketRocket:
    :commit: 3ff6038ad95fb94fd9bd4021f5ecf07fc53a6927
    :git: https://github.com/jleandroperez/SocketRocket.git
  WordPress-AppbotX:
    :commit: 303b8068530389ea87afde38b77466d685fe3210
    :git: https://github.com/wordpress-mobile/appbotx.git
  WordPress-iOS-Editor:
    :commit: bbe94942eb83296abd92694361e439419650312d
    :git: https://github.com/wordpress-mobile/WordPress-Editor-iOS.git

CHECKOUT OPTIONS:
  Automattic-Tracks-iOS:
    :git: https://github.com/Automattic/Automattic-Tracks-iOS.git
    :tag: 0.0.5
  MGImageUtilities:
    :commit: e946cf3d97eb95372f4fc4478bf2e0099e73f4b0
    :git: git://github.com/wordpress-mobile/MGImageUtilities.git
  NSLogger-CocoaLumberjack-connector:
    :git: https://github.com/steipete/NSLogger-CocoaLumberjack-connector.git
    :tag: '1.5'
  SocketRocket:
    :commit: 3ff6038ad95fb94fd9bd4021f5ecf07fc53a6927
    :git: https://github.com/jleandroperez/SocketRocket.git
  WordPress-AppbotX:
    :commit: 303b8068530389ea87afde38b77466d685fe3210
    :git: https://github.com/wordpress-mobile/appbotx.git
  WordPress-iOS-Editor:
    :commit: bbe94942eb83296abd92694361e439419650312d
    :git: https://github.com/wordpress-mobile/WordPress-Editor-iOS.git

SPEC CHECKSUMS:
  1PasswordExtension: 66365c1e1264a83edec6c84c6eb2df41b50a70d3
  AFNetworking: 05edc0ac4c4c8cf57bcf4b84be5b0744b6d8e71e
  AMPopTip: cd807573e1bbd8f6b1e963a6439f2710dc303c5c
  Automattic-Tracks-iOS: ab220f67739e830d00dffb2caa4962e19dbde373
  CocoaLumberjack: a6f77d987d65dc7ba86b0f84db7d0b9084f77bcb
  CrashlyticsLumberjack: 26034b4b6d8b0bf547ea9ba201ff53c6cd50f971
  DTCoreText: d90a4dca8e4f7b0eb18f12a967563b77a75694f0
  DTFoundation: c9b3362b83f0017389082ec067ede719826a579d
  EmailChecker: 406cf1f1b5cd2efb8401803b580abf4a43b0665c
  Expecta: 8c507baf13211207b1e9d0a741480600e6b4ed15
  FormatterKit: bddde83e054edf9d9ee14f9de3b3a5103db256f4
  Google-Diff-Match-Patch: d8d1a2cc3ca2382f4855f0bf05821b91250927ee
  google-plus-ios-sdk: 47adbe03ea904bdb7aa1c0eca282a23c4686e1bc
  Helpshift: 9c84a5e4ffd881c7e7eb395c2afc8d6a46eb2187
  HockeySDK: c07cdd580296737edcd0963e292c19885a53f563
  KIF: a94bffe9c97e449e44f8fa481c53243d21309e1e
  Lookback: 00e39f8f1e89ca1bc3fe66afbe033386558381a3
  MGImageUtilities: b54a815970e231903c495fff33699467158f61a0
  Mixpanel: f4d71ac2a306e7cda6ad03d4a2be249a0fd7a967
  MRProgress: 1cb0051b678be4a2ef4881414cd316768fc70028
  NSLogger: 5ed223a2436df96244e033be750656dacdeec034
  NSLogger-CocoaLumberjack-connector: 5d03d0d59a5f40093f1b1bdd66df6a71647d4a9c
  NSObject-SafeExpectations: 7d7f48df90df4e11da7cfe86b64f45eff7a7f521
  NSURL+IDN: 82355a0afd532fe1de08f6417c134b49b1a1c4b3
  OCMock: a10ea9f0a6e921651f96f78b6faee95ebc813b92
  OHHTTPStubs: ad00ed452d4e3805ffb95977163879bd5bb121ea
  Reachability: dd9aa4fb6667b9f787690a74f53cb7634ce99893
  ReactiveCocoa: eb38dee0a0e698f73a9b25e5c1faea2bb4c79240
  Simperium: 7d0a207d7f0ce918b36ba9e690cdb0d0d730cc28
  SocketRocket: 77c536491ce78315d4f26a06057ed49aa36cef5e
  Specta: eb90708ed77569bbda089f8ead10bb99b8e9489e
  SVProgressHUD: 748080e4f36e603f6c02aec292664239df5279c1
  UIAlertView+Blocks: 45c3d3b7194906702d3e9a14c7ece5581505646d
  UIDeviceIdentifier: 2eb1070f189a069184611e21b5e8832443e6f8ec
  WordPress-AppbotX: d0ebf5bb2d70bee56272796e1e7a97787b5bfb14
  WordPress-iOS-Editor: 3ed3f3f1eb226b34542b471a7db41419815bbf28
  WordPress-iOS-Shared: 310e1c872584303a6f28f62e83085cdd44051711
  WordPressApi: 51f1b2a07b0c51bf5527c744a4deed2b4159c69f
  WordPressCom-Analytics-iOS: a6c71241b39f1e366a6473ce38f2786481f8acd8
  WordPressCom-Stats-iOS: 2810300d77c2d37594d0e4a79145094c517d6c73
  WPMediaPicker: 0757988f1519c20b92c91f470c41633ac42e3a0e
  wpxmlrpc: 053c9cbed13dcec08515a4ffeb51780f6e858cc7

COCOAPODS: 0.37.2<|MERGE_RESOLUTION|>--- conflicted
+++ resolved
@@ -194,13 +194,8 @@
   - WordPress-AppbotX (from `https://github.com/wordpress-mobile/appbotx.git`, commit
     `303b8068530389ea87afde38b77466d685fe3210`)
   - WordPress-iOS-Editor (from `https://github.com/wordpress-mobile/WordPress-Editor-iOS.git`,
-<<<<<<< HEAD
     commit `bbe94942eb83296abd92694361e439419650312d`)
-  - WordPress-iOS-Shared (= 0.4.1)
-=======
-    commit `a983547b5724d5fc3b79865da83e81db2b0b9de4`)
   - WordPress-iOS-Shared (= 0.4.2)
->>>>>>> 3959a023
   - WordPressApi (~> 0.3.4)
   - WordPressCom-Analytics-iOS (= 0.0.35)
   - WordPressCom-Stats-iOS (= 0.4.3)
