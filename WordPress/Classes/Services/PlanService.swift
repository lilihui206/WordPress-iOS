--- conflicted
+++ resolved
@@ -1,17 +1,10 @@
 import Foundation
 
-<<<<<<< HEAD
 struct PlanService<S: Store> {
     let store: StoreFacade<S>
-
-    init(storeFacade: StoreFacade<S>) {
-=======
-struct PlanService {
-    let store: StoreFacade
     let remote: PlansRemote
 
-    init(remote: PlansRemote, storeFacade: StoreFacade = StoreKitFacade()) {
->>>>>>> d71d2b55
+    init(remote: PlansRemote, storeFacade: StoreFacade<S>) {
         self.store = storeFacade
         self.remote = remote
     }
@@ -30,8 +23,8 @@
 }
 
 extension PlanService {
-    init(blog: Blog) {
+    init(blog: Blog, storeFacade: StoreFacade<S>) {
         let remote = PlansRemote(api: blog.restApi())
-        self.init(remote: remote)
+        self.init(remote: remote, storeFacade: storeFacade)
     }
 }