import Foundation
import WordPressKit
import WordPressFlux
import WidgetKit

enum InsightAction: Action {

    // Insights overview
    case receivedLastPostInsight(_ lastPostInsight: StatsLastPostInsight?, _ error: Error?)
    case receivedAllTimeStats(_ allTimeStats: StatsAllTimesInsight?, _ error: Error?)
    case receivedAnnualAndMostPopularTimeStats(_ annualAndMostPopularTime: StatsAnnualAndMostPopularTimeInsight?, _ error: Error?)
    case receivedDotComFollowers(_ followerStats: StatsDotComFollowersInsight?, _ error: Error?)
    case receivedEmailFollowers(_ followerStats: StatsEmailFollowersInsight?, _ error: Error?)
    case receivedPublicize(_ publicizeStats: StatsPublicizeInsight?, _ error: Error?)
    case receivedCommentsInsight(_ commentsInsight: StatsCommentsInsight?, _ error: Error?)
    case receivedTodaysStats(_ todaysStats: StatsTodayInsight?, _ error: Error?)
    case receivedPostingActivity(_ postingActivity: StatsPostingStreakInsight?, _ error: Error?)
    case receivedTagsAndCategories(_ tagsAndCategories: StatsTagsAndCategoriesInsight?, _ error: Error?)
    case refreshInsights

    // Insights details
    case receivedAllDotComFollowers(_ allDotComFollowers: StatsDotComFollowersInsight?, _ error: Error?)
    case receivedAllEmailFollowers(_ allDotComFollowers: StatsEmailFollowersInsight?, _ error: Error?)
    case refreshFollowers

    case receivedAllCommentsInsight(_ commentsInsight: StatsCommentsInsight?, _ error: Error?)
    case refreshComments

    case receivedAllTagsAndCategories(_ allTagsAndCategories: StatsTagsAndCategoriesInsight?, _ error: Error?)
    case refreshTagsAndCategories

    case receivedAllAnnual(_ allAnnual: StatsAllAnnualInsight?, _ error: Error?)
    case refreshAnnual
}

enum InsightQuery {
    case insights
    case allFollowers
    case allComments
    case allTagsAndCategories
    case allAnnual
}

struct InsightStoreState {

    // Insights overview

    // LPS

    var lastPostInsight: StatsLastPostInsight?
    var postStats: StatsPostDetails?
    var lastPostSummaryStatus: StoreFetchingStatus = .idle

    // Other Blocks

    var allTimeStats: StatsAllTimesInsight? {
        didSet {
            storeAllTimeWidgetData()
        }
    }
    var allTimeStatus: StoreFetchingStatus = .idle

    var annualAndMostPopularTime: StatsAnnualAndMostPopularTimeInsight?
    var annualAndMostPopularTimeStatus: StoreFetchingStatus = .idle

    var dotComFollowers: StatsDotComFollowersInsight?
    var dotComFollowersStatus: StoreFetchingStatus = .idle

    var emailFollowers: StatsEmailFollowersInsight?
    var emailFollowersStatus: StoreFetchingStatus = .idle

    var publicizeFollowers: StatsPublicizeInsight?
    var publicizeFollowersStatus: StoreFetchingStatus = .idle

    var topCommentsInsight: StatsCommentsInsight?
    var commentsInsightStatus: StoreFetchingStatus = .idle

    var todaysStats: StatsTodayInsight? {
        didSet {
            let todayWidgetStats = TodayWidgetStats(views: todaysStats?.viewsCount,
                                                    visitors: todaysStats?.visitorsCount,
                                                    likes: todaysStats?.likesCount,
                                                    comments: todaysStats?.commentsCount)

            storeTodayWidgetData(data: todayWidgetStats)
            storeHomeWidgetTodayData(stats: todayWidgetStats)
        }
    }
    var todaysStatsStatus: StoreFetchingStatus = .idle

    var postingActivity: StatsPostingStreakInsight?
    var postingActivityStatus: StoreFetchingStatus = .idle

    var topTagsAndCategories: StatsTagsAndCategoriesInsight?
    var tagsAndCategoriesStatus: StoreFetchingStatus = .idle

    // Insights details

    var allDotComFollowers: StatsDotComFollowersInsight?
    var allDotComFollowersStatus: StoreFetchingStatus = .idle

    var allEmailFollowers: StatsEmailFollowersInsight?
    var allEmailFollowersStatus: StoreFetchingStatus = .idle

    var allCommentsInsight: StatsCommentsInsight?
    var allCommentsInsightStatus: StoreFetchingStatus = .idle

    var allTagsAndCategories: StatsTagsAndCategoriesInsight?
    var allTagsAndCategoriesStatus: StoreFetchingStatus = .idle

    var allAnnual: StatsAllAnnualInsight?
    var allAnnualStatus: StoreFetchingStatus = .idle
}

class StatsInsightsStore: QueryStore<InsightStoreState, InsightQuery> {

    init() {
        super.init(initialState: InsightStoreState())
    }

    override func onDispatch(_ action: Action) {

        guard let insightAction = action as? InsightAction else {
            return
        }

        switch insightAction {
        case .receivedLastPostInsight(let lastPostInsight, let error):
            receivedLastPostInsight(lastPostInsight, error)
        case .receivedAllTimeStats(let allTimeStats, let error):
            receivedAllTimeStats(allTimeStats, error)
        case .receivedAnnualAndMostPopularTimeStats(let mostPopularStats, let error):
            receivedAnnualAndMostPopularTimeStats(mostPopularStats, error)
        case .receivedDotComFollowers(let followerStats, let error):
            receivedDotComFollowers(followerStats, error)
        case .receivedEmailFollowers(let followerStats, let error):
            receivedEmailFollowers(followerStats, error)
        case .receivedCommentsInsight(let commentsInsight, let error):
            receivedCommentsInsight(commentsInsight, error)
        case .receivedPublicize(let items, let error):
            receivedPublicizeFollowers(items, error)
        case .receivedTodaysStats(let todaysStats, let error):
            receivedTodaysStats(todaysStats, error)
        case .receivedPostingActivity(let postingActivity, let error):
            receivedPostingActivity(postingActivity, error)
        case .receivedTagsAndCategories(let tagsAndCategories, let error):
            receivedTagsAndCategories(tagsAndCategories, error)
        case .refreshInsights:
            refreshInsights()
        case .receivedAllDotComFollowers(let allDotComFollowers, let error):
            receivedAllDotComFollowers(allDotComFollowers, error)
        case .receivedAllEmailFollowers(let allEmailFollowers, let error):
            receivedAllEmailFollowers(allEmailFollowers, error)
        case .refreshFollowers:
            refreshFollowers()
        case .receivedAllCommentsInsight(let allComments, let error):
            receivedAllCommentsInsight(allComments, error)
        case .refreshComments:
            refreshComments()
        case .receivedAllTagsAndCategories(let allTagsAndCategories, let error):
            receivedAllTagsAndCategories(allTagsAndCategories, error)
        case .refreshTagsAndCategories:
            refreshTagsAndCategories()
        case .receivedAllAnnual(let allAnnual, let error):
            receivedAllAnnual(allAnnual, error)
        case .refreshAnnual:
            refreshAnnual()
        }

        if !isFetchingOverview {
            DDLogInfo("Stats: Insights Overview fetching operations finished.")
        }
    }

    override func queriesChanged() {
        super.queriesChanged()
        processQueries()
    }

    func persistToCoreData() {
        guard
            let siteID = SiteStatsInformation.sharedInstance.siteID,
            let blog = BlogService.withMainContext().blog(byBlogId: siteID) else {
                return
        }

        _ = state.lastPostInsight.flatMap { StatsRecord.record(from: $0, for: blog) }
        _ = state.allTimeStats.flatMap { StatsRecord.record(from: $0, for: blog) }
        _ = state.annualAndMostPopularTime.flatMap { StatsRecord.record(from: $0, for: blog) }
        _ = state.dotComFollowers.flatMap { StatsRecord.record(from: $0, for: blog) }
        _ = state.emailFollowers.flatMap { StatsRecord.record(from: $0, for: blog) }
        _ = state.publicizeFollowers.flatMap { StatsRecord.record(from: $0, for: blog) }
        _ = state.topCommentsInsight.flatMap { StatsRecord.record(from: $0, for: blog) }
        _ = state.todaysStats.flatMap { StatsRecord.record(from: $0, for: blog) }
        _ = state.postingActivity.flatMap { StatsRecord.record(from: $0, for: blog) }
        _ = state.topTagsAndCategories.flatMap { StatsRecord.record(from: $0, for: blog) }

        try? ContextManager.shared.mainContext.save()
    }

}

// MARK: - Private Methods

private extension StatsInsightsStore {

    func processQueries() {

        guard !activeQueries.isEmpty else {
            // This being empty means a VC just unregistered from observing data.
            // Let's persist what we have an clear the in-memory store.
            persistToCoreData()
            state = InsightStoreState()
            return
        }

        activeQueries.forEach { query in
            switch query {
            case .insights:
                loadFromCache()
            case .allFollowers:
                if shouldFetchFollowers() {
                    fetchAllFollowers()
                }
            case .allComments:
                if shouldFetchComments() {
                    fetchAllComments()
                }
            case .allTagsAndCategories:
                if shouldFetchTagsAndCategories() {
                    fetchAllTagsAndCategories()
                }
            case .allAnnual:
                if shouldFetchAnnual() {
                    fetchAllAnnual()
                }
            }
        }
    }

    // MARK: - Insights Overview

    func fetchInsights() {
        setAllFetchingStatus(.loading)
        fetchLastPostSummary()
    }

    func fetchOverview() {
        guard let api = statsRemote() else {
            setAllFetchingStatus(.idle)
            return
        }

        api.getInsight { (allTimesStats: StatsAllTimesInsight?, error) in
            if error != nil {
                DDLogInfo("Error fetching all time insights: \(String(describing: error?.localizedDescription))")
            }
            self.actionDispatcher.dispatch(InsightAction.receivedAllTimeStats(allTimesStats, error))
        }

        api.getInsight { (wpComFollowers: StatsDotComFollowersInsight?, error) in
            if error != nil {
                DDLogInfo("Error fetching WP.com followers: \(String(describing: error?.localizedDescription))")
            }
            self.actionDispatcher.dispatch(InsightAction.receivedDotComFollowers(wpComFollowers, error))
        }

        api.getInsight { (emailFollowers: StatsEmailFollowersInsight?, error) in
            if error != nil {
                DDLogInfo("Error fetching email followers: \(String(describing: error?.localizedDescription))")
            }
            self.actionDispatcher.dispatch(InsightAction.receivedEmailFollowers(emailFollowers, error))
        }

        api.getInsight { (publicizeInsight: StatsPublicizeInsight?, error) in
            if error != nil {
                DDLogInfo("Error fetching publicize insights: \(String(describing: error?.localizedDescription))")
            }
            self.actionDispatcher.dispatch(InsightAction.receivedPublicize(publicizeInsight, error))
        }

        api.getInsight { (annualAndTime: StatsAnnualAndMostPopularTimeInsight?, error) in
            if error != nil {
                DDLogInfo("Error fetching annual/most popular time: \(String(describing: error?.localizedDescription))")
            }
            self.actionDispatcher.dispatch(InsightAction.receivedAnnualAndMostPopularTimeStats(annualAndTime, error))
        }

        api.getInsight { (todayInsight: StatsTodayInsight?, error) in
            if error != nil {
                DDLogInfo("Error fetching today's insight: \(String(describing: error?.localizedDescription))")
            }

            self.actionDispatcher.dispatch(InsightAction.receivedTodaysStats(todayInsight, error))
        }

        api.getInsight { (commentsInsights: StatsCommentsInsight?, error) in
            if error != nil {
                DDLogInfo("Error fetching comment insights: \(String(describing: error?.localizedDescription))")
            }
            self.actionDispatcher.dispatch(InsightAction.receivedCommentsInsight(commentsInsights, error))
        }

        api.getInsight { (tagsAndCategoriesInsight: StatsTagsAndCategoriesInsight?, error) in
            if error != nil {
                DDLogInfo("Error fetching tags and categories insight: \(String(describing: error?.localizedDescription))")
            }

            self.actionDispatcher.dispatch(InsightAction.receivedTagsAndCategories(tagsAndCategoriesInsight, error))
        }

        api.getInsight(limit: 5000) { (streak: StatsPostingStreakInsight?, error) in
            if error != nil {
                DDLogInfo("Error fetching posting activity insight: \(String(describing: error?.localizedDescription))")
            }

            self.actionDispatcher.dispatch(InsightAction.receivedPostingActivity(streak, error))
        }
    }

    func loadFromCache() {
        guard
            let siteID = SiteStatsInformation.sharedInstance.siteID,
            let blog = BlogService.withMainContext().blog(byBlogId: siteID) else {
                return
        }

        transaction { state in
            state.lastPostInsight = StatsRecord.insight(for: blog, type: .lastPostInsight).flatMap { StatsLastPostInsight(statsRecordValues: $0.recordValues) }
            state.allTimeStats = StatsRecord.insight(for: blog, type: .allTimeStatsInsight).flatMap { StatsAllTimesInsight(statsRecordValues: $0.recordValues) }
            state.annualAndMostPopularTime = StatsRecord.insight(for: blog, type: .annualAndMostPopularTimes).flatMap { StatsAnnualAndMostPopularTimeInsight(statsRecordValues: $0.recordValues) }
            state.publicizeFollowers = StatsRecord.insight(for: blog, type: .publicizeConnection).flatMap { StatsPublicizeInsight(statsRecordValues: $0.recordValues) }
            state.todaysStats = StatsRecord.insight(for: blog, type: .today).flatMap { StatsTodayInsight(statsRecordValues: $0.recordValues) }
            state.postingActivity = StatsRecord.insight(for: blog, type: .streakInsight).flatMap { StatsPostingStreakInsight(statsRecordValues: $0.recordValues) }
            state.topTagsAndCategories = StatsRecord.insight(for: blog, type: .tagsAndCategories).flatMap { StatsTagsAndCategoriesInsight(statsRecordValues: $0.recordValues) }
            state.topCommentsInsight = StatsRecord.insight(for: blog, type: .commentInsight).flatMap { StatsCommentsInsight(statsRecordValues: $0.recordValues) }

            let followersInsight = StatsRecord.insight(for: blog, type: .followers)

            state.dotComFollowers = followersInsight.flatMap { StatsDotComFollowersInsight(statsRecordValues: $0.recordValues) }
            state.emailFollowers = followersInsight.flatMap { StatsEmailFollowersInsight(statsRecordValues: $0.recordValues) }
        }

        DDLogInfo("Insights load from cache")
    }

    func statsRemote() -> StatsServiceRemoteV2? {
        guard
            let siteID = SiteStatsInformation.sharedInstance.siteID?.intValue,
            let timeZone = SiteStatsInformation.sharedInstance.siteTimeZone
            else {
                return nil
        }

        let wpApi = WordPressComRestApi.defaultApi(oAuthToken: SiteStatsInformation.sharedInstance.oauth2Token, userAgent: WPUserAgent.wordPress())
        return StatsServiceRemoteV2(wordPressComRestApi: wpApi, siteID: siteID, siteTimezone: timeZone)
    }

    func refreshInsights() {
        guard shouldFetchOverview() else {
            DDLogInfo("Stats Insights Overview refresh triggered while one was in progress.")
            return
        }

        persistToCoreData()
        fetchInsights()
    }

    func fetchLastPostSummary() {
        guard let api = statsRemote() else {
            setAllFetchingStatus(.idle)
            state.lastPostSummaryStatus = .idle
            return
        }

        api.getInsight { (lastPost: StatsLastPostInsight?, error) in
            if error != nil {
                DDLogInfo("Error fetching last posts insights: \(String(describing: error?.localizedDescription))")
            }
            self.actionDispatcher.dispatch(InsightAction.receivedLastPostInsight(lastPost, error))
        }
    }

    func fetchStatsForInsightsLatestPost() {
        guard let postID = getLastPostInsight()?.postID,
            let api = statsRemote() else {
            state.lastPostSummaryStatus = .idle
            return
        }

        api.getDetails(forPostID: postID) { (postStats: StatsPostDetails?, error: Error?) in
            if error != nil {
                DDLogInfo("Insights: Error fetching Post Stats: \(String(describing: error?.localizedDescription))")
            }
            DDLogInfo("Insights: Finished fetching post stats.")

            DispatchQueue.main.async {
                self.receivedPostStats(postStats, error)
                self.fetchOverview()
            }
        }
    }

    func receivedPostStats(_ postStats: StatsPostDetails?, _ error: Error?) {
        transaction { state in
            if postStats != nil {
                state.postStats = postStats
            }
            state.lastPostSummaryStatus = error != nil ? .error : .success
        }
    }

    func receivedLastPostInsight(_ lastPostInsight: StatsLastPostInsight?, _ error: Error?) {
        if lastPostInsight != nil {
            state.lastPostInsight = lastPostInsight
            fetchStatsForInsightsLatestPost()
            return
        }
        transaction { state in
            state.lastPostSummaryStatus = error != nil ? .error : .success
        }
        fetchOverview()
    }

    func receivedAllTimeStats(_ allTimeStats: StatsAllTimesInsight?, _ error: Error?) {
        transaction { state in
            if allTimeStats != nil {
                state.allTimeStats = allTimeStats
            }
            state.allTimeStatus = error != nil ? .error : .success
        }
    }

    func receivedAnnualAndMostPopularTimeStats(_ mostPopularStats: StatsAnnualAndMostPopularTimeInsight?, _ error: Error?) {
        transaction { state in
            if mostPopularStats != nil {
                state.annualAndMostPopularTime = mostPopularStats
            }
            state.annualAndMostPopularTimeStatus = error != nil ? .error : .success
        }
    }

    func receivedDotComFollowers(_ followerStats: StatsDotComFollowersInsight?, _ error: Error?) {
        transaction { state in
            if followerStats != nil {
                state.dotComFollowers = followerStats
            }
            state.dotComFollowersStatus = error != nil ? .error : .success
        }
    }

    func receivedEmailFollowers(_ followerStats: StatsEmailFollowersInsight?, _ error: Error?) {
        transaction { state in
            if followerStats != nil {
                state.emailFollowers = followerStats
            }
            state.emailFollowersStatus = error != nil ? .error : .success
        }
    }

    func receivedPublicizeFollowers(_ followerStats: StatsPublicizeInsight?, _ error: Error?) {
        transaction { state in
            if followerStats != nil {
                state.publicizeFollowers = followerStats
            }
            state.publicizeFollowersStatus = error != nil ? .error : .success
        }
    }

    func receivedCommentsInsight(_ commentsInsight: StatsCommentsInsight?, _ error: Error?) {
        transaction { state in
            if commentsInsight != nil {
                state.topCommentsInsight = commentsInsight
            }
            state.commentsInsightStatus = error != nil ? .error : .success
        }
    }

    func receivedTodaysStats(_ todaysStats: StatsTodayInsight?, _ error: Error?) {
        transaction { state in
            if todaysStats != nil {
                state.todaysStats = todaysStats
            }
            state.todaysStatsStatus = error != nil ? .error : .success
        }
    }

    func receivedPostingActivity(_ postingActivity: StatsPostingStreakInsight?, _ error: Error?) {
        transaction { state in
            if postingActivity != nil {
                state.postingActivity = postingActivity
            }
            state.postingActivityStatus = error != nil ? .error : .success
        }
    }

    func receivedTagsAndCategories(_ tagsAndCategories: StatsTagsAndCategoriesInsight?, _ error: Error?) {
        transaction { state in
            if tagsAndCategories != nil {
                state.topTagsAndCategories = tagsAndCategories
            }
            state.tagsAndCategoriesStatus = error != nil ? .error : .success
        }
    }

    func setAllFetchingStatus(_ status: StoreFetchingStatus) {
        state.lastPostSummaryStatus = status
        state.allTimeStatus = status
        state.annualAndMostPopularTimeStatus = status
        state.dotComFollowersStatus = status
        state.emailFollowersStatus = status
        state.todaysStatsStatus = status
        state.tagsAndCategoriesStatus = status
        state.publicizeFollowersStatus = status
        state.commentsInsightStatus = status
        state.postingActivityStatus = status
    }

    func shouldFetchOverview() -> Bool {
        return !isFetchingOverview
    }

    // MARK: - Insights Details

    func fetchAllFollowers() {
        guard let api = statsRemote() else {
            return
        }

        state.allDotComFollowersStatus = .loading
        state.allEmailFollowersStatus = .loading

        // The followers API returns a maximum of 100 results.
        // Using a limit of 0 returns the default 20 results.
        // So use limit 100 to get max results.

        api.getInsight(limit: 100) { (dotComFollowers: StatsDotComFollowersInsight?, error) in
            if error != nil {
                DDLogInfo("Error fetching dotCom Followers: \(String(describing: error?.localizedDescription))")
            }
            self.actionDispatcher.dispatch(InsightAction.receivedAllDotComFollowers(dotComFollowers, error))
        }

          api.getInsight(limit: 100) { (emailFollowers: StatsEmailFollowersInsight?, error) in
            if error != nil {
                DDLogInfo("Error fetching email Followers: \(String(describing: error?.localizedDescription))")
            }
            self.actionDispatcher.dispatch(InsightAction.receivedAllEmailFollowers(emailFollowers, error))
        }
    }

    func fetchAllComments() {
        guard let api = statsRemote() else {
            return
        }

        state.allCommentsInsightStatus = .loading

        // The API doesn't work when we specify `0` here, like most of the other endpoints do, unfortunately...
        // 1000 was chosen as an arbitrarily large number that should be "big enough" for all of our users.

        api.getInsight(limit: 1000) {(allComments: StatsCommentsInsight?, error) in
            if error != nil {
                DDLogInfo("Error fetching all comments: \(String(describing: error?.localizedDescription))")
            }
            self.actionDispatcher.dispatch(InsightAction.receivedAllCommentsInsight(allComments, error))
        }
    }

    func fetchAllTagsAndCategories() {
        guard let api = statsRemote() else {
            return
        }

        state.allTagsAndCategoriesStatus = .loading

        // See the comment about the limit in the method above.
        api.getInsight(limit: 1000) { (allTagsAndCategories: StatsTagsAndCategoriesInsight?, error) in
            if error != nil {
                DDLogInfo("Error fetching all tags and categories: \(String(describing: error?.localizedDescription))")
            }
            self.actionDispatcher.dispatch(InsightAction.receivedAllTagsAndCategories(allTagsAndCategories, error))
        }
    }

    func fetchAllAnnual() {
        guard let api = statsRemote() else {
            return
        }

        state.allAnnualStatus = .loading

        api.getInsight { (allAnnual: StatsAllAnnualInsight?, error) in
            if error != nil {
                DDLogInfo("Error fetching all annual: \(String(describing: error?.localizedDescription))")
            }
            self.actionDispatcher.dispatch(InsightAction.receivedAllAnnual(allAnnual, error))
        }
    }

    func receivedAllDotComFollowers(_ allDotComFollowers: StatsDotComFollowersInsight?, _ error: Error?) {
        transaction { state in
            if allDotComFollowers != nil {
                state.allDotComFollowers = allDotComFollowers
            }
            state.allDotComFollowersStatus = error != nil ? .error : .success
        }
    }

    func receivedAllEmailFollowers(_ allEmailFollowers: StatsEmailFollowersInsight?, _ error: Error?) {
        transaction { state in
            if allEmailFollowers != nil {
                state.allEmailFollowers = allEmailFollowers
            }
            state.allEmailFollowersStatus = error != nil ? .error : .success
        }
    }

    func refreshFollowers() {
        guard shouldFetchFollowers() else {
            DDLogInfo("Stats Insights Followers refresh triggered while one was in progress.")
            return
        }

        fetchAllFollowers()
    }

    func shouldFetchFollowers() -> Bool {
        return !isFetchingAllFollowers
    }

    func receivedAllCommentsInsight(_ allCommentsInsight: StatsCommentsInsight?, _ error: Error?) {
        transaction { state in
            if allCommentsInsight != nil {
                state.allCommentsInsight = allCommentsInsight
            }
            state.allCommentsInsightStatus = error != nil ? .error : .success
        }
    }

    func refreshComments() {
        guard shouldFetchComments() else {
            DDLogInfo("Stats Insights Comments refresh triggered while one was in progress.")
            return
        }

        fetchAllComments()
    }

    func shouldFetchComments() -> Bool {
        return !isFetchingComments
    }

    func receivedAllTagsAndCategories(_ allTagsAndCategories: StatsTagsAndCategoriesInsight?, _ error: Error?) {
        transaction { state in
            if allTagsAndCategories != nil {
                state.allTagsAndCategories = allTagsAndCategories
            }
            state.allTagsAndCategoriesStatus = error != nil ? .error : .success
        }
    }

    func refreshTagsAndCategories() {
        guard shouldFetchTagsAndCategories() else {
            DDLogInfo("Stats Insights Tags And Categories refresh triggered while one was in progress.")
            return
        }

        fetchAllTagsAndCategories()
    }

    func shouldFetchTagsAndCategories() -> Bool {
        return !isFetchingTagsAndCategories
    }

    func receivedAllAnnual(_ allAnnual: StatsAllAnnualInsight?, _ error: Error?) {
        transaction { state in
            if allAnnual != nil {
                state.allAnnual = allAnnual
            }
            state.allAnnualStatus = error != nil ? .error : .success
        }
    }

    func refreshAnnual() {
        guard shouldFetchAnnual() else {
            DDLogInfo("Stats Insights Annual refresh triggered while one was in progress.")
            return
        }

        fetchAllAnnual()
    }

    func shouldFetchAnnual() -> Bool {
        return !isFetchingAnnual
    }

}

// MARK: - Public Accessors

extension StatsInsightsStore {

    func getLastPostInsight() -> StatsLastPostInsight? {
        return state.lastPostInsight
    }

    func getPostStats() -> StatsPostDetails? {
        return state.postStats
    }

    func getAllTimeStats() -> StatsAllTimesInsight? {
        return state.allTimeStats
    }

    func getAnnualAndMostPopularTime() -> StatsAnnualAndMostPopularTimeInsight? {
        return state.annualAndMostPopularTime
    }

    func getDotComFollowers() -> StatsDotComFollowersInsight? {
        return state.dotComFollowers
    }

    func getEmailFollowers() -> StatsEmailFollowersInsight? {
        return state.emailFollowers
    }

    func getPublicize() -> StatsPublicizeInsight? {
        return state.publicizeFollowers
    }

    func getTopCommentsInsight() -> StatsCommentsInsight? {
        return state.topCommentsInsight
    }

    func getTodaysStats() -> StatsTodayInsight? {
        return state.todaysStats
    }

    func getTopTagsAndCategories() -> StatsTagsAndCategoriesInsight? {
        return state.topTagsAndCategories
    }

    func getPostingActivity() -> StatsPostingStreakInsight? {
        return state.postingActivity
    }
    /// Summarizes the daily posting count for the month in the given date.
    /// Returns an array containing every day of the month and associated post count.
    ///
    func getMonthlyPostingActivityFor(date: Date) -> [PostingStreakEvent] {

        let calendar = Calendar.autoupdatingCurrent
        let components = calendar.dateComponents([.month, .year], from: date)

        guard
            let month = components.month,
            let year = components.year
            else {
                return []
        }

        let postingEvents = state.postingActivity?.postingEvents ?? []

        // This gives a range of how many days there are in a given month...
        let rangeOfMonth = calendar.range(of: .day, in: .month, for: date) ?? 0..<0

        let mappedMonth = rangeOfMonth
            // then we create a `Date` representing each of those days
            .compactMap {
                return calendar.date(from: DateComponents(year: year, month: month, day: $0))
            }
            // and pick out a relevant `PostingStreakEvent` from data we have or return
            // an empty one.
            .map { (date: Date) -> PostingStreakEvent in
                if let postingEvent = postingEvents.first(where: { event in return event.date == date }) {
                    return postingEvent
                }
                return PostingStreakEvent(date: date, postCount: 0)
        }

        return mappedMonth

    }

    func getYearlyPostingActivityFrom(date: Date) -> [[PostingStreakEvent]] {
        // We operate on a "reversed" range since we want least-recent months first.
        return (0...11).reversed().compactMap {
            guard
                let monthDate = Calendar.current.date(byAdding: .month, value: -$0, to: date)
                else {
                    return nil
            }

            return getMonthlyPostingActivityFor(date: monthDate)
        }
    }

    func getAllDotComFollowers() -> StatsDotComFollowersInsight? {
        return state.allDotComFollowers
    }

    func getAllEmailFollowers() -> StatsEmailFollowersInsight? {
        return state.allEmailFollowers
    }

    func getAllCommentsInsight() -> StatsCommentsInsight? {
        return state.allCommentsInsight
    }

    func getAllTagsAndCategories() -> StatsTagsAndCategoriesInsight? {
        return state.allTagsAndCategories
    }

    func getAllAnnual() -> StatsAllAnnualInsight? {
        return state.allAnnual
    }

    var lastPostSummaryStatus: StoreFetchingStatus {
        return state.lastPostSummaryStatus
    }

    var allTimeStatus: StoreFetchingStatus {
        return state.allTimeStatus
    }

    var todaysStatsStatus: StoreFetchingStatus {
        return state.todaysStatsStatus
    }

    var tagsAndCategoriesStatus: StoreFetchingStatus {
        return state.tagsAndCategoriesStatus
    }

    var publicizeFollowersStatus: StoreFetchingStatus {
        return state.publicizeFollowersStatus
    }

    var commentsInsightStatus: StoreFetchingStatus {
        return state.commentsInsightStatus
    }

    var postingActivityStatus: StoreFetchingStatus {
        return state.postingActivityStatus
    }

    var followersTotalsStatus: StoreFetchingStatus {
        switch (state.dotComFollowersStatus, state.emailFollowersStatus) {
        case (let a, let b) where a == .loading || b == .loading:
            return .loading
        case (let a, let b) where a == .error || b == .error:
            return .error
        case (.success, .success):
            return .success
        default:
            return .idle
        }
    }

    var annualAndMostPopularTimeStatus: StoreFetchingStatus {
        return state.annualAndMostPopularTimeStatus
    }

    var isFetchingLastPostSummary: Bool {
        return lastPostSummaryStatus == .loading
    }

    var isFetchingOverview: Bool {
        /*
         * Use reflection here to inspect all the members of type StoreFetchingStatus
         * with value .loading. If at least one exists then the store is still fetching the overview.
         */
        let mirror = Mirror(reflecting: state)
        return mirror.children.compactMap { $0.value as? StoreFetchingStatus }.first { $0 == .loading } != nil
    }

    var isFetchingAllFollowers: Bool {
        return state.allDotComFollowersStatus == .loading ||
                state.allEmailFollowersStatus == .loading
    }

    var allDotComFollowersStatus: StoreFetchingStatus {
        return state.allDotComFollowersStatus
    }

    var allEmailFollowersStatus: StoreFetchingStatus {
        return state.allEmailFollowersStatus
    }

    var fetchingFollowersStatus: StoreFetchingStatus {
        switch (state.allDotComFollowersStatus, state.allEmailFollowersStatus) {
        case (let a, let b) where a == .loading || b == .loading:
            return .loading
        case (.error, .error):
            return .error
        case (let a, let b) where a == .success || b == .success:
            return .success
        default:
            return .idle
        }
    }

    var allCommentsInsightStatus: StoreFetchingStatus {
        return state.allCommentsInsightStatus
    }

    var isFetchingComments: Bool {
        return allCommentsInsightStatus == .loading
    }

    var allTagsAndCategoriesStatus: StoreFetchingStatus {
        return state.allTagsAndCategoriesStatus
    }

    var isFetchingTagsAndCategories: Bool {
        return allTagsAndCategoriesStatus == .loading
    }

    var allAnnualStatus: StoreFetchingStatus {
        return state.allAnnualStatus
    }

    var isFetchingAnnual: Bool {
        return allAnnualStatus == .loading
    }

    var fetchingOverviewHasFailed: Bool {
        /*
         * Use reflection here to inspect all the members of type StoreFetchingStatus
         * with value different from .error.
         * If the result is nil the store failed loading the overview.
         */
        let mirror = Mirror(reflecting: state)
        return mirror.children.compactMap { $0.value as? StoreFetchingStatus }.first { $0 != .error } == nil
    }

    func fetchingFailed(for query: InsightQuery) -> Bool {
        switch query {
        case .insights:
            return fetchingOverviewHasFailed
        case .allFollowers:
            return fetchingFollowersStatus == .error
        case .allComments:
            return state.allCommentsInsightStatus == .error
        case .allTagsAndCategories:
            return state.allTagsAndCategoriesStatus == .error
        case .allAnnual:
            return state.allAnnualStatus == .error
        }
    }
}

// MARK: - Widget Data

private extension InsightStoreState {

    func storeTodayWidgetData(data: TodayWidgetStats) {
        guard widgetUsingCurrentSite() else {
            return
        }

        data.saveData()
    }

    func storeAllTimeWidgetData() {
        guard widgetUsingCurrentSite() else {
            return
        }

        let data = AllTimeWidgetStats(views: allTimeStats?.viewsCount,
                                    visitors: allTimeStats?.visitorsCount,
                                    posts: allTimeStats?.postsCount,
                                    bestViews: allTimeStats?.bestViewsPerDayCount)
        data.saveData()
    }

    func widgetUsingCurrentSite() -> Bool {
        // Only store data if the widget is using the current site
        guard let sharedDefaults = UserDefaults(suiteName: WPAppGroupName),
            let widgetSiteID = sharedDefaults.object(forKey: WPStatsTodayWidgetUserDefaultsSiteIdKey) as? NSNumber,
            widgetSiteID == SiteStatsInformation.sharedInstance.siteID  else {
                return false
        }
        return true
    }

}

// MARK: - iOS 14 Widgets Data
private extension InsightStoreState {

    private func storeHomeWidgetTodayData(stats: TodayWidgetStats) {

        guard #available(iOS 14.0, *),
              let siteID = SiteStatsInformation.sharedInstance.siteID else {
            return
        }

        var homeWidgetTodayCache = HomeWidgetTodayData.read() ?? initializeHomeWidgetTodayData()

        guard let oldData = homeWidgetTodayCache[siteID.intValue] else {
            DDLogError("HomeWidgetToday: Failed to find a matching site")
            return
        }
        // TODO - TODAYWIDGET: it might be better to move the blog updates in SiteStatsInformation
        let blogService = BlogService(managedObjectContext: ContextManager.shared.mainContext)

        guard let blog = blogService.blog(byBlogId: siteID) else {
            DDLogError("HomeWidgetToday: the site does not exist anymore")
            // if for any reason that site does not exist anymore, remove it from the cache.
            homeWidgetTodayCache.removeValue(forKey: siteID.intValue)
            HomeWidgetTodayData.write(data: homeWidgetTodayCache)
            return
        }
        // refresh stats and update any blog info, if they had changed
        homeWidgetTodayCache[siteID.intValue] = HomeWidgetTodayData(siteID: siteID.intValue,
                                                           siteName: blog.title ?? oldData.siteName,
                                                           url: blog.url ?? oldData.url,
                                                           timeZone: blogService.timeZone(for: blog),
                                                           date: Date(),
                                                           stats: stats)

        HomeWidgetTodayData.write(data: homeWidgetTodayCache)
        WidgetCenter.shared.reloadTimelines(ofKind: WPHomeWidgetTodayKind)
    }

    // TODO - TODAYWIDGET: this method will likely be exposed in the future to handle the creation of the file at login
    private func initializeHomeWidgetTodayData() -> [Int: HomeWidgetTodayData] {

        let blogService = BlogService(managedObjectContext: ContextManager.shared.mainContext)

        return blogService.blogsForAllAccounts().reduce(into: [Int: HomeWidgetTodayData]()) { result, element in
            if let blogID = element.dotComID,
               let url = element.url,
               let blog = blogService.blog(byBlogId: blogID) {

<<<<<<< HEAD
                let title = ($1.title ?? url).isEmpty ? url : $1.title ?? url
                let timeZone = blogService.timeZone(for: blog)
=======
                let title = (element.title ?? url).isEmpty ? url : element.title ?? url
                let timeZoneName = blogService.timeZone(for: blog).identifier
>>>>>>> ebc4952a

                result[blogID.intValue] = HomeWidgetTodayData(siteID: blogID.intValue,
                                                                  siteName: title,
                                                                  url: url,
                                                                  timeZone: timeZone,
                                                                  date: Date(),
                                                                  stats: TodayWidgetStats())
            }
        }
    }
}<|MERGE_RESOLUTION|>--- conflicted
+++ resolved
@@ -1033,13 +1033,8 @@
                let url = element.url,
                let blog = blogService.blog(byBlogId: blogID) {
 
-<<<<<<< HEAD
-                let title = ($1.title ?? url).isEmpty ? url : $1.title ?? url
+                let title = (element.title ?? url).isEmpty ? url : element.title ?? url
                 let timeZone = blogService.timeZone(for: blog)
-=======
-                let title = (element.title ?? url).isEmpty ? url : element.title ?? url
-                let timeZoneName = blogService.timeZone(for: blog).identifier
->>>>>>> ebc4952a
 
                 result[blogID.intValue] = HomeWidgetTodayData(siteID: blogID.intValue,
                                                                   siteName: title,
