--- conflicted
+++ resolved
@@ -54,14 +54,9 @@
 
 
     /// Cleans up the view after a successful sync and dismisses the NUX controller.
-<<<<<<< HEAD
-    /// 
     /// - Parameter requiredMultifactor: Whether a multifactor code was required while authenticating.
-=======
     ///
     /// - Parameters:
-    ///     - requiredMultifactor: Whether a multifactor code was required while authenticating.
->>>>>>> a3df4f36
     ///
     func handleSyncSuccess(requiredMultifactor: Bool) {
         configureStatusLabel("")
