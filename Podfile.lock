PODS:
  - 1PasswordExtension (1.8.6)
  - Alamofire (4.8.0)
  - AlamofireImage (3.5.2):
    - Alamofire (~> 4.8)
  - AlamofireNetworkActivityIndicator (2.4.0):
    - Alamofire (~> 4.8)
  - AppAuth (1.3.0):
    - AppAuth/Core (= 1.3.0)
    - AppAuth/ExternalUserAgent (= 1.3.0)
  - AppAuth/Core (1.3.0)
  - AppAuth/ExternalUserAgent (1.3.0)
  - AppCenter (2.5.1):
    - AppCenter/Analytics (= 2.5.1)
    - AppCenter/Crashes (= 2.5.1)
  - AppCenter/Analytics (2.5.1):
    - AppCenter/Core
  - AppCenter/Core (2.5.1)
  - AppCenter/Crashes (2.5.1):
    - AppCenter/Core
  - AppCenter/Distribute (2.5.1):
    - AppCenter/Core
  - Automattic-Tracks-iOS (0.4.4):
    - CocoaLumberjack (~> 3)
    - Reachability (~> 3)
    - Sentry (~> 4)
    - Sodium (~> 0.8.0)
    - UIDeviceIdentifier (~> 1)
  - boost-for-react-native (1.63.0)
  - Charts (3.2.2):
    - Charts/Core (= 3.2.2)
  - Charts/Core (3.2.2)
  - CocoaLumberjack (3.5.2):
    - CocoaLumberjack/Core (= 3.5.2)
  - CocoaLumberjack/Core (3.5.2)
  - DoubleConversion (1.1.5)
  - Down (0.6.6)
  - FBLazyVector (0.61.5)
  - FBReactNativeSpec (0.61.5):
    - Folly (= 2018.10.22.00)
    - RCTRequired (= 0.61.5)
    - RCTTypeSafety (= 0.61.5)
    - React-Core (= 0.61.5)
    - React-jsi (= 0.61.5)
    - ReactCommon/turbomodule/core (= 0.61.5)
  - Folly (2018.10.22.00):
    - boost-for-react-native
    - DoubleConversion
    - Folly/Default (= 2018.10.22.00)
    - glog
  - Folly/Default (2018.10.22.00):
    - boost-for-react-native
    - DoubleConversion
    - glog
  - FormatterKit/Resources (1.8.2)
  - FormatterKit/TimeIntervalFormatter (1.8.2):
    - FormatterKit/Resources
  - FSInteractiveMap (0.1.0)
  - Gifu (3.2.0)
  - glog (0.3.5)
  - GoogleSignIn (5.0.2):
    - AppAuth (~> 1.2)
    - GTMAppAuth (~> 1.0)
    - GTMSessionFetcher/Core (~> 1.1)
  - Gridicons (1.0.1)
  - GTMAppAuth (1.0.0):
    - AppAuth/Core (~> 1.0)
    - GTMSessionFetcher (~> 1.1)
  - GTMSessionFetcher (1.4.0):
    - GTMSessionFetcher/Full (= 1.4.0)
  - GTMSessionFetcher/Core (1.4.0)
  - GTMSessionFetcher/Full (1.4.0):
    - GTMSessionFetcher/Core (= 1.4.0)
  - Gutenberg (1.28.0):
    - React (= 0.61.5)
    - React-CoreModules (= 0.61.5)
    - React-RCTImage (= 0.61.5)
    - RNTAztecView
  - JTAppleCalendar (8.0.3)
  - lottie-ios (3.1.6)
  - MediaEditor (1.1.0):
    - TOCropViewController (~> 2.5.2)
  - MRProgress (0.8.3):
    - MRProgress/ActivityIndicator (= 0.8.3)
    - MRProgress/Blur (= 0.8.3)
    - MRProgress/Circular (= 0.8.3)
    - MRProgress/Icons (= 0.8.3)
    - MRProgress/NavigationBarProgress (= 0.8.3)
    - MRProgress/Overlay (= 0.8.3)
  - MRProgress/ActivityIndicator (0.8.3):
    - MRProgress/Stopable
  - MRProgress/Blur (0.8.3):
    - MRProgress/Helper
  - MRProgress/Circular (0.8.3):
    - MRProgress/Helper
    - MRProgress/ProgressBaseClass
    - MRProgress/Stopable
  - MRProgress/Helper (0.8.3)
  - MRProgress/Icons (0.8.3)
  - MRProgress/NavigationBarProgress (0.8.3):
    - MRProgress/ProgressBaseClass
  - MRProgress/Overlay (0.8.3):
    - MRProgress/ActivityIndicator
    - MRProgress/Blur
    - MRProgress/Circular
    - MRProgress/Helper
    - MRProgress/Icons
  - MRProgress/ProgressBaseClass (0.8.3)
  - MRProgress/Stopable (0.8.3):
    - MRProgress/Helper
  - Nimble (7.3.4)
  - NSObject-SafeExpectations (0.0.4)
  - "NSURL+IDN (0.4)"
  - OCMock (3.4.3)
  - OHHTTPStubs (6.1.0):
    - OHHTTPStubs/Default (= 6.1.0)
  - OHHTTPStubs/Core (6.1.0)
  - OHHTTPStubs/Default (6.1.0):
    - OHHTTPStubs/Core
    - OHHTTPStubs/JSON
    - OHHTTPStubs/NSURLSession
    - OHHTTPStubs/OHPathHelpers
  - OHHTTPStubs/JSON (6.1.0):
    - OHHTTPStubs/Core
  - OHHTTPStubs/NSURLSession (6.1.0):
    - OHHTTPStubs/Core
  - OHHTTPStubs/OHPathHelpers (6.1.0)
  - OHHTTPStubs/Swift (6.1.0):
    - OHHTTPStubs/Default
  - RCTRequired (0.61.5)
  - RCTTypeSafety (0.61.5):
    - FBLazyVector (= 0.61.5)
    - Folly (= 2018.10.22.00)
    - RCTRequired (= 0.61.5)
    - React-Core (= 0.61.5)
  - Reachability (3.2)
  - React (0.61.5):
    - React-Core (= 0.61.5)
    - React-Core/DevSupport (= 0.61.5)
    - React-Core/RCTWebSocket (= 0.61.5)
    - React-RCTActionSheet (= 0.61.5)
    - React-RCTAnimation (= 0.61.5)
    - React-RCTBlob (= 0.61.5)
    - React-RCTImage (= 0.61.5)
    - React-RCTLinking (= 0.61.5)
    - React-RCTNetwork (= 0.61.5)
    - React-RCTSettings (= 0.61.5)
    - React-RCTText (= 0.61.5)
    - React-RCTVibration (= 0.61.5)
  - React-Core (0.61.5):
    - Folly (= 2018.10.22.00)
    - glog
    - React-Core/Default (= 0.61.5)
    - React-cxxreact (= 0.61.5)
    - React-jsi (= 0.61.5)
    - React-jsiexecutor (= 0.61.5)
    - Yoga
  - React-Core/CoreModulesHeaders (0.61.5):
    - Folly (= 2018.10.22.00)
    - glog
    - React-Core/Default
    - React-cxxreact (= 0.61.5)
    - React-jsi (= 0.61.5)
    - React-jsiexecutor (= 0.61.5)
    - Yoga
  - React-Core/Default (0.61.5):
    - Folly (= 2018.10.22.00)
    - glog
    - React-cxxreact (= 0.61.5)
    - React-jsi (= 0.61.5)
    - React-jsiexecutor (= 0.61.5)
    - Yoga
  - React-Core/DevSupport (0.61.5):
    - Folly (= 2018.10.22.00)
    - glog
    - React-Core/Default (= 0.61.5)
    - React-Core/RCTWebSocket (= 0.61.5)
    - React-cxxreact (= 0.61.5)
    - React-jsi (= 0.61.5)
    - React-jsiexecutor (= 0.61.5)
    - React-jsinspector (= 0.61.5)
    - Yoga
  - React-Core/RCTActionSheetHeaders (0.61.5):
    - Folly (= 2018.10.22.00)
    - glog
    - React-Core/Default
    - React-cxxreact (= 0.61.5)
    - React-jsi (= 0.61.5)
    - React-jsiexecutor (= 0.61.5)
    - Yoga
  - React-Core/RCTAnimationHeaders (0.61.5):
    - Folly (= 2018.10.22.00)
    - glog
    - React-Core/Default
    - React-cxxreact (= 0.61.5)
    - React-jsi (= 0.61.5)
    - React-jsiexecutor (= 0.61.5)
    - Yoga
  - React-Core/RCTBlobHeaders (0.61.5):
    - Folly (= 2018.10.22.00)
    - glog
    - React-Core/Default
    - React-cxxreact (= 0.61.5)
    - React-jsi (= 0.61.5)
    - React-jsiexecutor (= 0.61.5)
    - Yoga
  - React-Core/RCTImageHeaders (0.61.5):
    - Folly (= 2018.10.22.00)
    - glog
    - React-Core/Default
    - React-cxxreact (= 0.61.5)
    - React-jsi (= 0.61.5)
    - React-jsiexecutor (= 0.61.5)
    - Yoga
  - React-Core/RCTLinkingHeaders (0.61.5):
    - Folly (= 2018.10.22.00)
    - glog
    - React-Core/Default
    - React-cxxreact (= 0.61.5)
    - React-jsi (= 0.61.5)
    - React-jsiexecutor (= 0.61.5)
    - Yoga
  - React-Core/RCTNetworkHeaders (0.61.5):
    - Folly (= 2018.10.22.00)
    - glog
    - React-Core/Default
    - React-cxxreact (= 0.61.5)
    - React-jsi (= 0.61.5)
    - React-jsiexecutor (= 0.61.5)
    - Yoga
  - React-Core/RCTSettingsHeaders (0.61.5):
    - Folly (= 2018.10.22.00)
    - glog
    - React-Core/Default
    - React-cxxreact (= 0.61.5)
    - React-jsi (= 0.61.5)
    - React-jsiexecutor (= 0.61.5)
    - Yoga
  - React-Core/RCTTextHeaders (0.61.5):
    - Folly (= 2018.10.22.00)
    - glog
    - React-Core/Default
    - React-cxxreact (= 0.61.5)
    - React-jsi (= 0.61.5)
    - React-jsiexecutor (= 0.61.5)
    - Yoga
  - React-Core/RCTVibrationHeaders (0.61.5):
    - Folly (= 2018.10.22.00)
    - glog
    - React-Core/Default
    - React-cxxreact (= 0.61.5)
    - React-jsi (= 0.61.5)
    - React-jsiexecutor (= 0.61.5)
    - Yoga
  - React-Core/RCTWebSocket (0.61.5):
    - Folly (= 2018.10.22.00)
    - glog
    - React-Core/Default (= 0.61.5)
    - React-cxxreact (= 0.61.5)
    - React-jsi (= 0.61.5)
    - React-jsiexecutor (= 0.61.5)
    - Yoga
  - React-CoreModules (0.61.5):
    - FBReactNativeSpec (= 0.61.5)
    - Folly (= 2018.10.22.00)
    - RCTTypeSafety (= 0.61.5)
    - React-Core/CoreModulesHeaders (= 0.61.5)
    - React-RCTImage (= 0.61.5)
    - ReactCommon/turbomodule/core (= 0.61.5)
  - React-cxxreact (0.61.5):
    - boost-for-react-native (= 1.63.0)
    - DoubleConversion
    - Folly (= 2018.10.22.00)
    - glog
    - React-jsinspector (= 0.61.5)
  - React-jsi (0.61.5):
    - boost-for-react-native (= 1.63.0)
    - DoubleConversion
    - Folly (= 2018.10.22.00)
    - glog
    - React-jsi/Default (= 0.61.5)
  - React-jsi/Default (0.61.5):
    - boost-for-react-native (= 1.63.0)
    - DoubleConversion
    - Folly (= 2018.10.22.00)
    - glog
  - React-jsiexecutor (0.61.5):
    - DoubleConversion
    - Folly (= 2018.10.22.00)
    - glog
    - React-cxxreact (= 0.61.5)
    - React-jsi (= 0.61.5)
  - React-jsinspector (0.61.5)
  - react-native-keyboard-aware-scroll-view (0.8.8):
    - React
  - react-native-linear-gradient (2.5.6):
    - React
  - react-native-safe-area (0.5.1):
    - React
  - react-native-slider (2.0.7):
    - React
  - react-native-video (5.0.2):
    - React
    - react-native-video/Video (= 5.0.2)
  - react-native-video/Video (5.0.2):
    - React
  - React-RCTActionSheet (0.61.5):
    - React-Core/RCTActionSheetHeaders (= 0.61.5)
  - React-RCTAnimation (0.61.5):
    - React-Core/RCTAnimationHeaders (= 0.61.5)
  - React-RCTBlob (0.61.5):
    - React-Core/RCTBlobHeaders (= 0.61.5)
    - React-Core/RCTWebSocket (= 0.61.5)
    - React-jsi (= 0.61.5)
    - React-RCTNetwork (= 0.61.5)
  - React-RCTImage (0.61.5):
    - React-Core/RCTImageHeaders (= 0.61.5)
    - React-RCTNetwork (= 0.61.5)
  - React-RCTLinking (0.61.5):
    - React-Core/RCTLinkingHeaders (= 0.61.5)
  - React-RCTNetwork (0.61.5):
    - React-Core/RCTNetworkHeaders (= 0.61.5)
  - React-RCTSettings (0.61.5):
    - React-Core/RCTSettingsHeaders (= 0.61.5)
  - React-RCTText (0.61.5):
    - React-Core/RCTTextHeaders (= 0.61.5)
  - React-RCTVibration (0.61.5):
    - React-Core/RCTVibrationHeaders (= 0.61.5)
  - ReactCommon (0.61.5):
    - ReactCommon/jscallinvoker (= 0.61.5)
    - ReactCommon/turbomodule (= 0.61.5)
  - ReactCommon/jscallinvoker (0.61.5):
    - DoubleConversion
    - Folly (= 2018.10.22.00)
    - glog
    - React-cxxreact (= 0.61.5)
  - ReactCommon/turbomodule (0.61.5):
    - DoubleConversion
    - Folly (= 2018.10.22.00)
    - glog
    - React-Core (= 0.61.5)
    - React-cxxreact (= 0.61.5)
    - React-jsi (= 0.61.5)
    - ReactCommon/jscallinvoker (= 0.61.5)
    - ReactCommon/turbomodule/core (= 0.61.5)
    - ReactCommon/turbomodule/samples (= 0.61.5)
  - ReactCommon/turbomodule/core (0.61.5):
    - DoubleConversion
    - Folly (= 2018.10.22.00)
    - glog
    - React-Core (= 0.61.5)
    - React-cxxreact (= 0.61.5)
    - React-jsi (= 0.61.5)
    - ReactCommon/jscallinvoker (= 0.61.5)
  - ReactCommon/turbomodule/samples (0.61.5):
    - DoubleConversion
    - Folly (= 2018.10.22.00)
    - glog
    - React-Core (= 0.61.5)
    - React-cxxreact (= 0.61.5)
    - React-jsi (= 0.61.5)
    - ReactCommon/jscallinvoker (= 0.61.5)
    - ReactCommon/turbomodule/core (= 0.61.5)
  - ReactNativeDarkMode (0.0.10):
    - React
  - RNSVG (9.13.6-gb):
    - React
  - RNTAztecView (1.28.0):
    - React-Core
    - WordPress-Aztec-iOS (~> 1.19.1)
  - Sentry (4.5.0):
    - Sentry/Core (= 4.5.0)
  - Sentry/Core (4.5.0)
  - SimulatorStatusMagic (2.4.1)
  - Sodium (0.8.0)
  - Starscream (3.0.6)
  - SVProgressHUD (2.2.5)
  - TOCropViewController (2.5.2)
  - UIDeviceIdentifier (1.4.0)
  - WordPress-Aztec-iOS (1.19.1)
  - WordPress-Editor-iOS (1.19.1):
    - WordPress-Aztec-iOS (= 1.19.1)
<<<<<<< HEAD
  - WordPressAuthenticator (1.17.0-beta.6):
=======
  - WordPressAuthenticator (1.17.0-beta.7):
>>>>>>> 8809c3be
    - 1PasswordExtension (= 1.8.6)
    - Alamofire (= 4.8)
    - CocoaLumberjack (~> 3.5)
    - GoogleSignIn (~> 5.0.2)
    - Gridicons (~> 1.0)
    - lottie-ios (= 3.1.6)
    - "NSURL+IDN (= 0.4)"
    - SVProgressHUD (= 2.2.5)
    - WordPressKit (~> 4.9.0-beta.1)
    - WordPressShared (~> 1.8.16)
    - WordPressUI (~> 1.7.0)
  - WordPressKit (4.9.0-beta.1):
    - Alamofire (~> 4.8.0)
    - CocoaLumberjack (~> 3.4)
    - NSObject-SafeExpectations (= 0.0.4)
    - UIDeviceIdentifier (~> 1)
    - WordPressShared (~> 1.8.16)
    - wpxmlrpc (= 0.8.5)
  - WordPressMocks (0.0.8)
  - WordPressShared (1.8.16):
    - CocoaLumberjack (~> 3.4)
    - FormatterKit/TimeIntervalFormatter (= 1.8.2)
  - WordPressUI (1.7.0)
  - WPMediaPicker (1.7.0-beta.2)
  - wpxmlrpc (0.8.5)
  - Yoga (1.14.0)
  - ZendeskCommonUISDK (4.0.0):
    - ZendeskSDKConfigurationsSDK (~> 1.1.2)
  - ZendeskCoreSDK (2.2.2)
  - ZendeskMessagingAPISDK (3.0.0):
    - ZendeskSDKConfigurationsSDK (~> 1.1.2)
  - ZendeskMessagingSDK (3.0.0):
    - ZendeskCommonUISDK (~> 4.0.0)
    - ZendeskMessagingAPISDK (~> 3.0.0)
  - ZendeskSDKConfigurationsSDK (1.1.3)
  - ZendeskSupportProvidersSDK (5.0.1):
    - ZendeskCoreSDK (~> 2.2.1)
  - ZendeskSupportSDK (5.0.0):
    - ZendeskMessagingSDK (~> 3.0.0)
    - ZendeskSupportProvidersSDK (~> 5.0.0)
  - ZIPFoundation (0.9.10)

DEPENDENCIES:
  - Alamofire (= 4.8.0)
  - AlamofireImage (= 3.5.2)
  - AlamofireNetworkActivityIndicator (~> 2.4)
  - AppCenter (= 2.5.1)
  - AppCenter/Distribute (= 2.5.1)
  - Automattic-Tracks-iOS (~> 0.4.4)
  - Charts (~> 3.2.2)
  - CocoaLumberjack (= 3.5.2)
  - Down (~> 0.6.6)
  - FBLazyVector (from `https://raw.githubusercontent.com/wordpress-mobile/gutenberg-mobile/59220b0adb795557639a017b065af270d284c9bf/react-native-gutenberg-bridge/third-party-podspecs/FBLazyVector.podspec.json`)
  - FBReactNativeSpec (from `https://raw.githubusercontent.com/wordpress-mobile/gutenberg-mobile/59220b0adb795557639a017b065af270d284c9bf/react-native-gutenberg-bridge/third-party-podspecs/FBReactNativeSpec.podspec.json`)
  - Folly (from `https://raw.githubusercontent.com/wordpress-mobile/gutenberg-mobile/59220b0adb795557639a017b065af270d284c9bf/react-native-gutenberg-bridge/third-party-podspecs/Folly.podspec.json`)
  - FormatterKit/TimeIntervalFormatter (= 1.8.2)
  - FSInteractiveMap (from `https://github.com/wordpress-mobile/FSInteractiveMap.git`, tag `0.2.0`)
  - Gifu (= 3.2.0)
  - glog (from `https://raw.githubusercontent.com/wordpress-mobile/gutenberg-mobile/59220b0adb795557639a017b065af270d284c9bf/react-native-gutenberg-bridge/third-party-podspecs/glog.podspec.json`)
  - Gridicons (~> 1.0.1)
  - Gutenberg (from `http://github.com/wordpress-mobile/gutenberg-mobile/`, commit `59220b0adb795557639a017b065af270d284c9bf`)
  - JTAppleCalendar (~> 8.0.2)
  - MediaEditor (~> 1.1.0)
  - MRProgress (= 0.8.3)
  - Nimble (~> 7.3.1)
  - NSObject-SafeExpectations (~> 0.0.4)
  - "NSURL+IDN (~> 0.4)"
  - OCMock (= 3.4.3)
  - OHHTTPStubs (= 6.1.0)
  - OHHTTPStubs/Swift (= 6.1.0)
  - RCTRequired (from `https://raw.githubusercontent.com/wordpress-mobile/gutenberg-mobile/59220b0adb795557639a017b065af270d284c9bf/react-native-gutenberg-bridge/third-party-podspecs/RCTRequired.podspec.json`)
  - RCTTypeSafety (from `https://raw.githubusercontent.com/wordpress-mobile/gutenberg-mobile/59220b0adb795557639a017b065af270d284c9bf/react-native-gutenberg-bridge/third-party-podspecs/RCTTypeSafety.podspec.json`)
  - Reachability (= 3.2)
  - React (from `https://raw.githubusercontent.com/wordpress-mobile/gutenberg-mobile/59220b0adb795557639a017b065af270d284c9bf/react-native-gutenberg-bridge/third-party-podspecs/React.podspec.json`)
  - React-Core (from `https://raw.githubusercontent.com/wordpress-mobile/gutenberg-mobile/59220b0adb795557639a017b065af270d284c9bf/react-native-gutenberg-bridge/third-party-podspecs/React-Core.podspec.json`)
  - React-CoreModules (from `https://raw.githubusercontent.com/wordpress-mobile/gutenberg-mobile/59220b0adb795557639a017b065af270d284c9bf/react-native-gutenberg-bridge/third-party-podspecs/React-CoreModules.podspec.json`)
  - React-cxxreact (from `https://raw.githubusercontent.com/wordpress-mobile/gutenberg-mobile/59220b0adb795557639a017b065af270d284c9bf/react-native-gutenberg-bridge/third-party-podspecs/React-cxxreact.podspec.json`)
  - React-jsi (from `https://raw.githubusercontent.com/wordpress-mobile/gutenberg-mobile/59220b0adb795557639a017b065af270d284c9bf/react-native-gutenberg-bridge/third-party-podspecs/React-jsi.podspec.json`)
  - React-jsiexecutor (from `https://raw.githubusercontent.com/wordpress-mobile/gutenberg-mobile/59220b0adb795557639a017b065af270d284c9bf/react-native-gutenberg-bridge/third-party-podspecs/React-jsiexecutor.podspec.json`)
  - React-jsinspector (from `https://raw.githubusercontent.com/wordpress-mobile/gutenberg-mobile/59220b0adb795557639a017b065af270d284c9bf/react-native-gutenberg-bridge/third-party-podspecs/React-jsinspector.podspec.json`)
  - react-native-keyboard-aware-scroll-view (from `https://raw.githubusercontent.com/wordpress-mobile/gutenberg-mobile/59220b0adb795557639a017b065af270d284c9bf/react-native-gutenberg-bridge/third-party-podspecs/react-native-keyboard-aware-scroll-view.podspec.json`)
  - react-native-linear-gradient (from `https://raw.githubusercontent.com/wordpress-mobile/gutenberg-mobile/59220b0adb795557639a017b065af270d284c9bf/react-native-gutenberg-bridge/third-party-podspecs/react-native-linear-gradient.podspec.json`)
  - react-native-safe-area (from `https://raw.githubusercontent.com/wordpress-mobile/gutenberg-mobile/59220b0adb795557639a017b065af270d284c9bf/react-native-gutenberg-bridge/third-party-podspecs/react-native-safe-area.podspec.json`)
  - react-native-slider (from `https://raw.githubusercontent.com/wordpress-mobile/gutenberg-mobile/59220b0adb795557639a017b065af270d284c9bf/react-native-gutenberg-bridge/third-party-podspecs/react-native-slider.podspec.json`)
  - react-native-video (from `https://raw.githubusercontent.com/wordpress-mobile/gutenberg-mobile/59220b0adb795557639a017b065af270d284c9bf/react-native-gutenberg-bridge/third-party-podspecs/react-native-video.podspec.json`)
  - React-RCTActionSheet (from `https://raw.githubusercontent.com/wordpress-mobile/gutenberg-mobile/59220b0adb795557639a017b065af270d284c9bf/react-native-gutenberg-bridge/third-party-podspecs/React-RCTActionSheet.podspec.json`)
  - React-RCTAnimation (from `https://raw.githubusercontent.com/wordpress-mobile/gutenberg-mobile/59220b0adb795557639a017b065af270d284c9bf/react-native-gutenberg-bridge/third-party-podspecs/React-RCTAnimation.podspec.json`)
  - React-RCTBlob (from `https://raw.githubusercontent.com/wordpress-mobile/gutenberg-mobile/59220b0adb795557639a017b065af270d284c9bf/react-native-gutenberg-bridge/third-party-podspecs/React-RCTBlob.podspec.json`)
  - React-RCTImage (from `https://raw.githubusercontent.com/wordpress-mobile/gutenberg-mobile/59220b0adb795557639a017b065af270d284c9bf/react-native-gutenberg-bridge/third-party-podspecs/React-RCTImage.podspec.json`)
  - React-RCTLinking (from `https://raw.githubusercontent.com/wordpress-mobile/gutenberg-mobile/59220b0adb795557639a017b065af270d284c9bf/react-native-gutenberg-bridge/third-party-podspecs/React-RCTLinking.podspec.json`)
  - React-RCTNetwork (from `https://raw.githubusercontent.com/wordpress-mobile/gutenberg-mobile/59220b0adb795557639a017b065af270d284c9bf/react-native-gutenberg-bridge/third-party-podspecs/React-RCTNetwork.podspec.json`)
  - React-RCTSettings (from `https://raw.githubusercontent.com/wordpress-mobile/gutenberg-mobile/59220b0adb795557639a017b065af270d284c9bf/react-native-gutenberg-bridge/third-party-podspecs/React-RCTSettings.podspec.json`)
  - React-RCTText (from `https://raw.githubusercontent.com/wordpress-mobile/gutenberg-mobile/59220b0adb795557639a017b065af270d284c9bf/react-native-gutenberg-bridge/third-party-podspecs/React-RCTText.podspec.json`)
  - React-RCTVibration (from `https://raw.githubusercontent.com/wordpress-mobile/gutenberg-mobile/59220b0adb795557639a017b065af270d284c9bf/react-native-gutenberg-bridge/third-party-podspecs/React-RCTVibration.podspec.json`)
  - ReactCommon (from `https://raw.githubusercontent.com/wordpress-mobile/gutenberg-mobile/59220b0adb795557639a017b065af270d284c9bf/react-native-gutenberg-bridge/third-party-podspecs/ReactCommon.podspec.json`)
  - ReactNativeDarkMode (from `https://raw.githubusercontent.com/wordpress-mobile/gutenberg-mobile/59220b0adb795557639a017b065af270d284c9bf/react-native-gutenberg-bridge/third-party-podspecs/ReactNativeDarkMode.podspec.json`)
  - RNSVG (from `https://raw.githubusercontent.com/wordpress-mobile/gutenberg-mobile/59220b0adb795557639a017b065af270d284c9bf/react-native-gutenberg-bridge/third-party-podspecs/RNSVG.podspec.json`)
  - RNTAztecView (from `http://github.com/wordpress-mobile/gutenberg-mobile/`, commit `59220b0adb795557639a017b065af270d284c9bf`)
  - SimulatorStatusMagic
  - Starscream (= 3.0.6)
  - SVProgressHUD (= 2.2.5)
  - WordPress-Editor-iOS (~> 1.19.1)
<<<<<<< HEAD
  - WordPressAuthenticator (from `https://github.com/wordpress-mobile/WordPressAuthenticator-iOS.git`, branch `issue/283-unified-site-address-ff`)
=======
  - WordPressAuthenticator (~> 1.17.0-beta.7)
>>>>>>> 8809c3be
  - WordPressKit (~> 4.9.0-beta.1)
  - WordPressMocks (~> 0.0.8)
  - WordPressShared (~> 1.8.16)
  - WordPressUI (~> 1.7.0)
  - WPMediaPicker (from `https://github.com/wordpress-mobile/MediaPicker-iOS.git`, tag `1.7.0-beta.2`)
  - Yoga (from `https://raw.githubusercontent.com/wordpress-mobile/gutenberg-mobile/59220b0adb795557639a017b065af270d284c9bf/react-native-gutenberg-bridge/third-party-podspecs/Yoga.podspec.json`)
  - ZendeskSupportSDK (= 5.0.0)
  - ZIPFoundation (~> 0.9.8)

SPEC REPOS:
  trunk:
    - 1PasswordExtension
    - Alamofire
    - AlamofireImage
    - AlamofireNetworkActivityIndicator
    - AppAuth
    - AppCenter
    - Automattic-Tracks-iOS
    - boost-for-react-native
    - Charts
    - CocoaLumberjack
    - DoubleConversion
    - Down
    - FormatterKit
    - Gifu
    - GoogleSignIn
    - Gridicons
    - GTMAppAuth
    - GTMSessionFetcher
    - JTAppleCalendar
    - lottie-ios
    - MediaEditor
    - MRProgress
    - Nimble
    - NSObject-SafeExpectations
    - "NSURL+IDN"
    - OCMock
    - OHHTTPStubs
    - Reachability
    - Sentry
    - SimulatorStatusMagic
    - Sodium
    - Starscream
    - SVProgressHUD
    - TOCropViewController
    - UIDeviceIdentifier
    - WordPress-Aztec-iOS
    - WordPress-Editor-iOS
    - WordPressKit
    - WordPressMocks
    - WordPressShared
    - WordPressUI
    - wpxmlrpc
    - ZendeskCommonUISDK
    - ZendeskCoreSDK
    - ZendeskMessagingAPISDK
    - ZendeskMessagingSDK
    - ZendeskSDKConfigurationsSDK
    - ZendeskSupportProvidersSDK
    - ZendeskSupportSDK
    - ZIPFoundation

EXTERNAL SOURCES:
  FBLazyVector:
    :podspec: https://raw.githubusercontent.com/wordpress-mobile/gutenberg-mobile/59220b0adb795557639a017b065af270d284c9bf/react-native-gutenberg-bridge/third-party-podspecs/FBLazyVector.podspec.json
  FBReactNativeSpec:
    :podspec: https://raw.githubusercontent.com/wordpress-mobile/gutenberg-mobile/59220b0adb795557639a017b065af270d284c9bf/react-native-gutenberg-bridge/third-party-podspecs/FBReactNativeSpec.podspec.json
  Folly:
    :podspec: https://raw.githubusercontent.com/wordpress-mobile/gutenberg-mobile/59220b0adb795557639a017b065af270d284c9bf/react-native-gutenberg-bridge/third-party-podspecs/Folly.podspec.json
  FSInteractiveMap:
    :git: https://github.com/wordpress-mobile/FSInteractiveMap.git
    :tag: 0.2.0
  glog:
    :podspec: https://raw.githubusercontent.com/wordpress-mobile/gutenberg-mobile/59220b0adb795557639a017b065af270d284c9bf/react-native-gutenberg-bridge/third-party-podspecs/glog.podspec.json
  Gutenberg:
    :commit: 59220b0adb795557639a017b065af270d284c9bf
    :git: http://github.com/wordpress-mobile/gutenberg-mobile/
  RCTRequired:
    :podspec: https://raw.githubusercontent.com/wordpress-mobile/gutenberg-mobile/59220b0adb795557639a017b065af270d284c9bf/react-native-gutenberg-bridge/third-party-podspecs/RCTRequired.podspec.json
  RCTTypeSafety:
    :podspec: https://raw.githubusercontent.com/wordpress-mobile/gutenberg-mobile/59220b0adb795557639a017b065af270d284c9bf/react-native-gutenberg-bridge/third-party-podspecs/RCTTypeSafety.podspec.json
  React:
    :podspec: https://raw.githubusercontent.com/wordpress-mobile/gutenberg-mobile/59220b0adb795557639a017b065af270d284c9bf/react-native-gutenberg-bridge/third-party-podspecs/React.podspec.json
  React-Core:
    :podspec: https://raw.githubusercontent.com/wordpress-mobile/gutenberg-mobile/59220b0adb795557639a017b065af270d284c9bf/react-native-gutenberg-bridge/third-party-podspecs/React-Core.podspec.json
  React-CoreModules:
    :podspec: https://raw.githubusercontent.com/wordpress-mobile/gutenberg-mobile/59220b0adb795557639a017b065af270d284c9bf/react-native-gutenberg-bridge/third-party-podspecs/React-CoreModules.podspec.json
  React-cxxreact:
    :podspec: https://raw.githubusercontent.com/wordpress-mobile/gutenberg-mobile/59220b0adb795557639a017b065af270d284c9bf/react-native-gutenberg-bridge/third-party-podspecs/React-cxxreact.podspec.json
  React-jsi:
    :podspec: https://raw.githubusercontent.com/wordpress-mobile/gutenberg-mobile/59220b0adb795557639a017b065af270d284c9bf/react-native-gutenberg-bridge/third-party-podspecs/React-jsi.podspec.json
  React-jsiexecutor:
    :podspec: https://raw.githubusercontent.com/wordpress-mobile/gutenberg-mobile/59220b0adb795557639a017b065af270d284c9bf/react-native-gutenberg-bridge/third-party-podspecs/React-jsiexecutor.podspec.json
  React-jsinspector:
    :podspec: https://raw.githubusercontent.com/wordpress-mobile/gutenberg-mobile/59220b0adb795557639a017b065af270d284c9bf/react-native-gutenberg-bridge/third-party-podspecs/React-jsinspector.podspec.json
  react-native-keyboard-aware-scroll-view:
    :podspec: https://raw.githubusercontent.com/wordpress-mobile/gutenberg-mobile/59220b0adb795557639a017b065af270d284c9bf/react-native-gutenberg-bridge/third-party-podspecs/react-native-keyboard-aware-scroll-view.podspec.json
  react-native-linear-gradient:
    :podspec: https://raw.githubusercontent.com/wordpress-mobile/gutenberg-mobile/59220b0adb795557639a017b065af270d284c9bf/react-native-gutenberg-bridge/third-party-podspecs/react-native-linear-gradient.podspec.json
  react-native-safe-area:
    :podspec: https://raw.githubusercontent.com/wordpress-mobile/gutenberg-mobile/59220b0adb795557639a017b065af270d284c9bf/react-native-gutenberg-bridge/third-party-podspecs/react-native-safe-area.podspec.json
  react-native-slider:
    :podspec: https://raw.githubusercontent.com/wordpress-mobile/gutenberg-mobile/59220b0adb795557639a017b065af270d284c9bf/react-native-gutenberg-bridge/third-party-podspecs/react-native-slider.podspec.json
  react-native-video:
    :podspec: https://raw.githubusercontent.com/wordpress-mobile/gutenberg-mobile/59220b0adb795557639a017b065af270d284c9bf/react-native-gutenberg-bridge/third-party-podspecs/react-native-video.podspec.json
  React-RCTActionSheet:
    :podspec: https://raw.githubusercontent.com/wordpress-mobile/gutenberg-mobile/59220b0adb795557639a017b065af270d284c9bf/react-native-gutenberg-bridge/third-party-podspecs/React-RCTActionSheet.podspec.json
  React-RCTAnimation:
    :podspec: https://raw.githubusercontent.com/wordpress-mobile/gutenberg-mobile/59220b0adb795557639a017b065af270d284c9bf/react-native-gutenberg-bridge/third-party-podspecs/React-RCTAnimation.podspec.json
  React-RCTBlob:
    :podspec: https://raw.githubusercontent.com/wordpress-mobile/gutenberg-mobile/59220b0adb795557639a017b065af270d284c9bf/react-native-gutenberg-bridge/third-party-podspecs/React-RCTBlob.podspec.json
  React-RCTImage:
    :podspec: https://raw.githubusercontent.com/wordpress-mobile/gutenberg-mobile/59220b0adb795557639a017b065af270d284c9bf/react-native-gutenberg-bridge/third-party-podspecs/React-RCTImage.podspec.json
  React-RCTLinking:
    :podspec: https://raw.githubusercontent.com/wordpress-mobile/gutenberg-mobile/59220b0adb795557639a017b065af270d284c9bf/react-native-gutenberg-bridge/third-party-podspecs/React-RCTLinking.podspec.json
  React-RCTNetwork:
    :podspec: https://raw.githubusercontent.com/wordpress-mobile/gutenberg-mobile/59220b0adb795557639a017b065af270d284c9bf/react-native-gutenberg-bridge/third-party-podspecs/React-RCTNetwork.podspec.json
  React-RCTSettings:
    :podspec: https://raw.githubusercontent.com/wordpress-mobile/gutenberg-mobile/59220b0adb795557639a017b065af270d284c9bf/react-native-gutenberg-bridge/third-party-podspecs/React-RCTSettings.podspec.json
  React-RCTText:
    :podspec: https://raw.githubusercontent.com/wordpress-mobile/gutenberg-mobile/59220b0adb795557639a017b065af270d284c9bf/react-native-gutenberg-bridge/third-party-podspecs/React-RCTText.podspec.json
  React-RCTVibration:
    :podspec: https://raw.githubusercontent.com/wordpress-mobile/gutenberg-mobile/59220b0adb795557639a017b065af270d284c9bf/react-native-gutenberg-bridge/third-party-podspecs/React-RCTVibration.podspec.json
  ReactCommon:
    :podspec: https://raw.githubusercontent.com/wordpress-mobile/gutenberg-mobile/59220b0adb795557639a017b065af270d284c9bf/react-native-gutenberg-bridge/third-party-podspecs/ReactCommon.podspec.json
  ReactNativeDarkMode:
    :podspec: https://raw.githubusercontent.com/wordpress-mobile/gutenberg-mobile/59220b0adb795557639a017b065af270d284c9bf/react-native-gutenberg-bridge/third-party-podspecs/ReactNativeDarkMode.podspec.json
  RNSVG:
    :podspec: https://raw.githubusercontent.com/wordpress-mobile/gutenberg-mobile/59220b0adb795557639a017b065af270d284c9bf/react-native-gutenberg-bridge/third-party-podspecs/RNSVG.podspec.json
  RNTAztecView:
    :commit: 59220b0adb795557639a017b065af270d284c9bf
    :git: http://github.com/wordpress-mobile/gutenberg-mobile/
  WordPressAuthenticator:
    :branch: issue/283-unified-site-address-ff
    :git: https://github.com/wordpress-mobile/WordPressAuthenticator-iOS.git
  WPMediaPicker:
    :git: https://github.com/wordpress-mobile/MediaPicker-iOS.git
    :tag: 1.7.0-beta.2
  Yoga:
    :podspec: https://raw.githubusercontent.com/wordpress-mobile/gutenberg-mobile/59220b0adb795557639a017b065af270d284c9bf/react-native-gutenberg-bridge/third-party-podspecs/Yoga.podspec.json

CHECKOUT OPTIONS:
  FSInteractiveMap:
    :git: https://github.com/wordpress-mobile/FSInteractiveMap.git
    :tag: 0.2.0
  Gutenberg:
    :commit: 59220b0adb795557639a017b065af270d284c9bf
    :git: http://github.com/wordpress-mobile/gutenberg-mobile/
  RNTAztecView:
    :commit: 59220b0adb795557639a017b065af270d284c9bf
    :git: http://github.com/wordpress-mobile/gutenberg-mobile/
  WordPressAuthenticator:
    :commit: 3cf2dfc72bb1bbcefaf04c0f268408d05e1927d6
    :git: https://github.com/wordpress-mobile/WordPressAuthenticator-iOS.git
  WPMediaPicker:
    :git: https://github.com/wordpress-mobile/MediaPicker-iOS.git
    :tag: 1.7.0-beta.2

SPEC CHECKSUMS:
  1PasswordExtension: f97cc80ae58053c331b2b6dc8843ba7103b33794
  Alamofire: 3ec537f71edc9804815215393ae2b1a8ea33a844
  AlamofireImage: 63cfe3baf1370be6c498149687cf6db3e3b00999
  AlamofireNetworkActivityIndicator: 9acc3de3ca6645bf0efed462396b0df13dd3e7b8
  AppAuth: 73574f3013a1e65b9601a3ddc8b3158cce68c09d
  AppCenter: fddcbac6e4baae3d93a196ceb0bfe0e4ce407dec
  Automattic-Tracks-iOS: dbe6301bebdc1e444972475bae19299491702cef
  boost-for-react-native: 39c7adb57c4e60d6c5479dd8623128eb5b3f0f2c
  Charts: f69cf0518b6d1d62608ca504248f1bbe0b6ae77e
  CocoaLumberjack: 118bf4a820efc641f79fa487b75ed928dccfae23
  DoubleConversion: e22e0762848812a87afd67ffda3998d9ef29170c
  Down: 71bf4af3c04fa093e65dffa25c4b64fa61287373
  FBLazyVector: 47798d43f20e85af0d3cef09928b6e2d16dbbe4c
  FBReactNativeSpec: 8d0bf8eca089153f4196975ca190cda8c2d5dbd2
  Folly: 30e7936e1c45c08d884aa59369ed951a8e68cf51
  FormatterKit: 4b8f29acc9b872d5d12a63efb560661e8f2e1b98
  FSInteractiveMap: a396f610f48b76cb540baa87139d056429abda86
  Gifu: 7bcb6427457d85e0b4dff5a84ec5947ac19a93ea
  glog: 1f3da668190260b06b429bb211bfbee5cd790c28
  GoogleSignIn: 7137d297ddc022a7e0aa4619c86d72c909fa7213
  Gridicons: 8e19276b20bb15d1fda1d4d0db96d066d170135b
  GTMAppAuth: 4deac854479704f348309e7b66189e604cf5e01e
  GTMSessionFetcher: 6f5c8abbab8a9bce4bb3f057e317728ec6182b10
  Gutenberg: 0c90bd47ecf991fbe677172a3a2f8ab1ef715c07
  JTAppleCalendar: 932cadea40b1051beab10f67843451d48ba16c99
  lottie-ios: 85ce835dd8c53e02509f20729fc7d6a4e6645a0a
  MediaEditor: a1838320ae55bf92af0fd938c6767c68265a9351
  MRProgress: 16de7cc9f347e8846797a770db102a323fe7ef09
  Nimble: 051e3d8912d40138fa5591c78594f95fb172af37
  NSObject-SafeExpectations: ab8fe623d36b25aa1f150affa324e40a2f3c0374
  "NSURL+IDN": afc873e639c18138a1589697c3add197fe8679ca
  OCMock: 43565190abc78977ad44a61c0d20d7f0784d35ab
  OHHTTPStubs: 1e21c7d2c084b8153fc53d48400d8919d2d432d0
  RCTRequired: 3ca691422140f76f04fd2af6dc90914cf0f81ef1
  RCTTypeSafety: aab4e9679dbb3682bf0404fded7b9557d7306795
  Reachability: 33e18b67625424e47b6cde6d202dce689ad7af96
  React: 5a954890216a4493df5ab2149f70f18592b513ac
  React-Core: 865fa241faa644ff20cb5ec87787b32a5acc43b3
  React-CoreModules: 026fafece67a3802aa8bb1995d27227b0d95e0f5
  React-cxxreact: 9c76312456310d1b486e23edb9ce576a5397ebc2
  React-jsi: 6d6afac4873e8a3433334378589a0a8190d58070
  React-jsiexecutor: 9dfdcd0db23042623894dcbc02d61a772da8e3c1
  React-jsinspector: 89927b9ec6d75759882949d2043ba704565edaec
  react-native-keyboard-aware-scroll-view: ffa9152671fec9a571197ed2d02e0fcb90206e60
  react-native-linear-gradient: 258ba8c61848324b1f2019bed5f460e6396137b7
  react-native-safe-area: e8230b0017d76c00de6b01e2412dcf86b127c6a3
  react-native-slider: b36527edad24d49d9f3b53f3078334f45558f97b
  react-native-video: d01ed7ff1e38fa7dcc6c15c94cf505e661b7bfd0
  React-RCTActionSheet: e8f642cfaa396b6b09fd38f53378506c2d63af35
  React-RCTAnimation: cec1abbcfb006978a288c5072e3d611d6ff76d4c
  React-RCTBlob: 7596eb2048150e429127a92a701e6cd40a8c0a74
  React-RCTImage: 03c7e36877a579ee51dcc33079cc8bc98658a722
  React-RCTLinking: cdc3f1aaff5f321bc954a98b7ffae3f864a6eaa3
  React-RCTNetwork: 33b3da6944786edea496a5fc6afea466633fd711
  React-RCTSettings: a3b7b3124315f8c91fad5d8aff08ee97d4b471cd
  React-RCTText: ee9c8b70180fb58d062483d9664cd921d14b5961
  React-RCTVibration: 20deb1f6f001000d1f2603722ec110c66c74796b
  ReactCommon: 48926fc48fcd7c8a629860049ffba9c23b4005dc
  ReactNativeDarkMode: f61376360c5d983907e5c316e8e1c853a8c2f348
  RNSVG: 68a534a5db06dcbdaebfd5079349191598caef7b
  RNTAztecView: 86f6b2820ee97d02f69d9eb28659cf76bd70e910
  Sentry: ab6c209f23700d1460691dbc90e19ed0a05d496b
  SimulatorStatusMagic: 28d4a9d1a500ac7cea0b2b5a43c1c6ddb40ba56c
  Sodium: 63c0ca312a932e6da481689537d4b35568841bdc
  Starscream: ef3ece99d765eeccb67de105bfa143f929026cf5
  SVProgressHUD: 1428aafac632c1f86f62aa4243ec12008d7a51d6
  TOCropViewController: e9da34f484aedd4e5d5a8ab230ba217cfe16c729
  UIDeviceIdentifier: 44f805037d21b94394821828f4fcaba34b38c2d0
  WordPress-Aztec-iOS: 25a9cbe204a22dd6d540d66d90b8a889421e0b42
  WordPress-Editor-iOS: 9f3d720086b90fd8b73f8eccd744c15abbdb7607
<<<<<<< HEAD
  WordPressAuthenticator: aae227063b1e7eed5bf7b7c17de930eca7fd9f16
=======
  WordPressAuthenticator: aa6c0a219c17cdfdb19fe6c2a1859b2577857cd5
>>>>>>> 8809c3be
  WordPressKit: e8aab0ace717c9b9be307ccfdda08821f31b655c
  WordPressMocks: b4064b99a073117bbc304abe82df78f2fbe60992
  WordPressShared: 1bc316ed162f42af4e0fa2869437e9e28b532b01
  WordPressUI: 1cf47a3b78154faf69caa18569ee7ece1e510fa0
  WPMediaPicker: d4f6fb1f2f803469c28ada02e2cc60e4e5140882
  wpxmlrpc: 6a9bdd6ab9d1b159b384b0df0f3f39de9af4fecf
  Yoga: c920bf12bf8146aa5cd118063378c2cf5682d16c
  ZendeskCommonUISDK: 3c432801e31abff97d6e30441ea102eaef6b99e2
  ZendeskCoreSDK: 86513e62c1ab68913416c9044463d9b687ca944f
  ZendeskMessagingAPISDK: 7c0cbd1d2c941f05b36f73e7db5faee5863fe8b0
  ZendeskMessagingSDK: 6f168161d834dd66668344f645f7a6b6b121b58a
  ZendeskSDKConfigurationsSDK: 918241bc7ec30e0af9e1b16333d54a584ee8ab9e
  ZendeskSupportProvidersSDK: e183d32abac888c448469e2005c4a5a8c3ed73f0
  ZendeskSupportSDK: a87ab1e4badace92c75eb11dc77ede1e995b2adc
  ZIPFoundation: 249fa8890597086cd536bb2df5c9804d84e122b0

<<<<<<< HEAD
PODFILE CHECKSUM: 155034c2b324c10bc21432fee5d4acecd2ae1bda
=======
PODFILE CHECKSUM: 163eb7f9c122cdb34d0147af94628a7bb40f62d8
>>>>>>> 8809c3be

COCOAPODS: 1.8.4<|MERGE_RESOLUTION|>--- conflicted
+++ resolved
@@ -380,11 +380,7 @@
   - WordPress-Aztec-iOS (1.19.1)
   - WordPress-Editor-iOS (1.19.1):
     - WordPress-Aztec-iOS (= 1.19.1)
-<<<<<<< HEAD
-  - WordPressAuthenticator (1.17.0-beta.6):
-=======
-  - WordPressAuthenticator (1.17.0-beta.7):
->>>>>>> 8809c3be
+  - WordPressAuthenticator (1.17.0-beta.8):
     - 1PasswordExtension (= 1.8.6)
     - Alamofire (= 4.8)
     - CocoaLumberjack (~> 3.5)
@@ -487,11 +483,7 @@
   - Starscream (= 3.0.6)
   - SVProgressHUD (= 2.2.5)
   - WordPress-Editor-iOS (~> 1.19.1)
-<<<<<<< HEAD
-  - WordPressAuthenticator (from `https://github.com/wordpress-mobile/WordPressAuthenticator-iOS.git`, branch `issue/283-unified-site-address-ff`)
-=======
-  - WordPressAuthenticator (~> 1.17.0-beta.7)
->>>>>>> 8809c3be
+  - WordPressAuthenticator (from `https://github.com/wordpress-mobile/WordPressAuthenticator-iOS.git`, branch `issue/284-unified-site-address-vc`)
   - WordPressKit (~> 4.9.0-beta.1)
   - WordPressMocks (~> 0.0.8)
   - WordPressShared (~> 1.8.16)
@@ -625,7 +617,7 @@
     :commit: 59220b0adb795557639a017b065af270d284c9bf
     :git: http://github.com/wordpress-mobile/gutenberg-mobile/
   WordPressAuthenticator:
-    :branch: issue/283-unified-site-address-ff
+    :branch: issue/284-unified-site-address-vc
     :git: https://github.com/wordpress-mobile/WordPressAuthenticator-iOS.git
   WPMediaPicker:
     :git: https://github.com/wordpress-mobile/MediaPicker-iOS.git
@@ -644,7 +636,7 @@
     :commit: 59220b0adb795557639a017b065af270d284c9bf
     :git: http://github.com/wordpress-mobile/gutenberg-mobile/
   WordPressAuthenticator:
-    :commit: 3cf2dfc72bb1bbcefaf04c0f268408d05e1927d6
+    :commit: 1397cdfe93e6dc090503ca5c4e7d7ed5bb66dbd4
     :git: https://github.com/wordpress-mobile/WordPressAuthenticator-iOS.git
   WPMediaPicker:
     :git: https://github.com/wordpress-mobile/MediaPicker-iOS.git
@@ -721,11 +713,7 @@
   UIDeviceIdentifier: 44f805037d21b94394821828f4fcaba34b38c2d0
   WordPress-Aztec-iOS: 25a9cbe204a22dd6d540d66d90b8a889421e0b42
   WordPress-Editor-iOS: 9f3d720086b90fd8b73f8eccd744c15abbdb7607
-<<<<<<< HEAD
-  WordPressAuthenticator: aae227063b1e7eed5bf7b7c17de930eca7fd9f16
-=======
-  WordPressAuthenticator: aa6c0a219c17cdfdb19fe6c2a1859b2577857cd5
->>>>>>> 8809c3be
+  WordPressAuthenticator: 4fe95997e179d447e19b24e26c872b18e6dc9903
   WordPressKit: e8aab0ace717c9b9be307ccfdda08821f31b655c
   WordPressMocks: b4064b99a073117bbc304abe82df78f2fbe60992
   WordPressShared: 1bc316ed162f42af4e0fa2869437e9e28b532b01
@@ -742,10 +730,6 @@
   ZendeskSupportSDK: a87ab1e4badace92c75eb11dc77ede1e995b2adc
   ZIPFoundation: 249fa8890597086cd536bb2df5c9804d84e122b0
 
-<<<<<<< HEAD
-PODFILE CHECKSUM: 155034c2b324c10bc21432fee5d4acecd2ae1bda
-=======
-PODFILE CHECKSUM: 163eb7f9c122cdb34d0147af94628a7bb40f62d8
->>>>>>> 8809c3be
+PODFILE CHECKSUM: 10599c8516cc1d31ee7c568b92a17f23fbe4132b
 
 COCOAPODS: 1.8.4