//
//  Page.m
//  WordPress
//
//  Created by Jorge Bernal on 12/20/10.
//  Copyright 2010 WordPress. All rights reserved.
//

#import "Page.h"
#import "NSMutableDictionary+Helpers.h"

@interface AbstractPost (WordPressApi)
- (NSDictionary *)XMLRPCDictionary;
@end

@interface Page (WordPressApi)
- (NSDictionary *)XMLRPCDictionary;
- (void)postPostWithSuccess:(void (^)())success failure:(void (^)(NSError *error))failure;
- (void)getPostWithSuccess:(void (^)())success failure:(void (^)(NSError *error))failure;
- (void)editPostWithSuccess:(void (^)())success failure:(void (^)(NSError *error))failure;
- (void)deletePostWithSuccess:(void (^)())success failure:(void (^)(NSError *error))failure;
@end

@implementation Page
@dynamic parentID;

<<<<<<< HEAD
+ (Page *)newPageForBlog:(Blog *)blog withContext:(NSManagedObjectContext*)context {
    Blog *contextBlog = (Blog *)[context objectWithID:blog.objectID];
    Page *page = [NSEntityDescription insertNewObjectForEntityForName:NSStringFromClass(self.class) inManagedObjectContext:context];
    page.blog = contextBlog;
    return page;
}

+ (Page *)newDraftForBlog:(Blog *)blog {
    Page *page = [self newPageForBlog:blog withContext:blog.managedObjectContext];
    page.dateCreated = [NSDate date];
    page.remoteStatus = AbstractPostRemoteStatusLocal;
    page.status = @"publish";
    [page save];
    
    return page;
}

+ (Page *)findWithBlog:(Blog *)blog andPageID:(NSNumber *)pageID withContext:(NSManagedObjectContext*)context {
    Blog *contextBlog = (Blog *)[context objectWithID:blog.objectID];
    NSSet *results = [contextBlog.posts filteredSetUsingPredicate:[NSPredicate predicateWithFormat:@"postID == %@", pageID]];
    
    if (results && (results.count > 0)) {
        return [[results allObjects] objectAtIndex:0];
    }
    return nil;
}

+ (Page *)findOrCreateWithBlog:(Blog *)blog andPageID:(NSNumber *)pageID withContext:(NSManagedObjectContext*)context {
    Page *page = [self findWithBlog:blog andPageID:pageID withContext:context];
    
    if (page == nil) {
        page = [Page newPageForBlog:blog withContext:context];
        page.postID = pageID;
        page.remoteStatus = AbstractPostRemoteStatusSync;
    }
	
    return page;
}

=======
>>>>>>> 9b465380
+ (NSString *)titleForRemoteStatus:(NSNumber *)remoteStatus {
    if ([remoteStatus intValue] == AbstractPostRemoteStatusSync) {
		return NSLocalizedString(@"Pages", @"");
    } else {
		return [super titleForRemoteStatus:remoteStatus];
	}
}

+ (NSString *const)remoteUniqueIdentifier {
    return @"page_id";
}

- (void)updateFromDictionary:(NSDictionary *)postInfo {
	self.postTitle      = [postInfo objectForKey:@"title"];
    self.postID         = [[postInfo objectForKey:@"page_id"] numericValue];
    self.content        = [postInfo objectForKey:@"description"];
    self.date_created_gmt    = [postInfo objectForKey:@"date_created_gmt"];
    NSString *status = [postInfo objectForKey:@"page_status"];
    if ([status isEqualToString:@"future"]) {
        status = @"publish";
    }
    self.status         = status;
    NSString *password = [postInfo objectForKey:@"wp_password"];
    if ([password isEqualToString:@""]) {
        password = nil;
    }
    self.password = password;
    self.remoteStatus   = AbstractPostRemoteStatusSync;
	self.permaLink      = [postInfo objectForKey:@"permaLink"];
	self.mt_excerpt		= [postInfo objectForKey:@"mt_excerpt"];
	self.mt_text_more	= [postInfo objectForKey:@"text_more"];
	self.wp_slug		= [postInfo objectForKey:@"wp_slug"];
	self.post_thumbnail = [postInfo objectForKey:@"featured_image"];
}

- (void)uploadWithSuccess:(void (^)())success failure:(void (^)(NSError *error))failure {
    if ([self.password isEmpty])
        self.password = nil;

    [self save];

    if ([self hasRemote]) {
        [self editPostWithSuccess:success failure:failure];
    } else {
        [self postPostWithSuccess:success failure:failure];
    }
}

@end

@implementation Page (WordPressApi)

- (NSDictionary *)XMLRPCDictionary {
    NSMutableDictionary *postParams = [NSMutableDictionary dictionaryWithDictionary:[super XMLRPCDictionary]];

    if (self.status == nil)
        self.status = @"publish";

    [postParams setObject:self.status forKey:@"page_status"];
    
    return postParams;
}

- (void)postPostWithSuccess:(void (^)())success failure:(void (^)(NSError *error))failure {
    NSArray *parameters = [self.blog getXMLRPCArgsWithExtra:[self XMLRPCDictionary]];
    self.remoteStatus = AbstractPostRemoteStatusPushing;
    
    [self.blog.api callMethod:@"wp.newPage"
                   parameters:parameters
                      success:^(AFHTTPRequestOperation *operation, id responseObject) {
                          if ([self isDeleted] || self.managedObjectContext == nil)
                              return;

                          if ([responseObject respondsToSelector:@selector(numericValue)]) {
                              self.postID = [responseObject numericValue];
                              self.remoteStatus = AbstractPostRemoteStatusSync;
                              // Set the temporary date until we get it from the server so it sorts properly on the list
                              self.date_created_gmt = [DateUtils localDateToGMTDate:[NSDate date]];
                              [self save];
                              [self getPostWithSuccess:success failure:failure];
                              [[NSNotificationCenter defaultCenter] postNotificationName:@"PostUploaded" object:self];
                          } else if (failure) {
                              self.remoteStatus = AbstractPostRemoteStatusFailed;
                              NSDictionary *userInfo = [NSDictionary dictionaryWithObject:[NSString stringWithFormat:@"Invalid value returned for new post: %@", responseObject] forKey:NSLocalizedDescriptionKey];
                              NSError *error = [NSError errorWithDomain:@"org.wordpress.iphone" code:0 userInfo:userInfo];
                              failure(error);
                              [[NSNotificationCenter defaultCenter] postNotificationName:@"PostUploadFailed" object:self];
                          }
                      } failure:^(AFHTTPRequestOperation *operation, NSError *error) {
                          if ([self isDeleted] || self.managedObjectContext == nil)
                              return;

                          self.remoteStatus = AbstractPostRemoteStatusFailed;
                          if (failure) failure(error);
                          [[NSNotificationCenter defaultCenter] postNotificationName:@"PostUploadFailed" object:self];
                      }];    
}

- (void)getPostWithSuccess:(void (^)())success failure:(void (^)(NSError *error))failure {
    NSArray *parameters = [NSArray arrayWithObjects:self.blog.blogID, self.postID, self.blog.username, self.blog.password, nil];
    [self.blog.api callMethod:@"wp.getPage"
                   parameters:parameters
                      success:^(AFHTTPRequestOperation *operation, id responseObject) {
                          if ([self isDeleted] || self.managedObjectContext == nil)
                              return;

                          [self updateFromDictionary:responseObject];
                          [self save];
                          if (success) success();
                      } failure:^(AFHTTPRequestOperation *operation, NSError *error) {
                          if (failure) {
                              failure(error);
                          }
                      }];
}

- (void)editPostWithSuccess:(void (^)())success failure:(void (^)(NSError *error))failure {
    if (self.postID == nil) {
        if (failure) {
            NSDictionary *userInfo = [NSDictionary dictionaryWithObject:@"Can't edit a post if it's not in the server" forKey:NSLocalizedDescriptionKey];
            NSError *error = [NSError errorWithDomain:@"org.wordpress.iphone" code:0 userInfo:userInfo];
            failure(error);
        }
        return;
    }
    
    NSArray *parameters = [NSArray arrayWithObjects:self.blog.blogID, self.postID, self.blog.username, self.blog.password, [self XMLRPCDictionary], nil];
    self.remoteStatus = AbstractPostRemoteStatusPushing;
    [self.blog.api callMethod:@"wp.editPage"
                   parameters:parameters
                      success:^(AFHTTPRequestOperation *operation, id responseObject) {
                          if ([self isDeleted] || self.managedObjectContext == nil)
                              return;

                          self.remoteStatus = AbstractPostRemoteStatusSync;
                          [self getPostWithSuccess:nil failure:nil];
                          if (success) success();
                          [[NSNotificationCenter defaultCenter] postNotificationName:@"PostUploaded" object:self];
                      } failure:^(AFHTTPRequestOperation *operation, NSError *error) {
                          if ([self isDeleted] || self.managedObjectContext == nil)
                              return;

                          self.remoteStatus = AbstractPostRemoteStatusFailed;
                          if (failure) failure(error);
                          [[NSNotificationCenter defaultCenter] postNotificationName:@"PostUploadFailed" object:self];
                      }];
}

- (void)deletePostWithSuccess:(void (^)())success failure:(void (^)(NSError *error))failure {
    WPFLogMethod();
    BOOL remote = [self hasRemote];
    if (remote) {
        NSArray *parameters = [self.blog getXMLRPCArgsWithExtra:self.postID];
        [self.blog.api callMethod:@"wp.deletePage"
                       parameters:parameters
                          success:^(AFHTTPRequestOperation *operation, id responseObject) {
                              if (success) success();
                          } failure:^(AFHTTPRequestOperation *operation, NSError *error) {
                              if (failure) failure(error);
                          }];
    }
    [self remove];
    if (!remote && success) {
        success();
    }
}

@end<|MERGE_RESOLUTION|>--- conflicted
+++ resolved
@@ -24,48 +24,6 @@
 @implementation Page
 @dynamic parentID;
 
-<<<<<<< HEAD
-+ (Page *)newPageForBlog:(Blog *)blog withContext:(NSManagedObjectContext*)context {
-    Blog *contextBlog = (Blog *)[context objectWithID:blog.objectID];
-    Page *page = [NSEntityDescription insertNewObjectForEntityForName:NSStringFromClass(self.class) inManagedObjectContext:context];
-    page.blog = contextBlog;
-    return page;
-}
-
-+ (Page *)newDraftForBlog:(Blog *)blog {
-    Page *page = [self newPageForBlog:blog withContext:blog.managedObjectContext];
-    page.dateCreated = [NSDate date];
-    page.remoteStatus = AbstractPostRemoteStatusLocal;
-    page.status = @"publish";
-    [page save];
-    
-    return page;
-}
-
-+ (Page *)findWithBlog:(Blog *)blog andPageID:(NSNumber *)pageID withContext:(NSManagedObjectContext*)context {
-    Blog *contextBlog = (Blog *)[context objectWithID:blog.objectID];
-    NSSet *results = [contextBlog.posts filteredSetUsingPredicate:[NSPredicate predicateWithFormat:@"postID == %@", pageID]];
-    
-    if (results && (results.count > 0)) {
-        return [[results allObjects] objectAtIndex:0];
-    }
-    return nil;
-}
-
-+ (Page *)findOrCreateWithBlog:(Blog *)blog andPageID:(NSNumber *)pageID withContext:(NSManagedObjectContext*)context {
-    Page *page = [self findWithBlog:blog andPageID:pageID withContext:context];
-    
-    if (page == nil) {
-        page = [Page newPageForBlog:blog withContext:context];
-        page.postID = pageID;
-        page.remoteStatus = AbstractPostRemoteStatusSync;
-    }
-	
-    return page;
-}
-
-=======
->>>>>>> 9b465380
 + (NSString *)titleForRemoteStatus:(NSNumber *)remoteStatus {
     if ([remoteStatus intValue] == AbstractPostRemoteStatusSync) {
 		return NSLocalizedString(@"Pages", @"");
