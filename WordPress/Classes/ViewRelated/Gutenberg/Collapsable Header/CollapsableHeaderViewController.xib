<?xml version="1.0" encoding="UTF-8"?>
<document type="com.apple.InterfaceBuilder3.CocoaTouch.XIB" version="3.0" toolsVersion="17156" targetRuntime="iOS.CocoaTouch" propertyAccessControl="none" useAutolayout="YES" useTraitCollections="YES" useSafeAreas="YES" colorMatched="YES">
    <device id="retina6_1" orientation="portrait" appearance="light"/>
    <dependencies>
        <deployment identifier="iOS"/>
        <plugIn identifier="com.apple.InterfaceBuilder.IBCocoaTouchPlugin" version="17126"/>
        <capability name="Named colors" minToolsVersion="9.0"/>
        <capability name="Safe area layout guides" minToolsVersion="9.0"/>
        <capability name="System colors in document resources" minToolsVersion="11.0"/>
        <capability name="documents saved in the Xcode 8 format" minToolsVersion="8.0"/>
    </dependencies>
    <objects>
        <placeholder placeholderIdentifier="IBFilesOwner" id="-1" userLabel="File's Owner" customClass="CollapsableHeaderViewController" customModule="WordPress" customModuleProvider="target">
            <connections>
                <outlet property="containerView" destination="WmP-bw-ceT" id="lul-gs-fMI"/>
                <outlet property="defaultActionButton" destination="dmc-kV-0d8" id="NfO-bU-Zl7"/>
                <outlet property="filterBar" destination="DE5-R9-8tB" id="IAj-gK-2g6"/>
                <outlet property="filterBarHeightConstraint" destination="Eej-Tm-ddy" id="xGU-f0-4kH"/>
                <outlet property="footerHeightContraint" destination="lle-48-IUZ" id="CV2-G2-ryj"/>
                <outlet property="footerView" destination="UfV-hu-KZx" id="LZu-HT-o4b"/>
                <outlet property="headerHeightConstraint" destination="dks-Bz-gRQ" id="PfP-C9-RWM"/>
                <outlet property="headerView" destination="LGN-fD-c9Q" id="sXv-v4-bqj"/>
                <outlet property="initialHeaderTopConstraint" destination="tcz-y3-AwH" id="Vs9-Bf-urr"/>
                <outlet property="largeTitleView" destination="nio-Wp-Ebw" id="cep-fi-6vl"/>
                <outlet property="maxHeaderBottomSpacing" destination="MbU-Zk-mLK" id="LVn-jl-g9N"/>
                <outlet property="minHeaderBottomSpacing" destination="wOf-4J-lXq" id="8Pp-zi-ErG"/>
                <outlet property="primaryActionButton" destination="cck-0Q-rBD" id="Y0w-MZ-C18"/>
                <outlet property="promptView" destination="bxz-wi-I73" id="O9L-j8-Peu"/>
                <outlet property="secondaryActionButton" destination="HeJ-NR-hHA" id="afV-HA-5GH"/>
                <outlet property="selectedStateButtonsContainer" destination="3RE-1V-jrs" id="wSU-hi-pPd"/>
                <outlet property="subtitleToCategoryBarSpacing" destination="LOU-MU-PJx" id="jgY-Bn-wH6"/>
                <outlet property="titleToSubtitleSpacing" destination="yo1-TE-BW8" id="uQ6-LG-Y3O"/>
                <outlet property="view" destination="U3M-sT-nKQ" id="MUQ-Hw-DWi"/>
                <outletCollection property="visualEffects" destination="0Qq-k5-kWr" collectionClass="NSMutableArray" id="O3m-zF-fOy"/>
                <outletCollection property="visualEffects" destination="qxH-Si-bGn" collectionClass="NSMutableArray" id="vFL-eT-78Y"/>
            </connections>
        </placeholder>
        <placeholder placeholderIdentifier="IBFirstResponder" id="-2" customClass="UIResponder"/>
        <view contentMode="scaleToFill" id="U3M-sT-nKQ">
            <rect key="frame" x="0.0" y="0.0" width="414" height="896"/>
            <autoresizingMask key="autoresizingMask" widthSizable="YES" heightSizable="YES"/>
            <subviews>
                <view contentMode="scaleToFill" translatesAutoresizingMaskIntoConstraints="NO" id="WmP-bw-ceT" userLabel="Child Container">
                    <rect key="frame" x="0.0" y="88" width="414" height="808"/>
                    <color key="backgroundColor" systemColor="systemBackgroundColor"/>
                </view>
                <visualEffectView opaque="NO" contentMode="scaleToFill" translatesAutoresizingMaskIntoConstraints="NO" id="0Qq-k5-kWr">
                    <rect key="frame" x="0.0" y="0.0" width="414" height="293.5"/>
                    <view key="contentView" opaque="NO" clipsSubviews="YES" multipleTouchEnabled="YES" alpha="0.69999998807907104" contentMode="center" insetsLayoutMarginsFromSafeArea="NO" id="JJ1-pb-5F1">
                        <rect key="frame" x="0.0" y="0.0" width="414" height="293.5"/>
                        <autoresizingMask key="autoresizingMask" widthSizable="YES" heightSizable="YES"/>
                        <color key="backgroundColor" systemColor="systemBackgroundColor"/>
                    </view>
                    <color key="tintColor" systemColor="systemBackgroundColor"/>
                    <blurEffect style="regular"/>
                </visualEffectView>
                <view opaque="NO" clipsSubviews="YES" contentMode="scaleToFill" translatesAutoresizingMaskIntoConstraints="NO" id="LGN-fD-c9Q" userLabel="Header View">
                    <rect key="frame" x="0.0" y="88" width="414" height="205.5"/>
                    <subviews>
                        <label opaque="NO" userInteractionEnabled="NO" contentMode="left" horizontalHuggingPriority="251" verticalHuggingPriority="1000" verticalCompressionResistancePriority="1000" text="Get started by choosing from a wide variety of pre-made page layouts. Or just start with a blank page." textAlignment="center" lineBreakMode="tailTruncation" numberOfLines="0" baselineAdjustment="alignBaselines" adjustsFontForContentSizeCategory="YES" adjustsFontSizeToFit="NO" translatesAutoresizingMaskIntoConstraints="NO" id="bxz-wi-I73">
                            <rect key="frame" x="67" y="53" width="280" height="64.5"/>
                            <constraints>
                                <constraint firstAttribute="width" priority="750" constant="280" id="bav-Si-etZ"/>
                            </constraints>
                            <fontDescription key="fontDescription" style="UICTFontTextStyleBody"/>
                            <color key="textColor" systemColor="secondaryLabelColor"/>
                            <nil key="highlightedColor"/>
                            <variation key="heightClass=compact" hidden="YES"/>
                        </label>
                        <label opaque="NO" userInteractionEnabled="NO" contentMode="left" horizontalHuggingPriority="251" verticalHuggingPriority="1000" verticalCompressionResistancePriority="1000" text="Choose a Layout" textAlignment="center" lineBreakMode="tailTruncation" numberOfLines="0" baselineAdjustment="alignBaselines" adjustsFontForContentSizeCategory="YES" adjustsFontSizeToFit="NO" translatesAutoresizingMaskIntoConstraints="NO" id="nio-Wp-Ebw">
                            <rect key="frame" x="84.5" y="0.0" width="245" height="41"/>
                            <fontDescription key="fontDescription" style="UICTFontTextStyleTitle0"/>
                            <nil key="textColor"/>
                            <nil key="highlightedColor"/>
                            <variation key="heightClass=compact" hidden="YES"/>
                        </label>
                        <collectionView clipsSubviews="YES" multipleTouchEnabled="YES" contentMode="scaleToFill" verticalCompressionResistancePriority="1000" showsHorizontalScrollIndicator="NO" showsVerticalScrollIndicator="NO" dataMode="prototypes" translatesAutoresizingMaskIntoConstraints="NO" id="DE5-R9-8tB" customClass="CollapsableHeaderFilterBar" customModule="WordPress" customModuleProvider="target">
                            <rect key="frame" x="0.0" y="137.5" width="414" height="44"/>
                            <color key="backgroundColor" white="0.0" alpha="0.0" colorSpace="custom" customColorSpace="genericGamma22GrayColorSpace"/>
                            <constraints>
                                <constraint firstAttribute="height" constant="44" id="Eej-Tm-ddy"/>
                            </constraints>
                            <collectionViewFlowLayout key="collectionViewLayout" scrollDirection="horizontal" automaticEstimatedItemSize="YES" minimumLineSpacing="10" minimumInteritemSpacing="12" id="2U8-JP-Gbh">
                                <size key="itemSize" width="105" height="44"/>
                                <size key="headerReferenceSize" width="0.0" height="0.0"/>
                                <size key="footerReferenceSize" width="0.0" height="0.0"/>
                                <inset key="sectionInset" minX="20" minY="0.0" maxX="20" maxY="0.0"/>
                            </collectionViewFlowLayout>
                            <cells/>
                        </collectionView>
                        <view contentMode="scaleToFill" translatesAutoresizingMaskIntoConstraints="NO" id="9w9-KC-2W9" userLabel="Seperator">
                            <rect key="frame" x="0.0" y="205" width="414" height="0.5"/>
                            <color key="backgroundColor" systemColor="separatorColor"/>
                            <constraints>
                                <constraint firstAttribute="height" constant="0.5" id="Q9V-Av-JqM"/>
                            </constraints>
                        </view>
                    </subviews>
                    <color key="backgroundColor" white="0.0" alpha="0.0" colorSpace="custom" customColorSpace="genericGamma22GrayColorSpace"/>
                    <constraints>
                        <constraint firstItem="DE5-R9-8tB" firstAttribute="top" secondItem="bxz-wi-I73" secondAttribute="bottom" constant="20" id="LOU-MU-PJx"/>
                        <constraint firstAttribute="bottom" secondItem="DE5-R9-8tB" secondAttribute="bottom" priority="750" constant="24" id="MbU-Zk-mLK"/>
                        <constraint firstItem="nio-Wp-Ebw" firstAttribute="leading" relation="greaterThanOrEqual" secondItem="LGN-fD-c9Q" secondAttribute="leading" constant="5" id="Naz-hw-4xT"/>
                        <constraint firstItem="bxz-wi-I73" firstAttribute="centerX" secondItem="LGN-fD-c9Q" secondAttribute="centerX" id="NvC-eg-qbU"/>
                        <constraint firstItem="nio-Wp-Ebw" firstAttribute="centerX" secondItem="LGN-fD-c9Q" secondAttribute="centerX" id="UNn-H7-WWo"/>
                        <constraint firstItem="9w9-KC-2W9" firstAttribute="leading" secondItem="LGN-fD-c9Q" secondAttribute="leading" id="X3f-jY-uff"/>
                        <constraint firstAttribute="trailing" secondItem="DE5-R9-8tB" secondAttribute="trailing" id="a3z-v1-Ujv"/>
                        <constraint firstAttribute="trailing" secondItem="9w9-KC-2W9" secondAttribute="trailing" id="bqi-CI-mnl"/>
                        <constraint firstAttribute="height" constant="205.5" id="dks-Bz-gRQ"/>
                        <constraint firstItem="bxz-wi-I73" firstAttribute="leading" relation="greaterThanOrEqual" secondItem="LGN-fD-c9Q" secondAttribute="leading" constant="20" id="guA-LW-Zer">
                            <variation key="widthClass=regular" constant="170"/>
                        </constraint>
                        <constraint firstAttribute="bottom" secondItem="9w9-KC-2W9" secondAttribute="bottom" id="ntw-Of-ryN"/>
                        <constraint firstItem="DE5-R9-8tB" firstAttribute="leading" secondItem="LGN-fD-c9Q" secondAttribute="leading" id="qOR-nT-mJQ"/>
                        <constraint firstItem="nio-Wp-Ebw" firstAttribute="top" secondItem="LGN-fD-c9Q" secondAttribute="top" id="tcz-y3-AwH"/>
                        <constraint firstItem="DE5-R9-8tB" firstAttribute="top" secondItem="LGN-fD-c9Q" secondAttribute="top" id="uVe-Ze-eIF"/>
                        <constraint firstItem="DE5-R9-8tB" firstAttribute="top" relation="greaterThanOrEqual" secondItem="LGN-fD-c9Q" secondAttribute="top" id="wKv-4h-bvX"/>
                        <constraint firstAttribute="bottom" relation="greaterThanOrEqual" secondItem="DE5-R9-8tB" secondAttribute="bottom" priority="999" constant="9" id="wOf-4J-lXq"/>
                        <constraint firstItem="bxz-wi-I73" firstAttribute="top" secondItem="nio-Wp-Ebw" secondAttribute="bottom" constant="12" id="yo1-TE-BW8"/>
                    </constraints>
                    <variation key="default">
                        <mask key="constraints">
                            <exclude reference="dks-Bz-gRQ"/>
                            <exclude reference="uVe-Ze-eIF"/>
                        </mask>
                    </variation>
                    <variation key="heightClass=compact">
                        <mask key="constraints">
                            <exclude reference="dks-Bz-gRQ"/>
                            <exclude reference="yo1-TE-BW8"/>
                            <include reference="LOU-MU-PJx"/>
                            <exclude reference="MbU-Zk-mLK"/>
                            <include reference="uVe-Ze-eIF"/>
                        </mask>
                    </variation>
                </view>
                <view contentMode="scaleToFill" translatesAutoresizingMaskIntoConstraints="NO" id="UfV-hu-KZx" userLabel="Footer View">
                    <rect key="frame" x="0.0" y="786" width="414" height="110"/>
                    <subviews>
                        <visualEffectView opaque="NO" contentMode="scaleToFill" translatesAutoresizingMaskIntoConstraints="NO" id="qxH-Si-bGn">
                            <rect key="frame" x="0.0" y="0.0" width="414" height="110"/>
                            <view key="contentView" opaque="NO" clipsSubviews="YES" multipleTouchEnabled="YES" alpha="0.69999998807907104" contentMode="center" insetsLayoutMarginsFromSafeArea="NO" id="X8b-Ge-Itm">
                                <rect key="frame" x="0.0" y="0.0" width="414" height="110"/>
                                <autoresizingMask key="autoresizingMask" widthSizable="YES" heightSizable="YES"/>
                                <color key="backgroundColor" systemColor="systemBackgroundColor"/>
                            </view>
                            <color key="tintColor" systemColor="systemBackgroundColor"/>
                            <constraints>
                                <constraint firstAttribute="height" constant="110" id="RV8-lP-Nz4"/>
                            </constraints>
                            <blurEffect style="regular"/>
                        </visualEffectView>
                        <view contentMode="scaleToFill" translatesAutoresizingMaskIntoConstraints="NO" id="jCA-DJ-MgS" userLabel="Seperator">
                            <rect key="frame" x="0.0" y="0.0" width="414" height="0.5"/>
                            <color key="backgroundColor" systemColor="separatorColor"/>
                            <constraints>
                                <constraint firstAttribute="height" constant="0.5" id="DKq-so-Z8k"/>
                            </constraints>
                        </view>
                        <button opaque="NO" contentMode="scaleToFill" contentHorizontalAlignment="center" contentVerticalAlignment="center" buttonType="system" lineBreakMode="middleTruncation" translatesAutoresizingMaskIntoConstraints="NO" id="dmc-kV-0d8" userLabel="Default Action">
                            <rect key="frame" x="20" y="16" width="374" height="44"/>
                            <color key="backgroundColor" white="0.0" alpha="0.0" colorSpace="custom" customColorSpace="genericGamma22GrayColorSpace"/>
                            <constraints>
                                <constraint firstAttribute="height" constant="44" id="9bL-Jo-3aw"/>
                            </constraints>
                            <fontDescription key="fontDescription" type="system" weight="medium" pointSize="17"/>
                            <state key="normal" title="Create Blank Page">
                                <color key="titleColor" systemColor="labelColor"/>
                            </state>
                            <connections>
                                <action selector="defaultActionSelected:" destination="-1" eventType="touchUpInside" id="d2H-aW-Shz"/>
                            </connections>
                        </button>
                        <stackView hidden="YES" opaque="NO" contentMode="scaleToFill" distribution="fillEqually" spacing="10" translatesAutoresizingMaskIntoConstraints="NO" id="3RE-1V-jrs" userLabel="selectedStateButtonsContainer">
                            <rect key="frame" x="20" y="16" width="374" height="44"/>
                            <subviews>
                                <button opaque="NO" contentMode="scaleToFill" contentHorizontalAlignment="center" contentVerticalAlignment="center" buttonType="system" lineBreakMode="middleTruncation" translatesAutoresizingMaskIntoConstraints="NO" id="HeJ-NR-hHA" userLabel="Secondry Action">
                                    <rect key="frame" x="0.0" y="0.0" width="182" height="44"/>
                                    <color key="backgroundColor" white="0.0" alpha="0.0" colorSpace="custom" customColorSpace="genericGamma22GrayColorSpace"/>
                                    <fontDescription key="fontDescription" type="system" weight="medium" pointSize="17"/>
                                    <state key="normal" title="Preview">
                                        <color key="titleColor" systemColor="labelColor"/>
                                    </state>
                                    <connections>
                                        <action selector="secondaryActionSelected:" destination="-1" eventType="touchUpInside" id="fGK-R9-pK4"/>
                                    </connections>
                                </button>
                                <button opaque="NO" contentMode="scaleToFill" contentHorizontalAlignment="center" contentVerticalAlignment="center" buttonType="system" lineBreakMode="middleTruncation" translatesAutoresizingMaskIntoConstraints="NO" id="cck-0Q-rBD" userLabel="Primary Action">
                                    <rect key="frame" x="192" y="0.0" width="182" height="44"/>
                                    <color key="backgroundColor" name="Pink50"/>
                                    <state key="normal" title="Create Page">
                                        <color key="titleColor" white="1" alpha="1" colorSpace="custom" customColorSpace="genericGamma22GrayColorSpace"/>
                                    </state>
                                    <connections>
                                        <action selector="primaryActionSelected:" destination="-1" eventType="touchUpInside" id="YUD-TB-HxA"/>
                                    </connections>
                                </button>
                            </subviews>
                            <constraints>
                                <constraint firstAttribute="height" constant="44" id="g4B-fL-RbV"/>
                            </constraints>
                        </stackView>
                    </subviews>
                    <color key="backgroundColor" white="0.0" alpha="0.0" colorSpace="custom" customColorSpace="genericGamma22GrayColorSpace"/>
                    <constraints>
                        <constraint firstItem="qxH-Si-bGn" firstAttribute="leading" secondItem="UfV-hu-KZx" secondAttribute="leading" id="4y3-db-p8j"/>
                        <constraint firstAttribute="trailing" secondItem="3RE-1V-jrs" secondAttribute="trailing" constant="20" id="6zP-OQ-cLj"/>
                        <constraint firstItem="3RE-1V-jrs" firstAttribute="top" secondItem="UfV-hu-KZx" secondAttribute="top" constant="16" id="By8-S6-dPm"/>
                        <constraint firstAttribute="trailing" secondItem="jCA-DJ-MgS" secondAttribute="trailing" id="Msd-NV-Dt9"/>
                        <constraint firstItem="qxH-Si-bGn" firstAttribute="top" secondItem="UfV-hu-KZx" secondAttribute="top" id="Sdv-Fh-3JR"/>
                        <constraint firstItem="jCA-DJ-MgS" firstAttribute="leading" secondItem="UfV-hu-KZx" secondAttribute="leading" id="jdx-th-4uc"/>
                        <constraint firstItem="dmc-kV-0d8" firstAttribute="top" secondItem="UfV-hu-KZx" secondAttribute="top" constant="16" id="lU4-Sj-dcL"/>
                        <constraint firstAttribute="height" constant="110" id="lle-48-IUZ"/>
                        <constraint firstItem="3RE-1V-jrs" firstAttribute="leading" secondItem="UfV-hu-KZx" secondAttribute="leading" constant="20" id="rsX-3D-0xz"/>
                        <constraint firstItem="jCA-DJ-MgS" firstAttribute="top" secondItem="UfV-hu-KZx" secondAttribute="top" id="v6p-Jz-Saz"/>
                        <constraint firstAttribute="trailing" secondItem="qxH-Si-bGn" secondAttribute="trailing" id="yT0-ne-uGv"/>
                    </constraints>
                </view>
            </subviews>
            <viewLayoutGuide key="safeArea" id="0a4-LI-57Y"/>
            <color key="backgroundColor" systemColor="systemBackgroundColor"/>
            <constraints>
                <constraint firstAttribute="bottom" secondItem="UfV-hu-KZx" secondAttribute="bottom" id="18E-U6-772"/>
                <constraint firstItem="WmP-bw-ceT" firstAttribute="leading" secondItem="0a4-LI-57Y" secondAttribute="leading" id="E8Q-Ya-VH2"/>
                <constraint firstItem="0Qq-k5-kWr" firstAttribute="leading" secondItem="U3M-sT-nKQ" secondAttribute="leading" id="Gbb-Mc-Rbf"/>
                <constraint firstItem="WmP-bw-ceT" firstAttribute="trailing" secondItem="0a4-LI-57Y" secondAttribute="trailing" id="IEC-aq-Jdg"/>
                <constraint firstAttribute="bottom" secondItem="WmP-bw-ceT" secondAttribute="bottom" id="Nhd-PS-v0n"/>
                <constraint firstItem="UfV-hu-KZx" firstAttribute="trailing" secondItem="U3M-sT-nKQ" secondAttribute="trailing" id="NjJ-wX-zxg"/>
<<<<<<< HEAD
                <constraint firstItem="0a4-LI-57Y" firstAttribute="trailing" secondItem="xLP-0m-3rr" secondAttribute="trailing" constant="20" id="Ocz-OA-dkn"/>
                <constraint firstAttribute="top" secondItem="0Qq-k5-kWr" secondAttribute="top" id="Rmj-qj-ujs"/>
                <constraint firstItem="LGN-fD-c9Q" firstAttribute="trailing" secondItem="U3M-sT-nKQ" secondAttribute="trailing" id="USb-Ex-vxP"/>
                <constraint firstItem="0a4-LI-57Y" firstAttribute="bottom" secondItem="xLP-0m-3rr" secondAttribute="bottom" constant="16" id="XTi-C4-Mxf"/>
=======
                <constraint firstItem="uxA-nG-zFs" firstAttribute="top" secondItem="0a4-LI-57Y" secondAttribute="top" constant="13" id="TnA-93-Oo9"/>
                <constraint firstItem="LGN-fD-c9Q" firstAttribute="trailing" secondItem="U3M-sT-nKQ" secondAttribute="trailing" id="USb-Ex-vxP"/>
                <constraint firstItem="UZ7-wW-FYi" firstAttribute="top" secondItem="U3M-sT-nKQ" secondAttribute="top" id="Wkr-ux-jJa"/>
>>>>>>> b55bce30
                <constraint firstAttribute="trailing" secondItem="0Qq-k5-kWr" secondAttribute="trailing" id="XxU-6u-RcX"/>
                <constraint firstItem="0a4-LI-57Y" firstAttribute="trailing" secondItem="dmc-kV-0d8" secondAttribute="trailing" constant="20" id="cxE-O8-ska"/>
                <constraint firstItem="dmc-kV-0d8" firstAttribute="leading" secondItem="0a4-LI-57Y" secondAttribute="leading" constant="20" id="gMc-5F-M6S"/>
<<<<<<< HEAD
                <constraint firstItem="0a4-LI-57Y" firstAttribute="bottom" secondItem="dmc-kV-0d8" secondAttribute="bottom" constant="16" id="l61-SQ-FeO"/>
=======
                <constraint firstItem="UZ7-wW-FYi" firstAttribute="leading" secondItem="U3M-sT-nKQ" secondAttribute="leading" id="i7c-8T-4PJ"/>
>>>>>>> b55bce30
                <constraint firstItem="UfV-hu-KZx" firstAttribute="leading" secondItem="U3M-sT-nKQ" secondAttribute="leading" id="msf-aW-ktk"/>
                <constraint firstItem="0Qq-k5-kWr" firstAttribute="bottom" secondItem="LGN-fD-c9Q" secondAttribute="bottom" id="p8r-IQ-pZK"/>
                <constraint firstItem="LGN-fD-c9Q" firstAttribute="top" secondItem="0a4-LI-57Y" secondAttribute="top" id="sGi-xD-H1K"/>
                <constraint firstItem="LGN-fD-c9Q" firstAttribute="leading" secondItem="U3M-sT-nKQ" secondAttribute="leading" id="uNo-VY-vcT"/>
                <constraint firstItem="WmP-bw-ceT" firstAttribute="top" secondItem="0a4-LI-57Y" secondAttribute="top" id="yIx-Dt-kfa"/>
            </constraints>
            <simulatedNavigationBarMetrics key="simulatedTopBarMetrics" prompted="NO"/>
            <point key="canvasLocation" x="-230.43478260869566" y="-881.25"/>
        </view>
    </objects>
    <resources>
        <namedColor name="Pink50">
            <color red="0.78823529411764703" green="0.20784313725490197" blue="0.43137254901960786" alpha="1" colorSpace="custom" customColorSpace="sRGB"/>
        </namedColor>
        <systemColor name="labelColor">
            <color white="0.0" alpha="1" colorSpace="custom" customColorSpace="genericGamma22GrayColorSpace"/>
        </systemColor>
        <systemColor name="secondaryLabelColor">
            <color red="0.23529411764705882" green="0.23529411764705882" blue="0.2627450980392157" alpha="0.59999999999999998" colorSpace="custom" customColorSpace="sRGB"/>
        </systemColor>
        <systemColor name="separatorColor">
            <color red="0.23529411764705882" green="0.23529411764705882" blue="0.2627450980392157" alpha="0.28999999999999998" colorSpace="custom" customColorSpace="sRGB"/>
        </systemColor>
        <systemColor name="systemBackgroundColor">
            <color white="1" alpha="1" colorSpace="custom" customColorSpace="genericGamma22GrayColorSpace"/>
        </systemColor>
    </resources>
</document><|MERGE_RESOLUTION|>--- conflicted
+++ resolved
@@ -226,24 +226,13 @@
                 <constraint firstItem="WmP-bw-ceT" firstAttribute="trailing" secondItem="0a4-LI-57Y" secondAttribute="trailing" id="IEC-aq-Jdg"/>
                 <constraint firstAttribute="bottom" secondItem="WmP-bw-ceT" secondAttribute="bottom" id="Nhd-PS-v0n"/>
                 <constraint firstItem="UfV-hu-KZx" firstAttribute="trailing" secondItem="U3M-sT-nKQ" secondAttribute="trailing" id="NjJ-wX-zxg"/>
-<<<<<<< HEAD
-                <constraint firstItem="0a4-LI-57Y" firstAttribute="trailing" secondItem="xLP-0m-3rr" secondAttribute="trailing" constant="20" id="Ocz-OA-dkn"/>
                 <constraint firstAttribute="top" secondItem="0Qq-k5-kWr" secondAttribute="top" id="Rmj-qj-ujs"/>
                 <constraint firstItem="LGN-fD-c9Q" firstAttribute="trailing" secondItem="U3M-sT-nKQ" secondAttribute="trailing" id="USb-Ex-vxP"/>
-                <constraint firstItem="0a4-LI-57Y" firstAttribute="bottom" secondItem="xLP-0m-3rr" secondAttribute="bottom" constant="16" id="XTi-C4-Mxf"/>
-=======
-                <constraint firstItem="uxA-nG-zFs" firstAttribute="top" secondItem="0a4-LI-57Y" secondAttribute="top" constant="13" id="TnA-93-Oo9"/>
-                <constraint firstItem="LGN-fD-c9Q" firstAttribute="trailing" secondItem="U3M-sT-nKQ" secondAttribute="trailing" id="USb-Ex-vxP"/>
-                <constraint firstItem="UZ7-wW-FYi" firstAttribute="top" secondItem="U3M-sT-nKQ" secondAttribute="top" id="Wkr-ux-jJa"/>
->>>>>>> b55bce30
+                <constraint firstAttribute="top" secondItem="U3M-sT-nKQ" secondAttribute="top" id="Wkr-ux-jJa"/>
                 <constraint firstAttribute="trailing" secondItem="0Qq-k5-kWr" secondAttribute="trailing" id="XxU-6u-RcX"/>
                 <constraint firstItem="0a4-LI-57Y" firstAttribute="trailing" secondItem="dmc-kV-0d8" secondAttribute="trailing" constant="20" id="cxE-O8-ska"/>
                 <constraint firstItem="dmc-kV-0d8" firstAttribute="leading" secondItem="0a4-LI-57Y" secondAttribute="leading" constant="20" id="gMc-5F-M6S"/>
-<<<<<<< HEAD
-                <constraint firstItem="0a4-LI-57Y" firstAttribute="bottom" secondItem="dmc-kV-0d8" secondAttribute="bottom" constant="16" id="l61-SQ-FeO"/>
-=======
-                <constraint firstItem="UZ7-wW-FYi" firstAttribute="leading" secondItem="U3M-sT-nKQ" secondAttribute="leading" id="i7c-8T-4PJ"/>
->>>>>>> b55bce30
+                <constraint firstAttribute="leading" secondItem="U3M-sT-nKQ" secondAttribute="leading" id="i7c-8T-4PJ"/>
                 <constraint firstItem="UfV-hu-KZx" firstAttribute="leading" secondItem="U3M-sT-nKQ" secondAttribute="leading" id="msf-aW-ktk"/>
                 <constraint firstItem="0Qq-k5-kWr" firstAttribute="bottom" secondItem="LGN-fD-c9Q" secondAttribute="bottom" id="p8r-IQ-pZK"/>
                 <constraint firstItem="LGN-fD-c9Q" firstAttribute="top" secondItem="0a4-LI-57Y" secondAttribute="top" id="sGi-xD-H1K"/>
