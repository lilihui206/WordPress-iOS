--- conflicted
+++ resolved
@@ -35,18 +35,14 @@
 
     func testFollowSiteWithIDPath() {
 
-        let expectedPath = readerSiteServiceRemote.path(forEndpoint: "sites/1/follows/new?source=ios",
+        let expectedPath = readerSiteServiceRemote.path(forEndpoint: "sites/1/follows/new",
                                                         withVersion: ._1_1)
         readerSiteServiceRemote.followSite(withID: 1, success: nil, failure: nil)
         XCTAssertTrue(mockRemoteApi.postMethodCalled, "Wrong method")
-<<<<<<< HEAD
-        XCTAssertEqual(mockRemoteApi.URLStringPassedIn, expectedPath, "Wrong path")
-=======
 
         let url = URL(string: mockRemoteApi.URLStringPassedIn!)!
         XCTAssertEqual(url.path, expectedPath, "Wrong path")
         XCTAssertEqual(url.query, "source=ios", "incorrect source parameter")
->>>>>>> 25133da4
     }
 
     func testFollowSiteWithID() {
