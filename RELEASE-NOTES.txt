--- conflicted
+++ resolved
@@ -1,12 +1,9 @@
 14.6
 -----
-<<<<<<< HEAD
 * [internal] the login and signup Magic Link flows have code changes that can cause regressions. See https://git.io/Jvy4P for testing details.
 * [internal] the login and signup Continue with Google flows have code changes that can cause regressions. See https://git.io/JvypB for testing details.
-=======
 * [internal] the login and signup Magic Link flows have code changes that could cause regressions. See https://git.io/Jvy4P for testing details.
 * Notifications: Fix layout on screens with a notch.
->>>>>>> df656375
 
  
 14.5
