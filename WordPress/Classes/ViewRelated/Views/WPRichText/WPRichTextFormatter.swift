--- conflicted
+++ resolved
@@ -413,47 +413,13 @@
     ///
     /// - Returns: A [String: String] dicitionary of attributes.
     ///
-<<<<<<< HEAD
     func attributesFromTag(_ html: String) -> [String: String] {
         var scanner = Scanner(string: html)
-        let quoteCharacters = CharacterSet(charactersIn: "\"'")
-=======
-    func attributesFromTag(html: String) -> [String: String] {
-        let scanner = NSScanner(string: html)
->>>>>>> f723b1a0
         var attrs = [String: String]()
 
         // For most attachments we're only interested in the attributes in the opening tag.
         // We can skip a closing tag and any child elements.
         var tag: NSString? = ""
-<<<<<<< HEAD
-        scanner.scanUpTo(">", into: &tag)
-        scanner = Scanner(string: tag as! String)
-        scanner.charactersToBeSkipped = quoteCharacters
-        let charSet = CharacterSet.whitespaces
-
-        while !scanner.isAtEnd {
-            var tempString: NSString? = ""
-            scanner.scanUpToCharacters(from: charSet, into: &tempString)
-
-            if let str = tempString, str.contains("=") {
-                let attrScanner = Scanner(string: str as String)
-                attrScanner.charactersToBeSkipped = quoteCharacters
-
-                var key: NSString? = ""
-                var value: NSString? = ""
-
-                attrScanner.scanUpTo("=", into: &key)
-                attrScanner.scanLocation += 1
-                attrScanner.scanUpToCharacters(from: quoteCharacters, into: &value)
-
-                attrs.updateValue(value as! String, forKey: key as! String)
-            }
-
-            if !scanner.isAtEnd {
-                scanner.scanLocation += 1
-            }
-=======
         scanner.scanUpToString(">", intoString: &tag)
 
         let regex = self.dynamicType.attributeRegex
@@ -465,7 +431,6 @@
 
             let key = tag!.substringWithRange(keyRange).lowercaseString
             let value = tag!.substringWithRange(valueRange)
->>>>>>> f723b1a0
 
             attrs.updateValue(value, forKey: key)
         }
