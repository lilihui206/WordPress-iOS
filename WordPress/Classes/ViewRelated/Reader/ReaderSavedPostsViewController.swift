--- conflicted
+++ resolved
@@ -95,23 +95,15 @@
             return
         }
 
-<<<<<<< HEAD
-=======
-        let isLoggedIn = AccountHelper.isDotcomAvailable()
-
->>>>>>> f89d2a6b
         if postCellActions == nil {
             postCellActions = ReaderPostCellActions(context: managedObjectContext(), origin: self, topic: topic, visibleConfirmation: false)
         }
+
         cellConfiguration.configurePostCardCell(cell,
                                                 withPost: post,
                                                 topic: topic,
                                                 delegate: postCellActions,
-<<<<<<< HEAD
                                                 loggedIn: .hidden)
-=======
-                                                loggedIn: isLoggedIn)
->>>>>>> f89d2a6b
     }
 }
 
