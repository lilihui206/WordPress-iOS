#import <AFNetworking/UIKit+AFNetworking.h>
#import <CoreTelephony/CTTelephonyNetworkInfo.h>
#import <CoreTelephony/CTCarrier.h>
#import <Crashlytics/Crashlytics.h>
#import <CrashlyticsLumberjack/CrashlyticsLogger.h>
#import <DDFileLogger.h>
#import <GooglePlus/GooglePlus.h>
#import <HockeySDK/HockeySDK.h>
#import <UIDeviceIdentifier/UIDeviceHardware.h>
#import <Simperium/Simperium.h>
#import <Helpshift/Helpshift.h>
#import <Taplytics/Taplytics.h>
#import <WordPress-iOS-Shared/WPFontManager.h>

#import "WordPressAppDelegate.h"
#import "ContextManager.h"
#import "Media.h"
#import "Notification.h"
#import "NotificationsManager.h"
#import "NSString+Helpers.h"
#import "PocketAPI.h"
#import "ReaderPost.h"
#import "UIDevice+WordPressIdentifier.h"
#import "WordPressComApiCredentials.h"
#import "WPAccount.h"
#import "AccountService.h"
#import "BlogService.h"
#import "WPImageOptimizer.h"
#import "ReaderPostService.h"
#import "ReaderTopicService.h"
#import "SVProgressHUD.h"

#import "BlogListViewController.h"
#import "BlogDetailsViewController.h"
#import "PostsViewController.h"
#import "WPPostViewController.h"
#import "WPLegacyEditPostViewController.h"
#import "LoginViewController.h"
#import "NotificationsViewController.h"
#import "ReaderPostsViewController.h"
#import "SupportViewController.h"
#import "StatsViewController.h"
#import "Constants.h"
#import "UIImage+Util.h"

#import "WPAnalyticsTrackerMixpanel.h"
#import "WPAnalyticsTrackerWPCom.h"

#import "Reachability.h"

#if DEBUG
#import "DDTTYLogger.h"
#import "DDASLLogger.h"
#endif

int ddLogLevel                                                  = LOG_LEVEL_INFO;
static NSString * const WPTabBarRestorationID                   = @"WPTabBarID";
static NSString * const WPBlogListNavigationRestorationID       = @"WPBlogListNavigationID";
static NSString * const WPReaderNavigationRestorationID         = @"WPReaderNavigationID";
static NSString * const WPNotificationsNavigationRestorationID  = @"WPNotificationsNavigationID";
static NSString * const kUsageTrackingDefaultsKey               = @"usage_tracking_enabled";

NSInteger const kReaderTabIndex                                 = 0;
NSInteger const kNotificationsTabIndex                          = 1;
NSInteger const kMeTabIndex                                     = 2;

@interface WordPressAppDelegate () <UITabBarControllerDelegate, CrashlyticsDelegate, UIAlertViewDelegate, BITHockeyManagerDelegate>

@property (nonatomic, strong, readwrite) UINavigationController         *navigationController;
@property (nonatomic, strong, readwrite) UITabBarController             *tabBarController;
@property (nonatomic, strong, readwrite) ReaderPostsViewController      *readerPostsViewController;
@property (nonatomic, strong, readwrite) BlogListViewController         *blogListViewController;
@property (nonatomic, strong, readwrite) NotificationsViewController    *notificationsViewController;
@property (nonatomic, strong, readwrite) Reachability                   *internetReachability;
@property (nonatomic, strong, readwrite) Reachability                   *wpcomReachability;
@property (nonatomic, strong, readwrite) DDFileLogger                   *fileLogger;
@property (nonatomic, strong, readwrite) Simperium                      *simperium;
@property (nonatomic, assign, readwrite) UIBackgroundTaskIdentifier     bgTask;
@property (nonatomic, assign, readwrite) BOOL                           connectionAvailable;
@property (nonatomic, assign, readwrite) BOOL                           wpcomAvailable;
@property (nonatomic, assign, readwrite) BOOL                           listeningForBlogChanges;

@end

@implementation WordPressAppDelegate

+ (WordPressAppDelegate *)sharedWordPressApplicationDelegate
{
    return (WordPressAppDelegate *)[[UIApplication sharedApplication] delegate];
}

- (void)dealloc
{
    [[NSNotificationCenter defaultCenter] removeObserver:self];
}

#pragma mark - UIApplicationDelegate

- (BOOL)application:(UIApplication *)application willFinishLaunchingWithOptions:(NSDictionary *)launchOptions
{
    [WordPressAppDelegate fixKeychainAccess];

    // Simperium: Wire CoreData Stack
    [self configureSimperium];

    // Crash reporting, logging
    [self configureLogging];
    [self configureHockeySDK];
    [self configureCrashlytics];

    // Start Simperium
    [self loginSimperium];

    // Debugging
    [self printDebugLaunchInfoWithLaunchOptions:launchOptions];
    [self toggleExtraDebuggingIfNeeded];
    [self removeCredentialsForDebug];

    // Stats and feedback
    [Taplytics startTaplyticsAPIKey:[WordPressComApiCredentials taplyticsAPIKey]];
    [SupportViewController checkIfFeedbackShouldBeEnabled];

    [Helpshift installForApiKey:[WordPressComApiCredentials helpshiftAPIKey] domainName:[WordPressComApiCredentials helpshiftDomainName] appID:[WordPressComApiCredentials helpshiftAppId]];
    [SupportViewController checkIfHelpshiftShouldBeEnabled];

    NSNumber *usage_tracking = [[NSUserDefaults standardUserDefaults] valueForKey:kUsageTrackingDefaultsKey];
    if (usage_tracking == nil) {
        // check if usage_tracking bool is set
        // default to YES

        [[NSUserDefaults standardUserDefaults] setBool:YES forKey:kUsageTrackingDefaultsKey];
        [NSUserDefaults resetStandardUserDefaults];
    }

    [WPAnalytics registerTracker:[[WPAnalyticsTrackerMixpanel alloc] init]];
    [WPAnalytics registerTracker:[[WPAnalyticsTrackerWPCom alloc] init]];

    if ([[NSUserDefaults standardUserDefaults] boolForKey:kUsageTrackingDefaultsKey]) {
        DDLogInfo(@"WPAnalytics session started");

        [WPAnalytics beginSession];
    }

    [[GPPSignIn sharedInstance] setClientID:[WordPressComApiCredentials googlePlusClientId]];

    // Networking setup
    [[AFNetworkActivityIndicatorManager sharedManager] setEnabled:YES];
    [self setupReachability];
    [self setupUserAgent];
    [self setupSingleSignOn];

    [self customizeAppearance];

    // Push notifications
    [NotificationsManager registerForPushNotifications];

    // Deferred tasks to speed up app launch
    dispatch_async(dispatch_get_global_queue(DISPATCH_QUEUE_PRIORITY_BACKGROUND, 0), ^{
        [self changeCurrentDirectory];
        [[PocketAPI sharedAPI] setConsumerKey:[WordPressComApiCredentials pocketConsumerKey]];
        [self cleanUnusedMediaFileFromTmpDir];
    });
    
    // Configure Today Widget
    [self determineIfTodayWidgetIsConfiguredAndShowAppropriately];

    CGRect bounds = [[UIScreen mainScreen] bounds];
    [self.window setFrame:bounds];
    [self.window setBounds:bounds]; // for good measure.
    self.window.backgroundColor = [UIColor blackColor];
    self.window.rootViewController = self.tabBarController;

    return YES;
}

- (BOOL)application:(UIApplication *)application didFinishLaunchingWithOptions:(NSDictionary *)launchOptions
{
    DDLogVerbose(@"didFinishLaunchingWithOptions state: %d", application.applicationState);

    // Launched by tapping a notification
    if (application.applicationState == UIApplicationStateActive) {
        [NotificationsManager handleNotificationForApplicationLaunch:launchOptions];
    }

    [self.window makeKeyAndVisible];
    [self showWelcomeScreenIfNeededAnimated:NO];

    return YES;
}

- (BOOL)application:(UIApplication *)application openURL:(NSURL *)url sourceApplication:(NSString *)sourceApplication annotation:(id)annotation
{
    BOOL returnValue = NO;

    if ([[BITHockeyManager sharedHockeyManager].authenticator handleOpenURL:url
                                                          sourceApplication:sourceApplication
                                                                 annotation:annotation]) {
        returnValue = YES;
    }

    if ([[GPPShare sharedInstance] handleURL:url sourceApplication:sourceApplication annotation:annotation]) {
        returnValue = YES;
    }

    if ([[PocketAPI sharedAPI] handleOpenURL:url]) {
        returnValue = YES;
    }

    if ([WordPressApi handleOpenURL:url]) {
        returnValue = YES;
    }

    if ([url isKindOfClass:[NSURL class]] && [[url absoluteString] hasPrefix:@"wordpress://"]) {
        NSString *URLString = [url absoluteString];
        DDLogInfo(@"Application launched with URL: %@", URLString);

        if ([URLString rangeOfString:@"newpost"].length) {
            // Create a new post from data shared by a third party application.
            NSDictionary *params = [[url query] dictionaryFromQueryString];
            DDLogInfo(@"App launched for new post with params: %@", params);
            if ([params count]) {
                [self showPostTabWithOptions:params];
                returnValue = YES;
            }
        } else if ([URLString rangeOfString:@"viewpost"].length) {
            // View the post specified by the shared blog ID and post ID
            NSDictionary *params = [[url query] dictionaryFromQueryString];
            
            if (params.count) {
                NSNumber *blogId = [params numberForKey:@"blogId"];
                NSNumber *postId = [params numberForKey:@"postId"];
                
                [self.readerPostsViewController.navigationController popToRootViewControllerAnimated:NO];
                NSInteger readerTabIndex = [[self.tabBarController viewControllers] indexOfObject:self.readerPostsViewController.navigationController];
                [self.tabBarController setSelectedIndex:readerTabIndex];
                [self.readerPostsViewController openPost:postId onBlog:blogId];
                
                returnValue = YES;
            }
        } else if ([URLString rangeOfString:@"viewstats"].length) {
            // View the post specified by the shared blog ID and post ID
            NSDictionary *params = [[url query] dictionaryFromQueryString];
            
            if (params.count) {
                NSNumber *siteId = [params numberForKey:@"siteId"];
                
                BlogService *blogService = [[BlogService alloc] initWithManagedObjectContext:[[ContextManager sharedInstance] mainContext]];
                Blog *blog = [blogService blogByBlogId:siteId];
                
                if (blog) {
                    returnValue = YES;
                    
                    StatsViewController *statsViewController = [[StatsViewController alloc] init];
                    statsViewController.blog = blog;
                    statsViewController.dismissBlock = ^{
                        [self.tabBarController dismissViewControllerAnimated:YES completion:nil];
                    };
                    
                    UINavigationController *navController = [[UINavigationController alloc] initWithRootViewController:statsViewController];
                    navController.modalPresentationStyle = UIModalPresentationCurrentContext;
                    navController.navigationBar.translucent = NO;
                    [self.tabBarController presentViewController:navController animated:YES completion:nil];
                }
                
            }
        } else if ([URLString rangeOfString:@"debugging"].length) {
            NSDictionary *params = [[url query] dictionaryFromQueryString];

            if (params.count > 0) {
                NSString *debugType = [params stringForKey:@"type"];
                NSString *debugKey = [params stringForKey:@"key"];

                if ([[WordPressComApiCredentials debuggingKey] isEqualToString:@""] || [debugKey isEqualToString:@""]) {
                    return NO;
                }

                if ([debugKey isEqualToString:[WordPressComApiCredentials debuggingKey]]) {
                    if ([debugType isEqualToString:@"crashlytics_crash"]) {
                        [[Crashlytics sharedInstance] crash];
                    }
                }
            }
		} else if ([[url host] isEqualToString:@"editor"]) {
			NSDictionary* params = [[url query] dictionaryFromQueryString];
			
			if (params.count > 0) {
				BOOL available = [[params objectForKey:kWPEditorConfigURLParamAvailable] boolValue];
				BOOL enabled = [[params objectForKey:kWPEditorConfigURLParamEnabled] boolValue];
				
				[WPPostViewController setNewEditorAvailable:available];
				[WPPostViewController setNewEditorEnabled:enabled];
				
				[self showVisualEditorAvailableInSettingsAnimation:available];
			}
        }
    }

    return returnValue;
}

- (void)applicationWillTerminate:(UIApplication *)application
{
    DDLogInfo(@"%@ %@", self, NSStringFromSelector(_cmd));
}

- (void)applicationDidEnterBackground:(UIApplication *)application
{
    DDLogInfo(@"%@ %@", self, NSStringFromSelector(_cmd));

    [WPAnalytics track:WPAnalyticsStatApplicationClosed withProperties:@{@"last_visible_screen": [self currentlySelectedScreen]}];
    [WPAnalytics endSession];

    // Let the app finish any uploads that are in progress
    UIApplication *app = [UIApplication sharedApplication];
    if (_bgTask != UIBackgroundTaskInvalid) {
        [app endBackgroundTask:_bgTask];
        _bgTask = UIBackgroundTaskInvalid;
    }

    _bgTask = [app beginBackgroundTaskWithExpirationHandler:^{
        // Synchronize the cleanup call on the main thread in case
        // the task actually finishes at around the same time.
        dispatch_async(dispatch_get_main_queue(), ^{
            if (_bgTask != UIBackgroundTaskInvalid) {
                [app endBackgroundTask:_bgTask];
                _bgTask = UIBackgroundTaskInvalid;
            }
        });
    }];
}

- (NSString *)currentlySelectedScreen
{
    // Check if the post editor or login view is up
    UIViewController *rootViewController = self.window.rootViewController;
    if ([rootViewController.presentedViewController isKindOfClass:[UINavigationController class]]) {
        UINavigationController *navController = (UINavigationController *)rootViewController.presentedViewController;
        UIViewController *firstViewController = [navController.viewControllers firstObject];
        if ([firstViewController isKindOfClass:[WPPostViewController class]]) {
            return @"Post Editor";
        } else if ([firstViewController isKindOfClass:[LoginViewController class]]) {
            return @"Login View";
        }
    }

    // Check which tab is currently selected
    NSString *currentlySelectedScreen = @"";
    switch (self.tabBarController.selectedIndex) {
        case kReaderTabIndex:
            currentlySelectedScreen = @"Reader";
            break;
        case kNotificationsTabIndex:
            currentlySelectedScreen = @"Notifications";
            break;
        case kMeTabIndex:
            currentlySelectedScreen = @"Blog List";
            break;
        default:
            break;
    }

    return currentlySelectedScreen;
}

- (void)applicationWillEnterForeground:(UIApplication *)application
{
    DDLogInfo(@"%@ %@", self, NSStringFromSelector(_cmd));
}

- (void)applicationWillResignActive:(UIApplication *)application
{
    DDLogInfo(@"%@ %@", self, NSStringFromSelector(_cmd));
}

- (void)applicationDidBecomeActive:(UIApplication *)application
{
    DDLogInfo(@"%@ %@", self, NSStringFromSelector(_cmd));
    [WPAnalytics track:WPAnalyticsStatApplicationOpened];
}

- (BOOL)application:(UIApplication *)application shouldSaveApplicationState:(NSCoder *)coder
{
    return YES;
}

- (BOOL)application:(UIApplication *)application shouldRestoreApplicationState:(NSCoder *)coder
{
    return YES;
}

#pragma mark - Push Notification delegate

- (void)application:(UIApplication *)application didRegisterForRemoteNotificationsWithDeviceToken:(NSData *)deviceToken
{
    [NotificationsManager registerDeviceToken:deviceToken];
}

- (void)application:(UIApplication *)application didFailToRegisterForRemoteNotificationsWithError:(NSError *)error
{
    [NotificationsManager registrationDidFail:error];
}

- (void)application:(UIApplication *)application didReceiveRemoteNotification:(NSDictionary *)userInfo
{
    DDLogMethod();

    [NotificationsManager handleNotification:userInfo forState:application.applicationState completionHandler:nil];
}

- (void)application:(UIApplication *)application didReceiveRemoteNotification:(NSDictionary *)userInfo fetchCompletionHandler:(void (^)(UIBackgroundFetchResult))completionHandler
{
    DDLogMethod();

    [NotificationsManager handleNotification:userInfo forState:[UIApplication sharedApplication].applicationState completionHandler:completionHandler];
}

- (void)application:(UIApplication *)application handleActionWithIdentifier:(NSString *)identifier
                                        forRemoteNotification:(NSDictionary *)remoteNotification
                                            completionHandler:(void (^)())completionHandler
{
    [NotificationsManager handleActionWithIdentifier:identifier forRemoteNotification:remoteNotification];
    
    completionHandler();
}

#pragma mark - Custom methods

- (void)showWelcomeScreenIfNeededAnimated:(BOOL)animated
{
    if ([self noBlogsAndNoWordPressDotComAccount]) {
        UIViewController *presenter = self.window.rootViewController;
        if (presenter.presentedViewController) {
            [presenter dismissViewControllerAnimated:NO completion:nil];
        }

        [self showWelcomeScreenAnimated:animated thenEditor:NO];
    }
}

- (void)showWelcomeScreenAnimated:(BOOL)animated thenEditor:(BOOL)thenEditor
{
    LoginViewController *loginViewController = [[LoginViewController alloc] init];
    if (thenEditor) {
        loginViewController.dismissBlock = ^{
            [self.window.rootViewController dismissViewControllerAnimated:YES completion:nil];
        };
        loginViewController.showEditorAfterAddingSites = YES;
    }

    UINavigationController *navigationController = [[UINavigationController alloc] initWithRootViewController:loginViewController];
    navigationController.navigationBar.translucent = NO;

    [self.window.rootViewController presentViewController:navigationController animated:animated completion:nil];
}

- (BOOL)noBlogsAndNoWordPressDotComAccount
{
    NSManagedObjectContext *context = [[ContextManager sharedInstance] mainContext];
    AccountService *accountService = [[AccountService alloc] initWithManagedObjectContext:context];
    BlogService *blogService = [[BlogService alloc] initWithManagedObjectContext:context];
    WPAccount *defaultAccount = [accountService defaultWordPressComAccount];

    NSInteger blogCount = [blogService blogCountSelfHosted];
    return blogCount == 0 && !defaultAccount;
}

- (void)customizeAppearance
{
    UIColor *defaultTintColor = self.window.tintColor;
    self.window.tintColor = [WPStyleGuide wordPressBlue];

    [[UINavigationBar appearance] setBarTintColor:[WPStyleGuide wordPressBlue]];
    [[UINavigationBar appearance] setTintColor:[UIColor whiteColor]];
    [[UINavigationBar appearanceWhenContainedIn:[MFMailComposeViewController class], nil] setBarTintColor:[UIColor whiteColor]];
    [[UINavigationBar appearanceWhenContainedIn:[MFMailComposeViewController class], nil] setTintColor:defaultTintColor];

    [[UITabBar appearance] setShadowImage:[UIImage imageWithColor:[UIColor colorWithRed:210.0/255.0 green:222.0/255.0 blue:230.0/255.0 alpha:1.0]]];
    [[UITabBar appearance] setTintColor:[WPStyleGuide newKidOnTheBlockBlue]];

    [[UINavigationBar appearance] setTitleTextAttributes:@{NSForegroundColorAttributeName: [UIColor whiteColor], NSFontAttributeName: [WPFontManager openSansBoldFontOfSize:16.0]} ];
// temporarily removed to fix transparent UINavigationBar within Helpshift
//    [[UINavigationBar appearance] setBackgroundImage:[UIImage imageNamed:@"transparent-point"] forBarMetrics:UIBarMetricsDefault];
//    [[UINavigationBar appearance] setShadowImage:[UIImage imageNamed:@"transparent-point"]];
    [[UIBarButtonItem appearance] setTitleTextAttributes:@{NSFontAttributeName: [WPStyleGuide regularTextFont], NSForegroundColorAttributeName: [UIColor whiteColor]} forState:UIControlStateNormal];
    [[UIBarButtonItem appearance] setTitleTextAttributes:@{NSFontAttributeName: [WPStyleGuide regularTextFont], NSForegroundColorAttributeName: [UIColor lightGrayColor]} forState:UIControlStateDisabled];
    [[UIToolbar appearance] setBarTintColor:[WPStyleGuide wordPressBlue]];
    [[UISwitch appearance] setOnTintColor:[WPStyleGuide wordPressBlue]];
    [[UIApplication sharedApplication] setStatusBarStyle:UIStatusBarStyleLightContent];
    [[UITabBarItem appearance] setTitleTextAttributes:@{NSFontAttributeName: [WPFontManager openSansRegularFontOfSize:10.0]} forState:UIControlStateNormal];

    [[UINavigationBar appearanceWhenContainedIn:[UIReferenceLibraryViewController class], nil] setBackgroundImage:nil forBarMetrics:UIBarMetricsDefault];
    [[UINavigationBar appearanceWhenContainedIn:[UIReferenceLibraryViewController class], nil] setBarTintColor:[WPStyleGuide wordPressBlue]];
    [[UIToolbar appearanceWhenContainedIn:[UIReferenceLibraryViewController class], nil] setBarTintColor:[UIColor darkGrayColor]];
    
    [[UIToolbar appearanceWhenContainedIn:[WPEditorViewController class], nil] setBarTintColor:[UIColor whiteColor]];
}

#pragma mark - Tab bar methods

- (UITabBarController *)tabBarController
{
    if (_tabBarController) {
        return _tabBarController;
    }

    UIOffset tabBarTitleOffset = UIOffsetMake(0, 0);
    if ( IS_IPHONE ) {
        tabBarTitleOffset = UIOffsetMake(0, -2);
    }
    _tabBarController = [[UITabBarController alloc] init];
    _tabBarController.delegate = self;
    _tabBarController.restorationIdentifier = WPTabBarRestorationID;
    [_tabBarController.tabBar setTranslucent:NO];

    // Create a background
    // (not strictly needed when white, but left here for possible customization)
    _tabBarController.tabBar.backgroundImage = [UIImage imageWithColor:[UIColor whiteColor]];

    self.readerPostsViewController = [[ReaderPostsViewController alloc] init];
    UINavigationController *readerNavigationController = [[UINavigationController alloc] initWithRootViewController:self.readerPostsViewController];
    readerNavigationController.navigationBar.translucent = NO;
    readerNavigationController.tabBarItem.image = [UIImage imageNamed:@"icon-tab-reader"];
    readerNavigationController.tabBarItem.selectedImage = [UIImage imageNamed:@"icon-tab-reader-filled"];
    readerNavigationController.restorationIdentifier = WPReaderNavigationRestorationID;
    self.readerPostsViewController.title = NSLocalizedString(@"Reader", nil);
    [readerNavigationController.tabBarItem setTitlePositionAdjustment:tabBarTitleOffset];
    
    UIStoryboard *notificationsStoryboard = [UIStoryboard storyboardWithName:@"Notifications" bundle:nil];
    self.notificationsViewController = [notificationsStoryboard instantiateInitialViewController];
    UINavigationController *notificationsNavigationController = [[UINavigationController alloc] initWithRootViewController:self.notificationsViewController];
    notificationsNavigationController.navigationBar.translucent = NO;
    notificationsNavigationController.tabBarItem.image = [UIImage imageNamed:@"icon-tab-notifications"];
    notificationsNavigationController.tabBarItem.selectedImage = [UIImage imageNamed:@"icon-tab-notifications-filled"];
    notificationsNavigationController.restorationIdentifier = WPNotificationsNavigationRestorationID;
    self.notificationsViewController.title = NSLocalizedString(@"Notifications", @"");
    [notificationsNavigationController.tabBarItem setTitlePositionAdjustment:tabBarTitleOffset];

    self.blogListViewController = [[BlogListViewController alloc] init];
    UINavigationController *blogListNavigationController = [[UINavigationController alloc] initWithRootViewController:self.blogListViewController];
    blogListNavigationController.navigationBar.translucent = NO;
    blogListNavigationController.tabBarItem.image = [UIImage imageNamed:@"icon-tab-blogs"];
    blogListNavigationController.tabBarItem.selectedImage = [UIImage imageNamed:@"icon-tab-blogs-filled"];
    blogListNavigationController.restorationIdentifier = WPBlogListNavigationRestorationID;
    self.blogListViewController.title = NSLocalizedString(@"Me", @"");
    [blogListNavigationController.tabBarItem setTitlePositionAdjustment:tabBarTitleOffset];

    UIImage *image = [UIImage imageNamed:@"icon-tab-newpost"];
    image = [image imageWithRenderingMode:UIImageRenderingModeAlwaysOriginal];
    UIViewController *postsViewController = [[UIViewController alloc] init];
    postsViewController.tabBarItem.image = image;
    postsViewController.tabBarItem.imageInsets = UIEdgeInsetsMake(5.0, 0, -5, 0);
    if (IS_IPAD) {
        postsViewController.tabBarItem.imageInsets = UIEdgeInsetsMake(7.0, 0, -7, 0);
    }

    /*
     If title is used, the title will be visible. See #1158
     If accessibilityLabel/Value are used, the "New Post" text is not read by VoiceOver

     The only apparent solution is to have an actual title, and then move it out of view
     non-VoiceOver users.
     */
    postsViewController.title = NSLocalizedString(@"New Post", @"The accessibility value of the post tab.");
    postsViewController.tabBarItem.titlePositionAdjustment = UIOffsetMake(0, 20.0);

    _tabBarController.viewControllers = @[readerNavigationController, notificationsNavigationController, blogListNavigationController, postsViewController];

    [_tabBarController setSelectedViewController:readerNavigationController];

    return _tabBarController;
}

- (void)showTabForIndex:(NSInteger)tabIndex
{
    [self.tabBarController setSelectedIndex:tabIndex];
}

- (void)showPostTab
{
    [self showPostTabWithOptions:nil];
}

- (void)showPostTabWithOptions:(NSDictionary *)options
{
    UIViewController *presenter = self.window.rootViewController;
    if (presenter.presentedViewController) {
        [presenter dismissViewControllerAnimated:NO completion:nil];
    }

    UINavigationController *navController;
    if ([WPPostViewController isNewEditorEnabled]) {
        WPPostViewController *editPostViewController;
        if (!options) {
            [WPAnalytics track:WPAnalyticsStatEditorCreatedPost withProperties:@{ @"tap_source": @"tab_bar" }];
            editPostViewController = [[WPPostViewController alloc] initWithDraftForLastUsedBlog];
        } else {
            editPostViewController = [[WPPostViewController alloc] initWithTitle:[options stringForKey:@"title"]
                                                                      andContent:[options stringForKey:@"content"]
                                                                         andTags:[options stringForKey:@"tags"]
                                                                        andImage:[options stringForKey:@"image"]];
        }
        navController = [[UINavigationController alloc] initWithRootViewController:editPostViewController];
        navController.restorationIdentifier = WPEditorNavigationRestorationID;
        navController.restorationClass = [WPPostViewController class];
    } else {
        WPLegacyEditPostViewController *editPostLegacyViewController;
        if (!options) {
            [WPAnalytics track:WPAnalyticsStatEditorCreatedPost withProperties:@{ @"tap_source": @"tab_bar" }];
            editPostLegacyViewController = [[WPLegacyEditPostViewController alloc] initWithDraftForLastUsedBlog];
        } else {
            editPostLegacyViewController = [[WPLegacyEditPostViewController alloc] initWithTitle:[options stringForKey:@"title"]
                                                                      andContent:[options stringForKey:@"content"]
                                                                         andTags:[options stringForKey:@"tags"]
                                                                        andImage:[options stringForKey:@"image"]];
        }
        navController = [[UINavigationController alloc] initWithRootViewController:editPostLegacyViewController];
        navController.restorationIdentifier = WPLegacyEditorNavigationRestorationID;
        navController.restorationClass = [WPLegacyEditPostViewController class];
    }
        
    navController.modalPresentationStyle = UIModalPresentationCurrentContext;
    navController.navigationBar.translucent = NO;
    [navController setToolbarHidden:NO]; // Make the toolbar visible here to avoid a weird left/right transition when the VC appears.
    [self.window.rootViewController presentViewController:navController animated:YES completion:nil];
}

- (void)switchTabToPostsListForPost:(AbstractPost *)post
{
    // Make sure the desired tab is selected.
    [self showTabForIndex:kMeTabIndex];

    // Check which VC is showing.
    UINavigationController *blogListNavController = [self.tabBarController.viewControllers objectAtIndex:kMeTabIndex];
    UIViewController *topVC = blogListNavController.topViewController;
    if ([topVC isKindOfClass:[PostsViewController class]]) {
        Blog *blog = ((PostsViewController *)topVC).blog;
        if ([post.blog.objectID isEqual:blog.objectID]) {
            // The desired post view controller is already the top viewController for the tab.
            // Nothing to see here.  Move along.
            return;
        }
    }

    // Build and set the navigation heirarchy for the Me tab.
    BlogListViewController *blogListViewController = [blogListNavController.viewControllers objectAtIndex:0];

    BlogDetailsViewController *blogDetailsViewController = [[BlogDetailsViewController alloc] init];
    blogDetailsViewController.blog = post.blog;

    PostsViewController *postsViewController = [[PostsViewController alloc] init];
    [postsViewController setBlog:post.blog];

    [blogListNavController setViewControllers:@[blogListViewController, blogDetailsViewController, postsViewController]];
}

- (BOOL)isNavigatingMeTab
{
    return (self.tabBarController.selectedIndex == kMeTabIndex && [self.blogListViewController.navigationController.viewControllers count] > 1);
}

#pragma mark - UITabBarControllerDelegate methods.

- (BOOL)tabBarController:(UITabBarController *)tabBarController shouldSelectViewController:(UIViewController *)viewController
{
    if ([tabBarController.viewControllers indexOfObject:viewController] == 3) {
        NSManagedObjectContext *context = [[ContextManager sharedInstance] mainContext];
        BlogService *blogService = [[BlogService alloc] initWithManagedObjectContext:context];

        // Ignore taps on the post tab and instead show the modal.
        if ([blogService blogCountVisibleForAllAccounts] == 0) {
            [self showWelcomeScreenAnimated:YES thenEditor:YES];
        } else {
            [self showPostTab];
        }
        return NO;
    } else if ([tabBarController.viewControllers indexOfObject:viewController] == 2) {
        // If the user has one blog then we don't want to present them with the main "me"
        // screen where they can see all their blogs. In the case of only one blog just show
        // the main blog details screen

        // Don't kick of this auto selecting behavior if the user taps the the active tab as it
        // would break from standard iOS UX
        if (tabBarController.selectedIndex != 2) {
            UINavigationController *navController = (UINavigationController *)viewController;
            BlogListViewController *blogListViewController = (BlogListViewController *)navController.viewControllers[0];
            if ([blogListViewController shouldBypassBlogListViewControllerWhenSelectedFromTabBar]) {
                if ([navController.visibleViewController isKindOfClass:[blogListViewController class]]) {
                    [blogListViewController bypassBlogListViewController];
                }
            }
        }
    }

    // If the current view controller is selected already and it's at its root then scroll to the top
    if (tabBarController.selectedViewController == viewController) {
        if ([viewController isKindOfClass:[UINavigationController class]]) {
            UINavigationController *navController = (UINavigationController *)viewController;
            if ([navController topViewController] == [[navController viewControllers] firstObject] &&
                [[[navController topViewController] view] isKindOfClass:[UITableView class]]) {
                UITableView *tableView = (UITableView *)[[navController topViewController] view];

                if ([tableView numberOfSections] > 0 && [tableView numberOfRowsInSection:0] > 0) {
                    [tableView scrollToRowAtIndexPath:[NSIndexPath indexPathForRow:0 inSection:0] atScrollPosition:UITableViewScrollPositionTop animated:YES];
                }
            }
        }
    }

    return YES;
}

#pragma mark - Application directories

- (void)changeCurrentDirectory
{
    // Set current directory for WordPress app
    NSFileManager *fileManager = [NSFileManager defaultManager];
    NSArray *paths = NSSearchPathForDirectoriesInDomains(NSDocumentDirectory, NSUserDomainMask, YES);
    NSString *currentDirectoryPath = [[paths objectAtIndex:0] stringByAppendingPathComponent:@"wordpress"];

    BOOL isDir;
    if (![fileManager fileExistsAtPath:currentDirectoryPath isDirectory:&isDir] || !isDir) {
        [fileManager createDirectoryAtPath:currentDirectoryPath withIntermediateDirectories:YES attributes:nil error:nil];
    }
    [fileManager changeCurrentDirectoryPath:currentDirectoryPath];
}

#pragma mark - Notifications

- (void)defaultAccountDidChange:(NSNotification *)notification
{
    NSManagedObjectContext *context = [[ContextManager sharedInstance] mainContext];
    AccountService *accountService = [[AccountService alloc] initWithManagedObjectContext:context];
    WPAccount *defaultAccount = [accountService defaultWordPressComAccount];

    [Crashlytics setUserName:[defaultAccount username]];
    [self setCommonCrashlyticsParameters];
}

#pragma mark - Crash reporting

- (void)configureCrashlytics
{
#if DEBUG
    return;
#endif
#ifdef INTERNAL_BUILD
    return;
#endif

    if ([[WordPressComApiCredentials crashlyticsApiKey] length] == 0) {
        return;
    }

    [Crashlytics startWithAPIKey:[WordPressComApiCredentials crashlyticsApiKey]];
    [[Crashlytics sharedInstance] setDelegate:self];

    NSManagedObjectContext *context = [[ContextManager sharedInstance] mainContext];
    AccountService *accountService = [[AccountService alloc] initWithManagedObjectContext:context];
    WPAccount *defaultAccount = [accountService defaultWordPressComAccount];

    BOOL hasCredentials = (defaultAccount != nil);
    [self setCommonCrashlyticsParameters];

    if (hasCredentials && [defaultAccount username] != nil) {
        [Crashlytics setUserName:[defaultAccount username]];
    }

    [[NSNotificationCenter defaultCenter] addObserver:self selector:@selector(defaultAccountDidChange:) name:WPAccountDefaultWordPressComAccountChangedNotification object:nil];
}

- (void)crashlytics:(Crashlytics *)crashlytics didDetectCrashDuringPreviousExecution:(id<CLSCrashReport>)crash
{
    DDLogMethod();
    NSUserDefaults *defaults = [NSUserDefaults standardUserDefaults];
    NSInteger crashCount = [defaults integerForKey:@"crashCount"];
    crashCount += 1;
    [defaults setInteger:crashCount forKey:@"crashCount"];
    [defaults synchronize];
}

- (void)setCommonCrashlyticsParameters
{
    NSManagedObjectContext *context = [[ContextManager sharedInstance] mainContext];
    AccountService *accountService = [[AccountService alloc] initWithManagedObjectContext:context];
    BlogService *blogService = [[BlogService alloc] initWithManagedObjectContext:context];
    WPAccount *defaultAccount = [accountService defaultWordPressComAccount];

    BOOL loggedIn = defaultAccount != nil;
    [Crashlytics setObjectValue:@(loggedIn) forKey:@"logged_in"];
    [Crashlytics setObjectValue:@(loggedIn) forKey:@"connected_to_dotcom"];
    [Crashlytics setObjectValue:@([blogService blogCountForAllAccounts]) forKey:@"number_of_blogs"];
}

- (void)configureHockeySDK
{
#ifndef INTERNAL_BUILD
    return;
#endif
    [[BITHockeyManager sharedHockeyManager] configureWithIdentifier:[WordPressComApiCredentials hockeyappAppId]
                                                           delegate:self];
    [[BITHockeyManager sharedHockeyManager].authenticator setIdentificationType:BITAuthenticatorIdentificationTypeDevice];
    [[BITHockeyManager sharedHockeyManager] startManager];
    [[BITHockeyManager sharedHockeyManager].authenticator authenticateInstallation];
}

#pragma mark - BITCrashManagerDelegate

- (NSString *)applicationLogForCrashManager:(BITCrashManager *)crashManager
{
    NSString *description = [self getLogFilesContentWithMaxSize:5000]; // 5000 bytes should be enough!
    if ([description length] == 0) {
        return nil;
    }

    return description;
}

#pragma mark - Media cleanup

- (void)cleanUnusedMediaFileFromTmpDir
{
    DDLogInfo(@"%@ %@", self, NSStringFromSelector(_cmd));
    
    NSManagedObjectContext *context = [[ContextManager sharedInstance] newDerivedContext];
    [context performBlock:^{

        // Fetch Media URL's and return them as Dictionary Results:
        // This way we'll avoid any CoreData Faulting Exception due to deletions performed on another context
        NSString *localUrlProperty      = NSStringFromSelector(@selector(localURL));

        NSFetchRequest *fetchRequest    = [[NSFetchRequest alloc] init];
        fetchRequest.entity             = [NSEntityDescription entityForName:NSStringFromClass([Media class]) inManagedObjectContext:context];
        fetchRequest.predicate          = [NSPredicate predicateWithFormat:@"ANY posts.blog != NULL AND remoteStatusNumber <> %@", @(MediaRemoteStatusSync)];

        fetchRequest.propertiesToFetch  = @[ localUrlProperty ];
        fetchRequest.resultType         = NSDictionaryResultType;

        NSError *error = nil;
        NSArray *mediaObjectsToKeep     = [context executeFetchRequest:fetchRequest error:&error];

        if (error) {
            DDLogError(@"Error cleaning up tmp files: %@", error.localizedDescription);
            return;
        }

        // Get a references to media files linked in a post
        DDLogInfo(@"%i media items to check for cleanup", mediaObjectsToKeep.count);

        NSMutableSet *pathsToKeep       = [NSMutableSet set];
        for (NSDictionary *mediaDict in mediaObjectsToKeep) {
            NSString *path = mediaDict[localUrlProperty];
            if (path) {
                [pathsToKeep addObject:path];
            }
        }

        // Search for [JPG || JPEG || PNG || GIF] files within the Documents Folder
        NSString *documentsDirectory    = [NSSearchPathForDirectoriesInDomains(NSDocumentDirectory, NSUserDomainMask, YES) firstObject];
        NSArray *contentsOfDir          = [[NSFileManager defaultManager] contentsOfDirectoryAtPath:documentsDirectory error:nil];

        NSSet *mediaExtensions          = [NSSet setWithObjects:@"jpg", @"jpeg", @"png", @"gif", nil];

        for (NSString *currentPath in contentsOfDir) {
            NSString *extension = currentPath.pathExtension.lowercaseString;
            if (![mediaExtensions containsObject:extension]) {
                continue;
            }

            // If the file is not referenced in any post we can delete it
            NSString *filepath = [documentsDirectory stringByAppendingPathComponent:currentPath];

            if (![pathsToKeep containsObject:filepath]) {
                NSError *nukeError = nil;
                if ([[NSFileManager defaultManager] removeItemAtPath:filepath error:&nukeError] == NO) {
                    DDLogError(@"Error [%@] while nuking Unused Media at path [%@]", nukeError.localizedDescription, filepath);
                }
            }
        }
    }];
}

- (void)setupImageResizeSettings
{
    NSUserDefaults *defaults = [NSUserDefaults standardUserDefaults];

    NSString *oldKey = @"media_resize_preference";
    // 4 was the value for "Original"
    if ([defaults integerForKey:oldKey] == 4) {
        [WPImageOptimizer setShouldOptimizeImages:NO];
    }
    [defaults removeObjectForKey:oldKey];
}

#pragma mark - Networking setup, User agents

- (void)setupUserAgent
{
    // Keep a copy of the original userAgent for use with certain webviews in the app.
    UIWebView *webView = [[UIWebView alloc] init];
    NSString *defaultUA = [webView stringByEvaluatingJavaScriptFromString:@"navigator.userAgent"];

    NSString *appVersion = [[[NSBundle mainBundle] infoDictionary] objectForKey:@"CFBundleVersion"];
    [[NSUserDefaults standardUserDefaults] setObject:appVersion forKey:@"version_preference"];
    NSString *appUA = [NSString stringWithFormat:@"wp-iphone/%@ (%@ %@, %@) Mobile",
                       appVersion,
                       [[UIDevice currentDevice] systemName],
                       [[UIDevice currentDevice] systemVersion],
                       [[UIDevice currentDevice] model]
                       ];
    NSDictionary *dictionary = [[NSDictionary alloc] initWithObjectsAndKeys: appUA, @"UserAgent", defaultUA, @"DefaultUserAgent", appUA, @"AppUserAgent", nil];
    [[NSUserDefaults standardUserDefaults] registerDefaults:dictionary];
}

- (void)useDefaultUserAgent
{
    NSString *ua = [[NSUserDefaults standardUserDefaults] stringForKey:@"DefaultUserAgent"];
    NSDictionary *dictionary = [[NSDictionary alloc] initWithObjectsAndKeys:ua, @"UserAgent", nil];
    // We have to call registerDefaults else the change isn't picked up by UIWebViews.
    [[NSUserDefaults standardUserDefaults] registerDefaults:dictionary];
    DDLogVerbose(@"User-Agent set to: %@", ua);
}

- (void)useAppUserAgent
{
    NSString *ua = [[NSUserDefaults standardUserDefaults] stringForKey:@"AppUserAgent"];
    NSDictionary *dictionary = [[NSDictionary alloc] initWithObjectsAndKeys:ua, @"UserAgent", nil];
    // We have to call registerDefaults else the change isn't picked up by UIWebViews.
    [[NSUserDefaults standardUserDefaults] registerDefaults:dictionary];

    DDLogVerbose(@"User-Agent set to: %@", ua);
}

- (NSString *)applicationUserAgent
{
    return [[NSUserDefaults standardUserDefaults] objectForKey:@"UserAgent"];
}

- (void)setupSingleSignOn
{
    NSManagedObjectContext *context = [[ContextManager sharedInstance] mainContext];
    AccountService *accountService = [[AccountService alloc] initWithManagedObjectContext:context];
    WPAccount *defaultAccount = [accountService defaultWordPressComAccount];

    if ([defaultAccount username]) {
        [[WPComOAuthController sharedController] setWordPressComUsername:[defaultAccount username]];
        [[WPComOAuthController sharedController] setWordPressComPassword:[defaultAccount password]];
    }
}

- (void)setupReachability
{
#pragma clang diagnostic push
#pragma clang diagnostic ignored "-Warc-retain-cycles"
    // Set the wpcom availability to YES to avoid issues with lazy reachibility notifier
    self.wpcomAvailable = YES;
    // Same for general internet connection
    self.connectionAvailable = YES;

    // allocate the internet reachability object
    self.internetReachability = [Reachability reachabilityForInternetConnection];

    // set the blocks
    void (^internetReachabilityBlock)(Reachability *) = ^(Reachability *reach) {
        NSString *wifi = reach.isReachableViaWiFi ? @"Y" : @"N";
        NSString *wwan = reach.isReachableViaWWAN ? @"Y" : @"N";

        DDLogInfo(@"Reachability - Internet - WiFi: %@  WWAN: %@", wifi, wwan);
        self.connectionAvailable = reach.isReachable;
    };
    self.internetReachability.reachableBlock = internetReachabilityBlock;
    self.internetReachability.unreachableBlock = internetReachabilityBlock;

    // start the notifier which will cause the reachability object to retain itself!
    [self.internetReachability startNotifier];
    self.connectionAvailable = [self.internetReachability isReachable];

    // allocate the WP.com reachability object
    self.wpcomReachability = [Reachability reachabilityWithHostname:@"wordpress.com"];

    // set the blocks
    void (^wpcomReachabilityBlock)(Reachability *) = ^(Reachability *reach) {
        NSString *wifi = reach.isReachableViaWiFi ? @"Y" : @"N";
        NSString *wwan = reach.isReachableViaWWAN ? @"Y" : @"N";
        CTTelephonyNetworkInfo *netInfo = [CTTelephonyNetworkInfo new];
        CTCarrier *carrier = [netInfo subscriberCellularProvider];
        NSString *type = nil;
        if ([netInfo respondsToSelector:@selector(currentRadioAccessTechnology)]) {
            type = [netInfo currentRadioAccessTechnology];
        }
        NSString *carrierName = nil;
        if (carrier) {
            carrierName = [NSString stringWithFormat:@"%@ [%@/%@/%@]", carrier.carrierName, [carrier.isoCountryCode uppercaseString], carrier.mobileCountryCode, carrier.mobileNetworkCode];
        }

        DDLogInfo(@"Reachability - WordPress.com - WiFi: %@  WWAN: %@  Carrier: %@  Type: %@", wifi, wwan, carrierName, type);
        self.wpcomAvailable = reach.isReachable;
    };
    self.wpcomReachability.reachableBlock = wpcomReachabilityBlock;
    self.wpcomReachability.unreachableBlock = wpcomReachabilityBlock;

    // start the notifier which will cause the reachability object to retain itself!
    [self.wpcomReachability startNotifier];
#pragma clang diagnostic pop
}

#pragma mark - Simperium

- (void)configureSimperium
{
	ContextManager* manager         = [ContextManager sharedInstance];
    NSDictionary *bucketOverrides   = @{ NSStringFromClass([Notification class]) : @"note20" };
    
    self.simperium = [[Simperium alloc] initWithModel:manager.managedObjectModel
											  context:manager.mainContext
										  coordinator:manager.persistentStoreCoordinator
                                                label:[NSString string]
                                      bucketOverrides:bucketOverrides];

#ifdef DEBUG
	self.simperium.verboseLoggingEnabled = YES;
#endif
}

- (void)loginSimperium
{
    NSManagedObjectContext *context = [[ContextManager sharedInstance] mainContext];
    AccountService *accountService  = [[AccountService alloc] initWithManagedObjectContext:context];
    WPAccount *account              = [accountService defaultWordPressComAccount];
    NSString *apiKey                = [WordPressComApiCredentials simperiumAPIKey];

    if (!account.authToken.length || !apiKey.length) {
        return;
    }

    NSString *simperiumToken = [NSString stringWithFormat:@"WPCC/%@/%@", apiKey, account.authToken];
    NSString *simperiumAppID = [WordPressComApiCredentials simperiumAppId];
    [self.simperium authenticateWithAppID:simperiumAppID token:simperiumToken];
}

- (void)logoutSimperiumAndResetNotifications
{
    [self.simperium signOutAndRemoveLocalData:YES completion:nil];
}

#pragma mark - Keychain

+ (void)fixKeychainAccess
{
    NSDictionary *query = @{
                            (__bridge id)kSecClass: (__bridge id)kSecClassGenericPassword,
                            (__bridge id)kSecAttrAccessible: (__bridge id)kSecAttrAccessibleWhenUnlocked,
                            (__bridge id)kSecReturnAttributes: @YES,
                            (__bridge id)kSecMatchLimit: (__bridge id)kSecMatchLimitAll
                            };

    CFTypeRef result = NULL;
    OSStatus status = SecItemCopyMatching((__bridge CFDictionaryRef)query, &result);
    if (status != errSecSuccess) {
        return;
    }
    DDLogVerbose(@"Fixing keychain items with wrong access requirements");
    for (NSDictionary *item in (__bridge_transfer NSArray *)result) {
        NSDictionary *itemQuery = @{
                                    (__bridge id)kSecClass: (__bridge id)kSecClassGenericPassword,
                                    (__bridge id)kSecAttrAccessible: (__bridge id)kSecAttrAccessibleWhenUnlocked,
                                    (__bridge id)kSecAttrService: item[(__bridge id)kSecAttrService],
                                    (__bridge id)kSecAttrAccount: item[(__bridge id)kSecAttrAccount],
                                    (__bridge id)kSecReturnAttributes: @YES,
                                    (__bridge id)kSecReturnData: @YES,
                                    };

        CFTypeRef itemResult = NULL;
        status = SecItemCopyMatching((__bridge CFDictionaryRef)itemQuery, &itemResult);
        if (status == errSecSuccess) {
            NSDictionary *itemDictionary = (__bridge NSDictionary *)itemResult;
            NSDictionary *updateQuery = @{
                                          (__bridge id)kSecClass: (__bridge id)kSecClassGenericPassword,
                                          (__bridge id)kSecAttrAccessible: (__bridge id)kSecAttrAccessibleWhenUnlocked,
                                          (__bridge id)kSecAttrService: item[(__bridge id)kSecAttrService],
                                          (__bridge id)kSecAttrAccount: item[(__bridge id)kSecAttrAccount],
                                          };
            NSDictionary *updatedAttributes = @{
                                                (__bridge id)kSecValueData: itemDictionary[(__bridge id)kSecValueData],
                                                (__bridge id)kSecAttrAccessible: (__bridge id)kSecAttrAccessibleAfterFirstUnlock,
                                                };
            status = SecItemUpdate((__bridge CFDictionaryRef)updateQuery, (__bridge CFDictionaryRef)updatedAttributes);
            if (status == errSecSuccess) {
                DDLogInfo(@"Migrated keychain item %@", item);
            } else {
                DDLogError(@"Error migrating keychain item: %d", status);
            }
        } else {
            DDLogError(@"Error migrating keychain item: %d", status);
        }
    }
    DDLogVerbose(@"End keychain fixing");
}

#pragma mark - Debugging and logging

- (void)printDebugLaunchInfoWithLaunchOptions:(NSDictionary *)launchOptions
{
    UIDevice *device = [UIDevice currentDevice];
    NSInteger crashCount = [[NSUserDefaults standardUserDefaults] integerForKey:@"crashCount"];
    NSArray *languages = [[NSUserDefaults standardUserDefaults] objectForKey:@"AppleLanguages"];
    NSString *currentLanguage = [languages objectAtIndex:0];
    BOOL extraDebug = [[NSUserDefaults standardUserDefaults] boolForKey:@"extra_debug"];
    BlogService *blogService = [[BlogService alloc] initWithManagedObjectContext:[[ContextManager sharedInstance] mainContext]];
    NSArray *blogs = [blogService blogsForAllAccounts];

    DDLogInfo(@"===========================================================================");
    DDLogInfo(@"Launching WordPress for iOS %@...", [[NSBundle mainBundle] objectForInfoDictionaryKey:@"CFBundleVersion"]);
    DDLogInfo(@"Crash count:       %d", crashCount);
#ifdef DEBUG
    DDLogInfo(@"Debug mode:  Debug");
#else
    DDLogInfo(@"Debug mode:  Production");
#endif
    DDLogInfo(@"Extra debug: %@", extraDebug ? @"YES" : @"NO");
    DDLogInfo(@"Device model: %@ (%@)", [UIDeviceHardware platformString], [UIDeviceHardware platform]);
    DDLogInfo(@"OS:        %@ %@", [device systemName], [device systemVersion]);
    DDLogInfo(@"Language:  %@", currentLanguage);
    DDLogInfo(@"UDID:      %@", [device wordpressIdentifier]);
    DDLogInfo(@"APN token: %@", [[NSUserDefaults standardUserDefaults] objectForKey:NotificationsDeviceToken]);
    DDLogInfo(@"Launch options: %@", launchOptions);

    if (blogs.count > 0) {
        DDLogInfo(@"All blogs on device:");
        for (Blog *blog in blogs) {
            DDLogInfo(@"Name: %@ URL: %@ XML-RPC: %@ isWpCom: %@ blogId: %@ jetpackAccount: %@", blog.blogName, blog.url, blog.xmlrpc, blog.account.isWpcom ? @"YES" : @"NO", blog.blogID, !!blog.jetpackAccount ? @"PRESENT" : @"NONE");
        }
    } else {
        DDLogInfo(@"No blogs configured on device.");
    }

    DDLogInfo(@"===========================================================================");
}

- (void)removeCredentialsForDebug
{
#if DEBUG
    /*
     A dictionary containing the credentials for all available protection spaces.
     The dictionary has keys corresponding to the NSURLProtectionSpace objects.
     The values for the NSURLProtectionSpace keys consist of dictionaries where the keys are user name strings, and the value is the corresponding NSURLCredential object.
     */
    [[[NSURLCredentialStorage sharedCredentialStorage] allCredentials] enumerateKeysAndObjectsUsingBlock:^(NSURLProtectionSpace *ps, NSDictionary *dict, BOOL *stop) {
        [dict enumerateKeysAndObjectsUsingBlock:^(id key, NSURLCredential *credential, BOOL *stop) {
            DDLogVerbose(@"Removing credential %@ for %@", [credential user], [ps host]);
            [[NSURLCredentialStorage sharedCredentialStorage] removeCredential:credential forProtectionSpace:ps];
        }];
    }];
#endif
}

- (void)configureLogging
{
    // Remove the old Documents/wordpress.log if it exists
    NSArray *paths = NSSearchPathForDirectoriesInDomains(NSDocumentDirectory, NSUserDomainMask, YES);
    NSString *documentsDirectory = [paths objectAtIndex:0];
    NSString *filePath = [documentsDirectory stringByAppendingPathComponent:@"wordpress.log"];
    NSFileManager *fileManager = [NSFileManager defaultManager];

    if ([fileManager fileExistsAtPath:filePath]) {
        [fileManager removeItemAtPath:filePath error:nil];
    }

    // Sets up the CocoaLumberjack logging; debug output to console and file
#ifdef DEBUG
    [DDLog addLogger:[DDASLLogger sharedInstance]];
    [DDLog addLogger:[DDTTYLogger sharedInstance]];
#endif

#ifndef INTERNAL_BUILD
    [DDLog addLogger:[CrashlyticsLogger sharedInstance]];
#endif

    [DDLog addLogger:self.fileLogger];

    BOOL extraDebug = [[NSUserDefaults standardUserDefaults] boolForKey:@"extra_debug"];
    if (extraDebug) {
        ddLogLevel = LOG_LEVEL_VERBOSE;
    }
}

- (DDFileLogger *)fileLogger
{
    if (_fileLogger) {
        return _fileLogger;
    }
    _fileLogger = [[DDFileLogger alloc] init];
    _fileLogger.rollingFrequency = 60 * 60 * 24; // 24 hour rolling
    _fileLogger.logFileManager.maximumNumberOfLogFiles = 7;

    return _fileLogger;
}

// get the log content with a maximum byte size
- (NSString *)getLogFilesContentWithMaxSize:(NSInteger)maxSize
{
    NSMutableString *description = [NSMutableString string];

    NSArray *sortedLogFileInfos = [[self.fileLogger logFileManager] sortedLogFileInfos];
    NSInteger count = [sortedLogFileInfos count];

    // we start from the last one
    for (NSInteger index = 0; index < count; index++) {
        DDLogFileInfo *logFileInfo = [sortedLogFileInfos objectAtIndex:index];

        NSData *logData = [[NSFileManager defaultManager] contentsAtPath:[logFileInfo filePath]];
        if ([logData length] > 0) {
            NSString *result = [[NSString alloc] initWithBytes:[logData bytes]
                                                        length:[logData length]
                                                      encoding: NSUTF8StringEncoding];

            [description appendString:result];
        }
    }

    if ([description length] > maxSize) {
        description = (NSMutableString *)[description substringWithRange:NSMakeRange(0, maxSize)];
    }

    return description;
}

- (void)toggleExtraDebuggingIfNeeded
{
    if (!_listeningForBlogChanges) {
        _listeningForBlogChanges = YES;
        [[NSNotificationCenter defaultCenter] addObserver:self selector:@selector(handleDefaultAccountChangedNotification:) name:WPAccountDefaultWordPressComAccountChangedNotification object:nil];
    }

    if ([self noBlogsAndNoWordPressDotComAccount]) {
        // When there are no blogs in the app the settings screen is unavailable.
        // In this case, enable extra_debugging by default to help troubleshoot any issues.
        if ([[NSUserDefaults standardUserDefaults] objectForKey:@"orig_extra_debug"] != nil) {
            return; // Already saved. Don't save again or we could loose the original value.
        }

        NSString *origExtraDebug = [[NSUserDefaults standardUserDefaults] boolForKey:@"extra_debug"] ? @"YES" : @"NO";
        [[NSUserDefaults standardUserDefaults] setObject:origExtraDebug forKey:@"orig_extra_debug"];
        [[NSUserDefaults standardUserDefaults] setBool:YES forKey:@"extra_debug"];
        ddLogLevel = LOG_LEVEL_VERBOSE;
        [NSUserDefaults resetStandardUserDefaults];
    } else {
        NSString *origExtraDebug = [[NSUserDefaults standardUserDefaults] stringForKey:@"orig_extra_debug"];
        if (origExtraDebug == nil) {
            return;
        }

        // Restore the original setting and remove orig_extra_debug.
        [[NSUserDefaults standardUserDefaults] setBool:[origExtraDebug boolValue] forKey:@"extra_debug"];
        [[NSUserDefaults standardUserDefaults] removeObjectForKey:@"orig_extra_debug"];
        [NSUserDefaults resetStandardUserDefaults];

        if ([origExtraDebug boolValue]) {
            ddLogLevel = LOG_LEVEL_VERBOSE;
        }
    }
}

#pragma mark - Notifications

- (void)handleDefaultAccountChangedNotification:(NSNotification *)notification
{
    [self toggleExtraDebuggingIfNeeded];

    // If the notification object is not nil, then it's a login
    if (notification.object) {
        [self loginSimperium];

        NSManagedObjectContext *context     = [[ContextManager sharedInstance] newDerivedContext];
        ReaderTopicService *topicService    = [[ReaderTopicService alloc] initWithManagedObjectContext:context];
        [context performBlock:^{
            ReaderTopic *topic              = topicService.currentTopic;
            if (topic) {
                ReaderPostService *service  = [[ReaderPostService alloc] initWithManagedObjectContext:context];
                [service fetchPostsForTopic:topic success:nil failure:nil];
            }
        }];
    } else {
        // No need to check for welcome screen unless we are signing out
        [self logoutSimperiumAndResetNotifications];
        [self showWelcomeScreenIfNeededAnimated:NO];
        [self removeTodayWidgetConfiguration];
    }
}

<<<<<<< HEAD
#pragma mark - Today Extension

- (void)determineIfTodayWidgetIsConfiguredAndShowAppropriately
{
    [StatsViewController hideTodayWidgetIfNotConfigured];
}

- (void)removeTodayWidgetConfiguration
{
    [StatsViewController removeTodayWidgetConfiguration];
=======
#pragma mark - GUI animations

- (void)showVisualEditorAvailableInSettingsAnimation:(BOOL)available
{
	UIView* notificationView = [[UIView alloc] initWithFrame:[[UIScreen mainScreen] bounds]];
	notificationView.backgroundColor = [UIColor colorWithWhite:0.0f alpha:0.5f];
	notificationView.alpha = 0.0f;
	
	[self.window addSubview:notificationView];
	
	[UIView animateWithDuration:0.2f animations:^{
		notificationView.alpha = 1.0f;
	} completion:^(BOOL finished) {
		
		NSString* statusString = nil;
		
		if (available) {
			statusString = NSLocalizedString(@"Visual Editor added to Settings", nil);
		} else {
			statusString = NSLocalizedString(@"Visual Editor removed from Settings", nil);
		}
		
		[SVProgressHUD showSuccessWithStatus:statusString];
		
		dispatch_after(dispatch_time(DISPATCH_TIME_NOW, (int64_t)(2.5 * NSEC_PER_SEC)), dispatch_get_main_queue(), ^{
			[UIView animateWithDuration:0.2f animations:^{
				notificationView.alpha = 0.0f;
			} completion:^(BOOL finished) {
				[notificationView removeFromSuperview];
			}];
		});
	}];
>>>>>>> 979113f0
}

@end<|MERGE_RESOLUTION|>--- conflicted
+++ resolved
@@ -1288,7 +1288,6 @@
     }
 }
 
-<<<<<<< HEAD
 #pragma mark - Today Extension
 
 - (void)determineIfTodayWidgetIsConfiguredAndShowAppropriately
@@ -1299,7 +1298,8 @@
 - (void)removeTodayWidgetConfiguration
 {
     [StatsViewController removeTodayWidgetConfiguration];
-=======
+}
+
 #pragma mark - GUI animations
 
 - (void)showVisualEditorAvailableInSettingsAnimation:(BOOL)available
@@ -1332,7 +1332,6 @@
 			}];
 		});
 	}];
->>>>>>> 979113f0
 }
 
 @end