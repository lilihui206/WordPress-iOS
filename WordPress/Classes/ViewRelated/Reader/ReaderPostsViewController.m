#import <AFNetworking/AFNetworking.h>
#import "WPTableViewControllerSubclass.h"
#import "ReaderPostsViewController.h"
#import "ReaderPostTableViewCell.h"
#import "ReaderSubscriptionViewController.h"
#import "ReaderPostDetailViewController.h"
#import "ReaderPost.h"
#import "WordPressAppDelegate.h"
#import "NSString+XMLExtensions.h"
#import "WPAccount.h"
#import "WPTableImageSource.h"
#import "WPNoResultsView.h"
#import "NSString+Helpers.h"
#import "WPAnimatedBox.h"
#import "InlineComposeView.h"
#import "ReaderCommentPublisher.h"
#import "ContextManager.h"
#import "AccountService.h"
#import "RebloggingViewController.h"
#import "ReaderTopicService.h"
#import "ReaderPostService.h"
#import "CustomHighlightButton.h"
#import "UIView+Subviews.h"
#import "BlogService.h"

static CGFloat const RPVCHeaderHeightPhone = 10.0;
static CGFloat const RPVCEstimatedRowHeightIPhone = 400.0;
static CGFloat const RPVCEstimatedRowHeightIPad = 600.0;

NSString * const FeaturedImageCellIdentifier = @"FeaturedImageCellIdentifier";
NSString * const NoFeaturedImageCellIdentifier = @"NoFeaturedImageCellIdentifier";
NSString * const RPVCDisplayedNativeFriendFinder = @"DisplayedNativeFriendFinder";

@interface ReaderPostsViewController ()<WPTableImageSourceDelegate, ReaderCommentPublisherDelegate, RebloggingViewControllerDelegate>

@property (nonatomic, assign) BOOL hasMoreContent;
@property (nonatomic, assign) BOOL loadingMore;
@property (nonatomic, assign) BOOL viewHasAppeared;
@property (nonatomic, strong) WPTableImageSource *featuredImageSource;
@property (nonatomic, assign) CGFloat keyboardOffset;
@property (nonatomic, assign) CGFloat lastOffset;
@property (nonatomic, strong) WPAnimatedBox *animatedBox;
@property (nonatomic, strong) UIGestureRecognizer *tapOffKeyboardGesture;
@property (nonatomic, strong) InlineComposeView *inlineComposeView;
@property (nonatomic, strong) ReaderCommentPublisher *commentPublisher;
@property (nonatomic, readonly) ReaderTopic *currentTopic;
@property (nonatomic, strong) ReaderPostTableViewCell *cellForLayout;
@property (nonatomic, strong) NSLayoutConstraint *cellForLayoutWidthConstraint;
@property (nonatomic) BOOL infiniteScrollEnabled;
@property (nonatomic, strong) NSMutableDictionary *cachedRowHeights;

@end

@implementation ReaderPostsViewController

#pragma mark - Life Cycle methods

+ (UIViewController *)viewControllerWithRestorationIdentifierPath:(NSArray *)identifierComponents coder:(NSCoder *)coder
{
    return [[WordPressAppDelegate sharedWordPressApplicationDelegate] readerPostsViewController];
}

- (void)dealloc
{
    self.featuredImageSource.delegate = nil;
    self.inlineComposeView.delegate = nil;
    self.inlineComposeView = nil;
    self.commentPublisher = nil;
    [[NSNotificationCenter defaultCenter] removeObserver:self];
}

- (instancetype)init
{
    self = [super init];
    if (self) {
        _hasMoreContent = YES;
        _infiniteScrollEnabled = YES;

        [[NSNotificationCenter defaultCenter] addObserver:self selector:@selector(didChangeAccount:) name:WPAccountDefaultWordPressComAccountChangedNotification object:nil];
        [[NSNotificationCenter defaultCenter] addObserver:self selector:@selector(readerTopicDidChange:) name:ReaderTopicDidChangeNotification object:nil];
    }
    return self;
}

- (void)viewDidLoad
{
    [super viewDidLoad];

    self.cachedRowHeights = [NSMutableDictionary dictionary];

    [self configureCellSeparatorStyle];

    self.incrementalLoadingSupported = YES;

    [self.tableView registerClass:[ReaderPostTableViewCell class] forCellReuseIdentifier:NoFeaturedImageCellIdentifier];
    [self.tableView registerClass:[ReaderPostTableViewCell class] forCellReuseIdentifier:FeaturedImageCellIdentifier];

    self.tableView.keyboardDismissMode = UIScrollViewKeyboardDismissModeInteractive;

    [self configureCellForLayout];

    CGFloat maxWidth;
    if (IS_IPHONE) {
        maxWidth = MAX(CGRectGetWidth(self.tableView.bounds), CGRectGetHeight(self.tableView.bounds));
    } else {
        maxWidth = WPTableViewFixedWidth;
    }

    CGFloat maxHeight = maxWidth * WPContentViewMaxImageHeightPercentage;
    self.featuredImageSource = [[WPTableImageSource alloc] initWithMaxSize:CGSizeMake(maxWidth, maxHeight)];
    self.featuredImageSource.delegate = self;

<<<<<<< HEAD
=======
    
>>>>>>> 28801c05
    // Topics button
    UIBarButtonItem *button = nil;
    CustomHighlightButton *topicsButton = [CustomHighlightButton buttonWithType:UIButtonTypeCustom];
    topicsButton.tintColor = [UIColor colorWithWhite:1.0 alpha:0.5];
    [topicsButton setImage:[UIImage imageNamed:@"icon-reader-topics"] forState:UIControlStateNormal];

    CGSize imageSize = [UIImage imageNamed:@"icon-reader-topics"].size;
    topicsButton.frame = CGRectMake(0.0, 0.0, imageSize.width, imageSize.height);
    topicsButton.contentEdgeInsets = UIEdgeInsetsMake(0, 16, 0, -16);

    [topicsButton addTarget:self action:@selector(topicsAction:) forControlEvents:UIControlEventTouchUpInside];
    button = [[UIBarButtonItem alloc] initWithCustomView:topicsButton];
    [button setAccessibilityLabel:NSLocalizedString(@"Browse", @"")];
    self.navigationItem.rightBarButtonItem = button;

    self.tapOffKeyboardGesture = [[UITapGestureRecognizer alloc] initWithTarget:self
                                                                         action:@selector(dismissKeyboard:)];

    self.inlineComposeView = [[InlineComposeView alloc] initWithFrame:CGRectZero];
    [self.inlineComposeView setButtonTitle:NSLocalizedString(@"Post", nil)];
    self.commentPublisher = [[ReaderCommentPublisher alloc] initWithComposer:self.inlineComposeView];

    self.commentPublisher.delegate = self;

    self.tableView.tableFooterView = self.inlineComposeView;
}

- (void)viewWillAppear:(BOOL)animated
{
    [super viewWillAppear:animated];

    [self updateTitle];

    [[NSNotificationCenter defaultCenter] addObserver:self selector:@selector(handleKeyboardDidShow:) name:UIKeyboardWillShowNotification object:nil];
    [[NSNotificationCenter defaultCenter] addObserver:self selector:@selector(handleKeyboardWillHide:) name:UIKeyboardWillHideNotification object:nil];
<<<<<<< HEAD

=======
    
>>>>>>> 28801c05
    if (self.noResultsView && self.animatedBox) {
        [self.animatedBox prepareAnimation:NO];
    }
}

- (void)viewDidAppear:(BOOL)animated
{
    [super viewDidAppear:animated];

    NSIndexPath *selectedIndexPath = [self.tableView indexPathForSelectedRow];
    if (selectedIndexPath) {
        [self.tableView deselectRowAtIndexPath:selectedIndexPath animated:YES];
    }

    if (!self.viewHasAppeared) {
        if (self.currentTopic) {
            [WPAnalytics track:WPAnalyticsStatReaderAccessed withProperties:[self tagPropertyForStats]];
        }
        self.viewHasAppeared = YES;
    }

    // Delay box animation after the view appears
    double delayInSeconds = 0.3;
    dispatch_time_t popTime = dispatch_time(DISPATCH_TIME_NOW, (int64_t)(delayInSeconds * NSEC_PER_SEC));
    dispatch_after(popTime, dispatch_get_main_queue(), ^(void){
        if (self.noResultsView && self.animatedBox) {
            [self.animatedBox animate];
        }
    });
}

- (void)viewWillDisappear:(BOOL)animated
{
    [self.inlineComposeView endEditing:YES];
    [super viewWillDisappear:animated];

    [[NSNotificationCenter defaultCenter] removeObserver:self name:UIKeyboardWillShowNotification object:nil];
    [[NSNotificationCenter defaultCenter] removeObserver:self name:UIKeyboardWillHideNotification object:nil];
}

- (void)willAnimateRotationToInterfaceOrientation:(UIInterfaceOrientation)toInterfaceOrientation duration:(NSTimeInterval)duration
{
    // Remove the no results view or else the position will abruptly adjust after rotation
    // due to the table view sizing for image preloading
    [self.noResultsView removeFromSuperview];

    [super willAnimateRotationToInterfaceOrientation:toInterfaceOrientation duration:duration];
}

- (void)didRotateFromInterfaceOrientation:(UIInterfaceOrientation)fromInterfaceOrientation
{
    [super didRotateFromInterfaceOrientation:fromInterfaceOrientation];
    [self configureNoResultsView];
}

- (void)willRotateToInterfaceOrientation:(UIInterfaceOrientation)toInterfaceOrientation duration:(NSTimeInterval)duration
{
    CGFloat width;
    if (UIInterfaceOrientationIsPortrait(toInterfaceOrientation)) {
        width = CGRectGetWidth(self.tableView.window.frame);
    } else {
        width = CGRectGetHeight(self.tableView.window.frame);
    }
    [self updateCellForLayoutWidthConstraint:width];
    if (IS_IPHONE) {
        [self.cachedRowHeights removeAllObjects];
    }
}

#pragma mark - Instance Methods

- (void)configureCellSeparatorStyle
{
    // Setting the separator style will cause the table view to redraw all its cells.
    // We want to avoid this when we first load the tableview as there is a performance
    // cost.  As a work around, unset the delegate and datasource, and restore them
    // after setting the style.
    self.tableView.delegate = nil;
    self.tableView.dataSource = nil;
    self.tableView.separatorStyle = UITableViewCellSeparatorStyleNone;
    self.tableView.delegate = self;
    self.tableView.dataSource = self;
}

- (void)configureCellForLayout
{
    NSString *CellIdentifier = @"CellForLayoutIdentifier";
    [self.tableView registerClass:[ReaderPostTableViewCell class] forCellReuseIdentifier:CellIdentifier];
    self.cellForLayout = [self.tableView dequeueReusableCellWithIdentifier:CellIdentifier];
    [self updateCellForLayoutWidthConstraint:CGRectGetWidth(self.tableView.bounds)];
}

- (void)updateCellForLayoutWidthConstraint:(CGFloat)width
{
    UIView *contentView = self.cellForLayout.contentView;
    if (self.cellForLayoutWidthConstraint) {
        [contentView removeConstraint:self.cellForLayoutWidthConstraint];
    }
    NSDictionary *views = NSDictionaryOfVariableBindings(contentView);
    NSDictionary *metrics = @{@"width":@(width)};
    self.cellForLayoutWidthConstraint = [[NSLayoutConstraint constraintsWithVisualFormat:@"[contentView(width)]"
                                                                             options:0
                                                                             metrics:metrics
                                                                               views:views] firstObject];
    [contentView addConstraint:self.cellForLayoutWidthConstraint];
}

- (ReaderTopic *)currentTopic
{
    NSManagedObjectContext *context = [[ContextManager sharedInstance] mainContext];
    return [[[ReaderTopicService alloc] initWithManagedObjectContext:context] currentTopic];
}

- (void)updateTitle
{
    if (self.currentTopic) {
        self.title = [self.currentTopic.title capitalizedString];
    } else {
        self.title = NSLocalizedString(@"Reader", @"Default title for the reader before topics are loaded the first time.");
    }
}

- (void)setTitle:(NSString *)title
{
    [super setTitle:title];

    // Reset the tab bar title; this isn't a great solution, but works
    NSInteger tabIndex = [self.tabBarController.viewControllers indexOfObject:self.navigationController];
    UITabBarItem *tabItem = [[[self.tabBarController tabBar] items] objectAtIndex:tabIndex];
    tabItem.title = NSLocalizedString(@"Reader", @"Description of the Reader tab");
}

- (void)handleKeyboardDidShow:(NSNotification *)notification
{
    if (self.inlineComposeView.isDisplayed) {
        return;
    }

    UIView *view = self.view.superview;
    CGRect frame = view.frame;
    CGRect startFrame = [[[notification userInfo] objectForKey:UIKeyboardFrameBeginUserInfoKey] CGRectValue];
    CGRect endFrame = [[[notification userInfo] objectForKey:UIKeyboardFrameEndUserInfoKey] CGRectValue];
<<<<<<< HEAD

=======
    
>>>>>>> 28801c05
    // Figure out the difference between the bottom of this view, and the top of the keyboard.
    // This should account for any toolbars.
    CGPoint point = [view.window convertPoint:startFrame.origin toView:view];
    self.keyboardOffset = point.y - (frame.origin.y + frame.size.height);
<<<<<<< HEAD

=======
    
>>>>>>> 28801c05
    // if we're upside down, we need to adjust the origin.
    if (endFrame.origin.x == 0 && endFrame.origin.y == 0) {
        endFrame.origin.y = endFrame.origin.x += MIN(endFrame.size.height, endFrame.size.width);
    }
<<<<<<< HEAD

    point = [view.window convertPoint:endFrame.origin toView:view];
    CGSize tabBarSize = [self tabBarSize];
    frame.size.height = point.y + tabBarSize.height;

=======
    
    point = [view.window convertPoint:endFrame.origin toView:view];
    CGSize tabBarSize = [self tabBarSize];
    frame.size.height = point.y + tabBarSize.height;
    
>>>>>>> 28801c05
    [UIView animateWithDuration:0.3f delay:0.0f options:UIViewAnimationOptionBeginFromCurrentState animations:^{
        view.frame = frame;
    } completion:^(BOOL finished) {
        // BUG: When dismissing a modal view, and the keyboard is showing again, the animation can get clobbered in some cases.
        // When this happens the view is set to the dimensions of its wrapper view, hiding content that should be visible
        // above the keyboard.
        // For now use a fallback animation.
        if (!CGRectEqualToRect(view.frame, frame)) {
            [UIView animateWithDuration:0.3 animations:^{
                view.frame = frame;
            }];
        }
    }];
}

- (void)handleKeyboardWillHide:(NSNotification *)notification
{
    if (self.inlineComposeView.isDisplayed) {
        return;
    }

    UIView *view = self.view.superview;
    CGRect frame = view.frame;
    CGRect keyFrame = [[[notification userInfo] objectForKey:UIKeyboardFrameEndUserInfoKey] CGRectValue];
<<<<<<< HEAD
=======
    
    CGPoint point = [view.window convertPoint:keyFrame.origin toView:view];
    frame.size.height = point.y - (frame.origin.y + self.keyboardOffset);
    view.frame = frame;
}
>>>>>>> 28801c05

    CGPoint point = [view.window convertPoint:keyFrame.origin toView:view];
    frame.size.height = point.y - (frame.origin.y + self.keyboardOffset);
    view.frame = frame;
}

#pragma mark - ReaderPostContentView delegate methods

- (void)postView:(ReaderPostContentView *)postView didReceiveReblogAction:(id)sender
{
    // Pass the image forward
    ReaderPostTableViewCell *cell = [ReaderPostTableViewCell cellForSubview:sender];
    NSIndexPath *indexPath = [self.tableView indexPathForCell:cell];
    ReaderPost *post = (ReaderPost *)[self.resultsController objectAtIndexPath:indexPath];

    RebloggingViewController *controller = [[RebloggingViewController alloc] initWithPost:post];
    controller.delegate = self;
    UINavigationController *navController = [[UINavigationController alloc] initWithRootViewController:controller];
    navController.modalPresentationStyle = UIModalPresentationFormSheet;
    navController.modalTransitionStyle = UIModalTransitionStyleCoverVertical;
    [self presentViewController:navController animated:YES completion:nil];
}

- (void)postView:(ReaderPostContentView *)postView didReceiveLikeAction:(id)sender
{
    ReaderPostTableViewCell *cell = [ReaderPostTableViewCell cellForSubview:sender];
    NSIndexPath *indexPath = [self.tableView indexPathForCell:cell];
    ReaderPost *post = (ReaderPost *)[self.resultsController objectAtIndexPath:indexPath];

    NSManagedObjectContext *context = [[ContextManager sharedInstance] newDerivedContext];
    ReaderPostService *service = [[ReaderPostService alloc] initWithManagedObjectContext:context];
    [service toggleLikedForPost:post success:^{
        if (post.isLiked) {
            [WPAnalytics track:WPAnalyticsStatReaderLikedArticle];
        }
    } failure:^(NSError *error) {
        DDLogError(@"Error Liking Post : %@", [error localizedDescription]);
        [postView updateActionButtons];
    }];

    [postView updateActionButtons];
}

- (void)contentView:(UIView *)contentView didReceiveAttributionLinkAction:(id)sender
{
    UIButton *followButton = (UIButton *)sender;
    ReaderPostTableViewCell *cell = [ReaderPostTableViewCell cellForSubview:sender];
    NSIndexPath *indexPath = [self.tableView indexPathForCell:cell];
    ReaderPost *post = (ReaderPost *)[self.resultsController objectAtIndexPath:indexPath];

    if (![post isFollowable]) {
        return;
    }

    if (!post.isFollowing) {
        [WPAnalytics track:WPAnalyticsStatReaderFollowedSite];
    }

    [followButton setSelected:!post.isFollowing]; // Set it optimistically

    NSManagedObjectContext *context = [[ContextManager sharedInstance] newDerivedContext];
    ReaderPostService *service = [[ReaderPostService alloc] initWithManagedObjectContext:context];
    [service toggleFollowingForPost:post success:^{
        //noop
    } failure:^(NSError *error) {
        DDLogError(@"Error Following Blog : %@", [error localizedDescription]);
        [followButton setSelected:post.isFollowing];
    }];
}

- (void)postView:(ReaderPostContentView *)postView didReceiveCommentAction:(id)sender
{
    [self.view addGestureRecognizer:self.tapOffKeyboardGesture];

    ReaderPostTableViewCell *cell = [ReaderPostTableViewCell cellForSubview:sender];
    NSIndexPath *indexPath = [self.tableView indexPathForCell:cell];
    ReaderPost *post = (ReaderPost *)[self.resultsController objectAtIndexPath:indexPath];

    if (self.commentPublisher.post == post) {
        [self.inlineComposeView toggleComposer];
        return;
    }

    self.commentPublisher.post = post;
    [self.inlineComposeView displayComposer];

    // scroll the item into view if possible
    [self.tableView scrollToRowAtIndexPath:indexPath
                          atScrollPosition:UITableViewScrollPositionTop
                                  animated:YES];
}

#pragma mark - RebloggingViewController Delegate Methods

- (void)postWasReblogged:(ReaderPost *)post
{
    NSIndexPath *indexPath = [self.resultsController indexPathForObject:post];
    if (!indexPath) {
        return;
    }
    ReaderPostTableViewCell *cell = (ReaderPostTableViewCell *)[self.tableView cellForRowAtIndexPath:indexPath];
    [cell configureCell:post];
    [self setAvatarForPost:post forCell:cell indexPath:indexPath];
}

#pragma mark - Actions

- (void)topicsAction:(id)sender
{
    ReaderSubscriptionViewController *controller = [[ReaderSubscriptionViewController alloc] init];
    UINavigationController *navController = [[UINavigationController alloc] initWithRootViewController:controller];
    navController.navigationBar.translucent = NO;
    [self presentViewController:navController animated:YES completion:nil];
}

- (void)dismissKeyboard:(id)sender
{
    for (UIGestureRecognizer *gesture in self.view.gestureRecognizers) {
        if ([gesture isEqual:self.tapOffKeyboardGesture]) {
            [self.view removeGestureRecognizer:gesture];
        }
    }

    [self.inlineComposeView toggleComposer];
}

#pragma mark - ReaderCommentPublisherDelegate Methods

- (void)commentPublisherDidPublishComment:(ReaderCommentPublisher *)publisher
{
    [WPAnalytics track:WPAnalyticsStatReaderCommentedOnArticle];
    publisher.post.dateCommentsSynced = nil;
    [self.inlineComposeView dismissComposer];
}

- (void)openPost:(NSNumber *)postId onBlog:(NSNumber *)blogId
{
    ReaderPostDetailViewController *controller = [ReaderPostDetailViewController detailControllerWithPostID:postId siteID:blogId];
    [self.navigationController pushViewController:controller animated:YES];
}

#pragma mark - WPTableViewSublass methods

- (void)configureNoResultsView
{
    if (!self.isViewLoaded) {
        return;
    }

    [self.noResultsView removeFromSuperview];

    // Refresh the NoResultsView Properties
    self.noResultsView.titleText        = self.noResultsTitleText;
    self.noResultsView.messageText      = self.noResultsMessageText;
    self.noResultsView.accessoryView    = self.noResultsAccessoryView;
    self.noResultsView.buttonTitle      = self.noResultsButtonText;

    if (!self.resultsController || (self.resultsController.fetchedObjects.count > 0)) {
        return;
    }

    // only add and animate no results view if it isn't already
    // in the table view
    if (![self.noResultsView isDescendantOfView:self.tableView]) {
        [self.tableView addSubviewWithFadeAnimation:self.noResultsView];
    } else {
        [self.noResultsView centerInSuperview];
    }
}

- (NSString *)noResultsTitleText
{
    if (self.isSyncing) {
        return NSLocalizedString(@"Fetching posts...", @"A brief prompt shown when the reader is empty, letting the user know the app is currently fetching new posts.");
    }

    NSRange range = [self.currentTopic.path rangeOfString:@"following"];
    if (range.location != NSNotFound) {
        return NSLocalizedString(@"You're not following any sites yet.", @"");
    }

    range = [self.currentTopic.path rangeOfString:@"liked"];
    if (range.location != NSNotFound) {
        return NSLocalizedString(@"You have not liked any posts.", @"");
    }

    return NSLocalizedString(@"Sorry. No posts yet.", @"");
}

- (NSString *)noResultsMessageText
{
    if (self.isSyncing) {
        return @"";
    }
    return NSLocalizedString(@"Tap the tag icon to browse posts from popular sites.", nil);
}

- (UIView *)noResultsAccessoryView
{
    if (!self.animatedBox) {
        self.animatedBox = [WPAnimatedBox new];
    }
    return self.animatedBox;
}

- (NSString *)entityName
{
    return @"ReaderPost";
}

- (NSDate *)lastSyncDate
{
    return self.currentTopic.lastSynced;
}

- (NSFetchRequest *)fetchRequest
{
    NSFetchRequest *fetchRequest = [NSFetchRequest fetchRequestWithEntityName:[self entityName]];
    fetchRequest.predicate = [NSPredicate predicateWithFormat:@"(topic == %@)", self.currentTopic];
    NSSortDescriptor *sortDescriptorDate = [NSSortDescriptor sortDescriptorWithKey:@"sortDate" ascending:NO];
    fetchRequest.sortDescriptors = @[sortDescriptorDate];
    fetchRequest.fetchBatchSize = 20;
    return fetchRequest;
}

- (NSString *)sectionNameKeyPath
{
    return nil;
}

- (Class)cellClass
{
    return [ReaderPostTableViewCell class];
}

- (void)configureCell:(UITableViewCell *)aCell atIndexPath:(NSIndexPath *)indexPath
{
    if (!aCell) {
        return;
    }

    ReaderPostTableViewCell *cell = (ReaderPostTableViewCell *)aCell;
    cell.selectionStyle = UITableViewCellSelectionStyleNone;
    cell.accessoryType = UITableViewCellAccessoryNone;

    ReaderPost *post = (ReaderPost *)[self.resultsController objectAtIndexPath:indexPath];

    [cell configureCell:post];
    [self setImageForPost:post forCell:cell indexPath:indexPath];
    [self setAvatarForPost:post forCell:cell indexPath:indexPath];

    cell.postView.delegate = self;
    cell.postView.shouldShowActions = post.isWPCom;
}

- (CGSize)sizeForFeaturedImage
{
    CGSize imageSize = CGSizeZero;
    imageSize.width = IS_IPAD ? WPTableViewFixedWidth : CGRectGetWidth(self.tableView.bounds);
    imageSize.height = round(imageSize.width * WPContentViewMaxImageHeightPercentage);
    return imageSize;
}

- (void)preloadImagesForCellsAfterIndexPath:(NSIndexPath *)indexPath
{
    NSInteger numberToPreload = 2; // keep the number small else they compete and slow each other down.
    for (NSInteger i = 1; i <= numberToPreload; i++) {
        NSIndexPath *nextIndexPath = [NSIndexPath indexPathForRow:indexPath.row + i inSection:indexPath.section];
        if ([self.tableView numberOfRowsInSection:indexPath.section] > nextIndexPath.row) {
            ReaderPost *post = (ReaderPost *)[self.resultsController objectAtIndexPath:nextIndexPath];
            NSURL *imageURL = [post featuredImageURLForDisplay];
            if (!imageURL) {
                // No image to feature.
                continue;
            }

            UIImage *image = [self imageForURL:imageURL];
            if (image) {
                // already cached.
                continue;
            } else {
                [self.featuredImageSource fetchImageForURL:imageURL
                                                  withSize:[self sizeForFeaturedImage]
                                                 indexPath:nextIndexPath
                                                 isPrivate:post.isPrivate];
            }
        }
    }
}

- (UIImage *)imageForURL:(NSURL *)imageURL
{
    if (!imageURL) {
        return nil;
    }
    return [self.featuredImageSource imageForURL:imageURL withSize:[self sizeForFeaturedImage]];
}

- (void)setAvatarForPost:(ReaderPost *)post forCell:(ReaderPostTableViewCell *)cell indexPath:(NSIndexPath *)indexPath
{
    if ([cell isEqual:self.cellForLayout]) {
        return;
    }

    CGSize imageSize = CGSizeMake(WPContentViewAuthorAvatarSize, WPContentViewAuthorAvatarSize);
    UIImage *image = [post cachedAvatarWithSize:imageSize];
    if (image) {
        [cell.postView setAvatarImage:image];
    } else {
        [post fetchAvatarWithSize:imageSize success:^(UIImage *image) {
            if (!image) {
                return;
            }
            if (cell == [self.tableView cellForRowAtIndexPath:indexPath]) {
                [cell.postView setAvatarImage:image];
            }
        }];
    }
}

- (void)setImageForPost:(ReaderPost *)post forCell:(ReaderPostTableViewCell *)cell indexPath:(NSIndexPath *)indexPath
{
    if ([cell isEqual:self.cellForLayout]) {
        return;
    }

    NSURL *imageURL = [post featuredImageURLForDisplay];
    if (!imageURL) {
        return;
    }
    UIImage *image = [self imageForURL:imageURL];
    if (image) {
        [cell.postView setFeaturedImage:image];
    } else {
        [self.featuredImageSource fetchImageForURL:imageURL
                                          withSize:[self sizeForFeaturedImage]
                                         indexPath:indexPath
                                         isPrivate:post.isPrivate];
    }
}

- (void)syncItems
{
    AccountService *service = [[AccountService alloc] initWithManagedObjectContext:[self managedObjectContext]];
    if ([service numberOfAccounts] > 0) {
        [super syncItems];
    } else {
        [self configureNoResultsView];
    }
}

- (void)syncItemsViaUserInteraction:(BOOL)userInteraction success:(void (^)())success failure:(void (^)(NSError *))failure
{
    DDLogMethod();
    NSManagedObjectContext *context = [[ContextManager sharedInstance] mainContext];

    if (!self.currentTopic) {
        ReaderTopicService *topicService = [[ReaderTopicService alloc] initWithManagedObjectContext:context];
        [topicService fetchReaderMenuWithSuccess:^{
            // Changing the topic means we need to also change the fetch request.
            [self resetResultsController];
            [self updateTitle];
            [self syncReaderItemsWithSuccess:success failure:failure];
        } failure:^(NSError *error) {
            failure(error);
        }];
        return;
    }

    if (userInteraction) {
        [self syncReaderItemsWithSuccess:success failure:failure];
    } else {
        [self backfillReaderItemsWithSuccess:success failure:failure];
    }
}

- (void)backfillReaderItemsWithSuccess:(void (^)())success failure:(void (^)(NSError *))failure
{
    DDLogMethod();

    NSManagedObjectContext *context = [[ContextManager sharedInstance] newDerivedContext];
    ReaderPostService *service = [[ReaderPostService alloc] initWithManagedObjectContext:context];
    [service backfillPostsForTopic:self.currentTopic success:^(BOOL hasMore) {
        if (success) {
            dispatch_async(dispatch_get_main_queue(), ^{
                success();
            });
        }
    } failure:^(NSError *error) {
        if (failure) {
            dispatch_async(dispatch_get_main_queue(), ^{
                failure(error);
            });
        }
    }];
}

- (void)syncReaderItemsWithSuccess:(void (^)())success failure:(void (^)(NSError *))failure
{
    DDLogMethod();

    NSManagedObjectContext *context = [[ContextManager sharedInstance] newDerivedContext];
    ReaderPostService *service = [[ReaderPostService alloc] initWithManagedObjectContext:context];
    [service fetchPostsForTopic:self.currentTopic earlierThan:[NSDate date] success:^(BOOL hasMore) {
        if (success) {
            dispatch_async(dispatch_get_main_queue(), ^{
                success();
            });
        }
    } failure:^(NSError *error) {
        if (failure) {
            dispatch_async(dispatch_get_main_queue(), ^{
                failure(error);
            });
        }
    }];
}

- (void)loadMoreWithSuccess:(void (^)())success failure:(void (^)(NSError *error))failure
{
    DDLogMethod();
    if ([self.resultsController.fetchedObjects count] == 0) {
        return;
    }

    if (self.loadingMore) {
        return;
    }

    if (self.currentTopic == nil) {
        if (failure) {
            failure(nil);
        }
        return;
    }

    self.loadingMore = YES;

    ReaderPost *post = self.resultsController.fetchedObjects.lastObject;
    NSManagedObjectContext *context = [[ContextManager sharedInstance] newDerivedContext];

    ReaderPostService *service = [[ReaderPostService alloc] initWithManagedObjectContext:context];
    [service fetchPostsForTopic:self.currentTopic earlierThan:post.sortDate success:^(BOOL hasMore){
        if (success) {
            dispatch_async(dispatch_get_main_queue(), ^{
                success();
            });
        }
        [self onSyncSuccess:hasMore];
    } failure:^(NSError *error) {
        if (failure) {
            dispatch_async(dispatch_get_main_queue(), ^{
                failure(error);
            });
        }
    }];

    [WPAnalytics track:WPAnalyticsStatReaderInfiniteScroll withProperties:[self tagPropertyForStats]];
}

- (UITableViewRowAnimation)tableViewRowAnimation
{
    return UITableViewRowAnimationNone;
}

- (void)onSyncSuccess:(BOOL)hasMore
{
    DDLogMethod();
    self.loadingMore = NO;
    self.hasMoreContent = hasMore;
}

#pragma mark - TableView Methods

- (UITableViewCell *)tableView:(UITableView *)tableView cellForRowAtIndexPath:(NSIndexPath *)indexPath
{
    UITableViewCell *cell;
    ReaderPost *post = (ReaderPost *)[self.resultsController objectAtIndexPath:indexPath];
    if ([post featuredImageURLForDisplay]) {
        cell = [tableView dequeueReusableCellWithIdentifier:FeaturedImageCellIdentifier];
    } else {
        cell = [tableView dequeueReusableCellWithIdentifier:NoFeaturedImageCellIdentifier];
    }

    if (self.tableView.isEditing) {
        cell.accessoryType = UITableViewCellAccessoryNone;
    } else {
        cell.accessoryType = UITableViewCellAccessoryDisclosureIndicator;
    }

    [self configureCell:cell atIndexPath:indexPath];
    if (!cell) {
        NSLog(@"NO CELL!");
    }

    return cell;
}

- (void)cacheHeight:(CGFloat)height forIndexPath:(NSIndexPath *)indexPath
{
    NSString *key = [NSString stringWithFormat:@"%i", indexPath.row];
    [self.cachedRowHeights setObject:@(height) forKey:key];
}

- (NSNumber *)cachedHeightForIndexPath:(NSIndexPath *)indexPath
{
    NSString *key = [NSString stringWithFormat:@"%i", indexPath.row];
    return [self.cachedRowHeights numberForKey:key];
}

- (CGFloat)tableView:(UITableView *)tableView estimatedHeightForRowAtIndexPath:(NSIndexPath *)indexPath
{
    NSNumber *height = [self cachedHeightForIndexPath:indexPath];
    if (height) {
        return [height floatValue];
    }
    return IS_IPAD ? RPVCEstimatedRowHeightIPad : RPVCEstimatedRowHeightIPhone;
}

- (CGFloat)tableView:(UITableView *)tableView heightForRowAtIndexPath:(NSIndexPath *)indexPath
{
    NSNumber *cachedHeight = [self cachedHeightForIndexPath:indexPath];
    if (cachedHeight) {
        return [cachedHeight floatValue];
    }

    [self configureCell:self.cellForLayout atIndexPath:indexPath];
    CGFloat width = IS_IPAD ? WPTableViewFixedWidth : CGRectGetWidth(self.tableView.bounds);
    CGSize size = [self.cellForLayout sizeThatFits:CGSizeMake(width, CGFLOAT_MAX)];
    CGFloat height = ceil(size.height) + 1;

    [self cacheHeight:height forIndexPath:indexPath];
    return height;
}

- (UIView *)tableView:(UITableView *)tableView viewForHeaderInSection:(NSInteger)section
{
    return [[UIView alloc] initWithFrame:CGRectZero];
}

- (CGFloat)tableView:(UITableView *)tableView heightForHeaderInSection:(NSInteger)section
{
    if (IS_IPHONE) {
        return RPVCHeaderHeightPhone;
    }
    return [super tableView:tableView heightForHeaderInSection:section];
}

- (void)tableView:(UITableView *)tableView didSelectRowAtIndexPath:(NSIndexPath *)indexPath
{
    if (IS_IPAD) {
        [tableView deselectRowAtIndexPath:indexPath animated:YES];
    }

<<<<<<< HEAD
    ReaderPost *post = [self.resultsController.fetchedObjects objectAtIndex:indexPath.row];
    UIViewController *detailController = [ReaderPostDetailViewController detailControllerWithPost:post];
    [self.navigationController pushViewController:detailController animated:YES];

=======
    // Pass the image forward
    ReaderPost *post = [self.resultsController.fetchedObjects objectAtIndex:indexPath.row];
    self.detailController = [ReaderPostDetailViewController detailControllerWithPost:post];
    [self.navigationController pushViewController:self.detailController animated:YES];
    
>>>>>>> 28801c05
    [WPAnalytics track:WPAnalyticsStatReaderOpenedArticle];
}

- (void)tableView:(UITableView *)tableView willDisplayCell:(UITableViewCell *)cell forRowAtIndexPath:(NSIndexPath *)indexPath
{
    [super tableView:tableView willDisplayCell:cell forRowAtIndexPath:indexPath];
    // Preload here to avoid unnecessary preload calls when fetching cells for reasons other than for display.
    [self preloadImagesForCellsAfterIndexPath:indexPath];
}

#pragma mark - NSFetchedResultsController overrides

- (void)controllerWillChangeContent:(NSFetchedResultsController *)controller
{
    // Do nothing (prevent superclass from adjusting table view)
}

- (void)controllerDidChangeContent:(NSFetchedResultsController *)controller
{
    // Index paths may have changed. We don't want callbacks for stale paths.
    [self.featuredImageSource invalidateIndexPaths];
    [self.tableView reloadData];
    [self configureNoResultsView];
}

- (void)controller:(NSFetchedResultsController *)controller
   didChangeObject:(id)anObject
       atIndexPath:(NSIndexPath *)indexPath
     forChangeType:(NSFetchedResultsChangeType)type
      newIndexPath:(NSIndexPath *)newIndexPath
{
    if (type == NSFetchedResultsChangeInsert || type == NSFetchedResultsChangeDelete) {
        [self.cachedRowHeights removeAllObjects];
    }
    // Do not call super. (prevent superclass from adjusting table view)
}

#pragma mark - Notifications

- (void)readerTopicDidChange:(NSNotification *)notification
{
    [self updateTitle];

    self.loadingMore = NO;
    self.hasMoreContent = YES;

    [self.tableView setContentOffset:CGPointMake(0, 0) animated:NO];
<<<<<<< HEAD
=======
    [self.cachedRowHeights removeAllObjects];
>>>>>>> 28801c05
    [self resetResultsController];
    [self.tableView reloadData];
    [self syncItems];

    [WPAnalytics track:WPAnalyticsStatReaderLoadedTag withProperties:[self tagPropertyForStats]];
    if ([self isCurrentTagFreshlyPressed]) {
        [WPAnalytics track:WPAnalyticsStatReaderLoadedFreshlyPressed];
    }
}

#pragma mark - WPAccount Notifications

- (void)didChangeAccount:(NSNotification *)notification
{
    NSManagedObjectContext *context = [[ContextManager sharedInstance] mainContext];
    [[[ReaderTopicService alloc] initWithManagedObjectContext:context] deleteAllTopics];
    [[[ReaderPostService alloc] initWithManagedObjectContext:context] deletePostsWithNoTopic];

    [self resetResultsController];
    [self.tableView reloadData];
    [self.navigationController popToViewController:self animated:NO];

    if ([self isViewLoaded]) {
        [self syncItems];
    }
}

#pragma mark - Utility

- (BOOL)isCurrentTagFreshlyPressed
{
    return [self.currentTopic.path rangeOfString:@"freshly-pressed"].location != NSNotFound;
}

- (NSDictionary *)tagPropertyForStats
{
    return @{@"tag": self.currentTopic.title};
}

- (CGSize)tabBarSize
{
    CGSize tabBarSize = CGSizeZero;
    if ([self tabBarController]) {
        tabBarSize = [[[self tabBarController] tabBar] bounds].size;
    }

    return tabBarSize;
}

#pragma mark - WPTableImageSourceDelegate

- (void)tableImageSource:(WPTableImageSource *)tableImageSource imageReady:(UIImage *)image forIndexPath:(NSIndexPath *)indexPath
{
    ReaderPostTableViewCell *cell = (ReaderPostTableViewCell *)[self.tableView cellForRowAtIndexPath:indexPath];

    // Don't do anything if the cell is out of view or out of range
    // (this is a safety check in case the Reader doesn't properly kill image requests when changing topics)
    if (cell == nil) {
        return;
    }

    [cell.postView setFeaturedImage:image];
}

@end<|MERGE_RESOLUTION|>--- conflicted
+++ resolved
@@ -110,10 +110,6 @@
     self.featuredImageSource = [[WPTableImageSource alloc] initWithMaxSize:CGSizeMake(maxWidth, maxHeight)];
     self.featuredImageSource.delegate = self;
 
-<<<<<<< HEAD
-=======
-    
->>>>>>> 28801c05
     // Topics button
     UIBarButtonItem *button = nil;
     CustomHighlightButton *topicsButton = [CustomHighlightButton buttonWithType:UIButtonTypeCustom];
@@ -149,11 +145,7 @@
 
     [[NSNotificationCenter defaultCenter] addObserver:self selector:@selector(handleKeyboardDidShow:) name:UIKeyboardWillShowNotification object:nil];
     [[NSNotificationCenter defaultCenter] addObserver:self selector:@selector(handleKeyboardWillHide:) name:UIKeyboardWillHideNotification object:nil];
-<<<<<<< HEAD
-
-=======
-    
->>>>>>> 28801c05
+
     if (self.noResultsView && self.animatedBox) {
         [self.animatedBox prepareAnimation:NO];
     }
@@ -296,37 +288,21 @@
     CGRect frame = view.frame;
     CGRect startFrame = [[[notification userInfo] objectForKey:UIKeyboardFrameBeginUserInfoKey] CGRectValue];
     CGRect endFrame = [[[notification userInfo] objectForKey:UIKeyboardFrameEndUserInfoKey] CGRectValue];
-<<<<<<< HEAD
-
-=======
-    
->>>>>>> 28801c05
+
     // Figure out the difference between the bottom of this view, and the top of the keyboard.
     // This should account for any toolbars.
     CGPoint point = [view.window convertPoint:startFrame.origin toView:view];
     self.keyboardOffset = point.y - (frame.origin.y + frame.size.height);
-<<<<<<< HEAD
-
-=======
-    
->>>>>>> 28801c05
+
     // if we're upside down, we need to adjust the origin.
     if (endFrame.origin.x == 0 && endFrame.origin.y == 0) {
         endFrame.origin.y = endFrame.origin.x += MIN(endFrame.size.height, endFrame.size.width);
     }
-<<<<<<< HEAD
 
     point = [view.window convertPoint:endFrame.origin toView:view];
     CGSize tabBarSize = [self tabBarSize];
     frame.size.height = point.y + tabBarSize.height;
 
-=======
-    
-    point = [view.window convertPoint:endFrame.origin toView:view];
-    CGSize tabBarSize = [self tabBarSize];
-    frame.size.height = point.y + tabBarSize.height;
-    
->>>>>>> 28801c05
     [UIView animateWithDuration:0.3f delay:0.0f options:UIViewAnimationOptionBeginFromCurrentState animations:^{
         view.frame = frame;
     } completion:^(BOOL finished) {
@@ -351,19 +327,12 @@
     UIView *view = self.view.superview;
     CGRect frame = view.frame;
     CGRect keyFrame = [[[notification userInfo] objectForKey:UIKeyboardFrameEndUserInfoKey] CGRectValue];
-<<<<<<< HEAD
-=======
-    
+
     CGPoint point = [view.window convertPoint:keyFrame.origin toView:view];
     frame.size.height = point.y - (frame.origin.y + self.keyboardOffset);
     view.frame = frame;
 }
->>>>>>> 28801c05
-
-    CGPoint point = [view.window convertPoint:keyFrame.origin toView:view];
-    frame.size.height = point.y - (frame.origin.y + self.keyboardOffset);
-    view.frame = frame;
-}
+
 
 #pragma mark - ReaderPostContentView delegate methods
 
@@ -913,18 +882,10 @@
         [tableView deselectRowAtIndexPath:indexPath animated:YES];
     }
 
-<<<<<<< HEAD
     ReaderPost *post = [self.resultsController.fetchedObjects objectAtIndex:indexPath.row];
     UIViewController *detailController = [ReaderPostDetailViewController detailControllerWithPost:post];
     [self.navigationController pushViewController:detailController animated:YES];
 
-=======
-    // Pass the image forward
-    ReaderPost *post = [self.resultsController.fetchedObjects objectAtIndex:indexPath.row];
-    self.detailController = [ReaderPostDetailViewController detailControllerWithPost:post];
-    [self.navigationController pushViewController:self.detailController animated:YES];
-    
->>>>>>> 28801c05
     [WPAnalytics track:WPAnalyticsStatReaderOpenedArticle];
 }
 
@@ -972,10 +933,8 @@
     self.hasMoreContent = YES;
 
     [self.tableView setContentOffset:CGPointMake(0, 0) animated:NO];
-<<<<<<< HEAD
-=======
+
     [self.cachedRowHeights removeAllObjects];
->>>>>>> 28801c05
     [self resetResultsController];
     [self.tableView reloadData];
     [self syncItems];
