--- conflicted
+++ resolved
@@ -1038,20 +1038,12 @@
                 let timeZone = blogService.timeZone(for: blog)
 
                 result[blogID.intValue] = HomeWidgetTodayData(siteID: blogID.intValue,
-<<<<<<< HEAD
                                                               siteName: title,
                                                               iconURL: blog.icon,
                                                               url: url,
                                                               timeZoneName: timeZoneName,
                                                               date: Date(),
                                                               stats: TodayWidgetStats())
-=======
-                                                                  siteName: title,
-                                                                  url: url,
-                                                                  timeZone: timeZone,
-                                                                  date: Date(),
-                                                                  stats: TodayWidgetStats())
->>>>>>> 3ae5e7d1
             }
         }
     }
