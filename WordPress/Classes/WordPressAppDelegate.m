/*
 * WordPressAppDelegate.m
 *
 * Copyright (c) 2013 WordPress. All rights reserved.
 *
 * Licensed under GNU General Public License 2.0.
 * Some rights reserved. See license.txt
 */

#import <AFNetworking/AFNetworking.h>
#import <CoreTelephony/CTTelephonyNetworkInfo.h>
#import <CoreTelephony/CTCarrier.h>
#import <Crashlytics/Crashlytics.h>
#import <CrashlyticsLumberjack/CrashlyticsLogger.h>
#import <DDFileLogger.h>
#import <GooglePlus/GooglePlus.h>
#import <HockeySDK/HockeySDK.h>
#import <UIDeviceIdentifier/UIDeviceHardware.h>

#import "WordPressAppDelegate.h"
#import "CameraPlusPickerManager.h"
#import "ContextManager.h"
#import "Media.h"
#import "NotificationsManager.h"
#import "NSString+Helpers.h"
#import "PocketAPI.h"
#import "Post.h"
#import "Comment.h"
#import "Reachability.h"
#import "ReaderPost.h"
#import "UIDevice+WordPressIdentifier.h"
#import "WordPressComApi.h"
#import "WordPressComApiCredentials.h"
#import "WPAccount.h"

#import "BlogListViewController.h"
#import "BlogDetailsViewController.h"
#import "PostsViewController.h"
#import "EditPostViewController.h"
#import "LoginViewController.h"
#import "NotificationsViewController.h"
#import "ReaderPostsViewController.h"
#import "ReaderPostDetailViewController.h"
#import "SupportViewController.h"
#import "Constants.h"

#if DEBUG
#import "DDTTYLogger.h"
#import "DDASLLogger.h"
#endif

int ddLogLevel = LOG_LEVEL_INFO;
static NSInteger const UpdateCheckAlertViewTag = 102;
static NSString * const WPTabBarRestorationID = @"WPTabBarID";
static NSString * const WPBlogListNavigationRestorationID = @"WPBlogListNavigationID";
static NSString * const WPReaderNavigationRestorationID = @"WPReaderNavigationID";
static NSString * const WPNotificationsNavigationRestorationID = @"WPNotificationsNavigationID";
static NSInteger const IndexForMeTab = 2;
static NSInteger const NotificationNewComment = 1001;
static NSInteger const NotificationNewSocial = 1002;
static NSString *const CameraPlusImagesNotification = @"CameraPlusImagesNotification";

@interface WordPressAppDelegate () <UITabBarControllerDelegate, CrashlyticsDelegate, UIAlertViewDelegate, BITHockeyManagerDelegate>

@property (nonatomic, assign) BOOL listeningForBlogChanges;
@property (nonatomic, strong) NotificationsViewController *notificationsViewController;
@property (nonatomic, assign) UIBackgroundTaskIdentifier bgTask;
@property (strong, nonatomic) DDFileLogger *fileLogger;

@end

@implementation WordPressAppDelegate

+ (WordPressAppDelegate *)sharedWordPressApplicationDelegate {
    return (WordPressAppDelegate *)[[UIApplication sharedApplication] delegate];
}

- (void)dealloc {
    [[NSNotificationCenter defaultCenter] removeObserver:self];
}


#pragma mark - UIApplicationDelegate

- (BOOL)application:(UIApplication *)application willFinishLaunchingWithOptions:(NSDictionary *)launchOptions {
    // Crash reporting, logging, debugging
    [self configureLogging];
    [self configureHockeySDK];
    [self configureCrashlytics];
    [self printDebugLaunchInfo];
    [self toggleExtraDebuggingIfNeeded];
    [self removeCredentialsForDebug];

    // Stats and feedback
    [WPMobileStats initializeStats];
    [[GPPSignIn sharedInstance] setClientID:[WordPressComApiCredentials googlePlusClientId]];
    [self checkIfStatsShouldSendAndUpdateCheck];
    [SupportViewController checkIfFeedbackShouldBeEnabled];
    
    // Networking setup
    [[AFNetworkActivityIndicatorManager sharedManager] setEnabled:YES];
    [self setupReachability];
    [self setupUserAgent];
    [self checkWPcomAuthentication];
    [self setupSingleSignOn];

    [self customizeAppearance];

    CGRect bounds = [[UIScreen mainScreen] bounds];
    [self.window setFrame:bounds];
    [self.window setBounds:bounds]; // for good measure.
    
    self.window.backgroundColor = [UIColor blackColor];
    self.window.rootViewController = self.tabBarController;
    [self.window makeKeyAndVisible];
    
    [self showWelcomeScreenIfNeededAnimated:NO];

    // Push notifications
    [NotificationsManager registerForPushNotifications];
    [NotificationsManager handleNotificationForApplicationLaunch:launchOptions];

    // Deferred tasks to speed up app launch
    dispatch_async(dispatch_get_global_queue(DISPATCH_QUEUE_PRIORITY_BACKGROUND, 0), ^{
        [self changeCurrentDirectory];
        [WordPressAppDelegate fixKeychainAccess];
        [[PocketAPI sharedAPI] setConsumerKey:[WordPressComApiCredentials pocketConsumerKey]];
        [self cleanUnusedMediaFileFromTmpDir];
    });
    
    return YES;
}

- (BOOL)application:(UIApplication *)application openURL:(NSURL *)url sourceApplication:(NSString *)sourceApplication annotation:(id)annotation
{
    BOOL returnValue = NO;
    
    if ([[BITHockeyManager sharedHockeyManager].authenticator handleOpenURL:url
                                                          sourceApplication:sourceApplication
                                                                 annotation:annotation]) {
        returnValue = YES;
    }

    if ([[GPPShare sharedInstance] handleURL:url sourceApplication:sourceApplication annotation:annotation]) {
        returnValue = YES;
    }

    if ([[PocketAPI sharedAPI] handleOpenURL:url]) {
        returnValue = YES;
    }

    if ([[CameraPlusPickerManager sharedManager] shouldHandleURLAsCameraPlusPickerCallback:url]) {
        /* Note that your application has been in the background and may have been terminated.
         * The only CameraPlusPickerManager state that is restored is the pickerMode, which is
         * restored to indicate the mode used to pick images.
         */

        /* Handle the callback and notify the delegate. */
        [[CameraPlusPickerManager sharedManager] handleCameraPlusPickerCallback:url usingBlock:^(CameraPlusPickedImages *images) {
            DDLogInfo(@"Camera+ returned %@", [images images]);
            UIImage *image = [images image];
            UIImageWriteToSavedPhotosAlbum(image, nil, nil, nil);
            NSDictionary *userInfo = [NSDictionary dictionaryWithObject:image forKey:@"image"];
            [[NSNotificationCenter defaultCenter] postNotificationName:CameraPlusImagesNotification object:nil userInfo:userInfo];
        } cancelBlock:^(void) {
            DDLogInfo(@"Camera+ picker canceled");
        }];
        returnValue = YES;
    }

    if ([WordPressApi handleOpenURL:url]) {
        returnValue = YES;
    }

    if (url && [url isKindOfClass:[NSURL class]] && [[url absoluteString] hasPrefix:@"wordpress://"]) {
        NSString *URLString = [url absoluteString];
        DDLogInfo(@"Application launched with URL: %@", URLString);

        if ([URLString rangeOfString:@"wpcom_signup_completed"].length) {
            NSDictionary *params = [[url query] dictionaryFromQueryString];
            DDLogInfo(@"%@", params);
            [[NSNotificationCenter defaultCenter] postNotificationName:@"wpcomSignupNotification" object:nil userInfo:params];
            returnValue = YES;
        } else if ([URLString rangeOfString:@"viewpost"].length) {
            NSDictionary *params = [[url query] dictionaryFromQueryString];
            
            if (params.count) {
                NSUInteger *blogId = [[params valueForKey:@"blogId"] integerValue];
                NSUInteger *postId = [[params valueForKey:@"postId"] integerValue];
                
                [self.readerPostsViewController.navigationController popToRootViewControllerAnimated:NO];
                NSInteger readerTabIndex = [[self.tabBarController viewControllers] indexOfObject:self.readerPostsViewController.navigationController];
                [self.tabBarController setSelectedIndex:readerTabIndex];
                [self.readerPostsViewController openPost:postId onBlog:blogId];
                
                returnValue = YES;
            }
        }
    }

    return returnValue;
}

- (void)applicationWillTerminate:(UIApplication *)application {
    DDLogInfo(@"%@ %@", self, NSStringFromSelector(_cmd));
    
    [UIApplication sharedApplication].applicationIconBadgeNumber = 0;
    [WPMobileStats endSession];
}

- (void)applicationDidEnterBackground:(UIApplication *)application {
    DDLogInfo(@"%@ %@", self, NSStringFromSelector(_cmd));

    [WPMobileStats trackEventForWPComWithSavedProperties:StatsEventAppClosed];
    [WPMobileStats pauseSession];
    
    // Let the app finish any uploads that are in progress
    UIApplication *app = [UIApplication sharedApplication];
    if (_bgTask != UIBackgroundTaskInvalid) {
        [app endBackgroundTask:_bgTask];
        _bgTask = UIBackgroundTaskInvalid;
    }
    
    _bgTask = [app beginBackgroundTaskWithExpirationHandler:^{
        // Synchronize the cleanup call on the main thread in case
        // the task actually finishes at around the same time.
        dispatch_async(dispatch_get_main_queue(), ^{
            if (_bgTask != UIBackgroundTaskInvalid)
            {
                [app endBackgroundTask:_bgTask];
                _bgTask = UIBackgroundTaskInvalid;
            }
        });
    }];
}

- (void)applicationWillEnterForeground:(UIApplication *)application
{
    [WPMobileStats resumeSession];
}

- (void)applicationWillResignActive:(UIApplication *)application {
    DDLogInfo(@"%@ %@", self, NSStringFromSelector(_cmd));
}

- (void)applicationDidBecomeActive:(UIApplication *)application {
    DDLogInfo(@"%@ %@", self, NSStringFromSelector(_cmd));
    
    [WPMobileStats recordAppOpenedForEvent:StatsEventAppOpened];
    
    // Clear notifications badge and update server
    [UIApplication sharedApplication].applicationIconBadgeNumber = 0;
    [[WordPressComApi sharedApi] syncPushNotificationInfo];
}

- (BOOL)application:(UIApplication *)application shouldSaveApplicationState:(NSCoder *)coder
{
    return YES;
}

- (BOOL)application:(UIApplication *)application shouldRestoreApplicationState:(NSCoder *)coder
{
    return YES;
}


#pragma mark - Push Notification delegate

- (void)application:(UIApplication *)application didRegisterForRemoteNotificationsWithDeviceToken:(NSData *)deviceToken {
	[NotificationsManager registerDeviceToken:deviceToken];
}

- (void)application:(UIApplication *)application didFailToRegisterForRemoteNotificationsWithError:(NSError *)error {
	[NotificationsManager registrationDidFail:error];
}

- (void)application:(UIApplication *)application didReceiveRemoteNotification:(NSDictionary *)userInfo {
    DDLogMethod();
    
    [NotificationsManager handleNotification:userInfo forState:application.applicationState completionHandler:nil];
}

- (void)application:(UIApplication *)application didReceiveRemoteNotification:(NSDictionary *)userInfo fetchCompletionHandler:(void (^)(UIBackgroundFetchResult))completionHandler {
    DDLogMethod();
    
    [NotificationsManager handleNotification:userInfo forState:[UIApplication sharedApplication].applicationState completionHandler:completionHandler];
}

#pragma mark - Custom methods

- (void)showWelcomeScreenIfNeededAnimated:(BOOL)animated {
    if ([self noBlogsAndNoWordPressDotComAccount]) {
        [WordPressAppDelegate wipeAllKeychainItems];

        UIViewController *presenter = self.window.rootViewController;
        if (presenter.presentedViewController) {
            [presenter dismissViewControllerAnimated:NO completion:nil];
        }

        [self showWelcomeScreenAnimated:animated thenEditor:NO];
    }
}

- (void)showWelcomeScreenAnimated:(BOOL)animated thenEditor:(BOOL)thenEditor {
    LoginViewController *loginViewController = [[LoginViewController alloc] init];
    if (thenEditor) {
        loginViewController.dismissBlock = ^{
            [self.window.rootViewController dismissViewControllerAnimated:YES completion:nil];
        };
        loginViewController.showEditorAfterAddingSites = YES;
    }
    
    UINavigationController *navigationController = [[UINavigationController alloc] initWithRootViewController:loginViewController];
    navigationController.navigationBar.translucent = NO;

    [self.window.rootViewController presentViewController:navigationController animated:animated completion:nil];
}

- (BOOL)noBlogsAndNoWordPressDotComAccount {
    NSInteger blogCount = [Blog countWithContext:[[ContextManager sharedInstance] mainContext]];
    return blogCount == 0 && ![WPAccount defaultWordPressComAccount];
}

- (void)customizeAppearance
{
    UIColor *defaultTintColor = self.window.tintColor;
    self.window.tintColor = [WPStyleGuide newKidOnTheBlockBlue];
    
    [[UINavigationBar appearance] setBarTintColor:[WPStyleGuide newKidOnTheBlockBlue]];
    [[UINavigationBar appearanceWhenContainedIn:[MFMailComposeViewController class], nil] setBarTintColor:[UIColor whiteColor]];
    [[UINavigationBar appearance] setTintColor:[UIColor whiteColor]];
    [[UINavigationBar appearanceWhenContainedIn:[MFMailComposeViewController class], nil] setTintColor:defaultTintColor];
    [[UINavigationBar appearance] setTitleTextAttributes:@{NSForegroundColorAttributeName: [UIColor whiteColor], NSFontAttributeName: [UIFont fontWithName:@"OpenSans-Bold" size:16.0]} ];
    [[UINavigationBar appearance] setBackgroundImage:[UIImage imageNamed:@"transparent-point"] forBarMetrics:UIBarMetricsDefault];
    [[UINavigationBar appearance] setShadowImage:[UIImage imageNamed:@"transparent-point"]];
    [[UIBarButtonItem appearance] setTitleTextAttributes:@{NSFontAttributeName: [WPStyleGuide regularTextFont], NSForegroundColorAttributeName: [UIColor whiteColor]} forState:UIControlStateNormal];
    [[UIBarButtonItem appearance] setTitleTextAttributes:@{NSFontAttributeName: [WPStyleGuide regularTextFont], NSForegroundColorAttributeName: [UIColor lightGrayColor]} forState:UIControlStateDisabled];
    [[UIToolbar appearance] setBarTintColor:[WPStyleGuide newKidOnTheBlockBlue]];
    [[UISwitch appearance] setOnTintColor:[WPStyleGuide newKidOnTheBlockBlue]];
    [[UIApplication sharedApplication] setStatusBarStyle:UIStatusBarStyleLightContent];
}

#pragma mark - Tab bar methods

- (UITabBarController *)tabBarController {
    if (_tabBarController) {
        return _tabBarController;
    }
    
    UIOffset tabBarTitleOffset = UIOffsetMake(0, 0);
    if ( IS_IPHONE ) {
        tabBarTitleOffset = UIOffsetMake(0, -2);
    }
    _tabBarController = [[UITabBarController alloc] init];
    _tabBarController.delegate = self;
    _tabBarController.restorationIdentifier = WPTabBarRestorationID;
    [_tabBarController.tabBar setTranslucent:NO];


    // Create a background
    // (not strictly needed when white, but left here for possible customization)
    UIColor *backgroundColor = [UIColor whiteColor];
    CGRect rect = CGRectMake(0.0f, 0.0f, 1.0f, 1.0f);
    UIGraphicsBeginImageContext(rect.size);
    CGContextRef context = UIGraphicsGetCurrentContext();
    CGContextSetFillColorWithColor(context, [backgroundColor CGColor]);
    CGContextFillRect(context, rect);
    UIImage *tabBackgroundImage = UIGraphicsGetImageFromCurrentImageContext();
    UIGraphicsEndImageContext();
    _tabBarController.tabBar.backgroundImage = tabBackgroundImage;
    
    self.readerPostsViewController = [[ReaderPostsViewController alloc] init];
    UINavigationController *readerNavigationController = [[UINavigationController alloc] initWithRootViewController:self.readerPostsViewController];
    readerNavigationController.navigationBar.translucent = NO;
    readerNavigationController.tabBarItem.image = [UIImage imageNamed:@"icon-tab-reader"];
    readerNavigationController.restorationIdentifier = WPReaderNavigationRestorationID;
    self.readerPostsViewController.title = NSLocalizedString(@"Reader", nil);
    [readerNavigationController.tabBarItem setTitlePositionAdjustment:tabBarTitleOffset];
    
    self.notificationsViewController = [[NotificationsViewController alloc] init];
    UINavigationController *notificationsNavigationController = [[UINavigationController alloc] initWithRootViewController:self.notificationsViewController];
    notificationsNavigationController.navigationBar.translucent = NO;
    notificationsNavigationController.tabBarItem.image = [UIImage imageNamed:@"icon-tab-notifications"];
    notificationsNavigationController.restorationIdentifier = WPNotificationsNavigationRestorationID;
    self.notificationsViewController.title = NSLocalizedString(@"Notifications", @"");
    [notificationsNavigationController.tabBarItem setTitlePositionAdjustment:tabBarTitleOffset];
    
    self.blogListViewController = [[BlogListViewController alloc] init];
    UINavigationController *blogListNavigationController = [[UINavigationController alloc] initWithRootViewController:self.blogListViewController];
    blogListNavigationController.navigationBar.translucent = NO;
    blogListNavigationController.tabBarItem.image = [UIImage imageNamed:@"icon-tab-blogs"];
    blogListNavigationController.restorationIdentifier = WPBlogListNavigationRestorationID;
    self.blogListViewController.title = NSLocalizedString(@"Me", @"");
    [blogListNavigationController.tabBarItem setTitlePositionAdjustment:tabBarTitleOffset];
  
    UIImage *image = [UIImage imageNamed:@"icon-tab-newpost"];
    image = [image imageWithRenderingMode:UIImageRenderingModeAlwaysOriginal];
    UIViewController *postsViewController = [[UIViewController alloc] init];
    postsViewController.tabBarItem.image = image;
    postsViewController.tabBarItem.imageInsets = UIEdgeInsetsMake(5.0, 0, -5, 0);
    if (IS_IPAD) {
        postsViewController.tabBarItem.imageInsets = UIEdgeInsetsMake(7.0, 0, -7, 0);
    }

    _tabBarController.viewControllers = @[readerNavigationController, notificationsNavigationController, blogListNavigationController, postsViewController];

    [_tabBarController setSelectedViewController:readerNavigationController];
    
    return _tabBarController;
}

- (void)showNotificationsTab {
    NSInteger notificationsTabIndex = [[self.tabBarController viewControllers] indexOfObject:self.notificationsViewController.navigationController];
    [self.tabBarController setSelectedIndex:notificationsTabIndex];
}

- (void)showReaderTab {
    NSInteger readerTabIndex = [[self.tabBarController viewControllers] indexOfObject:self.readerPostsViewController.navigationController];
    [self.tabBarController setSelectedIndex:readerTabIndex];
}

- (void)showBlogListTab {
    NSInteger blogListTabIndex = [[self.tabBarController viewControllers] indexOfObject:self.blogListViewController.navigationController];
    [self.tabBarController setSelectedIndex:blogListTabIndex];
}

- (void)showMeTab {
    [self.tabBarController setSelectedIndex:IndexForMeTab];
}

- (void)showPostTab {
    UIViewController *presenter = self.window.rootViewController;
    if (presenter.presentedViewController) {
        [presenter dismissViewControllerAnimated:NO completion:nil];
    }
    
    EditPostViewController *editPostViewController = [[EditPostViewController alloc] initWithDraftForLastUsedBlog];
    editPostViewController.editorOpenedBy = StatsPropertyPostDetailEditorOpenedOpenedByTabBarButton;
    UINavigationController *navController = [[UINavigationController alloc] initWithRootViewController:editPostViewController];
    navController.modalPresentationStyle = UIModalPresentationCurrentContext;
    navController.navigationBar.translucent = NO;
    [navController setToolbarHidden:NO]; // Make the toolbar visible here to avoid a weird left/right transition when the VC appears.
    [self.window.rootViewController presentViewController:navController animated:YES completion:nil];
}

- (void)switchTabToPostsListForPost:(AbstractPost *)post {
    // Make sure the desired tab is selected.
    [self showMeTab];

    // Check which VC is showing.
    UINavigationController *blogListNavController = [self.tabBarController.viewControllers objectAtIndex:IndexForMeTab];
    UIViewController *topVC = blogListNavController.topViewController;
    if ([topVC isKindOfClass:[PostsViewController class]]) {
        Blog *blog = ((PostsViewController *)topVC).blog;
        if ([post.blog.objectID isEqual:blog.objectID]) {
            // The desired post view controller is already the top viewController for the tab.
            // Nothing to see here.  Move along.
            return;
        }
    }
    
    // Build and set the navigation heirarchy for the Me tab.
    BlogListViewController *blogListViewController = [blogListNavController.viewControllers objectAtIndex:0];
    
    BlogDetailsViewController *blogDetailsViewController = [[BlogDetailsViewController alloc] init];
    blogDetailsViewController.blog = post.blog;

    PostsViewController *postsViewController = [[PostsViewController alloc] init];
    [postsViewController setBlog:post.blog];
    
    [blogListNavController setViewControllers:@[blogListViewController, blogDetailsViewController, postsViewController]];
}

#pragma mark - UITabBarControllerDelegate methods.

- (BOOL)tabBarController:(UITabBarController *)tabBarController shouldSelectViewController:(UIViewController *)viewController {
    if ([tabBarController.viewControllers indexOfObject:viewController] == 3) {
        // Ignore taps on the post tab and instead show the modal.
        if ([Blog countWithContext:[[ContextManager sharedInstance] mainContext]] == 0) {
            [WPMobileStats trackEventForWPCom:StatsEventAccountCreationOpenedFromTabBar];
            [self showWelcomeScreenAnimated:YES thenEditor:YES];
        } else {
            [self showPostTab];
        }
        return NO;
    }
    return YES;
}

<<<<<<< HEAD
#pragma mark - Global Alerts

- (void)showAlertWithTitle:(NSString *)title message:(NSString *)message {
	DDLogInfo(@"Showing alert with title: %@", message);
    UIAlertView *alert = [[UIAlertView alloc] initWithTitle:title
                          message:message
                          delegate:self
						cancelButtonTitle:NSLocalizedString(@"Need Help?", @"'Need help?' button label, links off to the WP for iOS FAQ.")
						otherButtonTitles:NSLocalizedString(@"OK", @"OK button label."), nil];
    [alert show];
}

- (void)showNotificationErrorAlert:(NSNotification *)notification {
	NSString *cleanedErrorMsg = nil;
	
	if([self isAlertRunning] == YES) return; //another alert is already shown 
	[self setAlertRunning:YES];
	
	if([[notification object] isKindOfClass:[NSError class]]) {
		
		NSError *err  = (NSError *)[notification object];
		cleanedErrorMsg = [err localizedDescription];
		
		//org.wordpress.iphone --> XML-RPC errors
		if ([[err domain] isEqualToString:@"org.wordpress.iphone"]){
			if([err code] == 401)
				cleanedErrorMsg = NSLocalizedString(@"Sorry, you cannot access this feature. Please check your User Role on this blog.", @"");
		}
        
        // ignore HTTP auth canceled errors
        if ([err.domain isEqual:NSURLErrorDomain] && err.code == NSURLErrorUserCancelledAuthentication) {
            [self setAlertRunning:NO];
            return;
        }
	} else { //the notification obj is a String
		cleanedErrorMsg  = (NSString *)[notification object];
	}
	
	if([cleanedErrorMsg rangeOfString:@"NSXMLParserErrorDomain"].location != NSNotFound )
		cleanedErrorMsg = NSLocalizedString(@"The app can't recognize the server response. Please, check the configuration of your blog.", @"");
	
	[self showAlertWithTitle:NSLocalizedString(@"Error", @"Generic popup title for any type of error.") message:cleanedErrorMsg];
}

- (void)alertView:(UIAlertView *)alertView clickedButtonAtIndex:(NSInteger)buttonIndex {
	[self setAlertRunning:NO];
	
    if (alertView.tag == 102) { // Update alert
        if (buttonIndex == 1) {
            [[UIApplication sharedApplication] openURL:[NSURL URLWithString:@"http://itunes.apple.com/us/app/wordpress/id335703880?mt=8&ls=1"]];
        }
    } else if (alertView.tag == NotificationNewComment) {
        if (buttonIndex == 1) {
            [self showNotificationsTab];
        }
    } else if (alertView.tag == NotificationNewSocial) {
        if (buttonIndex == 1) {
            [self showNotificationsTab];
        }
	} else {
		//Need Help Alert
		switch(buttonIndex) {
			case 0: {
				SupportViewController *supportViewController = [[SupportViewController alloc] init];
                UINavigationController *aNavigationController = [[UINavigationController alloc] initWithRootViewController:supportViewController];
                aNavigationController.navigationBar.translucent = NO;
                if (IS_IPAD) {
                    aNavigationController.modalTransitionStyle = UIModalTransitionStyleCrossDissolve;
                    aNavigationController.modalPresentationStyle = UIModalPresentationFormSheet;
                }
                
                UIViewController *presenter = self.tabBarController;
                if (presenter.presentedViewController) {
                    presenter = presenter.presentedViewController;
                }
                [presenter presentViewController:aNavigationController animated:YES completion:nil];
                
				break;
			}
			case 1:
				//ok
				break;
			default:
				break;
		}
	}
}

=======
>>>>>>> 0be7c421

#pragma mark - Application directories

- (NSString *)applicationDocumentsDirectory {
    return [NSSearchPathForDirectoriesInDomains(NSDocumentDirectory, NSUserDomainMask, YES) lastObject];
}

- (void)changeCurrentDirectory {
    // Set current directory for WordPress app
	NSFileManager *fileManager = [NSFileManager defaultManager];
	NSArray *paths = NSSearchPathForDirectoriesInDomains(NSDocumentDirectory, NSUserDomainMask, YES);
	NSString *currentDirectoryPath = [[paths objectAtIndex:0] stringByAppendingPathComponent:@"wordpress"];
    
	BOOL isDir;
	if (![fileManager fileExistsAtPath:currentDirectoryPath isDirectory:&isDir] || !isDir) {
		[fileManager createDirectoryAtPath:currentDirectoryPath withIntermediateDirectories:YES attributes:nil error:nil];
    }
	[fileManager changeCurrentDirectoryPath:currentDirectoryPath];
}


#pragma mark - Stats and feedback

- (void)checkIfStatsShouldSendAndUpdateCheck {
    if (NO) { // Switch this to YES to debug stats/update check
        [self sendStatsAndCheckForAppUpdate];
        return;
    }
	//check if statsDate exists in user defaults, if not, add it and run stats since this is obviously the first time
	NSUserDefaults *defaults = [NSUserDefaults standardUserDefaults];
	//[defaults setObject:nil forKey:@"statsDate"];  // Uncomment this line to force stats.
	if (![defaults objectForKey:@"statsDate"]){
		NSDate *theDate = [NSDate date];
		[defaults setObject:theDate forKey:@"statsDate"];
		[self sendStatsAndCheckForAppUpdate];
	} else {
		//if statsDate existed, check if it's 7 days since last stats run, if it is > 7 days, run stats
		NSDate *statsDate = [defaults objectForKey:@"statsDate"];
		NSDate *today = [NSDate date];
		NSTimeInterval difference = [today timeIntervalSinceDate:statsDate];
		NSTimeInterval statsInterval = 7 * 24 * 60 * 60; //number of seconds in 30 days
		if (difference > statsInterval) //if it's been more than 7 days since last stats run
		{
            // WARNING: for some reason, if runStats is called in a background thread
            // NSURLConnection doesn't launch and stats are not sent
            // Don't change this or be really sure it's working
			[self sendStatsAndCheckForAppUpdate];
		}
	}
}

- (void)sendStatsAndCheckForAppUpdate {
	//generate and post the stats data
	/*
	 - device_uuid – A unique identifier to the iPhone/iPod that the app is installed on.
	 - app_version – the version number of the WP iPhone app
	 - language – language setting for the device. What does that look like? Is it EN or English?
	 - os_version – the version of the iPhone/iPod OS for the device
	 - num_blogs – number of blogs configured in the WP iPhone app
	 - device_model - kind of device on which the WP iPhone app is installed
	 */
	NSDictionary *info = [[NSBundle mainBundle] infoDictionary];
	NSLocale *locale = [NSLocale currentLocale];
	NSInteger blogCount = [Blog countWithContext:[[ContextManager sharedInstance] mainContext]];
    NSDictionary *parameters = @{@"device_uuid": [[UIDevice currentDevice] wordpressIdentifier],
                                 @"app_version": [[info objectForKey:@"CFBundleVersion"] stringByUrlEncoding],
                                 @"language": [[locale objectForKey: NSLocaleIdentifier] stringByUrlEncoding],
                                 @"os_version": [[[UIDevice currentDevice] systemVersion] stringByUrlEncoding],
                                 @"num_blogs": [[NSString stringWithFormat:@"%d", blogCount] stringByUrlEncoding],
                                 @"device_model": [[UIDeviceHardware platform] stringByUrlEncoding]};

    AFHTTPClient *client = [[AFHTTPClient alloc] initWithBaseURL:[NSURL URLWithString:@"http://api.wordpress.org/iphoneapp/update-check/1.0/"]];
    client.parameterEncoding = AFFormURLParameterEncoding;
    [client postPath:@"" parameters:parameters success:^(AFHTTPRequestOperation *operation, NSData *responseObject) {
        NSString *statsDataString = [[NSString alloc] initWithData:responseObject encoding:NSUTF8StringEncoding];
        statsDataString = [[statsDataString componentsSeparatedByCharactersInSet:[NSCharacterSet newlineCharacterSet]] objectAtIndex:0];
        NSString *appversion = [[[NSBundle mainBundle] infoDictionary] objectForKey:@"CFBundleVersion"];
        if ([statsDataString compare:appversion options:NSNumericSearch] > 0) {
            DDLogInfo(@"There's a new version: %@", statsDataString);
            UIAlertView *alert = [[UIAlertView alloc] initWithTitle:NSLocalizedString(@"Update Available", @"Popup title to highlight a new version of the app being available.")
                                                            message:NSLocalizedString(@"A new version of WordPress for iOS is now available", @"Generic popup message to highlight a new version of the app being available.")
                                                           delegate:self
                                                  cancelButtonTitle:NSLocalizedString(@"Dismiss", @"Dismiss button label.")
                                                  otherButtonTitles:NSLocalizedString(@"Update Now", @"Popup 'update' button to highlight a new version of the app being available. The button takes you to the app store on the device, and should be actionable."), nil];
            alert.tag = UpdateCheckAlertViewTag;
            [alert show];
        }
    } failure:nil];
	
	NSUserDefaults *defaults = [NSUserDefaults standardUserDefaults];
	NSDate *theDate = [NSDate date];
	[defaults setObject:theDate forKey:@"statsDate"];
	[defaults synchronize];
}


#pragma mark - Notifications

- (void)defaultAccountDidChange:(NSNotification *)notification {
    [Crashlytics setUserName:[[WPAccount defaultWordPressComAccount] username]];
    [self setCommonCrashlyticsParameters];
}


#pragma mark - Crash reporting

- (void)configureCrashlytics {
#if DEBUG
    return;
#endif
#ifdef INTERNAL_BUILD
    return;
#endif
    
    if ([[WordPressComApiCredentials crashlyticsApiKey] length] == 0) {
        return;
    }
    
    [Crashlytics startWithAPIKey:[WordPressComApiCredentials crashlyticsApiKey]];
    [[Crashlytics sharedInstance] setDelegate:self];
    
    BOOL hasCredentials = ([WPAccount defaultWordPressComAccount] != nil);
    [self setCommonCrashlyticsParameters];
    
    if (hasCredentials && [[WPAccount defaultWordPressComAccount] username] != nil) {
        [Crashlytics setUserName:[[WPAccount defaultWordPressComAccount] username]];
    }

    [[NSNotificationCenter defaultCenter] addObserver:self selector:@selector(defaultAccountDidChange:) name:WPAccountDefaultWordPressComAccountChangedNotification object:nil];
}

- (void)crashlytics:(Crashlytics *)crashlytics didDetectCrashDuringPreviousExecution:(id<CLSCrashReport>)crash
{
    DDLogMethod();
    NSUserDefaults *defaults = [NSUserDefaults standardUserDefaults];
    NSInteger crashCount = [defaults integerForKey:@"crashCount"];
    crashCount += 1;
    [defaults setInteger:crashCount forKey:@"crashCount"];
    [defaults synchronize];
    [WPMobileStats trackEventForSelfHostedAndWPCom:@"Crashed" properties:@{@"crash_id": crash.identifier}];
}

- (void)setCommonCrashlyticsParameters
{
    BOOL loggedIn = [WPAccount defaultWordPressComAccount] != nil;
    [Crashlytics setObjectValue:@(loggedIn) forKey:@"logged_in"];
    [Crashlytics setObjectValue:@(loggedIn) forKey:@"connected_to_dotcom"];
    [Crashlytics setObjectValue:@([Blog countWithContext:[[ContextManager sharedInstance] mainContext]]) forKey:@"number_of_blogs"];
}

- (void)configureHockeySDK {
#ifndef INTERNAL_BUILD
    return;
#endif
    [[BITHockeyManager sharedHockeyManager] configureWithIdentifier:[WordPressComApiCredentials hockeyappAppId]
                                                           delegate:self];
    [[BITHockeyManager sharedHockeyManager].authenticator setIdentificationType:BITAuthenticatorIdentificationTypeDevice];
    [[BITHockeyManager sharedHockeyManager] startManager];
    [[BITHockeyManager sharedHockeyManager].authenticator authenticateInstallation];
}

#pragma mark - BITCrashManagerDelegate

- (NSString *)applicationLogForCrashManager:(BITCrashManager *)crashManager {
    NSString *description = [self getLogFilesContentWithMaxSize:5000]; // 5000 bytes should be enough!
    if ([description length] == 0) {
        return nil;
    } else {
        return description;
    }
}

#pragma mark - Media cleanup

- (void)cleanUnusedMediaFileFromTmpDir {
    DDLogInfo(@"%@ %@", self, NSStringFromSelector(_cmd));

    NSManagedObjectContext *context = [[ContextManager sharedInstance] backgroundContext];
    [context performBlock:^{
        NSError *error;
        NSMutableArray *mediaToKeep = [NSMutableArray array];
        
        NSFetchRequest *fetchRequest = [[NSFetchRequest alloc] init];
        [fetchRequest setEntity:[NSEntityDescription entityForName:@"Media" inManagedObjectContext:context]];
        NSPredicate *predicate = [NSPredicate predicateWithFormat:@"ANY posts.blog != NULL AND remoteStatusNumber <> %@", @(MediaRemoteStatusSync)];
        [fetchRequest setPredicate:predicate];
        NSArray *mediaObjectsToKeep = [context executeFetchRequest:fetchRequest error:&error];
        if (error != nil) {
            DDLogError(@"Error cleaning up tmp files: %@", [error localizedDescription]);
        }
        //get a references to media files linked in a post
        DDLogInfo(@"%i media items to check for cleanup", [mediaObjectsToKeep count]);
        for (Media *media in mediaObjectsToKeep) {
            [mediaToKeep addObject:media.localURL];
        }
        
        //searches for jpg files within the app temp file
        NSFileManager *fileManager = [NSFileManager defaultManager];
        NSArray *paths = NSSearchPathForDirectoriesInDomains(NSDocumentDirectory, NSUserDomainMask, YES);
        NSString *documentsDirectory = [paths objectAtIndex:0];
        NSArray *contentsOfDir = [fileManager contentsOfDirectoryAtPath:documentsDirectory error:NULL];
        
        NSError *regexpError = NULL;
        NSRegularExpression *jpeg = [NSRegularExpression regularExpressionWithPattern:@".jpg$" options:NSRegularExpressionCaseInsensitive error:&regexpError];
        
        for (NSString *currentPath in contentsOfDir) {
            if([jpeg numberOfMatchesInString:currentPath options:0 range:NSMakeRange(0, [currentPath length])] > 0) {
                NSString *filepath = [documentsDirectory stringByAppendingPathComponent:currentPath];
                
                BOOL keep = NO;
                //if the file is not referenced in any post we can delete it
                for (NSString *currentMediaToKeepPath in mediaToKeep) {
                    if([currentMediaToKeepPath isEqualToString:filepath]) {
                        keep = YES;
                        break;
                    }
                }
                
                if(keep == NO) {
                    [fileManager removeItemAtPath:filepath error:NULL];
                }
            }
        }
    }];
}


#pragma mark - Networking setup, User agents

- (void)setupUserAgent {
    // Keep a copy of the original userAgent for use with certain webviews in the app.
    UIWebView *webView = [[UIWebView alloc] init];
    NSString *defaultUA = [webView stringByEvaluatingJavaScriptFromString:@"navigator.userAgent"];
    
    NSString *appVersion = [[[NSBundle mainBundle] infoDictionary] objectForKey:@"CFBundleVersion"];
    [[NSUserDefaults standardUserDefaults] setObject:appVersion forKey:@"version_preference"];
    NSString *appUA = [NSString stringWithFormat:@"wp-iphone/%@ (%@ %@, %@) Mobile",
                       appVersion,
                       [[UIDevice currentDevice] systemName],
                       [[UIDevice currentDevice] systemVersion],
                       [[UIDevice currentDevice] model]
                       ];
    NSDictionary *dictionary = [[NSDictionary alloc] initWithObjectsAndKeys: appUA, @"UserAgent", defaultUA, @"DefaultUserAgent", appUA, @"AppUserAgent", nil];
    [[NSUserDefaults standardUserDefaults] registerDefaults:dictionary];
}

- (void)useDefaultUserAgent {
    NSString *ua = [[NSUserDefaults standardUserDefaults] stringForKey:@"DefaultUserAgent"];
    NSDictionary *dictionary = [[NSDictionary alloc] initWithObjectsAndKeys:ua, @"UserAgent", nil];
    // We have to call registerDefaults else the change isn't picked up by UIWebViews.
    [[NSUserDefaults standardUserDefaults] registerDefaults:dictionary];
    DDLogVerbose(@"User-Agent set to: %@", ua);
}

- (void)useAppUserAgent {
    NSString *ua = [[NSUserDefaults standardUserDefaults] stringForKey:@"AppUserAgent"];
    NSDictionary *dictionary = [[NSDictionary alloc] initWithObjectsAndKeys:ua, @"UserAgent", nil];
    // We have to call registerDefaults else the change isn't picked up by UIWebViews.
    [[NSUserDefaults standardUserDefaults] registerDefaults:dictionary];
    
    DDLogVerbose(@"User-Agent set to: %@", ua);
}

- (NSString *)applicationUserAgent {
    return [[NSUserDefaults standardUserDefaults] objectForKey:@"UserAgent"];
}

- (void)setupSingleSignOn {
    if ([[WPAccount defaultWordPressComAccount] username]) {
        [[WPComOAuthController sharedController] setWordPressComUsername:[[WPAccount defaultWordPressComAccount] username]];
        [[WPComOAuthController sharedController] setWordPressComPassword:[[WPAccount defaultWordPressComAccount] password]];
    }
}

- (void)setupReachability {
#pragma clang diagnostic push
#pragma clang diagnostic ignored "-Warc-retain-cycles"
    // Set the wpcom availability to YES to avoid issues with lazy reachibility notifier
    self.wpcomAvailable = YES;
    // Same for general internet connection
    self.connectionAvailable = YES;
    
    // allocate the internet reachability object
    self.internetReachability = [Reachability reachabilityForInternetConnection];
    
    // set the blocks
    void (^internetReachabilityBlock)(Reachability *) = ^(Reachability *reach) {
        NSString *wifi = reach.isReachableViaWiFi ? @"Y" : @"N";
        NSString *wwan = reach.isReachableViaWWAN ? @"Y" : @"N";
        
        DDLogInfo(@"Reachability - Internet - WiFi: %@  WWAN: %@", wifi, wwan);
        self.connectionAvailable = reach.isReachable;
    };
    self.internetReachability.reachableBlock = internetReachabilityBlock;
    self.internetReachability.unreachableBlock = internetReachabilityBlock;
    
    // start the notifier which will cause the reachability object to retain itself!
    [self.internetReachability startNotifier];
    self.connectionAvailable = [self.internetReachability isReachable];
    
    // allocate the WP.com reachability object
    self.wpcomReachability = [Reachability reachabilityWithHostname:@"wordpress.com"];

    // set the blocks
    void (^wpcomReachabilityBlock)(Reachability *) = ^(Reachability *reach) {
        NSString *wifi = reach.isReachableViaWiFi ? @"Y" : @"N";
        NSString *wwan = reach.isReachableViaWWAN ? @"Y" : @"N";
        CTTelephonyNetworkInfo *netInfo = [CTTelephonyNetworkInfo new];
        CTCarrier *carrier = [netInfo subscriberCellularProvider];
        NSString *type = nil;
        if ([netInfo respondsToSelector:@selector(currentRadioAccessTechnology)]) {
            type = [netInfo currentRadioAccessTechnology];
        }
        NSString *carrierName = nil;
        if (carrier) {
            carrierName = [NSString stringWithFormat:@"%@ [%@/%@/%@]", carrier.carrierName, [carrier.isoCountryCode uppercaseString], carrier.mobileCountryCode, carrier.mobileNetworkCode];
        }
        
        DDLogInfo(@"Reachability - WordPress.com - WiFi: %@  WWAN: %@  Carrier: %@  Type: %@", wifi, wwan, carrierName, type);
        self.wpcomAvailable = reach.isReachable;
    };
    self.wpcomReachability.reachableBlock = wpcomReachabilityBlock;
    self.wpcomReachability.unreachableBlock = wpcomReachabilityBlock;

    // start the notifier which will cause the reachability object to retain itself!
    [self.wpcomReachability startNotifier];
#pragma clang diagnostic pop
}

// TODO :: Eliminate this check or at least move it to WordPressComApi (or WPAccount)
- (void)checkWPcomAuthentication {
    // Temporarily set the is authenticated flag based upon if we have a WP.com OAuth2 token
    // TODO :: Move this BOOL to a method on the WordPressComApi along with checkWPcomAuthentication
    BOOL tempIsAuthenticated = [[WordPressComApi sharedApi] authToken].length > 0;
    self.isWPcomAuthenticated = tempIsAuthenticated;
    
	NSString *authURL = @"https://wordpress.com/xmlrpc.php";

    WPAccount *account = [WPAccount defaultWordPressComAccount];
	if (account) {
        WPXMLRPCClient *client = [WPXMLRPCClient clientWithXMLRPCEndpoint:[NSURL URLWithString:authURL]];
        [client setAuthorizationHeaderWithToken:[[WordPressComApi sharedApi] authToken]];
        [client callMethod:@"wp.getUsersBlogs"
                parameters:[NSArray arrayWithObjects:account.username, account.password, nil]
                   success:^(AFHTTPRequestOperation *operation, id responseObject) {
                       self.isWPcomAuthenticated = YES;
                       DDLogInfo(@"Logged in to WordPress.com as %@", account.username);
                   } failure:^(AFHTTPRequestOperation *operation, NSError *error) {
                       if ([error.domain isEqualToString:@"WPXMLRPCFaultError"] ||
                           ([error.domain isEqualToString:@"XMLRPC"] && error.code == 403)) {
                           self.isWPcomAuthenticated = NO;
                           [[WordPressComApi sharedApi] invalidateOAuth2Token];
                       }
                       
                       DDLogError(@"Error authenticating %@ with WordPress.com: %@", account.username, [error description]);
                   }];
	} else {
		self.isWPcomAuthenticated = NO;
	}
}


#pragma mark - Keychain

+ (void)wipeAllKeychainItems
{
    NSArray *secItemClasses = @[(__bridge id)kSecClassGenericPassword,
                                (__bridge id)kSecClassInternetPassword,
                                (__bridge id)kSecClassCertificate,
                                (__bridge id)kSecClassKey,
                                (__bridge id)kSecClassIdentity];
    for (id secItemClass in secItemClasses) {
        NSDictionary *spec = @{(__bridge id)kSecClass : secItemClass};
        SecItemDelete((__bridge CFDictionaryRef)spec);
    }
}

+ (void)fixKeychainAccess
{
	NSDictionary *query = @{
                            (__bridge id)kSecClass: (__bridge id)kSecClassGenericPassword,
                            (__bridge id)kSecAttrAccessible: (__bridge id)kSecAttrAccessibleWhenUnlocked,
                            (__bridge id)kSecReturnAttributes: @YES,
                            (__bridge id)kSecMatchLimit: (__bridge id)kSecMatchLimitAll
                            };
    
    CFTypeRef result = NULL;
	OSStatus status = SecItemCopyMatching((__bridge CFDictionaryRef)query, &result);
    if (status != errSecSuccess) {
        return;
    }
    DDLogVerbose(@"Fixing keychain items with wrong access requirements");
    for (NSDictionary *item in (__bridge_transfer NSArray *)result) {
        NSDictionary *itemQuery = @{
                                    (__bridge id)kSecClass: (__bridge id)kSecClassGenericPassword,
                                    (__bridge id)kSecAttrAccessible: (__bridge id)kSecAttrAccessibleWhenUnlocked,
                                    (__bridge id)kSecAttrService: item[(__bridge id)kSecAttrService],
                                    (__bridge id)kSecAttrAccount: item[(__bridge id)kSecAttrAccount],
                                    (__bridge id)kSecReturnAttributes: @YES,
                                    (__bridge id)kSecReturnData: @YES,
                                    };
        
        CFTypeRef itemResult = NULL;
        status = SecItemCopyMatching((__bridge CFDictionaryRef)itemQuery, &itemResult);
        if (status == errSecSuccess) {
            NSDictionary *itemDictionary = (__bridge NSDictionary *)itemResult;
            NSDictionary *updateQuery = @{
                                          (__bridge id)kSecClass: (__bridge id)kSecClassGenericPassword,
                                          (__bridge id)kSecAttrAccessible: (__bridge id)kSecAttrAccessibleWhenUnlocked,
                                          (__bridge id)kSecAttrService: item[(__bridge id)kSecAttrService],
                                          (__bridge id)kSecAttrAccount: item[(__bridge id)kSecAttrAccount],
                                          };
            NSDictionary *updatedAttributes = @{
                                                (__bridge id)kSecValueData: itemDictionary[(__bridge id)kSecValueData],
                                                (__bridge id)kSecAttrAccessible: (__bridge id)kSecAttrAccessibleAfterFirstUnlock,
                                                };
            status = SecItemUpdate((__bridge CFDictionaryRef)updateQuery, (__bridge CFDictionaryRef)updatedAttributes);
            if (status == errSecSuccess) {
                DDLogInfo(@"Migrated keychain item %@", item);
            } else {
                DDLogError(@"Error migrating keychain item: %d", status);
            }
        } else {
            DDLogError(@"Error migrating keychain item: %d", status);
        }
    }
    DDLogVerbose(@"End keychain fixing");
}


#pragma mark - Debugging and logging

- (void)printDebugLaunchInfo {
    UIDevice *device = [UIDevice currentDevice];
    NSInteger crashCount = [[NSUserDefaults standardUserDefaults] integerForKey:@"crashCount"];
    NSArray *languages = [[NSUserDefaults standardUserDefaults] objectForKey:@"AppleLanguages"];
    NSString *currentLanguage = [languages objectAtIndex:0];
    BOOL extraDebug = [[NSUserDefaults standardUserDefaults] boolForKey:@"extra_debug"];
    
    DDLogInfo(@"===========================================================================");
	DDLogInfo(@"Launching WordPress for iOS %@...", [[NSBundle mainBundle] objectForInfoDictionaryKey:@"CFBundleVersion"]);
    DDLogInfo(@"Crash count:       %d", crashCount);
#ifdef DEBUG
    DDLogInfo(@"Debug mode:  Debug");
#else
    DDLogInfo(@"Debug mode:  Production");
#endif
    DDLogInfo(@"Extra debug: %@", extraDebug ? @"YES" : @"NO");
    DDLogInfo(@"Device model: %@ (%@)", [UIDeviceHardware platformString], [UIDeviceHardware platform]);
    DDLogInfo(@"OS:        %@ %@", [device systemName], [device systemVersion]);
    DDLogInfo(@"Language:  %@", currentLanguage);
    DDLogInfo(@"UDID:      %@", [device wordpressIdentifier]);
    DDLogInfo(@"APN token: %@", [[NSUserDefaults standardUserDefaults] objectForKey:NotificationsDeviceToken]);
    DDLogInfo(@"===========================================================================");
}

- (void)removeCredentialsForDebug {
#if DEBUG
    /*
     A dictionary containing the credentials for all available protection spaces.
     The dictionary has keys corresponding to the NSURLProtectionSpace objects.
     The values for the NSURLProtectionSpace keys consist of dictionaries where the keys are user name strings, and the value is the corresponding NSURLCredential object.
     */
    [[[NSURLCredentialStorage sharedCredentialStorage] allCredentials] enumerateKeysAndObjectsUsingBlock:^(NSURLProtectionSpace *ps, NSDictionary *dict, BOOL *stop) {
        [dict enumerateKeysAndObjectsUsingBlock:^(id key, NSURLCredential *credential, BOOL *stop) {
            DDLogVerbose(@"Removing credential %@ for %@", [credential user], [ps host]);
            [[NSURLCredentialStorage sharedCredentialStorage] removeCredential:credential forProtectionSpace:ps];
        }];
    }];
#endif
}

- (void)configureLogging
{
    // Remove the old Documents/wordpress.log if it exists
    NSArray *paths = NSSearchPathForDirectoriesInDomains(NSDocumentDirectory, NSUserDomainMask, YES);
    NSString *documentsDirectory = [paths objectAtIndex:0];
    NSString *filePath = [documentsDirectory stringByAppendingPathComponent:@"wordpress.log"];
    NSFileManager *fileManager = [NSFileManager defaultManager];
    
    if ([fileManager fileExistsAtPath:filePath]) {
        [fileManager removeItemAtPath:filePath error:nil];
    }
    
    // Sets up the CocoaLumberjack logging; debug output to console and file
#ifdef DEBUG
    [DDLog addLogger:[DDASLLogger sharedInstance]];
    [DDLog addLogger:[DDTTYLogger sharedInstance]];
#endif
    
#ifndef INTERNAL_BUILD
    [DDLog addLogger:[CrashlyticsLogger sharedInstance]];
#endif
    
    [DDLog addLogger:self.fileLogger];
    
    BOOL extraDebug = [[NSUserDefaults standardUserDefaults] boolForKey:@"extra_debug"];
    if (extraDebug) {
        ddLogLevel = LOG_LEVEL_VERBOSE;
    }
}

- (DDFileLogger *)fileLogger {
    if (_fileLogger) {
        return _fileLogger;
    }
    _fileLogger = [[DDFileLogger alloc] init];
    _fileLogger.rollingFrequency = 60 * 60 * 24; // 24 hour rolling
    _fileLogger.logFileManager.maximumNumberOfLogFiles = 7;
    
    return _fileLogger;
}

// get the log content with a maximum byte size
- (NSString *) getLogFilesContentWithMaxSize:(NSInteger)maxSize {
    NSMutableString *description = [NSMutableString string];
    
    NSArray *sortedLogFileInfos = [[self.fileLogger logFileManager] sortedLogFileInfos];
    NSInteger count = [sortedLogFileInfos count];
    
    // we start from the last one
    for (NSInteger index = 0; index < count; index++) {
        DDLogFileInfo *logFileInfo = [sortedLogFileInfos objectAtIndex:index];
        
        NSData *logData = [[NSFileManager defaultManager] contentsAtPath:[logFileInfo filePath]];
        if ([logData length] > 0) {
            NSString *result = [[NSString alloc] initWithBytes:[logData bytes]
                                                        length:[logData length]
                                                      encoding: NSUTF8StringEncoding];
            
            [description appendString:result];
        }
    }
    
    if ([description length] > maxSize) {
        description = (NSMutableString *)[description substringWithRange:NSMakeRange([description length] - maxSize - 1, maxSize)];
    }
    
    return description;
}

- (void)toggleExtraDebuggingIfNeeded {
    if (!_listeningForBlogChanges) {
        _listeningForBlogChanges = YES;
        [[NSNotificationCenter defaultCenter] addObserver:self selector:@selector(handleDefaultAccountChangedNotification:) name:WPAccountDefaultWordPressComAccountChangedNotification object:nil];
    }
    
	int num_blogs = [Blog countWithContext:[[ContextManager sharedInstance] mainContext]];
	BOOL authed = self.isWPcomAuthenticated;
	if (num_blogs == 0 && !authed) {
		// When there are no blogs in the app the settings screen is unavailable.
		// In this case, enable extra_debugging by default to help troubleshoot any issues.
		if([[NSUserDefaults standardUserDefaults] objectForKey:@"orig_extra_debug"] != nil) {
			return; // Already saved. Don't save again or we could loose the original value.
		}
		
		NSString *origExtraDebug = [[NSUserDefaults standardUserDefaults] boolForKey:@"extra_debug"] ? @"YES" : @"NO";
		[[NSUserDefaults standardUserDefaults] setObject:origExtraDebug forKey:@"orig_extra_debug"];
		[[NSUserDefaults standardUserDefaults] setBool:YES forKey:@"extra_debug"];
        ddLogLevel = LOG_LEVEL_VERBOSE;
		[NSUserDefaults resetStandardUserDefaults];
	} else {
		NSString *origExtraDebug = [[NSUserDefaults standardUserDefaults] stringForKey:@"orig_extra_debug"];
		if(origExtraDebug == nil) {
			return;
		}
		
		// Restore the original setting and remove orig_extra_debug.
		[[NSUserDefaults standardUserDefaults] setBool:[origExtraDebug boolValue] forKey:@"extra_debug"];
		[[NSUserDefaults standardUserDefaults] removeObjectForKey:@"orig_extra_debug"];
		[NSUserDefaults resetStandardUserDefaults];
        
        if ([origExtraDebug boolValue]) {
            ddLogLevel = LOG_LEVEL_VERBOSE;
        }
	}
}

- (void)handleDefaultAccountChangedNotification:(NSNotification *)notification {
	[self toggleExtraDebuggingIfNeeded];

    [NotificationsManager registerForPushNotifications];
    [self showWelcomeScreenIfNeededAnimated:NO];
    // If the notification object is not nil, then it's a login
    if (notification.object) {
        [ReaderPost fetchPostsWithCompletionHandler:nil];
    }
}

@end<|MERGE_RESOLUTION|>--- conflicted
+++ resolved
@@ -487,97 +487,6 @@
     return YES;
 }
 
-<<<<<<< HEAD
-#pragma mark - Global Alerts
-
-- (void)showAlertWithTitle:(NSString *)title message:(NSString *)message {
-	DDLogInfo(@"Showing alert with title: %@", message);
-    UIAlertView *alert = [[UIAlertView alloc] initWithTitle:title
-                          message:message
-                          delegate:self
-						cancelButtonTitle:NSLocalizedString(@"Need Help?", @"'Need help?' button label, links off to the WP for iOS FAQ.")
-						otherButtonTitles:NSLocalizedString(@"OK", @"OK button label."), nil];
-    [alert show];
-}
-
-- (void)showNotificationErrorAlert:(NSNotification *)notification {
-	NSString *cleanedErrorMsg = nil;
-	
-	if([self isAlertRunning] == YES) return; //another alert is already shown 
-	[self setAlertRunning:YES];
-	
-	if([[notification object] isKindOfClass:[NSError class]]) {
-		
-		NSError *err  = (NSError *)[notification object];
-		cleanedErrorMsg = [err localizedDescription];
-		
-		//org.wordpress.iphone --> XML-RPC errors
-		if ([[err domain] isEqualToString:@"org.wordpress.iphone"]){
-			if([err code] == 401)
-				cleanedErrorMsg = NSLocalizedString(@"Sorry, you cannot access this feature. Please check your User Role on this blog.", @"");
-		}
-        
-        // ignore HTTP auth canceled errors
-        if ([err.domain isEqual:NSURLErrorDomain] && err.code == NSURLErrorUserCancelledAuthentication) {
-            [self setAlertRunning:NO];
-            return;
-        }
-	} else { //the notification obj is a String
-		cleanedErrorMsg  = (NSString *)[notification object];
-	}
-	
-	if([cleanedErrorMsg rangeOfString:@"NSXMLParserErrorDomain"].location != NSNotFound )
-		cleanedErrorMsg = NSLocalizedString(@"The app can't recognize the server response. Please, check the configuration of your blog.", @"");
-	
-	[self showAlertWithTitle:NSLocalizedString(@"Error", @"Generic popup title for any type of error.") message:cleanedErrorMsg];
-}
-
-- (void)alertView:(UIAlertView *)alertView clickedButtonAtIndex:(NSInteger)buttonIndex {
-	[self setAlertRunning:NO];
-	
-    if (alertView.tag == 102) { // Update alert
-        if (buttonIndex == 1) {
-            [[UIApplication sharedApplication] openURL:[NSURL URLWithString:@"http://itunes.apple.com/us/app/wordpress/id335703880?mt=8&ls=1"]];
-        }
-    } else if (alertView.tag == NotificationNewComment) {
-        if (buttonIndex == 1) {
-            [self showNotificationsTab];
-        }
-    } else if (alertView.tag == NotificationNewSocial) {
-        if (buttonIndex == 1) {
-            [self showNotificationsTab];
-        }
-	} else {
-		//Need Help Alert
-		switch(buttonIndex) {
-			case 0: {
-				SupportViewController *supportViewController = [[SupportViewController alloc] init];
-                UINavigationController *aNavigationController = [[UINavigationController alloc] initWithRootViewController:supportViewController];
-                aNavigationController.navigationBar.translucent = NO;
-                if (IS_IPAD) {
-                    aNavigationController.modalTransitionStyle = UIModalTransitionStyleCrossDissolve;
-                    aNavigationController.modalPresentationStyle = UIModalPresentationFormSheet;
-                }
-                
-                UIViewController *presenter = self.tabBarController;
-                if (presenter.presentedViewController) {
-                    presenter = presenter.presentedViewController;
-                }
-                [presenter presentViewController:aNavigationController animated:YES completion:nil];
-                
-				break;
-			}
-			case 1:
-				//ok
-				break;
-			default:
-				break;
-		}
-	}
-}
-
-=======
->>>>>>> 0be7c421
 
 #pragma mark - Application directories
 
