--- conflicted
+++ resolved
@@ -146,11 +146,7 @@
     ## Gutenberg (React Native)
     ## =====================
     ##
-<<<<<<< HEAD
     gutenberg :commit => '62be1a4eaeebea5e7f743338e9d052e9849092af'
-=======
-    gutenberg :commit => 'd377b883c761c2a71d29bd631f3d3227b3e313a2'
->>>>>>> bd12f20d
 
     ## Third party libraries
     ## =====================
