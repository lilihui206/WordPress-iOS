--- conflicted
+++ resolved
@@ -20,14 +20,11 @@
     var makeReaderContentViewController: (ReaderAbstractTopic?) -> ReaderContentViewController
     /// filter sheet
     var filterTapped: ((UIView, @escaping (ReaderAbstractTopic?) -> Void) -> Void)?
-<<<<<<< HEAD
     var selectedFilter: ReaderAbstractTopic?
     /// search
     var navigateToSearch: () -> Void
-
-=======
+    /// Settings
     var settingsTapped: ((UIView) -> Void)?
->>>>>>> a57003e9
 
     init(readerContentFactory: @escaping (ReaderAbstractTopic?) -> ReaderContentViewController,
          searchNavigationFactory: @escaping () -> Void,
@@ -141,16 +138,12 @@
 }
 
 
-<<<<<<< HEAD
 // MARK: - Settings
 extension ReaderTabViewModel {
-    // TODO: - READERNAV - Methods to be implemented. Signature will likely change
-    func presentSettings() { }
-=======
+
     func presentSettings(from: UIView) {
         settingsTapped?(from)
     }
->>>>>>> a57003e9
 }
 
 
