--- conflicted
+++ resolved
@@ -18,13 +18,8 @@
 @property (nonatomic, retain) NSString *subject;
 @property (nonatomic, retain) NSData *payload;
 @property (nonatomic, retain) NSNumber *unread;
-<<<<<<< HEAD
-@property (nonatomic, retain) NSString * icon;
-@property (nonatomic, retain) NSString * noteID;
-=======
 @property (nonatomic, retain) NSString *icon;
 @property (nonatomic, retain) NSString *noteID;
->>>>>>> 88877ddb
 @property (nonatomic, retain) WPAccount *account;
 @property (nonatomic, strong, readonly) NSString *commentText;
 @property (nonatomic, strong, readonly) NSDictionary *noteData;
