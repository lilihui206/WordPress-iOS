--- conflicted
+++ resolved
@@ -56,15 +56,9 @@
   - GTMSessionFetcher/Core (1.1.11)
   - GTMSessionFetcher/Full (1.1.11):
     - GTMSessionFetcher/Core (= 1.1.11)
-<<<<<<< HEAD
-  - HockeySDK (4.1.6):
-    - HockeySDK/DefaultLib (= 4.1.6)
-  - HockeySDK/DefaultLib (4.1.6)
-=======
   - HockeySDK (5.0.0):
     - HockeySDK/DefaultLib (= 5.0.0)
   - HockeySDK/DefaultLib (5.0.0)
->>>>>>> 97cb23ab
   - lottie-ios (1.5.1)
   - MGSwipeTableCell (1.6.1)
   - MRProgress (0.8.3):
@@ -194,11 +188,7 @@
   Gridicons: e661b35e7d4f0ca79e8b2a2072c0081b91b5d1e0
   GTMOAuth2: be83fd28d63ae3087e7d351b1f39c1a7e24ab6e7
   GTMSessionFetcher: 5ad62e8200fa00ed011fe5e08d27fef72c5b1429
-<<<<<<< HEAD
-  HockeySDK: 95db557d54489a570dcdefae0d02f98eecc279a3
-=======
   HockeySDK: 82bf8dcbe1af3c87c24dc98924fcf2e2ba5be8c4
->>>>>>> 97cb23ab
   lottie-ios: f680a7c4cb7a567ecf258fde0f967913aff111b8
   MGSwipeTableCell: 19a1d65dcc1ceaea42eb44bb2adae32101904514
   MRProgress: 16de7cc9f347e8846797a770db102a323fe7ef09
@@ -218,10 +208,6 @@
   WPMediaPicker: 6be379b2f082af41c3ad62d5d3cab7ccc242a644
   wpxmlrpc: bfc572f62ce7ee897f6f38b098d2ba08732ecef4
 
-<<<<<<< HEAD
-PODFILE CHECKSUM: 67a882ec3aeda5de8c83ad0d017fe8781642ff1b
-=======
 PODFILE CHECKSUM: 5c40cd06860b84b63fa451c67e0a39e842191d8a
->>>>>>> 97cb23ab
 
 COCOAPODS: 1.3.1