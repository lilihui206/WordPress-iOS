--- conflicted
+++ resolved
@@ -222,13 +222,8 @@
     override func viewDidLoad() {
         super.viewDidLoad()
 
-<<<<<<< HEAD
-        WPFontManager.loadMerriweatherFontFamily()
-
         createRevisionOfPost()
 
-=======
->>>>>>> 603c559d
         configureNavigationBar()
         configureDismissButton()
         configureView()
