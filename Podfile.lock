PODS:
  - 1PasswordExtension (1.8.6)
  - Alamofire (4.8.0)
  - AlamofireImage (3.5.2):
    - Alamofire (~> 4.8)
  - AlamofireNetworkActivityIndicator (2.4.0):
    - Alamofire (~> 4.8)
  - AMScrollingNavbar (5.6.0)
  - AppAuth (1.4.0):
    - AppAuth/Core (= 1.4.0)
    - AppAuth/ExternalUserAgent (= 1.4.0)
  - AppAuth/Core (1.4.0)
  - AppAuth/ExternalUserAgent (1.4.0)
  - AppCenter (2.5.1):
    - AppCenter/Analytics (= 2.5.1)
    - AppCenter/Crashes (= 2.5.1)
  - AppCenter/Analytics (2.5.1):
    - AppCenter/Core
  - AppCenter/Core (2.5.1)
  - AppCenter/Crashes (2.5.1):
    - AppCenter/Core
  - AppCenter/Distribute (2.5.1):
    - AppCenter/Core
  - Automattic-Tracks-iOS (0.5.0):
    - CocoaLumberjack (~> 3)
    - Reachability (~> 3)
    - Sentry (~> 4)
    - Sodium (~> 0.8.0)
    - UIDeviceIdentifier (~> 1)
  - boost-for-react-native (1.63.0)
  - Charts (3.2.2):
    - Charts/Core (= 3.2.2)
  - Charts/Core (3.2.2)
  - CocoaLumberjack (3.5.2):
    - CocoaLumberjack/Core (= 3.5.2)
  - CocoaLumberjack/Core (3.5.2)
  - CropViewController (2.5.3)
  - DoubleConversion (1.1.5)
  - Down (0.6.6)
  - FBLazyVector (0.61.5)
  - FBReactNativeSpec (0.61.5):
    - Folly (= 2018.10.22.00)
    - RCTRequired (= 0.61.5)
    - RCTTypeSafety (= 0.61.5)
    - React-Core (= 0.61.5)
    - React-jsi (= 0.61.5)
    - ReactCommon/turbomodule/core (= 0.61.5)
  - Folly (2018.10.22.00):
    - boost-for-react-native
    - DoubleConversion
    - Folly/Default (= 2018.10.22.00)
    - glog
  - Folly/Default (2018.10.22.00):
    - boost-for-react-native
    - DoubleConversion
    - glog
  - FormatterKit/Resources (1.8.2)
  - FormatterKit/TimeIntervalFormatter (1.8.2):
    - FormatterKit/Resources
  - FSInteractiveMap (0.1.0)
  - Gifu (3.2.0)
  - glog (0.3.5)
  - GoogleSignIn (5.0.2):
    - AppAuth (~> 1.2)
    - GTMAppAuth (~> 1.0)
    - GTMSessionFetcher/Core (~> 1.1)
  - Gridicons (1.0.1)
  - GTMAppAuth (1.0.0):
    - AppAuth/Core (~> 1.0)
    - GTMSessionFetcher (~> 1.1)
  - GTMSessionFetcher (1.4.0):
    - GTMSessionFetcher/Full (= 1.4.0)
  - GTMSessionFetcher/Core (1.4.0)
  - GTMSessionFetcher/Full (1.4.0):
    - GTMSessionFetcher/Core (= 1.4.0)
  - Gutenberg (1.33.0):
    - React (= 0.61.5)
    - React-CoreModules (= 0.61.5)
    - React-RCTImage (= 0.61.5)
    - RNTAztecView
  - JTAppleCalendar (8.0.3)
  - lottie-ios (3.1.6)
  - MediaEditor (1.2.0):
    - CropViewController (~> 2.5.3)
  - MRProgress (0.8.3):
    - MRProgress/ActivityIndicator (= 0.8.3)
    - MRProgress/Blur (= 0.8.3)
    - MRProgress/Circular (= 0.8.3)
    - MRProgress/Icons (= 0.8.3)
    - MRProgress/NavigationBarProgress (= 0.8.3)
    - MRProgress/Overlay (= 0.8.3)
  - MRProgress/ActivityIndicator (0.8.3):
    - MRProgress/Stopable
  - MRProgress/Blur (0.8.3):
    - MRProgress/Helper
  - MRProgress/Circular (0.8.3):
    - MRProgress/Helper
    - MRProgress/ProgressBaseClass
    - MRProgress/Stopable
  - MRProgress/Helper (0.8.3)
  - MRProgress/Icons (0.8.3)
  - MRProgress/NavigationBarProgress (0.8.3):
    - MRProgress/ProgressBaseClass
  - MRProgress/Overlay (0.8.3):
    - MRProgress/ActivityIndicator
    - MRProgress/Blur
    - MRProgress/Circular
    - MRProgress/Helper
    - MRProgress/Icons
  - MRProgress/ProgressBaseClass (0.8.3)
  - MRProgress/Stopable (0.8.3):
    - MRProgress/Helper
  - Nimble (7.3.4)
  - NSObject-SafeExpectations (0.0.4)
  - "NSURL+IDN (0.4)"
  - OCMock (3.4.3)
  - OHHTTPStubs (6.1.0):
    - OHHTTPStubs/Default (= 6.1.0)
  - OHHTTPStubs/Core (6.1.0)
  - OHHTTPStubs/Default (6.1.0):
    - OHHTTPStubs/Core
    - OHHTTPStubs/JSON
    - OHHTTPStubs/NSURLSession
    - OHHTTPStubs/OHPathHelpers
  - OHHTTPStubs/JSON (6.1.0):
    - OHHTTPStubs/Core
  - OHHTTPStubs/NSURLSession (6.1.0):
    - OHHTTPStubs/Core
  - OHHTTPStubs/OHPathHelpers (6.1.0)
  - OHHTTPStubs/Swift (6.1.0):
    - OHHTTPStubs/Default
  - RCTRequired (0.61.5)
  - RCTTypeSafety (0.61.5):
    - FBLazyVector (= 0.61.5)
    - Folly (= 2018.10.22.00)
    - RCTRequired (= 0.61.5)
    - React-Core (= 0.61.5)
  - Reachability (3.2)
  - React (0.61.5):
    - React-Core (= 0.61.5)
    - React-Core/DevSupport (= 0.61.5)
    - React-Core/RCTWebSocket (= 0.61.5)
    - React-RCTActionSheet (= 0.61.5)
    - React-RCTAnimation (= 0.61.5)
    - React-RCTBlob (= 0.61.5)
    - React-RCTImage (= 0.61.5)
    - React-RCTLinking (= 0.61.5)
    - React-RCTNetwork (= 0.61.5)
    - React-RCTSettings (= 0.61.5)
    - React-RCTText (= 0.61.5)
    - React-RCTVibration (= 0.61.5)
  - React-Core (0.61.5):
    - Folly (= 2018.10.22.00)
    - glog
    - React-Core/Default (= 0.61.5)
    - React-cxxreact (= 0.61.5)
    - React-jsi (= 0.61.5)
    - React-jsiexecutor (= 0.61.5)
    - Yoga
  - React-Core/CoreModulesHeaders (0.61.5):
    - Folly (= 2018.10.22.00)
    - glog
    - React-Core/Default
    - React-cxxreact (= 0.61.5)
    - React-jsi (= 0.61.5)
    - React-jsiexecutor (= 0.61.5)
    - Yoga
  - React-Core/Default (0.61.5):
    - Folly (= 2018.10.22.00)
    - glog
    - React-cxxreact (= 0.61.5)
    - React-jsi (= 0.61.5)
    - React-jsiexecutor (= 0.61.5)
    - Yoga
  - React-Core/DevSupport (0.61.5):
    - Folly (= 2018.10.22.00)
    - glog
    - React-Core/Default (= 0.61.5)
    - React-Core/RCTWebSocket (= 0.61.5)
    - React-cxxreact (= 0.61.5)
    - React-jsi (= 0.61.5)
    - React-jsiexecutor (= 0.61.5)
    - React-jsinspector (= 0.61.5)
    - Yoga
  - React-Core/RCTActionSheetHeaders (0.61.5):
    - Folly (= 2018.10.22.00)
    - glog
    - React-Core/Default
    - React-cxxreact (= 0.61.5)
    - React-jsi (= 0.61.5)
    - React-jsiexecutor (= 0.61.5)
    - Yoga
  - React-Core/RCTAnimationHeaders (0.61.5):
    - Folly (= 2018.10.22.00)
    - glog
    - React-Core/Default
    - React-cxxreact (= 0.61.5)
    - React-jsi (= 0.61.5)
    - React-jsiexecutor (= 0.61.5)
    - Yoga
  - React-Core/RCTBlobHeaders (0.61.5):
    - Folly (= 2018.10.22.00)
    - glog
    - React-Core/Default
    - React-cxxreact (= 0.61.5)
    - React-jsi (= 0.61.5)
    - React-jsiexecutor (= 0.61.5)
    - Yoga
  - React-Core/RCTImageHeaders (0.61.5):
    - Folly (= 2018.10.22.00)
    - glog
    - React-Core/Default
    - React-cxxreact (= 0.61.5)
    - React-jsi (= 0.61.5)
    - React-jsiexecutor (= 0.61.5)
    - Yoga
  - React-Core/RCTLinkingHeaders (0.61.5):
    - Folly (= 2018.10.22.00)
    - glog
    - React-Core/Default
    - React-cxxreact (= 0.61.5)
    - React-jsi (= 0.61.5)
    - React-jsiexecutor (= 0.61.5)
    - Yoga
  - React-Core/RCTNetworkHeaders (0.61.5):
    - Folly (= 2018.10.22.00)
    - glog
    - React-Core/Default
    - React-cxxreact (= 0.61.5)
    - React-jsi (= 0.61.5)
    - React-jsiexecutor (= 0.61.5)
    - Yoga
  - React-Core/RCTSettingsHeaders (0.61.5):
    - Folly (= 2018.10.22.00)
    - glog
    - React-Core/Default
    - React-cxxreact (= 0.61.5)
    - React-jsi (= 0.61.5)
    - React-jsiexecutor (= 0.61.5)
    - Yoga
  - React-Core/RCTTextHeaders (0.61.5):
    - Folly (= 2018.10.22.00)
    - glog
    - React-Core/Default
    - React-cxxreact (= 0.61.5)
    - React-jsi (= 0.61.5)
    - React-jsiexecutor (= 0.61.5)
    - Yoga
  - React-Core/RCTVibrationHeaders (0.61.5):
    - Folly (= 2018.10.22.00)
    - glog
    - React-Core/Default
    - React-cxxreact (= 0.61.5)
    - React-jsi (= 0.61.5)
    - React-jsiexecutor (= 0.61.5)
    - Yoga
  - React-Core/RCTWebSocket (0.61.5):
    - Folly (= 2018.10.22.00)
    - glog
    - React-Core/Default (= 0.61.5)
    - React-cxxreact (= 0.61.5)
    - React-jsi (= 0.61.5)
    - React-jsiexecutor (= 0.61.5)
    - Yoga
  - React-CoreModules (0.61.5):
    - FBReactNativeSpec (= 0.61.5)
    - Folly (= 2018.10.22.00)
    - RCTTypeSafety (= 0.61.5)
    - React-Core/CoreModulesHeaders (= 0.61.5)
    - React-RCTImage (= 0.61.5)
    - ReactCommon/turbomodule/core (= 0.61.5)
  - React-cxxreact (0.61.5):
    - boost-for-react-native (= 1.63.0)
    - DoubleConversion
    - Folly (= 2018.10.22.00)
    - glog
    - React-jsinspector (= 0.61.5)
  - React-jsi (0.61.5):
    - boost-for-react-native (= 1.63.0)
    - DoubleConversion
    - Folly (= 2018.10.22.00)
    - glog
    - React-jsi/Default (= 0.61.5)
  - React-jsi/Default (0.61.5):
    - boost-for-react-native (= 1.63.0)
    - DoubleConversion
    - Folly (= 2018.10.22.00)
    - glog
  - React-jsiexecutor (0.61.5):
    - DoubleConversion
    - Folly (= 2018.10.22.00)
    - glog
    - React-cxxreact (= 0.61.5)
    - React-jsi (= 0.61.5)
  - React-jsinspector (0.61.5)
  - react-native-blur (3.3.0):
    - React
  - react-native-get-random-values (1.4.0):
    - React
  - react-native-keyboard-aware-scroll-view (0.8.8):
    - React
  - react-native-linear-gradient (2.5.6):
    - React
  - react-native-safe-area (0.5.1):
    - React
  - react-native-slider (2.0.7):
    - React
  - react-native-video (5.0.2):
    - React
    - react-native-video/Video (= 5.0.2)
  - react-native-video/Video (5.0.2):
    - React
  - React-RCTActionSheet (0.61.5):
    - React-Core/RCTActionSheetHeaders (= 0.61.5)
  - React-RCTAnimation (0.61.5):
    - React-Core/RCTAnimationHeaders (= 0.61.5)
  - React-RCTBlob (0.61.5):
    - React-Core/RCTBlobHeaders (= 0.61.5)
    - React-Core/RCTWebSocket (= 0.61.5)
    - React-jsi (= 0.61.5)
    - React-RCTNetwork (= 0.61.5)
  - React-RCTImage (0.61.5):
    - React-Core/RCTImageHeaders (= 0.61.5)
    - React-RCTNetwork (= 0.61.5)
  - React-RCTLinking (0.61.5):
    - React-Core/RCTLinkingHeaders (= 0.61.5)
  - React-RCTNetwork (0.61.5):
    - React-Core/RCTNetworkHeaders (= 0.61.5)
  - React-RCTSettings (0.61.5):
    - React-Core/RCTSettingsHeaders (= 0.61.5)
  - React-RCTText (0.61.5):
    - React-Core/RCTTextHeaders (= 0.61.5)
  - React-RCTVibration (0.61.5):
    - React-Core/RCTVibrationHeaders (= 0.61.5)
  - ReactCommon (0.61.5):
    - ReactCommon/jscallinvoker (= 0.61.5)
    - ReactCommon/turbomodule (= 0.61.5)
  - ReactCommon/jscallinvoker (0.61.5):
    - DoubleConversion
    - Folly (= 2018.10.22.00)
    - glog
    - React-cxxreact (= 0.61.5)
  - ReactCommon/turbomodule (0.61.5):
    - DoubleConversion
    - Folly (= 2018.10.22.00)
    - glog
    - React-Core (= 0.61.5)
    - React-cxxreact (= 0.61.5)
    - React-jsi (= 0.61.5)
    - ReactCommon/jscallinvoker (= 0.61.5)
    - ReactCommon/turbomodule/core (= 0.61.5)
    - ReactCommon/turbomodule/samples (= 0.61.5)
  - ReactCommon/turbomodule/core (0.61.5):
    - DoubleConversion
    - Folly (= 2018.10.22.00)
    - glog
    - React-Core (= 0.61.5)
    - React-cxxreact (= 0.61.5)
    - React-jsi (= 0.61.5)
    - ReactCommon/jscallinvoker (= 0.61.5)
  - ReactCommon/turbomodule/samples (0.61.5):
    - DoubleConversion
    - Folly (= 2018.10.22.00)
    - glog
    - React-Core (= 0.61.5)
    - React-cxxreact (= 0.61.5)
    - React-jsi (= 0.61.5)
    - ReactCommon/jscallinvoker (= 0.61.5)
    - ReactCommon/turbomodule/core (= 0.61.5)
  - ReactNativeDarkMode (0.0.10):
    - React
  - RNSVG (9.13.6-gb):
    - React
  - RNTAztecView (1.33.0):
    - React-Core
    - WordPress-Aztec-iOS (~> 1.19.3)
  - Sentry (4.5.0):
    - Sentry/Core (= 4.5.0)
  - Sentry/Core (4.5.0)
  - SimulatorStatusMagic (2.4.1)
  - Sodium (0.8.0)
  - Starscream (3.0.6)
  - SVProgressHUD (2.2.5)
  - UIDeviceIdentifier (1.5.0)
  - WordPress-Aztec-iOS (1.19.3)
  - WordPress-Editor-iOS (1.19.3):
    - WordPress-Aztec-iOS (= 1.19.3)
  - WordPressAuthenticator (1.21.0-beta.5):
    - 1PasswordExtension (= 1.8.6)
    - Alamofire (= 4.8)
    - CocoaLumberjack (~> 3.5)
    - GoogleSignIn (~> 5.0.2)
    - Gridicons (~> 1.0)
    - lottie-ios (= 3.1.6)
    - "NSURL+IDN (= 0.4)"
    - SVProgressHUD (= 2.2.5)
    - WordPressKit (~> 4.0-beta.0)
    - WordPressShared (~> 1.9-beta)
    - WordPressUI (~> 1.7.0)
  - WordPressKit (4.13.0-beta.4):
    - Alamofire (~> 4.8.0)
    - CocoaLumberjack (~> 3.4)
    - NSObject-SafeExpectations (= 0.0.4)
    - UIDeviceIdentifier (~> 1)
    - WordPressShared (~> 1.9)
    - wpxmlrpc (= 0.8.5)
  - WordPressMocks (0.0.8)
  - WordPressShared (1.9.2-beta.1):
    - CocoaLumberjack (~> 3.4)
    - FormatterKit/TimeIntervalFormatter (= 1.8.2)
  - WordPressUI (1.7.1)
  - WPMediaPicker (1.7.0)
  - wpxmlrpc (0.8.5)
  - Yoga (1.14.0)
  - ZendeskCommonUISDK (4.0.0):
    - ZendeskSDKConfigurationsSDK (~> 1.1.2)
  - ZendeskCoreSDK (2.2.2)
  - ZendeskMessagingAPISDK (3.0.0):
    - ZendeskSDKConfigurationsSDK (~> 1.1.2)
  - ZendeskMessagingSDK (3.0.0):
    - ZendeskCommonUISDK (~> 4.0.0)
    - ZendeskMessagingAPISDK (~> 3.0.0)
  - ZendeskSDKConfigurationsSDK (1.1.3)
  - ZendeskSupportProvidersSDK (5.0.1):
    - ZendeskCoreSDK (~> 2.2.1)
  - ZendeskSupportSDK (5.0.0):
    - ZendeskMessagingSDK (~> 3.0.0)
    - ZendeskSupportProvidersSDK (~> 5.0.0)
  - ZIPFoundation (0.9.10)

DEPENDENCIES:
  - Alamofire (= 4.8.0)
  - AlamofireImage (= 3.5.2)
  - AlamofireNetworkActivityIndicator (~> 2.4)
  - AMScrollingNavbar (= 5.6.0)
  - AppCenter (= 2.5.1)
  - AppCenter/Distribute (= 2.5.1)
  - Automattic-Tracks-iOS (~> 0.5.0)
  - Charts (~> 3.2.2)
  - CocoaLumberjack (~> 3.0)
  - Down (~> 0.6.6)
  - FBLazyVector (from `https://raw.githubusercontent.com/wordpress-mobile/gutenberg-mobile/v1.33.0/third-party-podspecs/FBLazyVector.podspec.json`)
  - FBReactNativeSpec (from `https://raw.githubusercontent.com/wordpress-mobile/gutenberg-mobile/v1.33.0/third-party-podspecs/FBReactNativeSpec.podspec.json`)
  - Folly (from `https://raw.githubusercontent.com/wordpress-mobile/gutenberg-mobile/v1.33.0/third-party-podspecs/Folly.podspec.json`)
  - FSInteractiveMap (from `https://github.com/wordpress-mobile/FSInteractiveMap.git`, tag `0.2.0`)
  - Gifu (= 3.2.0)
  - glog (from `https://raw.githubusercontent.com/wordpress-mobile/gutenberg-mobile/v1.33.0/third-party-podspecs/glog.podspec.json`)
  - Gridicons (~> 1.0.1)
  - Gutenberg (from `http://github.com/wordpress-mobile/gutenberg-mobile/`, tag `v1.33.0`)
  - JTAppleCalendar (~> 8.0.2)
  - MediaEditor (~> 1.2.0)
  - MRProgress (= 0.8.3)
  - Nimble (~> 7.3.1)
  - NSObject-SafeExpectations (~> 0.0.4)
  - "NSURL+IDN (~> 0.4)"
  - OCMock (= 3.4.3)
  - OHHTTPStubs (= 6.1.0)
  - OHHTTPStubs/Swift (= 6.1.0)
  - RCTRequired (from `https://raw.githubusercontent.com/wordpress-mobile/gutenberg-mobile/v1.33.0/third-party-podspecs/RCTRequired.podspec.json`)
  - RCTTypeSafety (from `https://raw.githubusercontent.com/wordpress-mobile/gutenberg-mobile/v1.33.0/third-party-podspecs/RCTTypeSafety.podspec.json`)
  - Reachability (= 3.2)
  - React (from `https://raw.githubusercontent.com/wordpress-mobile/gutenberg-mobile/v1.33.0/third-party-podspecs/React.podspec.json`)
  - React-Core (from `https://raw.githubusercontent.com/wordpress-mobile/gutenberg-mobile/v1.33.0/third-party-podspecs/React-Core.podspec.json`)
  - React-CoreModules (from `https://raw.githubusercontent.com/wordpress-mobile/gutenberg-mobile/v1.33.0/third-party-podspecs/React-CoreModules.podspec.json`)
  - React-cxxreact (from `https://raw.githubusercontent.com/wordpress-mobile/gutenberg-mobile/v1.33.0/third-party-podspecs/React-cxxreact.podspec.json`)
  - React-jsi (from `https://raw.githubusercontent.com/wordpress-mobile/gutenberg-mobile/v1.33.0/third-party-podspecs/React-jsi.podspec.json`)
  - React-jsiexecutor (from `https://raw.githubusercontent.com/wordpress-mobile/gutenberg-mobile/v1.33.0/third-party-podspecs/React-jsiexecutor.podspec.json`)
  - React-jsinspector (from `https://raw.githubusercontent.com/wordpress-mobile/gutenberg-mobile/v1.33.0/third-party-podspecs/React-jsinspector.podspec.json`)
  - react-native-blur (from `https://raw.githubusercontent.com/wordpress-mobile/gutenberg-mobile/v1.33.0/third-party-podspecs/react-native-blur.podspec.json`)
  - react-native-get-random-values (from `https://raw.githubusercontent.com/wordpress-mobile/gutenberg-mobile/v1.33.0/third-party-podspecs/react-native-get-random-values.podspec.json`)
  - react-native-keyboard-aware-scroll-view (from `https://raw.githubusercontent.com/wordpress-mobile/gutenberg-mobile/v1.33.0/third-party-podspecs/react-native-keyboard-aware-scroll-view.podspec.json`)
  - react-native-linear-gradient (from `https://raw.githubusercontent.com/wordpress-mobile/gutenberg-mobile/v1.33.0/third-party-podspecs/react-native-linear-gradient.podspec.json`)
  - react-native-safe-area (from `https://raw.githubusercontent.com/wordpress-mobile/gutenberg-mobile/v1.33.0/third-party-podspecs/react-native-safe-area.podspec.json`)
  - react-native-slider (from `https://raw.githubusercontent.com/wordpress-mobile/gutenberg-mobile/v1.33.0/third-party-podspecs/react-native-slider.podspec.json`)
  - react-native-video (from `https://raw.githubusercontent.com/wordpress-mobile/gutenberg-mobile/v1.33.0/third-party-podspecs/react-native-video.podspec.json`)
  - React-RCTActionSheet (from `https://raw.githubusercontent.com/wordpress-mobile/gutenberg-mobile/v1.33.0/third-party-podspecs/React-RCTActionSheet.podspec.json`)
  - React-RCTAnimation (from `https://raw.githubusercontent.com/wordpress-mobile/gutenberg-mobile/v1.33.0/third-party-podspecs/React-RCTAnimation.podspec.json`)
  - React-RCTBlob (from `https://raw.githubusercontent.com/wordpress-mobile/gutenberg-mobile/v1.33.0/third-party-podspecs/React-RCTBlob.podspec.json`)
  - React-RCTImage (from `https://raw.githubusercontent.com/wordpress-mobile/gutenberg-mobile/v1.33.0/third-party-podspecs/React-RCTImage.podspec.json`)
  - React-RCTLinking (from `https://raw.githubusercontent.com/wordpress-mobile/gutenberg-mobile/v1.33.0/third-party-podspecs/React-RCTLinking.podspec.json`)
  - React-RCTNetwork (from `https://raw.githubusercontent.com/wordpress-mobile/gutenberg-mobile/v1.33.0/third-party-podspecs/React-RCTNetwork.podspec.json`)
  - React-RCTSettings (from `https://raw.githubusercontent.com/wordpress-mobile/gutenberg-mobile/v1.33.0/third-party-podspecs/React-RCTSettings.podspec.json`)
  - React-RCTText (from `https://raw.githubusercontent.com/wordpress-mobile/gutenberg-mobile/v1.33.0/third-party-podspecs/React-RCTText.podspec.json`)
  - React-RCTVibration (from `https://raw.githubusercontent.com/wordpress-mobile/gutenberg-mobile/v1.33.0/third-party-podspecs/React-RCTVibration.podspec.json`)
  - ReactCommon (from `https://raw.githubusercontent.com/wordpress-mobile/gutenberg-mobile/v1.33.0/third-party-podspecs/ReactCommon.podspec.json`)
  - ReactNativeDarkMode (from `https://raw.githubusercontent.com/wordpress-mobile/gutenberg-mobile/v1.33.0/third-party-podspecs/ReactNativeDarkMode.podspec.json`)
  - RNSVG (from `https://raw.githubusercontent.com/wordpress-mobile/gutenberg-mobile/v1.33.0/third-party-podspecs/RNSVG.podspec.json`)
  - RNTAztecView (from `http://github.com/wordpress-mobile/gutenberg-mobile/`, tag `v1.33.0`)
  - SimulatorStatusMagic
  - Starscream (= 3.0.6)
  - SVProgressHUD (= 2.2.5)
  - WordPress-Editor-iOS (~> 1.19.3)
  - WordPressAuthenticator (from `https://github.com/wordpress-mobile/WordPressAuthenticator-iOS.git`, branch `feature/283-unified_views_ipad_layout`)
  - WordPressKit (= 4.13.0-beta.4)
  - WordPressMocks (~> 0.0.8)
  - WordPressShared (= 1.9.2-beta.1)
  - WordPressUI (~> 1.7.1)
  - WPMediaPicker (~> 1.7.0)
  - Yoga (from `https://raw.githubusercontent.com/wordpress-mobile/gutenberg-mobile/v1.33.0/third-party-podspecs/Yoga.podspec.json`)
  - ZendeskSupportSDK (= 5.0.0)
  - ZIPFoundation (~> 0.9.8)

SPEC REPOS:
  trunk:
    - 1PasswordExtension
    - Alamofire
    - AlamofireImage
    - AlamofireNetworkActivityIndicator
    - AMScrollingNavbar
    - AppAuth
    - AppCenter
    - Automattic-Tracks-iOS
    - boost-for-react-native
    - Charts
    - CocoaLumberjack
    - CropViewController
    - DoubleConversion
    - Down
    - FormatterKit
    - Gifu
    - GoogleSignIn
    - Gridicons
    - GTMAppAuth
    - GTMSessionFetcher
    - JTAppleCalendar
    - lottie-ios
    - MediaEditor
    - MRProgress
    - Nimble
    - NSObject-SafeExpectations
    - "NSURL+IDN"
    - OCMock
    - OHHTTPStubs
    - Reachability
    - Sentry
    - SimulatorStatusMagic
    - Sodium
    - Starscream
    - SVProgressHUD
    - UIDeviceIdentifier
    - WordPress-Aztec-iOS
    - WordPress-Editor-iOS
    - WordPressKit
    - WordPressMocks
    - WordPressShared
    - WordPressUI
    - WPMediaPicker
    - wpxmlrpc
    - ZendeskCommonUISDK
    - ZendeskCoreSDK
    - ZendeskMessagingAPISDK
    - ZendeskMessagingSDK
    - ZendeskSDKConfigurationsSDK
    - ZendeskSupportProvidersSDK
    - ZendeskSupportSDK
    - ZIPFoundation

EXTERNAL SOURCES:
  FBLazyVector:
    :podspec: https://raw.githubusercontent.com/wordpress-mobile/gutenberg-mobile/v1.33.0/third-party-podspecs/FBLazyVector.podspec.json
  FBReactNativeSpec:
    :podspec: https://raw.githubusercontent.com/wordpress-mobile/gutenberg-mobile/v1.33.0/third-party-podspecs/FBReactNativeSpec.podspec.json
  Folly:
    :podspec: https://raw.githubusercontent.com/wordpress-mobile/gutenberg-mobile/v1.33.0/third-party-podspecs/Folly.podspec.json
  FSInteractiveMap:
    :git: https://github.com/wordpress-mobile/FSInteractiveMap.git
    :tag: 0.2.0
  glog:
    :podspec: https://raw.githubusercontent.com/wordpress-mobile/gutenberg-mobile/v1.33.0/third-party-podspecs/glog.podspec.json
  Gutenberg:
    :git: http://github.com/wordpress-mobile/gutenberg-mobile/
    :submodules: true
    :tag: v1.33.0
  RCTRequired:
    :podspec: https://raw.githubusercontent.com/wordpress-mobile/gutenberg-mobile/v1.33.0/third-party-podspecs/RCTRequired.podspec.json
  RCTTypeSafety:
    :podspec: https://raw.githubusercontent.com/wordpress-mobile/gutenberg-mobile/v1.33.0/third-party-podspecs/RCTTypeSafety.podspec.json
  React:
    :podspec: https://raw.githubusercontent.com/wordpress-mobile/gutenberg-mobile/v1.33.0/third-party-podspecs/React.podspec.json
  React-Core:
    :podspec: https://raw.githubusercontent.com/wordpress-mobile/gutenberg-mobile/v1.33.0/third-party-podspecs/React-Core.podspec.json
  React-CoreModules:
    :podspec: https://raw.githubusercontent.com/wordpress-mobile/gutenberg-mobile/v1.33.0/third-party-podspecs/React-CoreModules.podspec.json
  React-cxxreact:
    :podspec: https://raw.githubusercontent.com/wordpress-mobile/gutenberg-mobile/v1.33.0/third-party-podspecs/React-cxxreact.podspec.json
  React-jsi:
    :podspec: https://raw.githubusercontent.com/wordpress-mobile/gutenberg-mobile/v1.33.0/third-party-podspecs/React-jsi.podspec.json
  React-jsiexecutor:
    :podspec: https://raw.githubusercontent.com/wordpress-mobile/gutenberg-mobile/v1.33.0/third-party-podspecs/React-jsiexecutor.podspec.json
  React-jsinspector:
    :podspec: https://raw.githubusercontent.com/wordpress-mobile/gutenberg-mobile/v1.33.0/third-party-podspecs/React-jsinspector.podspec.json
  react-native-blur:
    :podspec: https://raw.githubusercontent.com/wordpress-mobile/gutenberg-mobile/v1.33.0/third-party-podspecs/react-native-blur.podspec.json
  react-native-get-random-values:
    :podspec: https://raw.githubusercontent.com/wordpress-mobile/gutenberg-mobile/v1.33.0/third-party-podspecs/react-native-get-random-values.podspec.json
  react-native-keyboard-aware-scroll-view:
    :podspec: https://raw.githubusercontent.com/wordpress-mobile/gutenberg-mobile/v1.33.0/third-party-podspecs/react-native-keyboard-aware-scroll-view.podspec.json
  react-native-linear-gradient:
    :podspec: https://raw.githubusercontent.com/wordpress-mobile/gutenberg-mobile/v1.33.0/third-party-podspecs/react-native-linear-gradient.podspec.json
  react-native-safe-area:
    :podspec: https://raw.githubusercontent.com/wordpress-mobile/gutenberg-mobile/v1.33.0/third-party-podspecs/react-native-safe-area.podspec.json
  react-native-slider:
    :podspec: https://raw.githubusercontent.com/wordpress-mobile/gutenberg-mobile/v1.33.0/third-party-podspecs/react-native-slider.podspec.json
  react-native-video:
    :podspec: https://raw.githubusercontent.com/wordpress-mobile/gutenberg-mobile/v1.33.0/third-party-podspecs/react-native-video.podspec.json
  React-RCTActionSheet:
    :podspec: https://raw.githubusercontent.com/wordpress-mobile/gutenberg-mobile/v1.33.0/third-party-podspecs/React-RCTActionSheet.podspec.json
  React-RCTAnimation:
    :podspec: https://raw.githubusercontent.com/wordpress-mobile/gutenberg-mobile/v1.33.0/third-party-podspecs/React-RCTAnimation.podspec.json
  React-RCTBlob:
    :podspec: https://raw.githubusercontent.com/wordpress-mobile/gutenberg-mobile/v1.33.0/third-party-podspecs/React-RCTBlob.podspec.json
  React-RCTImage:
    :podspec: https://raw.githubusercontent.com/wordpress-mobile/gutenberg-mobile/v1.33.0/third-party-podspecs/React-RCTImage.podspec.json
  React-RCTLinking:
    :podspec: https://raw.githubusercontent.com/wordpress-mobile/gutenberg-mobile/v1.33.0/third-party-podspecs/React-RCTLinking.podspec.json
  React-RCTNetwork:
    :podspec: https://raw.githubusercontent.com/wordpress-mobile/gutenberg-mobile/v1.33.0/third-party-podspecs/React-RCTNetwork.podspec.json
  React-RCTSettings:
    :podspec: https://raw.githubusercontent.com/wordpress-mobile/gutenberg-mobile/v1.33.0/third-party-podspecs/React-RCTSettings.podspec.json
  React-RCTText:
    :podspec: https://raw.githubusercontent.com/wordpress-mobile/gutenberg-mobile/v1.33.0/third-party-podspecs/React-RCTText.podspec.json
  React-RCTVibration:
    :podspec: https://raw.githubusercontent.com/wordpress-mobile/gutenberg-mobile/v1.33.0/third-party-podspecs/React-RCTVibration.podspec.json
  ReactCommon:
    :podspec: https://raw.githubusercontent.com/wordpress-mobile/gutenberg-mobile/v1.33.0/third-party-podspecs/ReactCommon.podspec.json
  ReactNativeDarkMode:
    :podspec: https://raw.githubusercontent.com/wordpress-mobile/gutenberg-mobile/v1.33.0/third-party-podspecs/ReactNativeDarkMode.podspec.json
  RNSVG:
    :podspec: https://raw.githubusercontent.com/wordpress-mobile/gutenberg-mobile/v1.33.0/third-party-podspecs/RNSVG.podspec.json
  RNTAztecView:
    :git: http://github.com/wordpress-mobile/gutenberg-mobile/
    :submodules: true
<<<<<<< HEAD
  WordPressAuthenticator:
    :branch: feature/283-unified_views_ipad_layout
    :git: https://github.com/wordpress-mobile/WordPressAuthenticator-iOS.git
=======
    :tag: v1.33.0
>>>>>>> d47fbe84
  Yoga:
    :podspec: https://raw.githubusercontent.com/wordpress-mobile/gutenberg-mobile/v1.33.0/third-party-podspecs/Yoga.podspec.json

CHECKOUT OPTIONS:
  FSInteractiveMap:
    :git: https://github.com/wordpress-mobile/FSInteractiveMap.git
    :tag: 0.2.0
  Gutenberg:
    :git: http://github.com/wordpress-mobile/gutenberg-mobile/
    :submodules: true
    :tag: v1.33.0
  RNTAztecView:
    :git: http://github.com/wordpress-mobile/gutenberg-mobile/
    :submodules: true
<<<<<<< HEAD
  WordPressAuthenticator:
    :commit: 2210aa6fe494fca823930732c10b895bde579c6c
    :git: https://github.com/wordpress-mobile/WordPressAuthenticator-iOS.git
=======
    :tag: v1.33.0
>>>>>>> d47fbe84

SPEC CHECKSUMS:
  1PasswordExtension: f97cc80ae58053c331b2b6dc8843ba7103b33794
  Alamofire: 3ec537f71edc9804815215393ae2b1a8ea33a844
  AlamofireImage: 63cfe3baf1370be6c498149687cf6db3e3b00999
  AlamofireNetworkActivityIndicator: 9acc3de3ca6645bf0efed462396b0df13dd3e7b8
  AMScrollingNavbar: cf0ec5a5ee659d76ba2509f630bf14fba7e16dc3
  AppAuth: 31bcec809a638d7bd2f86ea8a52bd45f6e81e7c7
  AppCenter: fddcbac6e4baae3d93a196ceb0bfe0e4ce407dec
  Automattic-Tracks-iOS: 89ccce073a4461831ec8aad2e6100bb77fb9d5d2
  boost-for-react-native: 39c7adb57c4e60d6c5479dd8623128eb5b3f0f2c
  Charts: f69cf0518b6d1d62608ca504248f1bbe0b6ae77e
  CocoaLumberjack: 118bf4a820efc641f79fa487b75ed928dccfae23
  CropViewController: a5c143548a0fabcd6cc25f2d26e40460cfb8c78c
  DoubleConversion: e22e0762848812a87afd67ffda3998d9ef29170c
  Down: 71bf4af3c04fa093e65dffa25c4b64fa61287373
  FBLazyVector: 47798d43f20e85af0d3cef09928b6e2d16dbbe4c
  FBReactNativeSpec: 8d0bf8eca089153f4196975ca190cda8c2d5dbd2
  Folly: 30e7936e1c45c08d884aa59369ed951a8e68cf51
  FormatterKit: 4b8f29acc9b872d5d12a63efb560661e8f2e1b98
  FSInteractiveMap: a396f610f48b76cb540baa87139d056429abda86
  Gifu: 7bcb6427457d85e0b4dff5a84ec5947ac19a93ea
  glog: 1f3da668190260b06b429bb211bfbee5cd790c28
  GoogleSignIn: 7137d297ddc022a7e0aa4619c86d72c909fa7213
  Gridicons: 8e19276b20bb15d1fda1d4d0db96d066d170135b
  GTMAppAuth: 4deac854479704f348309e7b66189e604cf5e01e
  GTMSessionFetcher: 6f5c8abbab8a9bce4bb3f057e317728ec6182b10
  Gutenberg: 47845344338892f6229303accd5153117d6cb027
  JTAppleCalendar: 932cadea40b1051beab10f67843451d48ba16c99
  lottie-ios: 85ce835dd8c53e02509f20729fc7d6a4e6645a0a
  MediaEditor: 1ff91fda23f693b97c8b56de2456a46bbbebdbe1
  MRProgress: 16de7cc9f347e8846797a770db102a323fe7ef09
  Nimble: 051e3d8912d40138fa5591c78594f95fb172af37
  NSObject-SafeExpectations: ab8fe623d36b25aa1f150affa324e40a2f3c0374
  "NSURL+IDN": afc873e639c18138a1589697c3add197fe8679ca
  OCMock: 43565190abc78977ad44a61c0d20d7f0784d35ab
  OHHTTPStubs: 1e21c7d2c084b8153fc53d48400d8919d2d432d0
  RCTRequired: 3ca691422140f76f04fd2af6dc90914cf0f81ef1
  RCTTypeSafety: aab4e9679dbb3682bf0404fded7b9557d7306795
  Reachability: 33e18b67625424e47b6cde6d202dce689ad7af96
  React: 5a954890216a4493df5ab2149f70f18592b513ac
  React-Core: 865fa241faa644ff20cb5ec87787b32a5acc43b3
  React-CoreModules: 026fafece67a3802aa8bb1995d27227b0d95e0f5
  React-cxxreact: 9c76312456310d1b486e23edb9ce576a5397ebc2
  React-jsi: 6d6afac4873e8a3433334378589a0a8190d58070
  React-jsiexecutor: 9dfdcd0db23042623894dcbc02d61a772da8e3c1
  React-jsinspector: 89927b9ec6d75759882949d2043ba704565edaec
  react-native-blur: adb31865c20137dacb53c32e3423374ac2b8c5a0
  react-native-get-random-values: 8940331a943a46c165d3ed05802c09c392f8dd46
  react-native-keyboard-aware-scroll-view: ffa9152671fec9a571197ed2d02e0fcb90206e60
  react-native-linear-gradient: 258ba8c61848324b1f2019bed5f460e6396137b7
  react-native-safe-area: e8230b0017d76c00de6b01e2412dcf86b127c6a3
  react-native-slider: b36527edad24d49d9f3b53f3078334f45558f97b
  react-native-video: d01ed7ff1e38fa7dcc6c15c94cf505e661b7bfd0
  React-RCTActionSheet: e8f642cfaa396b6b09fd38f53378506c2d63af35
  React-RCTAnimation: cec1abbcfb006978a288c5072e3d611d6ff76d4c
  React-RCTBlob: 7596eb2048150e429127a92a701e6cd40a8c0a74
  React-RCTImage: 03c7e36877a579ee51dcc33079cc8bc98658a722
  React-RCTLinking: cdc3f1aaff5f321bc954a98b7ffae3f864a6eaa3
  React-RCTNetwork: 33b3da6944786edea496a5fc6afea466633fd711
  React-RCTSettings: a3b7b3124315f8c91fad5d8aff08ee97d4b471cd
  React-RCTText: ee9c8b70180fb58d062483d9664cd921d14b5961
  React-RCTVibration: 20deb1f6f001000d1f2603722ec110c66c74796b
  ReactCommon: 48926fc48fcd7c8a629860049ffba9c23b4005dc
  ReactNativeDarkMode: f61376360c5d983907e5c316e8e1c853a8c2f348
  RNSVG: 68a534a5db06dcbdaebfd5079349191598caef7b
  RNTAztecView: d6493e9889f97ac681c1412f4610967370f6d53d
  Sentry: ab6c209f23700d1460691dbc90e19ed0a05d496b
  SimulatorStatusMagic: 28d4a9d1a500ac7cea0b2b5a43c1c6ddb40ba56c
  Sodium: 63c0ca312a932e6da481689537d4b35568841bdc
  Starscream: ef3ece99d765eeccb67de105bfa143f929026cf5
  SVProgressHUD: 1428aafac632c1f86f62aa4243ec12008d7a51d6
  UIDeviceIdentifier: a79ccdfc940373835a7d8e9fc7541e6bf61b6319
  WordPress-Aztec-iOS: b7ac8b30f746992e85d9668453ac87c2cdcecf4f
  WordPress-Editor-iOS: 1886f7fe464d79ee64ccfe7985281f8cf45f75eb
  WordPressAuthenticator: 89aa58dab06b23e380bf20fad9693c577052fdbf
  WordPressKit: c430dc757de5024a783621c625c326606561fa9d
  WordPressMocks: b4064b99a073117bbc304abe82df78f2fbe60992
  WordPressShared: 2d1975a170a01f7dae5dac226fbf9b33b925c2c2
  WordPressUI: 9da5d966b8beb091950cd96880db398d7f30e246
  WPMediaPicker: 754bc043ea42abc2eae8a07e5680c777c112666a
  wpxmlrpc: 6a9bdd6ab9d1b159b384b0df0f3f39de9af4fecf
  Yoga: c920bf12bf8146aa5cd118063378c2cf5682d16c
  ZendeskCommonUISDK: 3c432801e31abff97d6e30441ea102eaef6b99e2
  ZendeskCoreSDK: 86513e62c1ab68913416c9044463d9b687ca944f
  ZendeskMessagingAPISDK: 7c0cbd1d2c941f05b36f73e7db5faee5863fe8b0
  ZendeskMessagingSDK: 6f168161d834dd66668344f645f7a6b6b121b58a
  ZendeskSDKConfigurationsSDK: 918241bc7ec30e0af9e1b16333d54a584ee8ab9e
  ZendeskSupportProvidersSDK: e183d32abac888c448469e2005c4a5a8c3ed73f0
  ZendeskSupportSDK: a87ab1e4badace92c75eb11dc77ede1e995b2adc
  ZIPFoundation: 249fa8890597086cd536bb2df5c9804d84e122b0

<<<<<<< HEAD
PODFILE CHECKSUM: 2db7178f34f592f5c0947243aa1961c499632e3e
=======
PODFILE CHECKSUM: 25bd3157c1742a4894c165d870867e05671e951b
>>>>>>> d47fbe84

COCOAPODS: 1.8.4<|MERGE_RESOLUTION|>--- conflicted
+++ resolved
@@ -630,13 +630,10 @@
   RNTAztecView:
     :git: http://github.com/wordpress-mobile/gutenberg-mobile/
     :submodules: true
-<<<<<<< HEAD
+    :tag: v1.33.0
   WordPressAuthenticator:
     :branch: feature/283-unified_views_ipad_layout
     :git: https://github.com/wordpress-mobile/WordPressAuthenticator-iOS.git
-=======
-    :tag: v1.33.0
->>>>>>> d47fbe84
   Yoga:
     :podspec: https://raw.githubusercontent.com/wordpress-mobile/gutenberg-mobile/v1.33.0/third-party-podspecs/Yoga.podspec.json
 
@@ -651,13 +648,10 @@
   RNTAztecView:
     :git: http://github.com/wordpress-mobile/gutenberg-mobile/
     :submodules: true
-<<<<<<< HEAD
+    :tag: v1.33.0
   WordPressAuthenticator:
     :commit: 2210aa6fe494fca823930732c10b895bde579c6c
     :git: https://github.com/wordpress-mobile/WordPressAuthenticator-iOS.git
-=======
-    :tag: v1.33.0
->>>>>>> d47fbe84
 
 SPEC CHECKSUMS:
   1PasswordExtension: f97cc80ae58053c331b2b6dc8843ba7103b33794
@@ -750,10 +744,6 @@
   ZendeskSupportSDK: a87ab1e4badace92c75eb11dc77ede1e995b2adc
   ZIPFoundation: 249fa8890597086cd536bb2df5c9804d84e122b0
 
-<<<<<<< HEAD
-PODFILE CHECKSUM: 2db7178f34f592f5c0947243aa1961c499632e3e
-=======
-PODFILE CHECKSUM: 25bd3157c1742a4894c165d870867e05671e951b
->>>>>>> d47fbe84
+PODFILE CHECKSUM: 69be67d8e1aaaa20abe9405f3230549d4597982a
 
 COCOAPODS: 1.8.4