--- conflicted
+++ resolved
@@ -186,11 +186,7 @@
 
     pod 'WordPressAuthenticator', '~> 1.18.0-beta.4'
     # While in PR
-<<<<<<< HEAD
     #pod 'WordPressAuthenticator', :git => 'https://github.com/wordpress-mobile/WordPressAuthenticator-iOS.git', :branch => 'feature/283-site-address-ii'
-=======
-    # pod 'WordPressAuthenticator', :git => 'https://github.com/wordpress-mobile/WordPressAuthenticator-iOS.git', :branch => ''
->>>>>>> f804f6fd
     # pod 'WordPressAuthenticator', :git => 'https://github.com/wordpress-mobile/WordPressAuthenticator-iOS.git', :commit => ''
     pod 'WordPressAuthenticator', :path => '../WordPressAuthenticator-iOS'
 
