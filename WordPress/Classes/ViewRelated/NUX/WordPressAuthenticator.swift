--- conflicted
+++ resolved
@@ -32,20 +32,16 @@
 
     /// Presents the Support Interface from a given ViewController, with a specified SourceTag.
     ///
-<<<<<<< HEAD
     func presentSupport(from sourceViewController: UIViewController, sourceTag: WordPressSupportSourceTag, options: [String: Any])
 
     /// Presents the Livechat Interface, from a given ViewController, with a specified SourceTag, and additional metadata,
     /// such as all of the User's Login details.
     ///
     func presentLivechat(from sourceViewController: UIViewController, sourceTag: WordPressSupportSourceTag, options: [String: Any])
-=======
-    func supportViewController(from source: WordPressSupportSourceTag) -> UIViewController
 
     /// Presents the Login Epilogue, in the specified NavigationController.
     ///
     func presentLoginEpilogue(in navigationController: UINavigationController, epilogueInfo: LoginEpilogueUserInfo?, isJetpackLogin: Bool, onDismiss: @escaping () -> Void)
->>>>>>> b2988582
 }
 
 
