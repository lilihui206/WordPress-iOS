//
//  WPAddCategoryViewController.m
//  WordPress
//
//  Created by ganeshr on 07/24/08
//  Copyright (c) 2014 WordPress. All rights reserved.
//

#import "WPAddCategoryViewController.h"
#import "Blog.h"
#import "Post.h"
#import "Category.h"
#import "CategoriesViewController.h"
#import "Constants.h"
#import "EditSiteViewController.h"
#import "WordPressAppDelegate.h"
#import "CategoryService.h"
#import "ContextManager.h"

@interface WPAddCategoryViewController ()<CategoriesViewControllerDelegate>

@property (nonatomic, strong) Category *parentCategory;
@property (nonatomic, strong) Post *post;
@property (nonatomic, strong) UITextField *createCatNameField;
@property (nonatomic, strong) UITextField *parentCatNameField;
@property (nonatomic, strong) UIBarButtonItem *saveButtonItem;

@end

@implementation WPAddCategoryViewController

- (id)initWithPost:(Post *)post {
    self = [super initWithStyle:UITableViewStyleGrouped];
    if (self) {
        self.post = post;
    }
    return self;
}

- (void)viewDidLoad {
    DDLogMethod();
	[super viewDidLoad];
    
    self.tableView.sectionFooterHeight = 0.0f;

    self.saveButtonItem = [[UIBarButtonItem alloc] initWithTitle:NSLocalizedString(@"Save", @"Save button label (saving content, ex: Post, Page, Comment, Category).")
                                                           style:[WPStyleGuide barButtonStyleForDone]
                                                          target:self
                                                          action:@selector(saveAddCategory:)];
    self.navigationItem.rightBarButtonItem = self.saveButtonItem;
    
    [WPStyleGuide configureColorsForView:self.view andTableView:self.tableView];
}

- (void)didReceiveMemoryWarning {
    DDLogWarn(@"%@ %@", self, NSStringFromSelector(_cmd));
    [super didReceiveMemoryWarning]; // Releases the view if it doesn't have a superview
}


#pragma mark -
#pragma mark Instance Methods

- (void)clearUI {
    self.createCatNameField.text = @"";
    self.parentCatNameField.text = @"";
}

- (void)addProgressIndicator {
    UIActivityIndicatorView *activityView = [[UIActivityIndicatorView alloc] initWithActivityIndicatorStyle:UIActivityIndicatorViewStyleGray];
    UIBarButtonItem *activityButtonItem = [[UIBarButtonItem alloc] initWithCustomView:activityView];
    [activityView startAnimating];
    
    self.navigationItem.rightBarButtonItem = activityButtonItem;
}

- (void)removeProgressIndicator {
	self.navigationItem.rightBarButtonItem = self.saveButtonItem;
}

- (void)dismiss {
    DDLogMethod();
    [self.navigationController popViewControllerAnimated:YES];
}

- (void)saveAddCategory:(id)sender {
<<<<<<< HEAD
    CategoryService *categoryService = [[CategoryService alloc] initWithManagedObjectContext:[[ContextManager sharedInstance] mainContext]];
    NSString *catName = self.createCatNameField.text;
=======
    NSString *catName = [self.createCatNameField.text trim];
>>>>>>> abcb719c
    
    if (!catName ||[catName length] == 0) {
        NSString *title = NSLocalizedString(@"Category title missing.", @"Error popup title to indicate that there was no category title filled in.");
        NSString *message = NSLocalizedString(@"Title for a category is mandatory.", @"Error popup message to indicate that there was no category title filled in.");
        [WPError showAlertWithTitle:title message:message withSupportButton:NO];
        self.createCatNameField.text = @""; // To clear whitespace that was trimed.

        return;
    }
    
    if ([categoryService existsName:catName forBlogObjectID:self.post.blog.objectID withParentId:self.parentCategory.categoryID]) {
        NSString *title = NSLocalizedString(@"Category name already exists.", @"Error popup title to show that a category already exists.");
        NSString *message = NSLocalizedString(@"There is another category with that name.", @"Error popup message to show that a category already exists.");
        [WPError showAlertWithTitle:title message:message withSupportButton:NO];
        return;
    }
    
    [self addProgressIndicator];
    
    [categoryService createCategoryWithName:catName
                     parentCategoryObjectID:self.parentCategory.objectID
                            forBlogObjectID:self.post.blog.objectID
                                    success:^(Category *category) {
                                        // Add the newly created category to the post
                                        [self.post.categories addObject:category];
                                        [self.post save];
                                        
                                        //re-syncs categories this is necessary because the server can change the name of the category!!!
                                        [self.post.blog syncCategoriesWithSuccess:nil failure:nil];
                                        
                                        // Cleanup and dismiss
                                        [self clearUI];
                                        [self removeProgressIndicator];
                                        [self dismiss];
                                    } failure:^(NSError *error) {
                                        [[UIApplication sharedApplication] setNetworkActivityIndicatorVisible:NO];
                                        [self removeProgressIndicator];
                                        
                                        if ([error code] == 403) {
                                            [WPError showAlertWithTitle:NSLocalizedString(@"Couldn't Connect", @"") message:NSLocalizedString(@"The username or password stored in the app may be out of date. Please re-enter your password in the settings and try again.", @"") withSupportButton:NO];
                                            
                                            // bad login/pass combination
                                            EditSiteViewController *editSiteViewController = [[EditSiteViewController alloc] initWithBlog:self.post.blog];
                                            [self.navigationController pushViewController:editSiteViewController animated:YES];
                                            
                                        } else {
                                            [WPError showXMLRPCErrorAlert:error];
                                        }
                                    }];
}

#pragma mark - functional methods

- (void)showParentCategorySelector {
    CategoriesViewController *controller = [[CategoriesViewController alloc] initWithPost:self.post selectionMode:CategoriesSelectionModeParent];
    controller.delegate = self;
    [self.navigationController pushViewController:controller animated:YES];
}

#pragma mark - tableviewDelegates/datasources

- (NSInteger)numberOfSectionsInTableView:(UITableView *)tableView {
    return 2;
}

- (NSInteger)tableView:(UITableView *)tableView numberOfRowsInSection:(NSInteger)section {
    return 1;
}

- (UITableViewCell *)tableView:(UITableView *)tableView cellForRowAtIndexPath:(NSIndexPath *)indexPath {
    WPTableViewCell *cell;
    if (indexPath.section == 0) {
        cell = [self cellForNewCategory];
    } else {
        cell = [self cellForParentCategory];
    }
    return cell;
}

- (WPTableViewCell *)cellForNewCategory {
    WPTableViewCell *cell;
    
    static NSString *newCategoryCellIdentifier = @"newCategoryCellIdentifier";
    cell = (WPTableViewCell *)[self.tableView dequeueReusableCellWithIdentifier:newCategoryCellIdentifier];
    if (!cell) {
        cell = [[WPTableViewCell alloc] initWithStyle:UITableViewCellStyleDefault reuseIdentifier:newCategoryCellIdentifier];
        self.createCatNameField = [[UITextField alloc] initWithFrame:CGRectZero];
        self.createCatNameField.borderStyle = UITextBorderStyleNone;
        self.createCatNameField.autoresizingMask = UIViewAutoresizingFlexibleWidth | UIViewAutoresizingFlexibleHeight;
        self.createCatNameField.font = [WPStyleGuide regularTextFont];
        self.createCatNameField.placeholder = NSLocalizedString(@"Title", @"Title of the new Category being created.");
    }

    CGRect frame = self.createCatNameField.frame;
    frame.origin.x = 15.0f;
    frame.size.width = cell.contentView.frame.size.width - 30.0f;
    frame.size.height = cell.contentView.frame.size.height;
    self.createCatNameField.frame = frame;
    [cell.contentView addSubview:self.createCatNameField];
    
    return cell;
}

- (WPTableViewCell *)cellForParentCategory {
    WPTableViewCell *cell;
    static NSString *parentCategoryCellIdentifier = @"parentCategoryCellIdentifier";
    cell = (WPTableViewCell *)[self.tableView dequeueReusableCellWithIdentifier:parentCategoryCellIdentifier];
    if (!cell) {
        cell = [[WPTableViewCell alloc] initWithStyle:UITableViewCellStyleValue1 reuseIdentifier:parentCategoryCellIdentifier];
        cell.textLabel.font = [WPStyleGuide tableviewSectionHeaderFont];
        cell.textLabel.textColor = [WPStyleGuide whisperGrey];
        cell.textLabel.text = NSLocalizedString(@"Parent Category", @"Placeholder to set a parent category for a new category.");
        
        cell.detailTextLabel.font = [WPStyleGuide tableviewTextFont];
    }
    NSString *parentCategoryName;
    if (self.parentCategory == nil ) {
        parentCategoryName = NSLocalizedString(@"Optional", @"Placeholder to indicate that filling out the field is optional.");
        cell.detailTextLabel.textColor = [WPStyleGuide textFieldPlaceholderGrey];
    } else {
        parentCategoryName = self.parentCategory.categoryName;
        cell.detailTextLabel.textColor = [WPStyleGuide whisperGrey];
    }
    cell.detailTextLabel.text = parentCategoryName;

    return cell;
}

- (void)tableView:(UITableView *)tableView didSelectRowAtIndexPath:(NSIndexPath *)indexPath {
    [tableView deselectRowAtIndexPath:[tableView indexPathForSelectedRow] animated:YES];

    if (indexPath.section == 1) {
        [self showParentCategorySelector];
    }
}

#pragma mark textfied deletage

- (BOOL)textFieldShouldReturn:(UITextField *)textField {
    [textField resignFirstResponder];
    return YES;
}

#pragma mark - CategoriesViewControllerDelegate methods

- (void)categoriesViewController:(CategoriesViewController *)controller didSelectCategory:(Category *)category {
    self.parentCategory = category;
    [self.tableView reloadData];
}

@end<|MERGE_RESOLUTION|>--- conflicted
+++ resolved
@@ -84,12 +84,8 @@
 }
 
 - (void)saveAddCategory:(id)sender {
-<<<<<<< HEAD
     CategoryService *categoryService = [[CategoryService alloc] initWithManagedObjectContext:[[ContextManager sharedInstance] mainContext]];
-    NSString *catName = self.createCatNameField.text;
-=======
     NSString *catName = [self.createCatNameField.text trim];
->>>>>>> abcb719c
     
     if (!catName ||[catName length] == 0) {
         NSString *title = NSLocalizedString(@"Category title missing.", @"Error popup title to indicate that there was no category title filled in.");
