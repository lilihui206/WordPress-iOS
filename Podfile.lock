PODS:
  - 1PasswordExtension (1.8.6)
  - Alamofire (4.8.0)
  - AlamofireImage (3.5.2):
    - Alamofire (~> 4.8)
  - AlamofireNetworkActivityIndicator (2.4.0):
    - Alamofire (~> 4.8)
  - AMScrollingNavbar (5.6.0)
  - AppAuth (1.4.0):
    - AppAuth/Core (= 1.4.0)
    - AppAuth/ExternalUserAgent (= 1.4.0)
  - AppAuth/Core (1.4.0)
  - AppAuth/ExternalUserAgent (1.4.0)
  - AppCenter (2.5.1):
    - AppCenter/Analytics (= 2.5.1)
    - AppCenter/Crashes (= 2.5.1)
  - AppCenter/Analytics (2.5.1):
    - AppCenter/Core
  - AppCenter/Core (2.5.1)
  - AppCenter/Crashes (2.5.1):
    - AppCenter/Core
  - AppCenter/Distribute (2.5.1):
    - AppCenter/Core
  - Automattic-Tracks-iOS (0.5.0):
    - CocoaLumberjack (~> 3)
    - Reachability (~> 3)
    - Sentry (~> 4)
    - Sodium (~> 0.8.0)
    - UIDeviceIdentifier (~> 1)
  - boost-for-react-native (1.63.0)
  - Charts (3.2.2):
    - Charts/Core (= 3.2.2)
  - Charts/Core (3.2.2)
  - CocoaLumberjack (3.5.2):
    - CocoaLumberjack/Core (= 3.5.2)
  - CocoaLumberjack/Core (3.5.2)
  - CropViewController (2.5.3)
  - DoubleConversion (1.1.5)
  - Down (0.6.6)
  - FBLazyVector (0.61.5)
  - FBReactNativeSpec (0.61.5):
    - Folly (= 2018.10.22.00)
    - RCTRequired (= 0.61.5)
    - RCTTypeSafety (= 0.61.5)
    - React-Core (= 0.61.5)
    - React-jsi (= 0.61.5)
    - ReactCommon/turbomodule/core (= 0.61.5)
  - Folly (2018.10.22.00):
    - boost-for-react-native
    - DoubleConversion
    - Folly/Default (= 2018.10.22.00)
    - glog
  - Folly/Default (2018.10.22.00):
    - boost-for-react-native
    - DoubleConversion
    - glog
  - FormatterKit/Resources (1.8.2)
  - FormatterKit/TimeIntervalFormatter (1.8.2):
    - FormatterKit/Resources
  - FSInteractiveMap (0.1.0)
  - Gifu (3.2.0)
  - glog (0.3.5)
  - GoogleSignIn (5.0.2):
    - AppAuth (~> 1.2)
    - GTMAppAuth (~> 1.0)
    - GTMSessionFetcher/Core (~> 1.1)
  - Gridicons (1.0.1)
  - GTMAppAuth (1.0.0):
    - AppAuth/Core (~> 1.0)
    - GTMSessionFetcher (~> 1.1)
  - GTMSessionFetcher (1.4.0):
    - GTMSessionFetcher/Full (= 1.4.0)
  - GTMSessionFetcher/Core (1.4.0)
  - GTMSessionFetcher/Full (1.4.0):
    - GTMSessionFetcher/Core (= 1.4.0)
  - Gutenberg (1.33.0):
    - React (= 0.61.5)
    - React-CoreModules (= 0.61.5)
    - React-RCTImage (= 0.61.5)
    - RNTAztecView
  - JTAppleCalendar (8.0.3)
  - lottie-ios (3.1.6)
  - MediaEditor (1.2.0):
    - CropViewController (~> 2.5.3)
  - MRProgress (0.8.3):
    - MRProgress/ActivityIndicator (= 0.8.3)
    - MRProgress/Blur (= 0.8.3)
    - MRProgress/Circular (= 0.8.3)
    - MRProgress/Icons (= 0.8.3)
    - MRProgress/NavigationBarProgress (= 0.8.3)
    - MRProgress/Overlay (= 0.8.3)
  - MRProgress/ActivityIndicator (0.8.3):
    - MRProgress/Stopable
  - MRProgress/Blur (0.8.3):
    - MRProgress/Helper
  - MRProgress/Circular (0.8.3):
    - MRProgress/Helper
    - MRProgress/ProgressBaseClass
    - MRProgress/Stopable
  - MRProgress/Helper (0.8.3)
  - MRProgress/Icons (0.8.3)
  - MRProgress/NavigationBarProgress (0.8.3):
    - MRProgress/ProgressBaseClass
  - MRProgress/Overlay (0.8.3):
    - MRProgress/ActivityIndicator
    - MRProgress/Blur
    - MRProgress/Circular
    - MRProgress/Helper
    - MRProgress/Icons
  - MRProgress/ProgressBaseClass (0.8.3)
  - MRProgress/Stopable (0.8.3):
    - MRProgress/Helper
  - Nimble (7.3.4)
  - NSObject-SafeExpectations (0.0.4)
  - "NSURL+IDN (0.4)"
  - OCMock (3.4.3)
  - OHHTTPStubs (6.1.0):
    - OHHTTPStubs/Default (= 6.1.0)
  - OHHTTPStubs/Core (6.1.0)
  - OHHTTPStubs/Default (6.1.0):
    - OHHTTPStubs/Core
    - OHHTTPStubs/JSON
    - OHHTTPStubs/NSURLSession
    - OHHTTPStubs/OHPathHelpers
  - OHHTTPStubs/JSON (6.1.0):
    - OHHTTPStubs/Core
  - OHHTTPStubs/NSURLSession (6.1.0):
    - OHHTTPStubs/Core
  - OHHTTPStubs/OHPathHelpers (6.1.0)
  - OHHTTPStubs/Swift (6.1.0):
    - OHHTTPStubs/Default
  - RCTRequired (0.61.5)
  - RCTTypeSafety (0.61.5):
    - FBLazyVector (= 0.61.5)
    - Folly (= 2018.10.22.00)
    - RCTRequired (= 0.61.5)
    - React-Core (= 0.61.5)
  - Reachability (3.2)
  - React (0.61.5):
    - React-Core (= 0.61.5)
    - React-Core/DevSupport (= 0.61.5)
    - React-Core/RCTWebSocket (= 0.61.5)
    - React-RCTActionSheet (= 0.61.5)
    - React-RCTAnimation (= 0.61.5)
    - React-RCTBlob (= 0.61.5)
    - React-RCTImage (= 0.61.5)
    - React-RCTLinking (= 0.61.5)
    - React-RCTNetwork (= 0.61.5)
    - React-RCTSettings (= 0.61.5)
    - React-RCTText (= 0.61.5)
    - React-RCTVibration (= 0.61.5)
  - React-Core (0.61.5):
    - Folly (= 2018.10.22.00)
    - glog
    - React-Core/Default (= 0.61.5)
    - React-cxxreact (= 0.61.5)
    - React-jsi (= 0.61.5)
    - React-jsiexecutor (= 0.61.5)
    - Yoga
  - React-Core/CoreModulesHeaders (0.61.5):
    - Folly (= 2018.10.22.00)
    - glog
    - React-Core/Default
    - React-cxxreact (= 0.61.5)
    - React-jsi (= 0.61.5)
    - React-jsiexecutor (= 0.61.5)
    - Yoga
  - React-Core/Default (0.61.5):
    - Folly (= 2018.10.22.00)
    - glog
    - React-cxxreact (= 0.61.5)
    - React-jsi (= 0.61.5)
    - React-jsiexecutor (= 0.61.5)
    - Yoga
  - React-Core/DevSupport (0.61.5):
    - Folly (= 2018.10.22.00)
    - glog
    - React-Core/Default (= 0.61.5)
    - React-Core/RCTWebSocket (= 0.61.5)
    - React-cxxreact (= 0.61.5)
    - React-jsi (= 0.61.5)
    - React-jsiexecutor (= 0.61.5)
    - React-jsinspector (= 0.61.5)
    - Yoga
  - React-Core/RCTActionSheetHeaders (0.61.5):
    - Folly (= 2018.10.22.00)
    - glog
    - React-Core/Default
    - React-cxxreact (= 0.61.5)
    - React-jsi (= 0.61.5)
    - React-jsiexecutor (= 0.61.5)
    - Yoga
  - React-Core/RCTAnimationHeaders (0.61.5):
    - Folly (= 2018.10.22.00)
    - glog
    - React-Core/Default
    - React-cxxreact (= 0.61.5)
    - React-jsi (= 0.61.5)
    - React-jsiexecutor (= 0.61.5)
    - Yoga
  - React-Core/RCTBlobHeaders (0.61.5):
    - Folly (= 2018.10.22.00)
    - glog
    - React-Core/Default
    - React-cxxreact (= 0.61.5)
    - React-jsi (= 0.61.5)
    - React-jsiexecutor (= 0.61.5)
    - Yoga
  - React-Core/RCTImageHeaders (0.61.5):
    - Folly (= 2018.10.22.00)
    - glog
    - React-Core/Default
    - React-cxxreact (= 0.61.5)
    - React-jsi (= 0.61.5)
    - React-jsiexecutor (= 0.61.5)
    - Yoga
  - React-Core/RCTLinkingHeaders (0.61.5):
    - Folly (= 2018.10.22.00)
    - glog
    - React-Core/Default
    - React-cxxreact (= 0.61.5)
    - React-jsi (= 0.61.5)
    - React-jsiexecutor (= 0.61.5)
    - Yoga
  - React-Core/RCTNetworkHeaders (0.61.5):
    - Folly (= 2018.10.22.00)
    - glog
    - React-Core/Default
    - React-cxxreact (= 0.61.5)
    - React-jsi (= 0.61.5)
    - React-jsiexecutor (= 0.61.5)
    - Yoga
  - React-Core/RCTSettingsHeaders (0.61.5):
    - Folly (= 2018.10.22.00)
    - glog
    - React-Core/Default
    - React-cxxreact (= 0.61.5)
    - React-jsi (= 0.61.5)
    - React-jsiexecutor (= 0.61.5)
    - Yoga
  - React-Core/RCTTextHeaders (0.61.5):
    - Folly (= 2018.10.22.00)
    - glog
    - React-Core/Default
    - React-cxxreact (= 0.61.5)
    - React-jsi (= 0.61.5)
    - React-jsiexecutor (= 0.61.5)
    - Yoga
  - React-Core/RCTVibrationHeaders (0.61.5):
    - Folly (= 2018.10.22.00)
    - glog
    - React-Core/Default
    - React-cxxreact (= 0.61.5)
    - React-jsi (= 0.61.5)
    - React-jsiexecutor (= 0.61.5)
    - Yoga
  - React-Core/RCTWebSocket (0.61.5):
    - Folly (= 2018.10.22.00)
    - glog
    - React-Core/Default (= 0.61.5)
    - React-cxxreact (= 0.61.5)
    - React-jsi (= 0.61.5)
    - React-jsiexecutor (= 0.61.5)
    - Yoga
  - React-CoreModules (0.61.5):
    - FBReactNativeSpec (= 0.61.5)
    - Folly (= 2018.10.22.00)
    - RCTTypeSafety (= 0.61.5)
    - React-Core/CoreModulesHeaders (= 0.61.5)
    - React-RCTImage (= 0.61.5)
    - ReactCommon/turbomodule/core (= 0.61.5)
  - React-cxxreact (0.61.5):
    - boost-for-react-native (= 1.63.0)
    - DoubleConversion
    - Folly (= 2018.10.22.00)
    - glog
    - React-jsinspector (= 0.61.5)
  - React-jsi (0.61.5):
    - boost-for-react-native (= 1.63.0)
    - DoubleConversion
    - Folly (= 2018.10.22.00)
    - glog
    - React-jsi/Default (= 0.61.5)
  - React-jsi/Default (0.61.5):
    - boost-for-react-native (= 1.63.0)
    - DoubleConversion
    - Folly (= 2018.10.22.00)
    - glog
  - React-jsiexecutor (0.61.5):
    - DoubleConversion
    - Folly (= 2018.10.22.00)
    - glog
    - React-cxxreact (= 0.61.5)
    - React-jsi (= 0.61.5)
  - React-jsinspector (0.61.5)
  - react-native-blur (3.3.0):
    - React
  - react-native-get-random-values (1.4.0):
    - React
  - react-native-keyboard-aware-scroll-view (0.8.8):
    - React
  - react-native-linear-gradient (2.5.6):
    - React
  - react-native-safe-area (0.5.1):
    - React
  - react-native-slider (2.0.7):
    - React
  - react-native-video (5.0.2):
    - React
    - react-native-video/Video (= 5.0.2)
  - react-native-video/Video (5.0.2):
    - React
  - React-RCTActionSheet (0.61.5):
    - React-Core/RCTActionSheetHeaders (= 0.61.5)
  - React-RCTAnimation (0.61.5):
    - React-Core/RCTAnimationHeaders (= 0.61.5)
  - React-RCTBlob (0.61.5):
    - React-Core/RCTBlobHeaders (= 0.61.5)
    - React-Core/RCTWebSocket (= 0.61.5)
    - React-jsi (= 0.61.5)
    - React-RCTNetwork (= 0.61.5)
  - React-RCTImage (0.61.5):
    - React-Core/RCTImageHeaders (= 0.61.5)
    - React-RCTNetwork (= 0.61.5)
  - React-RCTLinking (0.61.5):
    - React-Core/RCTLinkingHeaders (= 0.61.5)
  - React-RCTNetwork (0.61.5):
    - React-Core/RCTNetworkHeaders (= 0.61.5)
  - React-RCTSettings (0.61.5):
    - React-Core/RCTSettingsHeaders (= 0.61.5)
  - React-RCTText (0.61.5):
    - React-Core/RCTTextHeaders (= 0.61.5)
  - React-RCTVibration (0.61.5):
    - React-Core/RCTVibrationHeaders (= 0.61.5)
  - ReactCommon (0.61.5):
    - ReactCommon/jscallinvoker (= 0.61.5)
    - ReactCommon/turbomodule (= 0.61.5)
  - ReactCommon/jscallinvoker (0.61.5):
    - DoubleConversion
    - Folly (= 2018.10.22.00)
    - glog
    - React-cxxreact (= 0.61.5)
  - ReactCommon/turbomodule (0.61.5):
    - DoubleConversion
    - Folly (= 2018.10.22.00)
    - glog
    - React-Core (= 0.61.5)
    - React-cxxreact (= 0.61.5)
    - React-jsi (= 0.61.5)
    - ReactCommon/jscallinvoker (= 0.61.5)
    - ReactCommon/turbomodule/core (= 0.61.5)
    - ReactCommon/turbomodule/samples (= 0.61.5)
  - ReactCommon/turbomodule/core (0.61.5):
    - DoubleConversion
    - Folly (= 2018.10.22.00)
    - glog
    - React-Core (= 0.61.5)
    - React-cxxreact (= 0.61.5)
    - React-jsi (= 0.61.5)
    - ReactCommon/jscallinvoker (= 0.61.5)
  - ReactCommon/turbomodule/samples (0.61.5):
    - DoubleConversion
    - Folly (= 2018.10.22.00)
    - glog
    - React-Core (= 0.61.5)
    - React-cxxreact (= 0.61.5)
    - React-jsi (= 0.61.5)
    - ReactCommon/jscallinvoker (= 0.61.5)
    - ReactCommon/turbomodule/core (= 0.61.5)
  - ReactNativeDarkMode (0.0.10):
    - React
  - RNSVG (9.13.6-gb):
    - React
  - RNTAztecView (1.33.0):
    - React-Core
    - WordPress-Aztec-iOS (~> 1.19.3)
  - Sentry (4.5.0):
    - Sentry/Core (= 4.5.0)
  - Sentry/Core (4.5.0)
  - SimulatorStatusMagic (2.4.1)
  - Sodium (0.8.0)
  - Starscream (3.0.6)
  - SVProgressHUD (2.2.5)
  - UIDeviceIdentifier (1.5.0)
  - WordPress-Aztec-iOS (1.19.3)
  - WordPress-Editor-iOS (1.19.3):
    - WordPress-Aztec-iOS (= 1.19.3)
  - WordPressAuthenticator (1.22.0-beta.3):
    - 1PasswordExtension (= 1.8.6)
    - Alamofire (= 4.8)
    - CocoaLumberjack (~> 3.5)
    - GoogleSignIn (~> 5.0.2)
    - Gridicons (~> 1.0)
    - lottie-ios (= 3.1.6)
    - "NSURL+IDN (= 0.4)"
    - SVProgressHUD (= 2.2.5)
    - WordPressKit (~> 4.0-beta.0)
    - WordPressShared (~> 1.9-beta)
    - WordPressUI (~> 1.7.0)
  - WordPressKit (4.13.0):
    - Alamofire (~> 4.8.0)
    - CocoaLumberjack (~> 3.4)
    - NSObject-SafeExpectations (= 0.0.4)
    - UIDeviceIdentifier (~> 1)
    - WordPressShared (~> 1.9)
    - wpxmlrpc (= 0.8.5)
  - WordPressMocks (0.0.8)
  - WordPressShared (1.9.2):
    - CocoaLumberjack (~> 3.4)
    - FormatterKit/TimeIntervalFormatter (= 1.8.2)
  - WordPressUI (1.7.1)
  - WPMediaPicker (1.7.0)
  - wpxmlrpc (0.8.5)
  - Yoga (1.14.0)
  - ZendeskCommonUISDK (4.0.0):
    - ZendeskSDKConfigurationsSDK (~> 1.1.2)
  - ZendeskCoreSDK (2.2.2)
  - ZendeskMessagingAPISDK (3.0.0):
    - ZendeskSDKConfigurationsSDK (~> 1.1.2)
  - ZendeskMessagingSDK (3.0.0):
    - ZendeskCommonUISDK (~> 4.0.0)
    - ZendeskMessagingAPISDK (~> 3.0.0)
  - ZendeskSDKConfigurationsSDK (1.1.3)
  - ZendeskSupportProvidersSDK (5.0.1):
    - ZendeskCoreSDK (~> 2.2.1)
  - ZendeskSupportSDK (5.0.0):
    - ZendeskMessagingSDK (~> 3.0.0)
    - ZendeskSupportProvidersSDK (~> 5.0.0)
  - ZIPFoundation (0.9.10)

DEPENDENCIES:
  - Alamofire (= 4.8.0)
  - AlamofireImage (= 3.5.2)
  - AlamofireNetworkActivityIndicator (~> 2.4)
  - AMScrollingNavbar (= 5.6.0)
  - AppCenter (= 2.5.1)
  - AppCenter/Distribute (= 2.5.1)
  - Automattic-Tracks-iOS (~> 0.5.0)
  - Charts (~> 3.2.2)
  - CocoaLumberjack (~> 3.0)
  - Down (~> 0.6.6)
  - FBLazyVector (from `https://raw.githubusercontent.com/wordpress-mobile/gutenberg-mobile/75ddd7f573ba78e8b0e4bfc1cafd386469658cbb/third-party-podspecs/FBLazyVector.podspec.json`)
  - FBReactNativeSpec (from `https://raw.githubusercontent.com/wordpress-mobile/gutenberg-mobile/75ddd7f573ba78e8b0e4bfc1cafd386469658cbb/third-party-podspecs/FBReactNativeSpec.podspec.json`)
  - Folly (from `https://raw.githubusercontent.com/wordpress-mobile/gutenberg-mobile/75ddd7f573ba78e8b0e4bfc1cafd386469658cbb/third-party-podspecs/Folly.podspec.json`)
  - FSInteractiveMap (from `https://github.com/wordpress-mobile/FSInteractiveMap.git`, tag `0.2.0`)
  - Gifu (= 3.2.0)
  - glog (from `https://raw.githubusercontent.com/wordpress-mobile/gutenberg-mobile/75ddd7f573ba78e8b0e4bfc1cafd386469658cbb/third-party-podspecs/glog.podspec.json`)
  - Gridicons (~> 1.0.1)
  - Gutenberg (from `http://github.com/wordpress-mobile/gutenberg-mobile/`, commit `75ddd7f573ba78e8b0e4bfc1cafd386469658cbb`)
  - JTAppleCalendar (~> 8.0.2)
  - MediaEditor (~> 1.2.0)
  - MRProgress (= 0.8.3)
  - Nimble (~> 7.3.1)
  - NSObject-SafeExpectations (~> 0.0.4)
  - "NSURL+IDN (~> 0.4)"
  - OCMock (= 3.4.3)
  - OHHTTPStubs (= 6.1.0)
  - OHHTTPStubs/Swift (= 6.1.0)
  - RCTRequired (from `https://raw.githubusercontent.com/wordpress-mobile/gutenberg-mobile/75ddd7f573ba78e8b0e4bfc1cafd386469658cbb/third-party-podspecs/RCTRequired.podspec.json`)
  - RCTTypeSafety (from `https://raw.githubusercontent.com/wordpress-mobile/gutenberg-mobile/75ddd7f573ba78e8b0e4bfc1cafd386469658cbb/third-party-podspecs/RCTTypeSafety.podspec.json`)
  - Reachability (= 3.2)
  - React (from `https://raw.githubusercontent.com/wordpress-mobile/gutenberg-mobile/75ddd7f573ba78e8b0e4bfc1cafd386469658cbb/third-party-podspecs/React.podspec.json`)
  - React-Core (from `https://raw.githubusercontent.com/wordpress-mobile/gutenberg-mobile/75ddd7f573ba78e8b0e4bfc1cafd386469658cbb/third-party-podspecs/React-Core.podspec.json`)
  - React-CoreModules (from `https://raw.githubusercontent.com/wordpress-mobile/gutenberg-mobile/75ddd7f573ba78e8b0e4bfc1cafd386469658cbb/third-party-podspecs/React-CoreModules.podspec.json`)
  - React-cxxreact (from `https://raw.githubusercontent.com/wordpress-mobile/gutenberg-mobile/75ddd7f573ba78e8b0e4bfc1cafd386469658cbb/third-party-podspecs/React-cxxreact.podspec.json`)
  - React-jsi (from `https://raw.githubusercontent.com/wordpress-mobile/gutenberg-mobile/75ddd7f573ba78e8b0e4bfc1cafd386469658cbb/third-party-podspecs/React-jsi.podspec.json`)
  - React-jsiexecutor (from `https://raw.githubusercontent.com/wordpress-mobile/gutenberg-mobile/75ddd7f573ba78e8b0e4bfc1cafd386469658cbb/third-party-podspecs/React-jsiexecutor.podspec.json`)
  - React-jsinspector (from `https://raw.githubusercontent.com/wordpress-mobile/gutenberg-mobile/75ddd7f573ba78e8b0e4bfc1cafd386469658cbb/third-party-podspecs/React-jsinspector.podspec.json`)
  - react-native-blur (from `https://raw.githubusercontent.com/wordpress-mobile/gutenberg-mobile/75ddd7f573ba78e8b0e4bfc1cafd386469658cbb/third-party-podspecs/react-native-blur.podspec.json`)
  - react-native-get-random-values (from `https://raw.githubusercontent.com/wordpress-mobile/gutenberg-mobile/75ddd7f573ba78e8b0e4bfc1cafd386469658cbb/third-party-podspecs/react-native-get-random-values.podspec.json`)
  - react-native-keyboard-aware-scroll-view (from `https://raw.githubusercontent.com/wordpress-mobile/gutenberg-mobile/75ddd7f573ba78e8b0e4bfc1cafd386469658cbb/third-party-podspecs/react-native-keyboard-aware-scroll-view.podspec.json`)
  - react-native-linear-gradient (from `https://raw.githubusercontent.com/wordpress-mobile/gutenberg-mobile/75ddd7f573ba78e8b0e4bfc1cafd386469658cbb/third-party-podspecs/react-native-linear-gradient.podspec.json`)
  - react-native-safe-area (from `https://raw.githubusercontent.com/wordpress-mobile/gutenberg-mobile/75ddd7f573ba78e8b0e4bfc1cafd386469658cbb/third-party-podspecs/react-native-safe-area.podspec.json`)
  - react-native-slider (from `https://raw.githubusercontent.com/wordpress-mobile/gutenberg-mobile/75ddd7f573ba78e8b0e4bfc1cafd386469658cbb/third-party-podspecs/react-native-slider.podspec.json`)
  - react-native-video (from `https://raw.githubusercontent.com/wordpress-mobile/gutenberg-mobile/75ddd7f573ba78e8b0e4bfc1cafd386469658cbb/third-party-podspecs/react-native-video.podspec.json`)
  - React-RCTActionSheet (from `https://raw.githubusercontent.com/wordpress-mobile/gutenberg-mobile/75ddd7f573ba78e8b0e4bfc1cafd386469658cbb/third-party-podspecs/React-RCTActionSheet.podspec.json`)
  - React-RCTAnimation (from `https://raw.githubusercontent.com/wordpress-mobile/gutenberg-mobile/75ddd7f573ba78e8b0e4bfc1cafd386469658cbb/third-party-podspecs/React-RCTAnimation.podspec.json`)
  - React-RCTBlob (from `https://raw.githubusercontent.com/wordpress-mobile/gutenberg-mobile/75ddd7f573ba78e8b0e4bfc1cafd386469658cbb/third-party-podspecs/React-RCTBlob.podspec.json`)
  - React-RCTImage (from `https://raw.githubusercontent.com/wordpress-mobile/gutenberg-mobile/75ddd7f573ba78e8b0e4bfc1cafd386469658cbb/third-party-podspecs/React-RCTImage.podspec.json`)
  - React-RCTLinking (from `https://raw.githubusercontent.com/wordpress-mobile/gutenberg-mobile/75ddd7f573ba78e8b0e4bfc1cafd386469658cbb/third-party-podspecs/React-RCTLinking.podspec.json`)
  - React-RCTNetwork (from `https://raw.githubusercontent.com/wordpress-mobile/gutenberg-mobile/75ddd7f573ba78e8b0e4bfc1cafd386469658cbb/third-party-podspecs/React-RCTNetwork.podspec.json`)
  - React-RCTSettings (from `https://raw.githubusercontent.com/wordpress-mobile/gutenberg-mobile/75ddd7f573ba78e8b0e4bfc1cafd386469658cbb/third-party-podspecs/React-RCTSettings.podspec.json`)
  - React-RCTText (from `https://raw.githubusercontent.com/wordpress-mobile/gutenberg-mobile/75ddd7f573ba78e8b0e4bfc1cafd386469658cbb/third-party-podspecs/React-RCTText.podspec.json`)
  - React-RCTVibration (from `https://raw.githubusercontent.com/wordpress-mobile/gutenberg-mobile/75ddd7f573ba78e8b0e4bfc1cafd386469658cbb/third-party-podspecs/React-RCTVibration.podspec.json`)
  - ReactCommon (from `https://raw.githubusercontent.com/wordpress-mobile/gutenberg-mobile/75ddd7f573ba78e8b0e4bfc1cafd386469658cbb/third-party-podspecs/ReactCommon.podspec.json`)
  - ReactNativeDarkMode (from `https://raw.githubusercontent.com/wordpress-mobile/gutenberg-mobile/75ddd7f573ba78e8b0e4bfc1cafd386469658cbb/third-party-podspecs/ReactNativeDarkMode.podspec.json`)
  - RNSVG (from `https://raw.githubusercontent.com/wordpress-mobile/gutenberg-mobile/75ddd7f573ba78e8b0e4bfc1cafd386469658cbb/third-party-podspecs/RNSVG.podspec.json`)
  - RNTAztecView (from `http://github.com/wordpress-mobile/gutenberg-mobile/`, commit `75ddd7f573ba78e8b0e4bfc1cafd386469658cbb`)
  - SimulatorStatusMagic
  - Starscream (= 3.0.6)
  - SVProgressHUD (= 2.2.5)
  - WordPress-Editor-iOS (~> 1.19.3)
  - WordPressAuthenticator (from `https://github.com/wordpress-mobile/WordPressAuthenticator-iOS.git`, branch `feature/336-2fa_functionality`)
  - WordPressKit (= 4.13.0)
  - WordPressMocks (~> 0.0.8)
  - WordPressShared (= 1.9.2)
  - WordPressUI (~> 1.7.1)
  - WPMediaPicker (~> 1.7.0)
  - Yoga (from `https://raw.githubusercontent.com/wordpress-mobile/gutenberg-mobile/75ddd7f573ba78e8b0e4bfc1cafd386469658cbb/third-party-podspecs/Yoga.podspec.json`)
  - ZendeskSupportSDK (= 5.0.0)
  - ZIPFoundation (~> 0.9.8)

SPEC REPOS:
  trunk:
    - 1PasswordExtension
    - Alamofire
    - AlamofireImage
    - AlamofireNetworkActivityIndicator
    - AMScrollingNavbar
    - AppAuth
    - AppCenter
    - Automattic-Tracks-iOS
    - boost-for-react-native
    - Charts
    - CocoaLumberjack
    - CropViewController
    - DoubleConversion
    - Down
    - FormatterKit
    - Gifu
    - GoogleSignIn
    - Gridicons
    - GTMAppAuth
    - GTMSessionFetcher
    - JTAppleCalendar
    - lottie-ios
    - MediaEditor
    - MRProgress
    - Nimble
    - NSObject-SafeExpectations
    - "NSURL+IDN"
    - OCMock
    - OHHTTPStubs
    - Reachability
    - Sentry
    - SimulatorStatusMagic
    - Sodium
    - Starscream
    - SVProgressHUD
    - UIDeviceIdentifier
    - WordPress-Aztec-iOS
    - WordPress-Editor-iOS
    - WordPressKit
    - WordPressMocks
    - WordPressShared
    - WordPressUI
    - WPMediaPicker
    - wpxmlrpc
    - ZendeskCommonUISDK
    - ZendeskCoreSDK
    - ZendeskMessagingAPISDK
    - ZendeskMessagingSDK
    - ZendeskSDKConfigurationsSDK
    - ZendeskSupportProvidersSDK
    - ZendeskSupportSDK
    - ZIPFoundation

EXTERNAL SOURCES:
  FBLazyVector:
    :podspec: https://raw.githubusercontent.com/wordpress-mobile/gutenberg-mobile/75ddd7f573ba78e8b0e4bfc1cafd386469658cbb/third-party-podspecs/FBLazyVector.podspec.json
  FBReactNativeSpec:
    :podspec: https://raw.githubusercontent.com/wordpress-mobile/gutenberg-mobile/75ddd7f573ba78e8b0e4bfc1cafd386469658cbb/third-party-podspecs/FBReactNativeSpec.podspec.json
  Folly:
    :podspec: https://raw.githubusercontent.com/wordpress-mobile/gutenberg-mobile/75ddd7f573ba78e8b0e4bfc1cafd386469658cbb/third-party-podspecs/Folly.podspec.json
  FSInteractiveMap:
    :git: https://github.com/wordpress-mobile/FSInteractiveMap.git
    :tag: 0.2.0
  glog:
    :podspec: https://raw.githubusercontent.com/wordpress-mobile/gutenberg-mobile/75ddd7f573ba78e8b0e4bfc1cafd386469658cbb/third-party-podspecs/glog.podspec.json
  Gutenberg:
    :commit: 75ddd7f573ba78e8b0e4bfc1cafd386469658cbb
    :git: http://github.com/wordpress-mobile/gutenberg-mobile/
    :submodules: true
  RCTRequired:
    :podspec: https://raw.githubusercontent.com/wordpress-mobile/gutenberg-mobile/75ddd7f573ba78e8b0e4bfc1cafd386469658cbb/third-party-podspecs/RCTRequired.podspec.json
  RCTTypeSafety:
    :podspec: https://raw.githubusercontent.com/wordpress-mobile/gutenberg-mobile/75ddd7f573ba78e8b0e4bfc1cafd386469658cbb/third-party-podspecs/RCTTypeSafety.podspec.json
  React:
    :podspec: https://raw.githubusercontent.com/wordpress-mobile/gutenberg-mobile/75ddd7f573ba78e8b0e4bfc1cafd386469658cbb/third-party-podspecs/React.podspec.json
  React-Core:
    :podspec: https://raw.githubusercontent.com/wordpress-mobile/gutenberg-mobile/75ddd7f573ba78e8b0e4bfc1cafd386469658cbb/third-party-podspecs/React-Core.podspec.json
  React-CoreModules:
    :podspec: https://raw.githubusercontent.com/wordpress-mobile/gutenberg-mobile/75ddd7f573ba78e8b0e4bfc1cafd386469658cbb/third-party-podspecs/React-CoreModules.podspec.json
  React-cxxreact:
    :podspec: https://raw.githubusercontent.com/wordpress-mobile/gutenberg-mobile/75ddd7f573ba78e8b0e4bfc1cafd386469658cbb/third-party-podspecs/React-cxxreact.podspec.json
  React-jsi:
    :podspec: https://raw.githubusercontent.com/wordpress-mobile/gutenberg-mobile/75ddd7f573ba78e8b0e4bfc1cafd386469658cbb/third-party-podspecs/React-jsi.podspec.json
  React-jsiexecutor:
    :podspec: https://raw.githubusercontent.com/wordpress-mobile/gutenberg-mobile/75ddd7f573ba78e8b0e4bfc1cafd386469658cbb/third-party-podspecs/React-jsiexecutor.podspec.json
  React-jsinspector:
    :podspec: https://raw.githubusercontent.com/wordpress-mobile/gutenberg-mobile/75ddd7f573ba78e8b0e4bfc1cafd386469658cbb/third-party-podspecs/React-jsinspector.podspec.json
  react-native-blur:
    :podspec: https://raw.githubusercontent.com/wordpress-mobile/gutenberg-mobile/75ddd7f573ba78e8b0e4bfc1cafd386469658cbb/third-party-podspecs/react-native-blur.podspec.json
  react-native-get-random-values:
    :podspec: https://raw.githubusercontent.com/wordpress-mobile/gutenberg-mobile/75ddd7f573ba78e8b0e4bfc1cafd386469658cbb/third-party-podspecs/react-native-get-random-values.podspec.json
  react-native-keyboard-aware-scroll-view:
    :podspec: https://raw.githubusercontent.com/wordpress-mobile/gutenberg-mobile/75ddd7f573ba78e8b0e4bfc1cafd386469658cbb/third-party-podspecs/react-native-keyboard-aware-scroll-view.podspec.json
  react-native-linear-gradient:
    :podspec: https://raw.githubusercontent.com/wordpress-mobile/gutenberg-mobile/75ddd7f573ba78e8b0e4bfc1cafd386469658cbb/third-party-podspecs/react-native-linear-gradient.podspec.json
  react-native-safe-area:
    :podspec: https://raw.githubusercontent.com/wordpress-mobile/gutenberg-mobile/75ddd7f573ba78e8b0e4bfc1cafd386469658cbb/third-party-podspecs/react-native-safe-area.podspec.json
  react-native-slider:
    :podspec: https://raw.githubusercontent.com/wordpress-mobile/gutenberg-mobile/75ddd7f573ba78e8b0e4bfc1cafd386469658cbb/third-party-podspecs/react-native-slider.podspec.json
  react-native-video:
    :podspec: https://raw.githubusercontent.com/wordpress-mobile/gutenberg-mobile/75ddd7f573ba78e8b0e4bfc1cafd386469658cbb/third-party-podspecs/react-native-video.podspec.json
  React-RCTActionSheet:
    :podspec: https://raw.githubusercontent.com/wordpress-mobile/gutenberg-mobile/75ddd7f573ba78e8b0e4bfc1cafd386469658cbb/third-party-podspecs/React-RCTActionSheet.podspec.json
  React-RCTAnimation:
    :podspec: https://raw.githubusercontent.com/wordpress-mobile/gutenberg-mobile/75ddd7f573ba78e8b0e4bfc1cafd386469658cbb/third-party-podspecs/React-RCTAnimation.podspec.json
  React-RCTBlob:
    :podspec: https://raw.githubusercontent.com/wordpress-mobile/gutenberg-mobile/75ddd7f573ba78e8b0e4bfc1cafd386469658cbb/third-party-podspecs/React-RCTBlob.podspec.json
  React-RCTImage:
    :podspec: https://raw.githubusercontent.com/wordpress-mobile/gutenberg-mobile/75ddd7f573ba78e8b0e4bfc1cafd386469658cbb/third-party-podspecs/React-RCTImage.podspec.json
  React-RCTLinking:
    :podspec: https://raw.githubusercontent.com/wordpress-mobile/gutenberg-mobile/75ddd7f573ba78e8b0e4bfc1cafd386469658cbb/third-party-podspecs/React-RCTLinking.podspec.json
  React-RCTNetwork:
    :podspec: https://raw.githubusercontent.com/wordpress-mobile/gutenberg-mobile/75ddd7f573ba78e8b0e4bfc1cafd386469658cbb/third-party-podspecs/React-RCTNetwork.podspec.json
  React-RCTSettings:
    :podspec: https://raw.githubusercontent.com/wordpress-mobile/gutenberg-mobile/75ddd7f573ba78e8b0e4bfc1cafd386469658cbb/third-party-podspecs/React-RCTSettings.podspec.json
  React-RCTText:
    :podspec: https://raw.githubusercontent.com/wordpress-mobile/gutenberg-mobile/75ddd7f573ba78e8b0e4bfc1cafd386469658cbb/third-party-podspecs/React-RCTText.podspec.json
  React-RCTVibration:
    :podspec: https://raw.githubusercontent.com/wordpress-mobile/gutenberg-mobile/75ddd7f573ba78e8b0e4bfc1cafd386469658cbb/third-party-podspecs/React-RCTVibration.podspec.json
  ReactCommon:
    :podspec: https://raw.githubusercontent.com/wordpress-mobile/gutenberg-mobile/75ddd7f573ba78e8b0e4bfc1cafd386469658cbb/third-party-podspecs/ReactCommon.podspec.json
  ReactNativeDarkMode:
    :podspec: https://raw.githubusercontent.com/wordpress-mobile/gutenberg-mobile/75ddd7f573ba78e8b0e4bfc1cafd386469658cbb/third-party-podspecs/ReactNativeDarkMode.podspec.json
  RNSVG:
    :podspec: https://raw.githubusercontent.com/wordpress-mobile/gutenberg-mobile/75ddd7f573ba78e8b0e4bfc1cafd386469658cbb/third-party-podspecs/RNSVG.podspec.json
  RNTAztecView:
    :commit: 75ddd7f573ba78e8b0e4bfc1cafd386469658cbb
    :git: http://github.com/wordpress-mobile/gutenberg-mobile/
    :submodules: true
<<<<<<< HEAD
    :tag: v1.33.0
  WordPressAuthenticator:
    :branch: feature/336-2fa_functionality
    :git: https://github.com/wordpress-mobile/WordPressAuthenticator-iOS.git
=======
>>>>>>> 2f045a69
  Yoga:
    :podspec: https://raw.githubusercontent.com/wordpress-mobile/gutenberg-mobile/75ddd7f573ba78e8b0e4bfc1cafd386469658cbb/third-party-podspecs/Yoga.podspec.json

CHECKOUT OPTIONS:
  FSInteractiveMap:
    :git: https://github.com/wordpress-mobile/FSInteractiveMap.git
    :tag: 0.2.0
  Gutenberg:
    :commit: 75ddd7f573ba78e8b0e4bfc1cafd386469658cbb
    :git: http://github.com/wordpress-mobile/gutenberg-mobile/
    :submodules: true
  RNTAztecView:
    :commit: 75ddd7f573ba78e8b0e4bfc1cafd386469658cbb
    :git: http://github.com/wordpress-mobile/gutenberg-mobile/
    :submodules: true
<<<<<<< HEAD
    :tag: v1.33.0
  WordPressAuthenticator:
    :commit: 0f3ff958ce702fb3d760849b609600fbbb88a23d
    :git: https://github.com/wordpress-mobile/WordPressAuthenticator-iOS.git
=======
>>>>>>> 2f045a69

SPEC CHECKSUMS:
  1PasswordExtension: f97cc80ae58053c331b2b6dc8843ba7103b33794
  Alamofire: 3ec537f71edc9804815215393ae2b1a8ea33a844
  AlamofireImage: 63cfe3baf1370be6c498149687cf6db3e3b00999
  AlamofireNetworkActivityIndicator: 9acc3de3ca6645bf0efed462396b0df13dd3e7b8
  AMScrollingNavbar: cf0ec5a5ee659d76ba2509f630bf14fba7e16dc3
  AppAuth: 31bcec809a638d7bd2f86ea8a52bd45f6e81e7c7
  AppCenter: fddcbac6e4baae3d93a196ceb0bfe0e4ce407dec
  Automattic-Tracks-iOS: 89ccce073a4461831ec8aad2e6100bb77fb9d5d2
  boost-for-react-native: 39c7adb57c4e60d6c5479dd8623128eb5b3f0f2c
  Charts: f69cf0518b6d1d62608ca504248f1bbe0b6ae77e
  CocoaLumberjack: 118bf4a820efc641f79fa487b75ed928dccfae23
  CropViewController: a5c143548a0fabcd6cc25f2d26e40460cfb8c78c
  DoubleConversion: e22e0762848812a87afd67ffda3998d9ef29170c
  Down: 71bf4af3c04fa093e65dffa25c4b64fa61287373
  FBLazyVector: 47798d43f20e85af0d3cef09928b6e2d16dbbe4c
  FBReactNativeSpec: 8d0bf8eca089153f4196975ca190cda8c2d5dbd2
  Folly: 30e7936e1c45c08d884aa59369ed951a8e68cf51
  FormatterKit: 4b8f29acc9b872d5d12a63efb560661e8f2e1b98
  FSInteractiveMap: a396f610f48b76cb540baa87139d056429abda86
  Gifu: 7bcb6427457d85e0b4dff5a84ec5947ac19a93ea
  glog: 1f3da668190260b06b429bb211bfbee5cd790c28
  GoogleSignIn: 7137d297ddc022a7e0aa4619c86d72c909fa7213
  Gridicons: 8e19276b20bb15d1fda1d4d0db96d066d170135b
  GTMAppAuth: 4deac854479704f348309e7b66189e604cf5e01e
  GTMSessionFetcher: 6f5c8abbab8a9bce4bb3f057e317728ec6182b10
  Gutenberg: 47845344338892f6229303accd5153117d6cb027
  JTAppleCalendar: 932cadea40b1051beab10f67843451d48ba16c99
  lottie-ios: 85ce835dd8c53e02509f20729fc7d6a4e6645a0a
  MediaEditor: 1ff91fda23f693b97c8b56de2456a46bbbebdbe1
  MRProgress: 16de7cc9f347e8846797a770db102a323fe7ef09
  Nimble: 051e3d8912d40138fa5591c78594f95fb172af37
  NSObject-SafeExpectations: ab8fe623d36b25aa1f150affa324e40a2f3c0374
  "NSURL+IDN": afc873e639c18138a1589697c3add197fe8679ca
  OCMock: 43565190abc78977ad44a61c0d20d7f0784d35ab
  OHHTTPStubs: 1e21c7d2c084b8153fc53d48400d8919d2d432d0
  RCTRequired: 3ca691422140f76f04fd2af6dc90914cf0f81ef1
  RCTTypeSafety: aab4e9679dbb3682bf0404fded7b9557d7306795
  Reachability: 33e18b67625424e47b6cde6d202dce689ad7af96
  React: 5a954890216a4493df5ab2149f70f18592b513ac
  React-Core: 865fa241faa644ff20cb5ec87787b32a5acc43b3
  React-CoreModules: 026fafece67a3802aa8bb1995d27227b0d95e0f5
  React-cxxreact: 9c76312456310d1b486e23edb9ce576a5397ebc2
  React-jsi: 6d6afac4873e8a3433334378589a0a8190d58070
  React-jsiexecutor: 9dfdcd0db23042623894dcbc02d61a772da8e3c1
  React-jsinspector: 89927b9ec6d75759882949d2043ba704565edaec
  react-native-blur: adb31865c20137dacb53c32e3423374ac2b8c5a0
  react-native-get-random-values: 8940331a943a46c165d3ed05802c09c392f8dd46
  react-native-keyboard-aware-scroll-view: ffa9152671fec9a571197ed2d02e0fcb90206e60
  react-native-linear-gradient: 258ba8c61848324b1f2019bed5f460e6396137b7
  react-native-safe-area: e8230b0017d76c00de6b01e2412dcf86b127c6a3
  react-native-slider: b36527edad24d49d9f3b53f3078334f45558f97b
  react-native-video: d01ed7ff1e38fa7dcc6c15c94cf505e661b7bfd0
  React-RCTActionSheet: e8f642cfaa396b6b09fd38f53378506c2d63af35
  React-RCTAnimation: cec1abbcfb006978a288c5072e3d611d6ff76d4c
  React-RCTBlob: 7596eb2048150e429127a92a701e6cd40a8c0a74
  React-RCTImage: 03c7e36877a579ee51dcc33079cc8bc98658a722
  React-RCTLinking: cdc3f1aaff5f321bc954a98b7ffae3f864a6eaa3
  React-RCTNetwork: 33b3da6944786edea496a5fc6afea466633fd711
  React-RCTSettings: a3b7b3124315f8c91fad5d8aff08ee97d4b471cd
  React-RCTText: ee9c8b70180fb58d062483d9664cd921d14b5961
  React-RCTVibration: 20deb1f6f001000d1f2603722ec110c66c74796b
  ReactCommon: 48926fc48fcd7c8a629860049ffba9c23b4005dc
  ReactNativeDarkMode: f61376360c5d983907e5c316e8e1c853a8c2f348
  RNSVG: 68a534a5db06dcbdaebfd5079349191598caef7b
  RNTAztecView: d6493e9889f97ac681c1412f4610967370f6d53d
  Sentry: ab6c209f23700d1460691dbc90e19ed0a05d496b
  SimulatorStatusMagic: 28d4a9d1a500ac7cea0b2b5a43c1c6ddb40ba56c
  Sodium: 63c0ca312a932e6da481689537d4b35568841bdc
  Starscream: ef3ece99d765eeccb67de105bfa143f929026cf5
  SVProgressHUD: 1428aafac632c1f86f62aa4243ec12008d7a51d6
  UIDeviceIdentifier: a79ccdfc940373835a7d8e9fc7541e6bf61b6319
  WordPress-Aztec-iOS: b7ac8b30f746992e85d9668453ac87c2cdcecf4f
  WordPress-Editor-iOS: 1886f7fe464d79ee64ccfe7985281f8cf45f75eb
  WordPressAuthenticator: f57c38aecba6243eed2111beddbd73df71a0bfa4
  WordPressKit: b912e3436d7203e6a0d04b477aba05c7b78d495a
  WordPressMocks: b4064b99a073117bbc304abe82df78f2fbe60992
  WordPressShared: aab68fab944d8132f488e0f2c1b1abb4399a4aff
  WordPressUI: 9da5d966b8beb091950cd96880db398d7f30e246
  WPMediaPicker: 754bc043ea42abc2eae8a07e5680c777c112666a
  wpxmlrpc: 6a9bdd6ab9d1b159b384b0df0f3f39de9af4fecf
  Yoga: c920bf12bf8146aa5cd118063378c2cf5682d16c
  ZendeskCommonUISDK: 3c432801e31abff97d6e30441ea102eaef6b99e2
  ZendeskCoreSDK: 86513e62c1ab68913416c9044463d9b687ca944f
  ZendeskMessagingAPISDK: 7c0cbd1d2c941f05b36f73e7db5faee5863fe8b0
  ZendeskMessagingSDK: 6f168161d834dd66668344f645f7a6b6b121b58a
  ZendeskSDKConfigurationsSDK: 918241bc7ec30e0af9e1b16333d54a584ee8ab9e
  ZendeskSupportProvidersSDK: e183d32abac888c448469e2005c4a5a8c3ed73f0
  ZendeskSupportSDK: a87ab1e4badace92c75eb11dc77ede1e995b2adc
  ZIPFoundation: 249fa8890597086cd536bb2df5c9804d84e122b0

<<<<<<< HEAD
PODFILE CHECKSUM: d4931cd99977a797b1f1c31cc30383b7518e5446
=======
PODFILE CHECKSUM: 37fcdb7e2545512f6f449cb0e9823c2689be37a8
>>>>>>> 2f045a69

COCOAPODS: 1.8.4<|MERGE_RESOLUTION|>--- conflicted
+++ resolved
@@ -631,13 +631,9 @@
     :commit: 75ddd7f573ba78e8b0e4bfc1cafd386469658cbb
     :git: http://github.com/wordpress-mobile/gutenberg-mobile/
     :submodules: true
-<<<<<<< HEAD
-    :tag: v1.33.0
   WordPressAuthenticator:
     :branch: feature/336-2fa_functionality
     :git: https://github.com/wordpress-mobile/WordPressAuthenticator-iOS.git
-=======
->>>>>>> 2f045a69
   Yoga:
     :podspec: https://raw.githubusercontent.com/wordpress-mobile/gutenberg-mobile/75ddd7f573ba78e8b0e4bfc1cafd386469658cbb/third-party-podspecs/Yoga.podspec.json
 
@@ -653,13 +649,9 @@
     :commit: 75ddd7f573ba78e8b0e4bfc1cafd386469658cbb
     :git: http://github.com/wordpress-mobile/gutenberg-mobile/
     :submodules: true
-<<<<<<< HEAD
-    :tag: v1.33.0
   WordPressAuthenticator:
     :commit: 0f3ff958ce702fb3d760849b609600fbbb88a23d
     :git: https://github.com/wordpress-mobile/WordPressAuthenticator-iOS.git
-=======
->>>>>>> 2f045a69
 
 SPEC CHECKSUMS:
   1PasswordExtension: f97cc80ae58053c331b2b6dc8843ba7103b33794
@@ -752,10 +744,6 @@
   ZendeskSupportSDK: a87ab1e4badace92c75eb11dc77ede1e995b2adc
   ZIPFoundation: 249fa8890597086cd536bb2df5c9804d84e122b0
 
-<<<<<<< HEAD
-PODFILE CHECKSUM: d4931cd99977a797b1f1c31cc30383b7518e5446
-=======
-PODFILE CHECKSUM: 37fcdb7e2545512f6f449cb0e9823c2689be37a8
->>>>>>> 2f045a69
+PODFILE CHECKSUM: 59534ae4c71cd9ff70703cc0a2dca1ed4ee8e474
 
 COCOAPODS: 1.8.4