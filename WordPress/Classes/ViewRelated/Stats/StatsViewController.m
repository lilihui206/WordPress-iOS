#import "StatsViewController.h"
#import "Blog.h"
#import "WordPressAppDelegate.h"
#import "JetpackSettingsViewController.h"
#import "StatsWebViewController.h"
#import "WPChromelessWebViewController.h"
#import "WPAccount.h"
#import "ContextManager.h"
#import "BlogService.h"
#import "SettingsViewController.h"
#import "SFHFKeychainUtils.h"
#import "TodayExtensionService.h"
<<<<<<< HEAD
#import <WPStatsViewController.h>
#import <WPNoResultsView.h>
#import "WPAppAnalytics.h"
=======
#import <WordPressComStatsiOS/WPStatsViewController.h>
#import <WordPressShared/WPNoResultsView.h>
#import "WordPress-Swift.h"
>>>>>>> 6a27f7d6

static NSString *const StatsBlogObjectURLRestorationKey = @"StatsBlogObjectURL";

@interface StatsViewController () <UIActionSheetDelegate, WPStatsViewControllerDelegate>

@property (nonatomic, assign) BOOL showingJetpackLogin;
@property (nonatomic, strong) UINavigationController *statsNavVC;
@property (nonatomic, strong) WPStatsViewController *statsVC;
@property (nonatomic, weak) WPNoResultsView *noResultsView;

@end

@implementation StatsViewController

- (instancetype)init
{
    self = [super init];
    if (self) {
        self.restorationClass = [self class];
        self.restorationIdentifier = NSStringFromClass([self class]);
    }
    return self;
}

- (void)viewDidLoad
{
    [super viewDidLoad];
 
    self.view.backgroundColor = [WPStyleGuide itsEverywhereGrey];

    NSBundle *statsBundle = [NSBundle bundleForClass:[WPStatsViewController class]];
    NSString *path = [statsBundle pathForResource:@"WordPressCom-Stats-iOS" ofType:@"bundle"];
    NSBundle *bundle = [NSBundle bundleWithPath:path];
    self.statsNavVC = [[UIStoryboard storyboardWithName:@"SiteStats" bundle:bundle] instantiateInitialViewController];
    self.statsVC = self.statsNavVC.viewControllers.firstObject;
    self.statsVC.statsDelegate = self;
    
    self.navigationItem.title = NSLocalizedString(@"Stats", @"Stats window title");

    // Being shown in a modal window
    if (self.presentingViewController != nil) {
        UIBarButtonItem *doneButton = [[UIBarButtonItem alloc] initWithBarButtonSystemItem:UIBarButtonSystemItemDone target:self action:@selector(doneButtonTapped:)];
        self.navigationItem.rightBarButtonItem = doneButton;
        self.title = self.blog.settings.name;
    }

    [self initStats];
}

- (void)setBlog:(Blog *)blog
{
    _blog = blog;
    DDLogInfo(@"Loading Stats for the following blog: %@", [blog url]);
}

- (void)addStatsViewControllerToView
{
    if (self.presentingViewController == nil && WIDGETS_EXIST) {
        UIBarButtonItem *settingsButton = [[UIBarButtonItem alloc] initWithTitle:NSLocalizedString(@"Today", @"") style:UIBarButtonItemStylePlain target:self action:@selector(makeSiteTodayWidgetSite:)];
        self.navigationItem.rightBarButtonItem = settingsButton;
    }
    
    [self addChildViewController:self.statsVC];
    [self.view addSubview:self.statsVC.view];
    [self.statsVC didMoveToParentViewController:self];
}


- (void)initStats
{
    WordPressAppDelegate *appDelegate = [WordPressAppDelegate sharedInstance];
    if (!appDelegate.connectionAvailable) {
        [self showNoResultsWithTitle:NSLocalizedString(@"No Connection", @"") message:NSLocalizedString(@"An active internet connection is required to view stats", @"")];
        return;
    }

    NSManagedObjectContext *context = [[ContextManager sharedInstance] mainContext];
    BlogService *blogService = [[BlogService alloc] initWithManagedObjectContext:context];
    
    self.statsVC.siteTimeZone = [blogService timeZoneForBlog:self.blog];

    // WordPress.com + Jetpack REST
    if (self.blog.account) {
        self.statsVC.oauth2Token = self.blog.restApi.authToken;
        self.statsVC.siteID = self.blog.dotComID;
        [self addStatsViewControllerToView];

        return;
    }

    // Jetpack Legacy (WPJetpackRESTEnabled == NO)
    BOOL needsJetpackLogin = ![self.blog.jetpackAccount.restApi hasCredentials];
    if (!needsJetpackLogin && self.blog.jetpack.siteID && self.blog.jetpackAccount) {
        self.statsVC.siteID = self.blog.jetpack.siteID;
        self.statsVC.oauth2Token = self.blog.jetpackAccount.restApi.authToken;
        [self addStatsViewControllerToView];

    } else {
        [self promptForJetpackCredentials];
    }
}


- (void)saveSiteDetailsForTodayWidget
{
    TodayExtensionService *service = [TodayExtensionService new];
    [service configureTodayWidgetWithSiteID:self.statsVC.siteID
                                   blogName:self.blog.settings.name
                               siteTimeZone:self.statsVC.siteTimeZone
                             andOAuth2Token:self.statsVC.oauth2Token];
}


- (void)promptForJetpackCredentials
{
    if (self.showingJetpackLogin) {
        return;
    }
    self.showingJetpackLogin = YES;
    JetpackSettingsViewController *controller = [[JetpackSettingsViewController alloc] initWithBlog:self.blog];
    controller.showFullScreen = NO;
    __weak JetpackSettingsViewController *safeController = controller;
    [controller setCompletionBlock:^(BOOL didAuthenticate) {
        if (didAuthenticate) {
            [WPAnalytics track:WPAnalyticsStatSignedInToJetpack withProperties:@{ WPAppAnalyticsKeyBlogID:self.blog.dotComID }];
            [WPAnalytics track:WPAnalyticsStatPerformedJetpackSignInFromStatsScreen withProperties:@{ WPAppAnalyticsKeyBlogID:self.blog.dotComID }];
            [safeController.view removeFromSuperview];
            [safeController removeFromParentViewController];
            self.showingJetpackLogin = NO;
            
            [self initStats];
        }
    }];

    [self addChildViewController:controller];
    [self.view addSubview:controller.view];
}


- (void)statsViewController:(WPStatsViewController *)statsViewController didSelectViewWebStatsForSiteID:(NSNumber *)siteID
{
    StatsWebViewController *vc = [[StatsWebViewController alloc] init];
    vc.blog = self.blog;
    [self.navigationController pushViewController:vc animated:YES];
}


- (void)statsViewController:(WPStatsViewController *)controller openURL:(NSURL *)url
{
    WPChromelessWebViewController *vc = [[WPChromelessWebViewController alloc] init];
    [vc loadPath:url.absoluteString];
    [self.navigationController pushViewController:vc animated:YES];
}


- (IBAction)makeSiteTodayWidgetSite:(id)sender
{
    UIActionSheet *actionSheet = [[UIActionSheet alloc] initWithTitle:NSLocalizedString(@"You can display a single site's stats in the iOS Today/Notification Center view.", @"Action sheet title for setting Today Widget site to the current one")
                                                             delegate:self
                                                    cancelButtonTitle:NSLocalizedString(@"Cancel", @"")
                                               destructiveButtonTitle:nil
                                                    otherButtonTitles:NSLocalizedString(@"Use this site", @""), nil];
    if (IS_IPAD) {
        [actionSheet showFromBarButtonItem:sender animated:YES];
    } else {
        [actionSheet showFromTabBar:self.tabBarController.tabBar];
    }
}


- (IBAction)doneButtonTapped:(id)sender
{
    if (self.dismissBlock) {
        self.dismissBlock();
    }
}


- (void)showNoResultsWithTitle:(NSString *)title message:(NSString *)message
{
    [self.noResultsView removeFromSuperview];
    WPNoResultsView *noResultsView = [WPNoResultsView noResultsViewWithTitle:title message:message accessoryView:nil buttonTitle:nil];
    self.noResultsView = noResultsView;
    [self.view addSubview:self.noResultsView];
}


#pragma mark - UIActionSheetDelegate methods


- (void)actionSheet:(UIActionSheet *)actionSheet clickedButtonAtIndex:(NSInteger)buttonIndex
{
    if (buttonIndex == 0) {
        [self saveSiteDetailsForTodayWidget];
    }
}

#pragma mark - Restoration

- (void)encodeRestorableStateWithCoder:(NSCoder *)coder
{
    NSURL *blogObjectURL = [[self.blog objectID] URIRepresentation];
    [coder encodeObject:blogObjectURL forKey:StatsBlogObjectURLRestorationKey];
    [super encodeRestorableStateWithCoder:coder];
}


+ (UIViewController *)viewControllerWithRestorationIdentifierPath:(NSArray *)identifierComponents coder:(NSCoder *)coder
{
    NSURL *blogObjectURL = [coder decodeObjectForKey:StatsBlogObjectURLRestorationKey];
    if (!blogObjectURL) {
        return nil;
    }

    NSManagedObjectContext *context = [[ContextManager sharedInstance] mainContext];
    NSManagedObjectID *blogObjectID = [context.persistentStoreCoordinator managedObjectIDForURIRepresentation:blogObjectURL];
    Blog *blog = (Blog *)[context existingObjectWithID:blogObjectID error:nil];
    if (!blog) {
        return nil;
    }
    StatsViewController *viewController = [[self alloc] init];
    viewController.blog = blog;

    return viewController;
}

@end<|MERGE_RESOLUTION|>--- conflicted
+++ resolved
@@ -10,15 +10,9 @@
 #import "SettingsViewController.h"
 #import "SFHFKeychainUtils.h"
 #import "TodayExtensionService.h"
-<<<<<<< HEAD
-#import <WPStatsViewController.h>
-#import <WPNoResultsView.h>
-#import "WPAppAnalytics.h"
-=======
 #import <WordPressComStatsiOS/WPStatsViewController.h>
 #import <WordPressShared/WPNoResultsView.h>
 #import "WordPress-Swift.h"
->>>>>>> 6a27f7d6
 
 static NSString *const StatsBlogObjectURLRestorationKey = @"StatsBlogObjectURL";
 
@@ -143,8 +137,8 @@
     __weak JetpackSettingsViewController *safeController = controller;
     [controller setCompletionBlock:^(BOOL didAuthenticate) {
         if (didAuthenticate) {
-            [WPAnalytics track:WPAnalyticsStatSignedInToJetpack withProperties:@{ WPAppAnalyticsKeyBlogID:self.blog.dotComID }];
-            [WPAnalytics track:WPAnalyticsStatPerformedJetpackSignInFromStatsScreen withProperties:@{ WPAppAnalyticsKeyBlogID:self.blog.dotComID }];
+            [WPAnalytics track:WPAnalyticsStatSignedInToJetpack];
+            [WPAnalytics track:WPAnalyticsStatPerformedJetpackSignInFromStatsScreen];
             [safeController.view removeFromSuperview];
             [safeController removeFromParentViewController];
             self.showingJetpackLogin = NO;
