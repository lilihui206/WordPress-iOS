--- conflicted
+++ resolved
@@ -406,12 +406,9 @@
     }
 
     func gutenbergDidMount(hasUnsupportedBlocks: Bool) {
-<<<<<<< HEAD
         if !editorSession.started {
             editorSession.start(hasUnsupportedBlocks: hasUnsupportedBlocks)
         }
-=======
->>>>>>> 88784d1f
     }
 }
 
