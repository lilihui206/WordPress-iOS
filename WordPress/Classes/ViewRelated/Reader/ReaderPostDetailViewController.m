--- conflicted
+++ resolved
@@ -24,10 +24,7 @@
 #import "ReaderPostRichContentView.h"
 #import "CustomHighlightButton.h"
 #import "WPTableImageSource.h"
-<<<<<<< HEAD
-=======
 #import "WPNoResultsView+AnimatedBox.h"
->>>>>>> 07f12c56
 
 static NSInteger const ReaderCommentsToSync = 100;
 static NSTimeInterval const ReaderPostDetailViewControllerRefreshTimeout = 300; // 5 minutes
@@ -98,18 +95,10 @@
     [[NSNotificationCenter defaultCenter] removeObserver:self];
 }
 
-<<<<<<< HEAD
-- (instancetype)initWithPost:(ReaderPost *)post
+- (instancetype)init
 {
     self = [super init];
     if (self) {
-        _post = post;
-=======
-- (instancetype)init
-{
-    self = [super init];
-    if (self) {
->>>>>>> 07f12c56
         _comments = [NSMutableArray array];
     }
     return self;
@@ -118,27 +107,6 @@
 - (void)viewDidLoad
 {
     [super viewDidLoad];
-<<<<<<< HEAD
-
-    self.tableView.keyboardDismissMode = UIScrollViewKeyboardDismissModeInteractive;
-
-    if (self.infiniteScrollEnabled) {
-        [self enableInfiniteScrolling];
-    }
-	
-    self.title = self.post.postTitle;
-
-    self.tableView.separatorStyle = UITableViewCellSeparatorStyleNone;
-    [self.tableView registerClass:[WPTableViewCell class] forCellReuseIdentifier:@"PostCell"];
-    [WPStyleGuide configureColorsForView:self.view andTableView:self.tableView];
-
-    [self configurePostView];
-    [self configureTableHeaderView];
-
-    [WPStyleGuide setRightBarButtonItemWithCorrectSpacing:self.shareButton forNavigationItem:self.navigationItem];
-
-    [self prepareComments];
-=======
     
     if (self.infiniteScrollEnabled) {
         [self enableInfiniteScrolling];
@@ -147,7 +115,6 @@
     self.tableView.separatorStyle = UITableViewCellSeparatorStyleNone;
     self.tableView.keyboardDismissMode = UIScrollViewKeyboardDismissModeInteractive;
     [self.tableView registerClass:[WPTableViewCell class] forCellReuseIdentifier:@"PostCell"];
->>>>>>> 07f12c56
 
     // Don't show 'Reader' in the next-view back button
     UIBarButtonItem *backButton = [[UIBarButtonItem alloc] initWithTitle:@" " style:UIBarButtonItemStylePlain target:nil action:nil];
@@ -162,27 +129,6 @@
     
     self.inlineComposeView = [[InlineComposeView alloc] initWithFrame:CGRectZero];
     [self.inlineComposeView setButtonTitle:NSLocalizedString(@"Post", nil)];
-<<<<<<< HEAD
-
-
-
-    self.tapOffKeyboardGesture = [[UITapGestureRecognizer alloc] initWithTarget:self
-                                                                         action:@selector(dismissKeyboard:)];
-
-    // comment composer responds to the inline compose view to publish comments
-    self.commentPublisher = [[ReaderCommentPublisher alloc]
-                             initWithComposer:self.inlineComposeView
-                             andPost:self.post];
-
-    self.commentPublisher.delegate = self;
-
-    // Let pushed view controllers just show an arrow for the back button, not title.
-    UIBarButtonItem *backButton = [[UIBarButtonItem alloc] init];
-    backButton.title = @"";
-    self.navigationItem.backBarButtonItem = backButton;
-
-=======
->>>>>>> 07f12c56
     [self.view addSubview:self.inlineComposeView];
     
     // Comment composer responds to the inline compose view to publish comments
@@ -208,39 +154,14 @@
     }
 
     [[NSNotificationCenter defaultCenter] addObserver:self selector:@selector(handleKeyboardWillHide:) name:UIKeyboardWillHideNotification object:nil];
-<<<<<<< HEAD
-
-    UIToolbar *toolbar = self.navigationController.toolbar;
-    toolbar.barTintColor = [WPStyleGuide littleEddieGrey];
-    toolbar.tintColor = [UIColor whiteColor];
-    toolbar.translucent = NO;
-
-    [self refreshHeightForTableHeaderView];
-}
-
-- (void)viewDidAppear:(BOOL)animated {
+    
+    [self reloadData];
+}
+
+- (void)viewDidAppear:(BOOL)animated
+{
     [super viewDidAppear:animated];
 
-    // Do not start auto-sync if connection is down
-    WordPressAppDelegate *appDelegate = [WordPressAppDelegate sharedWordPressApplicationDelegate];
-    if (appDelegate.connectionAvailable == NO)
-        return;
-	
-    NSDate *lastSynced = [self lastSyncDate];
-    if ((lastSynced == nil || ABS([lastSynced timeIntervalSinceNow]) > ReaderPostDetailViewControllerRefreshTimeout) && self.post.isWPCom) {
-        [self syncWithUserInteraction:NO];
-    }
-
-=======
-    
-    [self reloadData];
-}
-
-- (void)viewDidAppear:(BOOL)animated
-{
-    [super viewDidAppear:animated];
-
->>>>>>> 07f12c56
     // The first time the activity view controller is loaded, there is a bit of
     // processing that happens under the hood. This can cause a stutter
     // if the user taps the share button while scrolling. A work around is to
@@ -248,21 +169,12 @@
     // The performance hit only happens once so its fine to discard the controller
     // after it loads its view.
     [[self activityViewControllerForSharing] view];
-<<<<<<< HEAD
-
-    [self.tableView reloadData];
-=======
->>>>>>> 07f12c56
 }
 
 - (void)viewWillDisappear:(BOOL)animated
 {
     [super viewWillDisappear:animated];
-<<<<<<< HEAD
-	
-=======
-
->>>>>>> 07f12c56
+
     if (IS_IPHONE) {
         self.savedScrollOffset = self.tableView.contentOffset;
     }
@@ -312,56 +224,6 @@
     self.postView.translatesAutoresizingMaskIntoConstraints = NO;
     self.postView.delegate = self;
     self.postView.backgroundColor = [UIColor whiteColor];
-<<<<<<< HEAD
-
-    CGSize imageSize = CGSizeMake(WPContentViewAuthorAvatarSize, WPContentViewAuthorAvatarSize);
-    UIImage *image = [self.post cachedAvatarWithSize:imageSize];
-    if (image) {
-        [self.postView setAvatarImage:image];
-    } else {
-        [self.post fetchAvatarWithSize:imageSize success:^(UIImage *image) {
-            [self.postView setAvatarImage:image];
-        }];
-    }
-
-    // Only show featured image if one exists and its not already in the post content.
-    NSURL *featuredImageURL = [self.post featuredImageURLForDisplay];
-    if (featuredImageURL) {
-        // If ReaderPostView has a featured image, show it unless you're showing full detail & featured image is in the post already
-        NSString *content = [self.post contentForDisplay];
-        if ([content rangeOfString:[featuredImageURL absoluteString]].length > 0) {
-            self.postView.alwaysHidesFeaturedImage = YES;
-        } else {
-            [self fetchFeaturedImage];
-        }
-    }
-}
-
-- (void)fetchFeaturedImage
-{
-    if (!self.featuredImageSource) {
-        CGFloat maxWidth = IS_IPAD ? WPTableViewFixedWidth : MAX(CGRectGetWidth(self.view.bounds), CGRectGetHeight(self.view.bounds));;
-        CGFloat maxHeight = maxWidth * WPContentViewMaxImageHeightPercentage;
-        self.featuredImageSource = [[WPTableImageSource alloc] initWithMaxSize:CGSizeMake(maxWidth, maxHeight)];
-        self.featuredImageSource.delegate = self;
-    }
-
-    CGFloat width = IS_IPAD ? WPTableViewFixedWidth : CGRectGetWidth(self.tableView.bounds);
-    CGFloat height = round(width * WPContentViewMaxImageHeightPercentage);
-    CGSize size = CGSizeMake(width, height);
-
-    NSURL *imageURL = [self.post featuredImageURLForDisplay];
-    UIImage *image = [self.featuredImageSource imageForURL:imageURL withSize:size];
-    if(image) {
-        [self.postView setFeaturedImage:image];
-    } else {
-        [self.featuredImageSource fetchImageForURL:imageURL
-                                          withSize:size
-                                         indexPath:[NSIndexPath indexPathForRow:0 inSection:0]
-                                         isPrivate:self.post.isPrivate];
-    }
-=======
->>>>>>> 07f12c56
 }
 
 - (void)configureTableHeaderView
@@ -593,11 +455,7 @@
     [self.comments removeAllObjects];
 
     __block void(__unsafe_unretained ^flattenComments)(NSArray *) = ^void (NSArray *comments) {
-<<<<<<< HEAD
-        // Ensure the array is correctly sorted. 
-=======
         // Ensure the array is correctly sorted.
->>>>>>> 07f12c56
         comments = [comments sortedArrayUsingComparator: ^(id obj1, id obj2) {
             ReaderComment *a = obj1;
             ReaderComment *b = obj2;
@@ -686,11 +544,7 @@
 
 - (BOOL)isReplying
 {
-<<<<<<< HEAD
-    return ([self.tableView indexPathForSelectedRow] != nil) ? YES : NO;
-=======
     return [self.tableView indexPathForSelectedRow] != nil;
->>>>>>> 07f12c56
 }
 
 - (CGSize)tabBarSize
@@ -936,23 +790,13 @@
 - (void)loadMoreWithSuccess:(void (^)())success failure:(void (^)(NSError *error))failure
 {
     if ([self.resultsController.fetchedObjects count] == 0) {
-<<<<<<< HEAD
         return;
     }
-	
+
     if (self.loadingMore) {
         return;
     }
 
-=======
-        return;
-    }
-
-    if (self.loadingMore) {
-        return;
-    }
-
->>>>>>> 07f12c56
     self.loadingMore = YES;
     self.isSyncing = YES;
     NSUInteger numberToSync = [self.comments count] + ReaderCommentsToSync;
@@ -983,16 +827,6 @@
     if ([commentsArr count] < ([self.comments count] + ReaderCommentsToSync)) {
         self.hasMoreContent = NO;
     }
-<<<<<<< HEAD
-
-    [ReaderComment syncAndThreadComments:commentsArr
-                                 forPost:self.post
-                             withContext:[[ContextManager sharedInstance] mainContext]];
-
-    [self prepareComments];
-}
-=======
->>>>>>> 07f12c56
 
     [ReaderComment syncAndThreadComments:commentsArr
                                  forPost:self.post
@@ -1126,17 +960,10 @@
 
     self.commentPublisher.post = self.post;
     self.commentPublisher.comment = comment;
-<<<<<<< HEAD
-
+    
     if ([self canComment]) {
         [self.view addGestureRecognizer:self.tapOffKeyboardGesture];
-        
-=======
-    
-    if ([self canComment]) {
-        [self.view addGestureRecognizer:self.tapOffKeyboardGesture];
-
->>>>>>> 07f12c56
+
         [self.inlineComposeView displayComposer];
     }
 
@@ -1235,11 +1062,7 @@
     if (_resultsController != nil) {
         return _resultsController;
     }
-<<<<<<< HEAD
-	
-=======
-
->>>>>>> 07f12c56
+
     NSString *entityName = @"ReaderComment";
     NSManagedObjectContext *moc = [[ContextManager sharedInstance] mainContext];
 
@@ -1248,13 +1071,8 @@
     NSPredicate *predicate = [NSPredicate predicateWithFormat:@"(post = %@) && (parentID = 0)", self.post];
     [fetchRequest setPredicate:predicate];
     NSSortDescriptor *sortDescriptor = [[NSSortDescriptor alloc] initWithKey:@"dateCreated" ascending:YES];
-<<<<<<< HEAD
-    [fetchRequest setSortDescriptors:[NSArray arrayWithObject:sortDescriptor]];
-    
-=======
     [fetchRequest setSortDescriptors:@[sortDescriptor]];
 
->>>>>>> 07f12c56
     _resultsController = [[NSFetchedResultsController alloc] initWithFetchRequest:fetchRequest
                                                              managedObjectContext:moc
                                                                sectionNameKeyPath:nil
@@ -1323,10 +1141,6 @@
     return NO;
 }
 
-<<<<<<< HEAD
-
-=======
->>>>>>> 07f12c56
 #pragma mark - WPTableImageSource Delegate
 
 - (void)tableImageSource:(WPTableImageSource *)tableImageSource imageReady:(UIImage *)image forIndexPath:(NSIndexPath *)indexPath
