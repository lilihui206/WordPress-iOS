#import <AFNetworking/AFNetworking.h>
#import "WPTableViewControllerSubclass.h"
#import "ReaderPostsViewController.h"
#import "ReaderPostTableViewCell.h"
#import "ReaderSubscriptionViewController.h"
#import "ReaderPostDetailViewController.h"
#import "ReaderPost.h"
#import "WordPressAppDelegate.h"
#import "NSString+XMLExtensions.h"
#import "WPFriendFinderViewController.h"
#import "WPAccount.h"
#import "WPTableImageSource.h"
#import "WPNoResultsView.h"
#import "NSString+Helpers.h"
#import "WPAnimatedBox.h"
#import "InlineComposeView.h"
#import "ReaderCommentPublisher.h"
#import "ContextManager.h"
#import "AccountService.h"
#import "RebloggingViewController.h"
#import "ReaderTopicService.h"
#import "ReaderPostService.h"
#import "CustomHighlightButton.h"

static CGFloat const RPVCHeaderHeightPhone = 10.0;
static CGFloat const RPVCExtraTableViewHeightPercentage = 2.0;
static CGFloat const RPVCEstimatedRowHeightIPhone = 400.0;
static CGFloat const RPVCEstimatedRowHeightIPad = 600.0;

NSString * const FeaturedImageCellIdentifier = @"FeaturedImageCellIdentifier";
NSString * const NoFeaturedImageCellIdentifier = @"NoFeaturedImageCellIdentifier";

NSString * const RPVCDisplayedNativeFriendFinder = @"DisplayedNativeFriendFinder";

@interface ReaderPostsViewController ()<WPTableImageSourceDelegate, ReaderCommentPublisherDelegate, RebloggingViewControllerDelegate>

@property (nonatomic, assign) BOOL hasMoreContent;
@property (nonatomic, assign) BOOL loadingMore;
@property (nonatomic, assign) BOOL viewHasAppeared;
@property (nonatomic, strong) WPTableImageSource *featuredImageSource;
@property (nonatomic, assign) CGFloat keyboardOffset;
@property (nonatomic, assign) CGFloat lastOffset;
@property (nonatomic, strong) WPAnimatedBox *animatedBox;
@property (nonatomic, strong) UIGestureRecognizer *tapOffKeyboardGesture;

@property (nonatomic, strong) ReaderPostDetailViewController *detailController;
@property (nonatomic, strong) InlineComposeView *inlineComposeView;
@property (nonatomic, strong) ReaderCommentPublisher *commentPublisher;
@property (nonatomic, readonly) ReaderTopic *currentTopic;

@property (nonatomic, strong) ReaderPostTableViewCell *cellForLayout;
@property (nonatomic, strong) NSLayoutConstraint *cellForLayoutWidthConstraint;

@property (nonatomic) BOOL infiniteScrollEnabled;

@end

@implementation ReaderPostsViewController

#pragma mark - Life Cycle methods

- (void)dealloc
{
    self.featuredImageSource.delegate = nil;
    self.inlineComposeView.delegate = nil;
    self.inlineComposeView = nil;
    self.commentPublisher = nil;
    [[NSNotificationCenter defaultCenter] removeObserver:self];
}

- (instancetype)init
{
	self = [super init];
	if (self) {
        _hasMoreContent = YES;
        _infiniteScrollEnabled = YES;

        [[NSNotificationCenter defaultCenter] addObserver:self selector:@selector(didChangeAccount:) name:WPAccountDefaultWordPressComAccountChangedNotification object:nil];
        [[NSNotificationCenter defaultCenter] addObserver:self selector:@selector(readerTopicDidChange:) name:ReaderTopicDidChangeNotification object:nil];
	}
	return self;
}

- (void)viewDidLoad
{
	[super viewDidLoad];

    [self configureCellSeparatorStyle];

    self.incrementalLoadingSupported = YES;

    [self.tableView registerClass:[ReaderPostTableViewCell class] forCellReuseIdentifier:NoFeaturedImageCellIdentifier];
    [self.tableView registerClass:[ReaderPostTableViewCell class] forCellReuseIdentifier:FeaturedImageCellIdentifier];

    self.tableView.keyboardDismissMode = UIScrollViewKeyboardDismissModeInteractive;

    self.tableView.estimatedRowHeight = IS_IPAD ? RPVCEstimatedRowHeightIPad : RPVCEstimatedRowHeightIPhone;

    [self configureCellForLayout];

    CGFloat maxWidth;
    if (IS_IPHONE) {
        maxWidth = MAX(CGRectGetWidth(self.tableView.bounds), CGRectGetHeight(self.tableView.bounds));
    } else {
        maxWidth = WPTableViewFixedWidth;
    }

    CGFloat maxHeight = maxWidth * WPContentViewMaxImageHeightPercentage;
    self.featuredImageSource = [[WPTableImageSource alloc] initWithMaxSize:CGSizeMake(maxWidth, maxHeight)];
    self.featuredImageSource.delegate = self;

    
	// Topics button
    UIBarButtonItem *button = nil;
    CustomHighlightButton *topicsButton = [CustomHighlightButton buttonWithType:UIButtonTypeCustom];
    topicsButton.tintColor = [UIColor colorWithWhite:1.0 alpha:0.5];
    [topicsButton setImage:[UIImage imageNamed:@"icon-reader-topics"] forState:UIControlStateNormal];

    CGSize imageSize = [UIImage imageNamed:@"icon-reader-topics"].size;
    topicsButton.frame = CGRectMake(0.0, 0.0, imageSize.width, imageSize.height);
    topicsButton.contentEdgeInsets = UIEdgeInsetsMake(0, 16, 0, -16);
    
    [topicsButton addTarget:self action:@selector(topicsAction:) forControlEvents:UIControlEventTouchUpInside];
    button = [[UIBarButtonItem alloc] initWithCustomView:topicsButton];
    [button setAccessibilityLabel:NSLocalizedString(@"Browse", @"")];
    self.navigationItem.rightBarButtonItem = button;

    self.tapOffKeyboardGesture = [[UITapGestureRecognizer alloc] initWithTarget:self
                                                                         action:@selector(dismissKeyboard:)];

    self.inlineComposeView = [[InlineComposeView alloc] initWithFrame:CGRectZero];
    [self.inlineComposeView setButtonTitle:NSLocalizedString(@"Post", nil)];

    self.commentPublisher = [[ReaderCommentPublisher alloc]
                             initWithComposer:self.inlineComposeView
                             andPost:nil];

    self.commentPublisher.delegate = self;

    self.tableView.tableFooterView = self.inlineComposeView;
}

- (void)viewWillAppear:(BOOL)animated
{
	[super viewWillAppear:animated];

    [self updateTitle];

	[[NSNotificationCenter defaultCenter] addObserver:self selector:@selector(handleKeyboardDidShow:) name:UIKeyboardWillShowNotification object:nil];
	[[NSNotificationCenter defaultCenter] addObserver:self selector:@selector(handleKeyboardWillHide:) name:UIKeyboardWillHideNotification object:nil];
    
    if (self.noResultsView && self.animatedBox) {
        [self.animatedBox prepareAnimation:NO];
    }
}

- (void)viewDidAppear:(BOOL)animated
{
    [super viewDidAppear:animated];

    NSIndexPath *selectedIndexPath = [self.tableView indexPathForSelectedRow];
    if (selectedIndexPath) {
        [self.tableView deselectRowAtIndexPath:selectedIndexPath animated:YES];
    }

    if (!self.viewHasAppeared) {
        if (self.currentTopic) {
            [WPAnalytics track:WPAnalyticsStatReaderAccessed withProperties:[self tagPropertyForStats]];
        }
        self.viewHasAppeared = YES;
    }

    // Delay box animation after the view appears
    double delayInSeconds = 0.3;
    dispatch_time_t popTime = dispatch_time(DISPATCH_TIME_NOW, (int64_t)(delayInSeconds * NSEC_PER_SEC));
    dispatch_after(popTime, dispatch_get_main_queue(), ^(void){
        if (self.noResultsView && self.animatedBox) {
            [self.animatedBox animate];
        }
    });
}

- (void)viewWillDisappear:(BOOL)animated
{
    [self.inlineComposeView endEditing:YES];
    [super viewWillDisappear:animated];

	[[NSNotificationCenter defaultCenter] removeObserver:self name:UIKeyboardWillShowNotification object:nil];
	[[NSNotificationCenter defaultCenter] removeObserver:self name:UIKeyboardWillHideNotification object:nil];
}

- (void)willAnimateRotationToInterfaceOrientation:(UIInterfaceOrientation)toInterfaceOrientation duration:(NSTimeInterval)duration
{
    // Remove the no results view or else the position will abruptly adjust after rotation
    // due to the table view sizing for image preloading
    [self.noResultsView removeFromSuperview];
    
    [super willAnimateRotationToInterfaceOrientation:toInterfaceOrientation duration:duration];
}

- (void)didRotateFromInterfaceOrientation:(UIInterfaceOrientation)fromInterfaceOrientation
{
    [super didRotateFromInterfaceOrientation:fromInterfaceOrientation];
    [self configureNoResultsView];
}

- (void)willRotateToInterfaceOrientation:(UIInterfaceOrientation)toInterfaceOrientation duration:(NSTimeInterval)duration
{
    CGFloat width;
    if (UIInterfaceOrientationIsPortrait(toInterfaceOrientation)) {
        width = CGRectGetWidth(self.tableView.window.frame);
    } else {
        width = CGRectGetHeight(self.tableView.window.frame);
    }
    [self updateCellForLayoutWidthConstraint:width];
}


#pragma mark - Instance Methods

- (void)configureCellSeparatorStyle
{
    // Setting the separator style will cause the table view to redraw all its cells.
    // We want to avoid this when we first load the tableview as there is a performance
    // cost.  As a work around, unset the delegate and datasource, and restore them
    // after setting the style.
    self.tableView.delegate = nil;
    self.tableView.dataSource = nil;
    self.tableView.separatorStyle = UITableViewCellSeparatorStyleNone;
    self.tableView.delegate = self;
    self.tableView.dataSource = self;
}

- (void)configureCellForLayout
{
    NSString *CellIdentifier = @"CellForLayoutIdentifier";
    [self.tableView registerClass:[ReaderPostTableViewCell class] forCellReuseIdentifier:CellIdentifier];
    self.cellForLayout = [self.tableView dequeueReusableCellWithIdentifier:CellIdentifier];
    [self updateCellForLayoutWidthConstraint:CGRectGetWidth(self.tableView.bounds)];
}

- (void)updateCellForLayoutWidthConstraint:(CGFloat)width
{
    UIView *contentView = self.cellForLayout.contentView;
    if (self.cellForLayoutWidthConstraint) {
        [contentView removeConstraint:self.cellForLayoutWidthConstraint];
    }
    NSDictionary *views = NSDictionaryOfVariableBindings(contentView);
    NSDictionary *metrics = @{@"width":@(width)};
    self.cellForLayoutWidthConstraint = [[NSLayoutConstraint constraintsWithVisualFormat:@"[contentView(width)]"
                                                                             options:0
                                                                             metrics:metrics
                                                                               views:views] firstObject];
    [contentView addConstraint:self.cellForLayoutWidthConstraint];
}

- (ReaderTopic *)currentTopic
{
    NSManagedObjectContext *context = [[ContextManager sharedInstance] mainContext];
    return [[[ReaderTopicService alloc] initWithManagedObjectContext:context] currentTopic];
}

- (void)updateTitle
{
    if (self.currentTopic) {
        self.title = [self.currentTopic.title capitalizedString];
    } else {
        self.title = NSLocalizedString(@"Reader", @"Default title for the reader before topics are loaded the first time.");
    }
}

- (void)setTitle:(NSString *)title
{
    [super setTitle:title];
    
    // Reset the tab bar title; this isn't a great solution, but works
    NSInteger tabIndex = [self.tabBarController.viewControllers indexOfObject:self.navigationController];
    UITabBarItem *tabItem = [[[self.tabBarController tabBar] items] objectAtIndex:tabIndex];
    tabItem.title = NSLocalizedString(@"Reader", @"Description of the Reader tab");
}

- (void)handleKeyboardDidShow:(NSNotification *)notification
{
    if (self.inlineComposeView.isDisplayed) {
        return;
    }

    UIView *view = self.view.superview;
	CGRect frame = view.frame;
	CGRect startFrame = [[[notification userInfo] objectForKey:UIKeyboardFrameBeginUserInfoKey] CGRectValue];
	CGRect endFrame = [[[notification userInfo] objectForKey:UIKeyboardFrameEndUserInfoKey] CGRectValue];
	
	// Figure out the difference between the bottom of this view, and the top of the keyboard.
	// This should account for any toolbars.
	CGPoint point = [view.window convertPoint:startFrame.origin toView:view];
	self.keyboardOffset = point.y - (frame.origin.y + frame.size.height);
	
	// if we're upside down, we need to adjust the origin.
	if (endFrame.origin.x == 0 && endFrame.origin.y == 0) {
		endFrame.origin.y = endFrame.origin.x += MIN(endFrame.size.height, endFrame.size.width);
	}
	
	point = [view.window convertPoint:endFrame.origin toView:view];
    CGSize tabBarSize = [self tabBarSize];
	frame.size.height = point.y + tabBarSize.height;
	
	[UIView animateWithDuration:0.3f delay:0.0f options:UIViewAnimationOptionBeginFromCurrentState animations:^{
		view.frame = frame;
	} completion:^(BOOL finished) {
		// BUG: When dismissing a modal view, and the keyboard is showing again, the animation can get clobbered in some cases.
		// When this happens the view is set to the dimensions of its wrapper view, hiding content that should be visible
		// above the keyboard.
		// For now use a fallback animation.
		if (!CGRectEqualToRect(view.frame, frame)) {
			[UIView animateWithDuration:0.3 animations:^{
				view.frame = frame;
			}];
		}
	}];
}

- (void)handleKeyboardWillHide:(NSNotification *)notification
{
    if (self.inlineComposeView.isDisplayed) {
        return;
    }

    UIView *view = self.view.superview;
	CGRect frame = view.frame;
	CGRect keyFrame = [[[notification userInfo] objectForKey:UIKeyboardFrameEndUserInfoKey] CGRectValue];
	
	CGPoint point = [view.window convertPoint:keyFrame.origin toView:view];
	frame.size.height = point.y - (frame.origin.y + self.keyboardOffset);
	view.frame = frame;
}


#pragma mark - ReaderPostContentView delegate methods

- (void)postView:(ReaderPostContentView *)postView didReceiveReblogAction:(id)sender
{
    // Pass the image forward
    ReaderPostTableViewCell *cell = [ReaderPostTableViewCell cellForSubview:sender];
    NSIndexPath *indexPath = [self.tableView indexPathForCell:cell];
    ReaderPost *post = (ReaderPost *)[self.resultsController objectAtIndexPath:indexPath];

    UIImage *image = [cell.postView.featuredImageView.image copy];
    UIImage *avatarImage = [post cachedAvatarWithSize:CGSizeMake(WPContentAttributionViewAvatarSize, WPContentAttributionViewAvatarSize)];

    RebloggingViewController *controller = [[RebloggingViewController alloc] initWithPost:post featuredImage:image avatarImage:avatarImage];
    controller.delegate = self;
    UINavigationController *navController = [[UINavigationController alloc] initWithRootViewController:controller];
    navController.modalPresentationStyle = UIModalPresentationFormSheet;
    navController.modalTransitionStyle = UIModalTransitionStyleCoverVertical;
    [self presentViewController:navController animated:YES completion:nil];
}

- (void)postView:(ReaderPostContentView *)postView didReceiveLikeAction:(id)sender
{
    ReaderPostTableViewCell *cell = [ReaderPostTableViewCell cellForSubview:sender];
    NSIndexPath *indexPath = [self.tableView indexPathForCell:cell];
    ReaderPost *post = (ReaderPost *)[self.resultsController objectAtIndexPath:indexPath];

    NSManagedObjectContext *context = [[ContextManager sharedInstance] newDerivedContext];
    ReaderPostService *service = [[ReaderPostService alloc] initWithManagedObjectContext:context];
    [service toggleLikedForPost:post success:^{
        if (post.isLiked) {
            [WPAnalytics track:WPAnalyticsStatReaderLikedArticle];
        }
    } failure:^(NSError *error) {
		DDLogError(@"Error Liking Post : %@", [error localizedDescription]);
		[postView updateActionButtons];
    }];

	[postView updateActionButtons];
}

- (void)contentView:(UIView *)contentView didReceiveAttributionLinkAction:(id)sender
{
    UIButton *followButton = (UIButton *)sender;
    ReaderPostTableViewCell *cell = [ReaderPostTableViewCell cellForSubview:sender];
    NSIndexPath *indexPath = [self.tableView indexPathForCell:cell];
    ReaderPost *post = (ReaderPost *)[self.resultsController objectAtIndexPath:indexPath];
    
    if (![post isFollowable]) {
        return;
    }

    if (!post.isFollowing) {
        [WPAnalytics track:WPAnalyticsStatReaderFollowedSite];
    }

    [followButton setSelected:!post.isFollowing]; // Set it optimistically

    NSManagedObjectContext *context = [[ContextManager sharedInstance] newDerivedContext];
    ReaderPostService *service = [[ReaderPostService alloc] initWithManagedObjectContext:context];
    [service toggleFollowingForPost:post success:^{
        //noop
    } failure:^(NSError *error) {
		DDLogError(@"Error Following Blog : %@", [error localizedDescription]);
		[followButton setSelected:post.isFollowing];
    }];
}

- (void)postView:(ReaderPostContentView *)postView didReceiveCommentAction:(id)sender
{
    [self.view addGestureRecognizer:self.tapOffKeyboardGesture];

    ReaderPostTableViewCell *cell = [ReaderPostTableViewCell cellForSubview:sender];
    NSIndexPath *indexPath = [self.tableView indexPathForCell:cell];
    ReaderPost *post = (ReaderPost *)[self.resultsController objectAtIndexPath:indexPath];

    if (self.commentPublisher.post == post) {
        [self.inlineComposeView toggleComposer];
        return;
    }

    self.commentPublisher.post = post;
    [self.inlineComposeView displayComposer];

    // scroll the item into view if possible
    [self.tableView scrollToRowAtIndexPath:indexPath
                          atScrollPosition:UITableViewScrollPositionTop
                                  animated:YES];
}


#pragma mark - RebloggingViewController Delegate Methods

- (void)postWasReblogged:(ReaderPost *)post
{
    NSIndexPath *indexPath = [self.resultsController indexPathForObject:post];
    if (!indexPath) {
        return;
    }
    ReaderPostTableViewCell *cell = (ReaderPostTableViewCell *)[self.tableView cellForRowAtIndexPath:indexPath];
    [cell configureCell:post];
    [self setAvatarForPost:post forCell:cell indexPath:indexPath];
}


#pragma mark - Actions

- (void)topicsAction:(id)sender
{
    ReaderSubscriptionViewController *controller = [[ReaderSubscriptionViewController alloc] init];
    UINavigationController *navController = [[UINavigationController alloc] initWithRootViewController:controller];
    navController.navigationBar.translucent = NO;
    [self presentViewController:navController animated:YES completion:nil];
}


- (void)dismissKeyboard:(id)sender
{
    for (UIGestureRecognizer *gesture in self.view.gestureRecognizers) {
        if ([gesture isEqual:self.tapOffKeyboardGesture]) {
            [self.view removeGestureRecognizer:gesture];
        }
    }
    
    [self.inlineComposeView toggleComposer];
}

#pragma mark - ReaderCommentPublisherDelegate Methods

- (void)commentPublisherDidPublishComment:(ReaderCommentPublisher *)publisher
{
    [WPAnalytics track:WPAnalyticsStatReaderCommentedOnArticle];
    publisher.post.dateCommentsSynced = nil;
    [self.inlineComposeView dismissComposer];
}

- (void)openPost:(NSUInteger *)postId onBlog:(NSUInteger)blogId
{
    NSManagedObjectContext *context = [[ContextManager sharedInstance] mainContext];
    ReaderPostService *service = [[ReaderPostService alloc] initWithManagedObjectContext:context];
    [service deletePostsWithNoTopic];
    [service fetchPost:postId forSite:blogId success:^(ReaderPost *post) {
        ReaderPostDetailViewController *controller = [[ReaderPostDetailViewController alloc] initWithPost:post
                                                                                            featuredImage:nil
                                                                                              avatarImage:nil];

        [self.navigationController pushViewController:controller animated:YES];
    } failure:^(NSError *error) {
        DDLogError(@"%@, error fetching post for site", _cmd, error);
    }];
}


#pragma mark - WPTableViewSublass methods

- (NSString *)noResultsTitleText
{
    NSRange range = [self.currentTopic.path rangeOfString:@"following"];
    if (range.location != NSNotFound) {
        return NSLocalizedString(@"You're not following any sites yet.", @"");
    }

    range = [self.currentTopic.path rangeOfString:@"liked"];
    if (range.location != NSNotFound) {
        return NSLocalizedString(@"You have not liked any posts.", @"");
    }

    return NSLocalizedString(@"Sorry. No posts yet.", @"");
}


- (NSString *)noResultsMessageText
{
	return NSLocalizedString(@"Tap the tag icon to browse posts from popular sites.", nil);
}

- (UIView *)noResultsAccessoryView
{
    if (!self.animatedBox) {
        self.animatedBox = [WPAnimatedBox new];
    }
    return self.animatedBox;
}

- (NSString *)entityName
{
	return @"ReaderPost";
}

- (NSDate *)lastSyncDate
{
    return self.currentTopic.lastSynced;
}

- (NSFetchRequest *)fetchRequest
{
    NSFetchRequest *fetchRequest = [NSFetchRequest fetchRequestWithEntityName:[self entityName]];
    fetchRequest.predicate = [NSPredicate predicateWithFormat:@"(topic == %@)", self.currentTopic];
    NSSortDescriptor *sortDescriptorDate = [NSSortDescriptor sortDescriptorWithKey:@"sortDate" ascending:NO];
    fetchRequest.sortDescriptors = @[sortDescriptorDate];
	fetchRequest.fetchBatchSize = 20;
	return fetchRequest;
}

- (NSString *)sectionNameKeyPath
{
	return nil;
}

- (Class)cellClass
{
    return [ReaderPostTableViewCell class];
}

- (void)configureCell:(UITableViewCell *)aCell atIndexPath:(NSIndexPath *)indexPath
{
    if (!aCell) {
        return;
    }

    ReaderPostTableViewCell *cell = (ReaderPostTableViewCell *)aCell;
    cell.selectionStyle = UITableViewCellSelectionStyleNone;
    cell.accessoryType = UITableViewCellAccessoryNone;

    ReaderPost *post = (ReaderPost *)[self.resultsController objectAtIndexPath:indexPath];

    [cell configureCell:post];
    [self setImageForPost:post forCell:cell indexPath:indexPath];
    [self setAvatarForPost:post forCell:cell indexPath:indexPath];

    cell.postView.delegate = self;
    cell.postView.shouldShowActions = post.isWPCom;
}

- (CGSize)sizeForFeaturedImage
{
    CGSize imageSize = CGSizeZero;
    imageSize.width = IS_IPAD ? WPTableViewFixedWidth : CGRectGetWidth(self.tableView.bounds);
    imageSize.height = round(imageSize.width * WPContentViewMaxImageHeightPercentage);
    return imageSize;
}

- (void)preloadImagesForCellsAfterIndexPath:(NSIndexPath *)indexPath
{
    NSInteger numberToPreload = 2; // keep the number small else they compete and slow each other down.
    for (NSInteger i = 1; i <= numberToPreload; i++) {
        NSIndexPath *nextIndexPath = [NSIndexPath indexPathForRow:indexPath.row + i inSection:indexPath.section];
        if ([self.tableView numberOfRowsInSection:indexPath.section] < nextIndexPath.row) {
            ReaderPost *post = (ReaderPost *)[self.resultsController objectAtIndexPath:nextIndexPath];
            NSURL *imageURL = [post featuredImageURLForDisplay];
            if (!imageURL) {
                // No image to feature.
                continue;
            }

            UIImage *image = [self imageForURL:imageURL];
            if (image) {
                // already cached.
                continue;
            } else {
                [self.featuredImageSource fetchImageForURL:imageURL
                                                  withSize:[self sizeForFeaturedImage]
                                                 indexPath:indexPath
                                                 isPrivate:post.isPrivate];
            }
        }
    }
}

- (UIImage *)imageForURL:(NSURL *)imageURL
{
    if (!imageURL) {
        return nil;
    }
    return [self.featuredImageSource imageForURL:imageURL withSize:[self sizeForFeaturedImage]];
}

- (void)setAvatarForPost:(ReaderPost *)post forCell:(ReaderPostTableViewCell *)cell indexPath:(NSIndexPath *)indexPath
{
    if ([cell isEqual:self.cellForLayout]) {
        return;
    }

    CGSize imageSize = CGSizeMake(WPContentViewAuthorAvatarSize, WPContentViewAuthorAvatarSize);
    UIImage *image = [post cachedAvatarWithSize:imageSize];
    if (image) {
        [cell.postView setAvatarImage:image];
    } else {
        [post fetchAvatarWithSize:imageSize success:^(UIImage *image) {
            if (!image) {
                return;
            }
            if (cell == [self.tableView cellForRowAtIndexPath:indexPath]) {
                [cell.postView setAvatarImage:image];
            }
        }];
    }
}

- (void)setImageForPost:(ReaderPost *)post forCell:(ReaderPostTableViewCell *)cell indexPath:(NSIndexPath *)indexPath
{
<<<<<<< HEAD
    if ([cell isEqual:self.cellForLayout]) {
        return;
    }

    NSURL *imageURL = post.featuredImageURL;
    
=======
    NSURL *imageURL = [post featuredImageURLForDisplay];
>>>>>>> e236aad5
    if (!imageURL) {
        return;
    }
    UIImage *image = [self imageForURL:imageURL];
    if (image) {
        [cell.postView setFeaturedImage:image];
    } else {
        [self.featuredImageSource fetchImageForURL:imageURL
                                          withSize:[self sizeForFeaturedImage]
                                         indexPath:indexPath
                                         isPrivate:post.isPrivate];
    }
}

- (void)syncItemsViaUserInteraction:(BOOL)userInteraction success:(void (^)())success failure:(void (^)(NSError *))failure
{
    DDLogMethod();

    NSManagedObjectContext *context = [[ContextManager sharedInstance] mainContext];

    if(!self.currentTopic) {
        ReaderTopicService *topicService = [[ReaderTopicService alloc] initWithManagedObjectContext:context];
        [topicService fetchReaderMenuWithSuccess:^{
            // Changing the topic means we need to also change the fetch request.
            [self resetResultsController];
            [self updateTitle];
            [self syncReaderItemsWithSuccess:success failure:failure];
        } failure:^(NSError *error) {
            failure(error);
        }];
        return;
    }

    if (userInteraction) {
        [self syncReaderItemsWithSuccess:success failure:failure];
    } else {
        [self backfillReaderItemsWithSuccess:success failure:failure];
    }
}

- (void)backfillReaderItemsWithSuccess:(void (^)())success failure:(void (^)(NSError *))failure
{
    DDLogMethod();

    NSManagedObjectContext *context = [[ContextManager sharedInstance] newDerivedContext];
    ReaderPostService *service = [[ReaderPostService alloc] initWithManagedObjectContext:context];
    [service backfillPostsForTopic:self.currentTopic success:^(BOOL hasMore) {
        if (success) {
            dispatch_async(dispatch_get_main_queue(), ^{
                success();
            });
        }
    } failure:^(NSError *error) {
        if (failure) {
            dispatch_async(dispatch_get_main_queue(), ^{
                failure(error);
            });
        }
    }];
}

- (void)syncReaderItemsWithSuccess:(void (^)())success failure:(void (^)(NSError *))failure
{
    DDLogMethod();

    NSManagedObjectContext *context = [[ContextManager sharedInstance] newDerivedContext];
    ReaderPostService *service = [[ReaderPostService alloc] initWithManagedObjectContext:context];
    [service fetchPostsForTopic:self.currentTopic earlierThan:[NSDate date] success:^(BOOL hasMore) {
        if (success) {
            dispatch_async(dispatch_get_main_queue(), ^{
                success();
            });
        }
    } failure:^(NSError *error) {
        if(failure) {
            dispatch_async(dispatch_get_main_queue(), ^{
                failure(error);
            });
        }
    }];
}

- (void)loadMoreWithSuccess:(void (^)())success failure:(void (^)(NSError *error))failure
{
    DDLogMethod();
	if ([self.resultsController.fetchedObjects count] == 0) {
		return;
    }

	if (self.loadingMore) {
        return;
    }

    if (self.currentTopic == nil) {
        if (failure) {
            failure(nil);
        }
        return;
    }

	self.loadingMore = YES;

	ReaderPost *post = self.resultsController.fetchedObjects.lastObject;
    NSManagedObjectContext *context = [[ContextManager sharedInstance] newDerivedContext];

    ReaderPostService *service = [[ReaderPostService alloc] initWithManagedObjectContext:context];
    [service fetchPostsForTopic:self.currentTopic earlierThan:post.sortDate success:^(BOOL hasMore){
        if (success) {
            dispatch_async(dispatch_get_main_queue(), ^{
                success();
            });
        }
        [self onSyncSuccess:hasMore];
    } failure:^(NSError *error) {
        if (failure) {
            dispatch_async(dispatch_get_main_queue(), ^{
                failure(error);
            });
        }
    }];
    
    [WPAnalytics track:WPAnalyticsStatReaderInfiniteScroll withProperties:[self tagPropertyForStats]];
}

- (UITableViewRowAnimation)tableViewRowAnimation
{
	return UITableViewRowAnimationNone;
}

- (void)onSyncSuccess:(BOOL)hasMore
{
    DDLogMethod();
    self.loadingMore = NO;
    self.hasMoreContent = hasMore;
}


#pragma mark - TableView Methods

- (UITableViewCell *)tableView:(UITableView *)tableView cellForRowAtIndexPath:(NSIndexPath *)indexPath {
    UITableViewCell *cell;
    ReaderPost *post = (ReaderPost *)[self.resultsController objectAtIndexPath:indexPath];
    if ([post featuredImageURLForDisplay]) {
        cell = [tableView dequeueReusableCellWithIdentifier:FeaturedImageCellIdentifier];
    } else {
        cell = [tableView dequeueReusableCellWithIdentifier:NoFeaturedImageCellIdentifier];
    }

    if (self.tableView.isEditing) {
		cell.accessoryType = UITableViewCellAccessoryNone;
	} else {
        cell.accessoryType = UITableViewCellAccessoryDisclosureIndicator;
    }

    [self configureCell:cell atIndexPath:indexPath];
    if (!cell) {
        NSLog(@"NO CELL!");
    }

    return cell;
}

- (CGFloat)tableView:(UITableView *)tableView heightForRowAtIndexPath:(NSIndexPath *)indexPath
{
    [self configureCell:self.cellForLayout atIndexPath:indexPath];
    CGFloat width = IS_IPAD ? WPTableViewFixedWidth : CGRectGetWidth(self.tableView.bounds);
    CGSize size = [self.cellForLayout sizeThatFits:CGSizeMake(width, CGFLOAT_MAX)];
    return ceil(size.height + 1);
}

- (UIView *)tableView:(UITableView *)tableView viewForHeaderInSection:(NSInteger)section
{
    return [[UIView alloc] initWithFrame:CGRectZero];
}

- (CGFloat)tableView:(UITableView *)tableView heightForHeaderInSection:(NSInteger)section
{
    if (IS_IPHONE) {
        return RPVCHeaderHeightPhone;
    }
    return [super tableView:tableView heightForHeaderInSection:section];
}

- (void)tableView:(UITableView *)tableView didSelectRowAtIndexPath:(NSIndexPath *)indexPath
{
    if (IS_IPAD) {
        [tableView deselectRowAtIndexPath:indexPath animated:YES];
    }

    // Pass the image forward
	ReaderPost *post = [self.resultsController.fetchedObjects objectAtIndex:indexPath.row];
    ReaderPostTableViewCell *cell = (ReaderPostTableViewCell *)[self.tableView cellForRowAtIndexPath:indexPath];

    UIImage *image = [cell.postView.featuredImageView.image copy];
    UIImage *avatarImage = [cell.post cachedAvatarWithSize:CGSizeMake(32.0, 32.0)];
// TODO: the detail controller should just fetch the cached versions of these resources vs passing them around here. :P
	self.detailController = [[ReaderPostDetailViewController alloc] initWithPost:post featuredImage:image avatarImage:avatarImage];
    
    [self.navigationController pushViewController:self.detailController animated:YES];
    
    [WPAnalytics track:WPAnalyticsStatReaderOpenedArticle];
}

- (void)tableView:(UITableView *)tableView willDisplayCell:(UITableViewCell *)cell forRowAtIndexPath:(NSIndexPath *)indexPath
{
    // Preload here to avoid unnecessary preload calls when fetching cells for reasons other than for display.
    [self preloadImagesForCellsAfterIndexPath:indexPath];
}

#pragma mark - NSFetchedResultsController overrides

- (void)controllerWillChangeContent:(NSFetchedResultsController *)controller
{
    // Do nothing (prevent superclass from adjusting table view)
}

- (void)controllerDidChangeContent:(NSFetchedResultsController *)controller
{
    // Index paths may have changed. We don't want callbacks for stale paths.
    [self.featuredImageSource invalidateIndexPaths];
    [self.tableView reloadData];
    [self.noResultsView removeFromSuperview];
}

- (void)controller:(NSFetchedResultsController *)controller
   didChangeObject:(id)anObject
       atIndexPath:(NSIndexPath *)indexPath
     forChangeType:(NSFetchedResultsChangeType)type
      newIndexPath:(NSIndexPath *)newIndexPath
{
    // Do nothing (prevent superclass from adjusting table view)
}


#pragma mark - Notifications

- (void)readerTopicDidChange:(NSNotification *)notification
{
    [self updateTitle];

	self.loadingMore = NO;
	self.hasMoreContent = YES;
	[(WPNoResultsView *)self.noResultsView setTitleText:[self noResultsTitleText]];

	[self.tableView setContentOffset:CGPointMake(0, 0) animated:NO];
	[self resetResultsController];
	[self.tableView reloadData];
    [self syncItems];
	[self configureNoResultsView];

    [WPAnalytics track:WPAnalyticsStatReaderLoadedTag withProperties:[self tagPropertyForStats]];
    if ([self isCurrentTagFreshlyPressed]) {
        [WPAnalytics track:WPAnalyticsStatReaderLoadedFreshlyPressed];
    }
}


#pragma mark - WPAccount Notifications

- (void)didChangeAccount:(NSNotification *)notification
{
    NSManagedObjectContext *context = [[ContextManager sharedInstance] mainContext];
    [[[ReaderTopicService alloc] initWithManagedObjectContext:context] deleteAllTopics];
    [[[ReaderPostService alloc] initWithManagedObjectContext:context] deletePostsWithNoTopic];

    [self resetResultsController];
    [self.tableView reloadData];
    [self.navigationController popToViewController:self animated:NO];

    if ([self isViewLoaded]) {
        [self syncItems];
    }
}


#pragma mark - Utility

- (BOOL)isCurrentTagFreshlyPressed
{
    return [self.currentTopic.title rangeOfString:@"freshly-pressed"].location != NSNotFound;
}

- (NSDictionary *)tagPropertyForStats
{
    return @{@"tag": self.currentTopic.title};
}

- (CGSize)tabBarSize
{
    CGSize tabBarSize = CGSizeZero;
    if ([self tabBarController]) {
        tabBarSize = [[[self tabBarController] tabBar] bounds].size;
    }

    return tabBarSize;
}

#pragma mark - WPTableImageSourceDelegate

- (void)tableImageSource:(WPTableImageSource *)tableImageSource imageReady:(UIImage *)image forIndexPath:(NSIndexPath *)indexPath
{
    ReaderPostTableViewCell *cell = (ReaderPostTableViewCell *)[self.tableView cellForRowAtIndexPath:indexPath];
    
    // Don't do anything if the cell is out of view or out of range
    // (this is a safety check in case the Reader doesn't properly kill image requests when changing topics)
    if (cell == nil) {
        return;
    }

    [cell.postView setFeaturedImage:image];
    
    // Failsafe: If the topic has changed, fetchedObject count might be zero
    if (self.resultsController.fetchedObjects.count == 0) {
        return;
    }
    
    // Update the detail view if it's open and applicable
    ReaderPost *post = [self.resultsController objectAtIndexPath:indexPath];
    
    if (post == self.detailController.post) {
        [self.detailController updateFeaturedImage:image];
    }
}

@end<|MERGE_RESOLUTION|>--- conflicted
+++ resolved
@@ -635,16 +635,11 @@
 
 - (void)setImageForPost:(ReaderPost *)post forCell:(ReaderPostTableViewCell *)cell indexPath:(NSIndexPath *)indexPath
 {
-<<<<<<< HEAD
     if ([cell isEqual:self.cellForLayout]) {
         return;
     }
 
-    NSURL *imageURL = post.featuredImageURL;
-    
-=======
     NSURL *imageURL = [post featuredImageURLForDisplay];
->>>>>>> e236aad5
     if (!imageURL) {
         return;
     }
