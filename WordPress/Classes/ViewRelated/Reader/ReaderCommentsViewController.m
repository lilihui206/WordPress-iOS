#import "ReaderCommentsViewController.h"

#import "Comment.h"
#import "CommentService.h"
#import "ContextManager.h"
#import "ReaderPost.h"
#import "ReaderPostService.h"
#import "ReaderPostHeaderView.h"
#import "UIView+Subviews.h"
#import "WPImageViewController.h"
#import "WPTableViewHandler.h"
#import "SuggestionsTableView.h"
#import "SuggestionService.h"
#import "WordPress-Swift.h"
#import "WPAppAnalytics.h"
#import <WordPressUI/WordPressUI.h>


// NOTE: We want the cells to have a rather large estimated height.  This avoids a peculiar
// crash in certain circumstances when the tableView lays out its visible cells,
// and those cells contain WPRichTextEmbeds. -- Aerych, 2016.11.30
static CGFloat const EstimatedCommentRowHeight = 300.0;
static NSInteger const MaxCommentDepth = 4.0;
static CGFloat const CommentIndentationWidth = 40.0;

static NSString *CommentCellIdentifier = @"CommentDepth0CellIdentifier";
static NSString *RestorablePostObjectIDURLKey = @"RestorablePostObjectIDURLKey";

@interface ReaderCommentsViewController () <NSFetchedResultsControllerDelegate,
                                            ReaderCommentCellDelegate,
                                            ReplyTextViewDelegate,
                                            UIViewControllerRestoration,
                                            WPContentSyncHelperDelegate,
                                            WPTableViewHandlerDelegate,
                                            SuggestionsTableViewDelegate>

@property (nonatomic, strong, readwrite) ReaderPost *post;
@property (nonatomic, strong) NSNumber *postSiteID;
@property (nonatomic, strong) UIGestureRecognizer *tapOffKeyboardGesture;
@property (nonatomic, strong) UIActivityIndicatorView *activityFooter;
@property (nonatomic, strong) WPContentSyncHelper *syncHelper;
@property (nonatomic, strong) UITableView *tableView;
@property (nonatomic, strong) WPTableViewHandler *tableViewHandler;
@property (nonatomic, strong) NoResultsViewController *noResultsViewController;
@property (nonatomic, strong) ReplyTextView *replyTextView;
@property (nonatomic, strong) KeyboardDismissHelper *keyboardManager;
@property (nonatomic, strong) SuggestionsTableView *suggestionsTableView;
@property (nonatomic, strong) UIView *postHeaderWrapper;
@property (nonatomic, strong) ReaderPostHeaderView *postHeaderView;
@property (nonatomic, strong) NSIndexPath *indexPathForCommentRepliedTo;
@property (nonatomic, strong) NSLayoutConstraint *replyTextViewHeightConstraint;
@property (nonatomic, strong) NSLayoutConstraint *replyTextViewBottomConstraint;
@property (nonatomic, strong) NSCache *estimatedRowHeights;
@property (nonatomic) BOOL isLoggedIn;
@property (nonatomic) BOOL needsUpdateAttachmentsAfterScrolling;
@property (nonatomic) BOOL needsRefreshTableViewAfterScrolling;
@property (nonatomic) BOOL failedToFetchComments;
@property (nonatomic) BOOL deviceIsRotating;
@property (nonatomic) BOOL userInterfaceStyleChanged;
@property (nonatomic, strong) NSCache *cachedAttributedStrings;
@property (nonatomic, strong) FollowCommentsService *followCommentsService;

@end


@implementation ReaderCommentsViewController

#pragma mark - Static Helpers

+ (instancetype)controllerWithPost:(ReaderPost *)post
{
    ReaderCommentsViewController *controller = [[self alloc] init];
    controller.post = post;
    return controller;
}

+ (instancetype)controllerWithPostID:(NSNumber *)postID siteID:(NSNumber *)siteID
{
    ReaderCommentsViewController *controller = [[self alloc] init];
    [controller setupWithPostID:postID siteID:siteID];
    return controller;
}


#pragma mark - State Restoration

+ (UIViewController *)viewControllerWithRestorationIdentifierPath:(NSArray *)identifierComponents coder:(NSCoder *)coder
{
    NSString *path = [coder decodeObjectForKey:RestorablePostObjectIDURLKey];
    if (!path) {
        return nil;
    }

    NSManagedObjectContext *context = [[ContextManager sharedInstance] mainContext];
    NSManagedObjectID *objectID = [context.persistentStoreCoordinator managedObjectIDForURIRepresentation:[NSURL URLWithString:path]];
    if (!objectID) {
        return nil;
    }

    NSError *error = nil;
    ReaderPost *restoredPost = (ReaderPost *)[context existingObjectWithID:objectID error:&error];
    if (error || !restoredPost) {
        return nil;
    }

    return [self controllerWithPost:restoredPost];
}

- (void)encodeRestorableStateWithCoder:(NSCoder *)coder
{
    [coder encodeObject:[[self.post.objectID URIRepresentation] absoluteString] forKey:RestorablePostObjectIDURLKey];
    [super encodeRestorableStateWithCoder:coder];
}


#pragma mark - LifeCycle Methods

- (instancetype)init
{
    self = [super init];
    if (self) {
        self.restorationIdentifier = NSStringFromClass([self class]);
        self.restorationClass = [self class];
    }
    return self;
}

- (void)viewDidLoad
{
    [super viewDidLoad];
    self.view.backgroundColor = [UIColor murielBasicBackground];

    [self checkIfLoggedIn];

    [self configureNavbar];
    [self configurePostHeader];
    [self configureTableView];
    [self configureTableViewHandler];
    [self configureNoResultsView];
    [self configureReplyTextView];
    [self configureSuggestionsTableView];
    [self configureKeyboardGestureRecognizer];
    [self configureViewConstraints];
    [self configureKeyboardManager];

    [self refreshAndSync];
}

- (void)viewWillAppear:(BOOL)animated
{
    [super viewWillAppear:animated];

    [self.keyboardManager startListeningToKeyboardNotifications];
    [[NSNotificationCenter defaultCenter] addObserver:self
                                             selector:@selector(handleApplicationDidBecomeActive:)
                                                 name:UIApplicationDidBecomeActiveNotification
                                               object:nil];
}

- (void)viewDidAppear:(BOOL)animated
{
    [super viewDidAppear:animated];
    [self.tableView reloadData];
}


- (void)viewWillDisappear:(BOOL)animated
{
    [super viewWillDisappear:animated];
    [self dismissNotice];

#pragma clang diagnostic push
#pragma clang diagnostic ignored "-Wunused-result"
    [self.replyTextView resignFirstResponder];
#pragma clang diagnostic pop
    [self.keyboardManager stopListeningToKeyboardNotifications];
    [[NSNotificationCenter defaultCenter] removeObserver:self name:UIApplicationDidBecomeActiveNotification object:nil];
}

- (void)viewWillTransitionToSize:(CGSize)size withTransitionCoordinator:(id<UIViewControllerTransitionCoordinator>)coordinator
{
    [super viewWillTransitionToSize:size withTransitionCoordinator:coordinator];
    self.deviceIsRotating = true;

    [coordinator animateAlongsideTransition:nil completion:^(id<UIViewControllerTransitionCoordinatorContext>  _Nonnull context) {
        self.deviceIsRotating = false;
        NSIndexPath *selectedIndexPath = [self.tableView indexPathForSelectedRow];
        // Make sure a selected comment is visible after rotating, and that the replyTextView is still the first responder.
        if (selectedIndexPath) {
#pragma clang diagnostic push
#pragma clang diagnostic ignored "-Wunused-result"
            [self.replyTextView becomeFirstResponder];
#pragma clang diagnostic pop
            [self.tableView selectRowAtIndexPath:selectedIndexPath animated:NO scrollPosition:UITableViewScrollPositionNone];
        }
    }];
}

- (void)traitCollectionDidChange:(UITraitCollection *)previousTraitCollection
{
    [super traitCollectionDidChange:previousTraitCollection];

    if (@available(iOS 13.0, *)) {
        // Update cached attributed strings when toggling light/dark mode.
        self.userInterfaceStyleChanged = self.traitCollection.userInterfaceStyle != previousTraitCollection.userInterfaceStyle;
        [self refreshTableViewAndNoResultsView];
    } else {
        self.userInterfaceStyleChanged = NO;
    }
}

#pragma mark - Split View Support

/**
 We need to refresh media layout when the app's size changes due the the user adjusting
 the split view grip. Respond to the UIApplicationDidBecomeActiveNotification notification
 dispatched when the grip is changed and refresh media layout.
 */
- (void)handleApplicationDidBecomeActive:(NSNotification *)notification
{
    [self.view layoutIfNeeded];
}

#pragma mark - Tracking methods

-(void)trackCommentsOpened {
    NSMutableDictionary *properties = [NSMutableDictionary dictionary];
    properties[WPAppAnalyticsKeyPostID] = self.post.postID;
    properties[WPAppAnalyticsKeyBlogID] = self.post.siteID;
    [WPAppAnalytics track:WPAnalyticsStatReaderArticleCommentsOpened withProperties:properties];
}

-(void)trackCommentLikedOrUnliked:(Comment *) comment {
    ReaderPost *post = self.post;
    WPAnalyticsStat stat;
    if (comment.isLiked) {
        stat = WPAnalyticsStatReaderArticleCommentLiked;
    } else {
        stat = WPAnalyticsStatReaderArticleCommentUnliked;
    }

    NSMutableDictionary *properties = [NSMutableDictionary dictionary];
    properties[WPAppAnalyticsKeyPostID] = post.postID;
    properties[WPAppAnalyticsKeyBlogID] = post.siteID;
    [WPAppAnalytics track: stat withProperties:properties];
}

-(void)trackReplyToComment {
    ReaderPost *post = self.post;
    NSDictionary *railcar = post.railcarDictionary;
    NSMutableDictionary *properties = [NSMutableDictionary dictionary];
    properties[WPAppAnalyticsKeyBlogID] = post.siteID;
    properties[WPAppAnalyticsKeyPostID] = post.postID;
    properties[WPAppAnalyticsKeyIsJetpack] = @(post.isJetpack);
    if (post.feedID && post.feedItemID) {
        properties[WPAppAnalyticsKeyFeedID] = post.feedID;
        properties[WPAppAnalyticsKeyFeedItemID] = post.feedItemID;
    }
    [WPAppAnalytics track:WPAnalyticsStatReaderArticleCommentedOn withProperties:properties];
    if (railcar) {
        [WPAppAnalytics trackTrainTracksInteraction:WPAnalyticsStatTrainTracksInteract withProperties:railcar];
    }
}
#pragma mark - Configuration

- (void)configureNavbar
{
    // Don't show 'Reader' in the next-view back button
    UIBarButtonItem *backButton = [[UIBarButtonItem alloc] initWithTitle:@" " style:UIBarButtonItemStylePlain target:nil action:nil];
    self.navigationItem.backBarButtonItem = backButton;

    self.title = NSLocalizedString(@"Comments", @"Title of the reader's comments screen");
}

- (void)configurePostHeader
{
    __typeof(self) __weak weakSelf = self;
    
    // Wrapper view
    UIView *headerWrapper = [UIView new];
    headerWrapper.translatesAutoresizingMaskIntoConstraints = NO;
    headerWrapper.preservesSuperviewLayoutMargins = YES;
    headerWrapper.backgroundColor = [UIColor whiteColor];
    headerWrapper.clipsToBounds = YES;

    // Post header view
    ReaderPostHeaderView *headerView = [[ReaderPostHeaderView alloc] init];
    headerView.onClick = ^{
        [weakSelf handleHeaderTapped];
    };
    headerView.onFollowConverationClick = ^{
        [weakSelf handleFollowConversationButtonTapped];
    };
    headerView.translatesAutoresizingMaskIntoConstraints = NO;
    headerView.showsDisclosureIndicator = self.allowsPushingPostDetails;
    [headerView setSubtitle:NSLocalizedString(@"Comments on", @"Sentence fragment. The full phrase is 'Comments on' followed by the title of a post on a separate line.")];
    [headerWrapper addSubview:headerView];

    // Border
    CGRect borderRect = CGRectMake(0, 0, CGRectGetWidth(self.view.bounds), 1.0);
    UIView *borderView = [[UIView alloc] initWithFrame:borderRect];
    borderView.backgroundColor = [UIColor murielNeutral5];
    borderView.translatesAutoresizingMaskIntoConstraints = NO;
    [headerWrapper addSubview:borderView];

    // Layout
    NSDictionary *views = NSDictionaryOfVariableBindings(headerView, borderView);
    [headerWrapper addConstraints:[NSLayoutConstraint constraintsWithVisualFormat:@"|[headerView]|"
                                                                          options:0
                                                                          metrics:nil
                                                                            views:views]];
    [headerWrapper addConstraints:[NSLayoutConstraint constraintsWithVisualFormat:@"V:|[headerView][borderView(1@1000)]|"
                                                                          options:0
                                                                          metrics:nil
                                                                            views:views]];
    [headerWrapper addConstraints:[NSLayoutConstraint constraintsWithVisualFormat:@"|[borderView]|"
                                                                          options:0
                                                                          metrics:nil
                                                                            views:views]];

    self.postHeaderView = headerView;
    self.postHeaderWrapper = headerWrapper;
    [self.view addSubview:self.postHeaderWrapper];
}

- (void)configureTableView
{
    self.tableView = [[UITableView alloc] initWithFrame:self.view.bounds style:UITableViewStylePlain];
    self.tableView.translatesAutoresizingMaskIntoConstraints = NO;
    self.tableView.cellLayoutMarginsFollowReadableWidth = YES;
    self.tableView.preservesSuperviewLayoutMargins = YES;
    self.tableView.backgroundColor = [UIColor murielBasicBackground];
    [self.view addSubview:self.tableView];

    UINib *commentNib = [UINib nibWithNibName:@"ReaderCommentCell" bundle:nil];
    [self.tableView registerNib:commentNib forCellReuseIdentifier:CommentCellIdentifier];

    self.tableView.separatorStyle = UITableViewCellSeparatorStyleNone;
    self.tableView.keyboardDismissMode = UIScrollViewKeyboardDismissModeInteractive;

    self.estimatedRowHeights = [[NSCache alloc] init];
    self.cachedAttributedStrings = [[NSCache alloc] init];
}

- (void)configureTableViewHandler
{
    self.tableViewHandler = [[WPTableViewHandler alloc] initWithTableView:self.tableView];
    self.tableViewHandler.updateRowAnimation = UITableViewRowAnimationNone;
    self.tableViewHandler.insertRowAnimation = UITableViewRowAnimationNone;
    self.tableViewHandler.moveRowAnimation = UITableViewRowAnimationNone;
    self.tableViewHandler.deleteRowAnimation = UITableViewRowAnimationNone;
    self.tableViewHandler.delegate = self;
    [self.tableViewHandler setListensForContentChanges:NO];
}

- (void)configureNoResultsView
{
    self.noResultsViewController = [NoResultsViewController controller];
}

- (void)configureReplyTextView
{
    __typeof(self) __weak weakSelf = self;

    ReplyTextView *replyTextView = [[ReplyTextView alloc] initWithWidth:CGRectGetWidth(self.view.frame)];
    replyTextView.onReply = ^(NSString *content) {
        [weakSelf sendReplyWithNewContent:content];
    };
    replyTextView.delegate = self;
    self.replyTextView = replyTextView;
    
    [self refreshReplyTextViewPlaceholder];

    [self.view addSubview:self.replyTextView];
    [self.view bringSubviewToFront:self.replyTextView];
}

- (void)configureSuggestionsTableView
{
    NSNumber *siteID = self.siteID;
    NSParameterAssert(siteID);

    self.suggestionsTableView = [SuggestionsTableView new];
    self.suggestionsTableView.siteID = siteID;
    self.suggestionsTableView.suggestionsDelegate = self;
    [self.suggestionsTableView setTranslatesAutoresizingMaskIntoConstraints:NO];
    [self.view addSubview:self.suggestionsTableView];
}

- (void)configureKeyboardGestureRecognizer
{
    self.tapOffKeyboardGesture = [[UITapGestureRecognizer alloc] initWithTarget:self action:@selector(tapRecognized:)];
    self.tapOffKeyboardGesture.enabled = NO;
    [self.view addGestureRecognizer:self.tapOffKeyboardGesture];
}

- (void)configureKeyboardManager
{
    self.keyboardManager = [[KeyboardDismissHelper alloc] initWithParentView:self.view
                                                                  scrollView:self.tableView
                                                          dismissableControl:self.replyTextView
                                                      bottomLayoutConstraint:self.replyTextViewBottomConstraint];

    __weak UITableView *weakTableView = self.tableView;
    __weak ReaderCommentsViewController *weakSelf = self;
    self.keyboardManager.onWillHide = ^{
        [weakTableView deselectSelectedRowWithAnimation:YES];
        [weakSelf refreshNoResultsView];
    };
    self.keyboardManager.onWillShow = ^{
        [weakSelf refreshNoResultsView];
    };
}


#pragma mark - Autolayout Helpers

- (void)configureViewConstraints
{
    NSDictionary *views         = @{
        @"tableView"        : self.tableView,
        @"postHeader"       : self.postHeaderWrapper,
        @"mainView"         : self.view,
        @"suggestionsview"  : self.suggestionsTableView,
        @"replyTextView"    : self.replyTextView
    };

    // PostHeader Constraints
    [[self.postHeaderWrapper.leftAnchor constraintEqualToAnchor:self.tableView.leftAnchor] setActive:YES];
    [[self.postHeaderWrapper.rightAnchor constraintEqualToAnchor:self.tableView.rightAnchor] setActive:YES];

    // TableView Contraints
    [self.view addConstraints:[NSLayoutConstraint constraintsWithVisualFormat:@"V:|[postHeader][tableView][replyTextView]"
                                                                      options:0
                                                                      metrics:nil
                                                                        views:views]];

    [self.view addConstraints:[NSLayoutConstraint constraintsWithVisualFormat:@"|[tableView]|"
                                                                      options:0
                                                                      metrics:nil
                                                                        views:views]];

    // ReplyTextView Constraints
    [[self.replyTextView.leftAnchor constraintEqualToAnchor:self.tableView.leftAnchor] setActive:YES];
    [[self.replyTextView.rightAnchor constraintEqualToAnchor:self.tableView.rightAnchor] setActive:YES];

    self.replyTextViewBottomConstraint = [NSLayoutConstraint constraintWithItem:self.view
                                                                      attribute:NSLayoutAttributeBottom
                                                                      relatedBy:NSLayoutRelationEqual
                                                                         toItem:self.replyTextView
                                                                      attribute:NSLayoutAttributeBottom
                                                                     multiplier:1.0
                                                                       constant:0.0];
    self.replyTextViewBottomConstraint.priority = UILayoutPriorityDefaultHigh;

    [self.view addConstraint:self.replyTextViewBottomConstraint];

    // Suggestions Constraints
    // Pin the suggestions view left and right edges to the reply view edges
    [self.view addConstraint:[NSLayoutConstraint constraintWithItem:self.suggestionsTableView
                                                          attribute:NSLayoutAttributeLeft
                                                          relatedBy:NSLayoutRelationEqual
                                                             toItem:self.replyTextView
                                                          attribute:NSLayoutAttributeLeft
                                                         multiplier:1.0
                                                           constant:0.0]];

    [self.view addConstraint:[NSLayoutConstraint constraintWithItem:self.suggestionsTableView
                                                          attribute:NSLayoutAttributeRight
                                                          relatedBy:NSLayoutRelationEqual
                                                             toItem:self.replyTextView
                                                          attribute:NSLayoutAttributeRight
                                                         multiplier:1.0
                                                           constant:0.0]];

    [self.view addConstraints:[NSLayoutConstraint constraintsWithVisualFormat:@"V:|[suggestionsview][replyTextView]"
                                                                      options:0
                                                                      metrics:nil
                                                                        views:views]];
    
    // TODO:
    // This LayoutConstraint is just a helper, meant to hide / display the ReplyTextView, as needed.
    // Whenever iOS 8 is set as the deployment target, let's always attach this one, and enable / disable it as needed!
    self.replyTextViewHeightConstraint = [NSLayoutConstraint constraintWithItem:self.replyTextView
                                                                      attribute:NSLayoutAttributeHeight
                                                                      relatedBy:NSLayoutRelationEqual
                                                                         toItem:nil
                                                                      attribute:0
                                                                     multiplier:1
                                                                       constant:0];
}


#pragma mark - Helpers

- (NSString *)noResultsTitleText
{
    // Let's just display the same message, for consistency's sake
    if (self.isLoadingPost || self.syncHelper.isSyncing) {
        return NSLocalizedString(@"Fetching comments...", @"A brief prompt shown when the comment list is empty, letting the user know the app is currently fetching new comments.");
    }
    // If we couldn't fetch the comments lets let the user know
    if (self.failedToFetchComments) {
        return NSLocalizedString(@"There has been an unexpected error while loading the comments.", @"Message shown when comments for a post can not be loaded.");
    }
    return NSLocalizedString(@"Be the first to leave a comment.", @"Message shown encouraging the user to leave a comment on a post in the reader.");
}

- (UIView *)noResultsAccessoryView
{
    UIView *loadingAccessoryView = nil;
    if (self.isLoadingPost || self.syncHelper.isSyncing) {
        loadingAccessoryView = [NoResultsViewController loadingAccessoryView];
    }
    return loadingAccessoryView;
}

- (void)checkIfLoggedIn
{
    self.isLoggedIn = [AccountHelper isDotcomAvailable];
}

#pragma mark - Accessor methods

- (void)setPost:(ReaderPost *)post
{
    if (post == _post) {
        return;
    }

    _post = post;
    [self trackCommentsOpened];
    if (_post.isWPCom || _post.isJetpack) {
        self.syncHelper = [[WPContentSyncHelper alloc] init];
        self.syncHelper.delegate = self;
    }

    _followCommentsService = [[FollowCommentsService alloc] initWithPost:_post];
}

- (NSNumber *)siteID
{
    // If the post isn't loaded yet, maybe we're asynchronously retrieving it?
    return self.post.siteID ?: self.postSiteID;
}

- (UIActivityIndicatorView *)activityFooter
{
    if (_activityFooter) {
        return _activityFooter;
    }

    _activityFooter = [[UIActivityIndicatorView alloc] initWithActivityIndicatorStyle:UIActivityIndicatorViewStyleWhite];
    _activityFooter.activityIndicatorViewStyle = UIActivityIndicatorViewStyleGray;
    _activityFooter.hidesWhenStopped = YES;
    _activityFooter.autoresizingMask = UIViewAutoresizingFlexibleLeftMargin | UIViewAutoresizingFlexibleRightMargin;
    [_activityFooter stopAnimating];

    return _activityFooter;
}

- (BOOL)isLoadingPost
{
    return self.post == nil;
}

- (BOOL)canComment
{
    return self.post.commentsOpen && self.isLoggedIn;
}

- (BOOL)canFollowConversation
{
    // FIXME: Older a8c internal P2s do not contain the isWPForTeams flag.
    // In case we can't find a flag that marks an old P2 site as being a P2,
    // we can assume that blogs in the Reader's Automattic tab are P2s.
    // Note that blogs in the Reader's Automattic tab are only available to Automatticians.
    Blog *blog = self.post.blog;
    if (blog) {
        return blog.isWPForTeams;
    }
    return NO;
}

- (BOOL)shouldDisplayReplyTextView
{
    return self.canComment;
}

- (BOOL)shouldDisplaySuggestionsTableView
{
    return self.shouldDisplayReplyTextView && [[SuggestionService sharedInstance] shouldShowSuggestionsForSiteID:self.post.siteID];
}


#pragma mark - View Refresh Helpers

<<<<<<< HEAD
=======
- (void)updateSubscriptionStatus
{
    __weak __typeof(self) weakSelf = self;
    FollowCommentsService *service = [FollowCommentsService createServiceWith:self.post];
    [service fetchSubscriptionStatusWithSuccess:^(BOOL isSubscribed) {
        weakSelf.postHeaderView.isSubscribedToPost = isSubscribed;
    } failure:^(NSError *error) {
        DDLogError(@"Error fetching subscription status for post: %@", error);
    }];
}

>>>>>>> 77d25856
- (void)refreshAndSync
{
    [self refreshPostHeaderView];
    [self refreshSubscriptionStatusIfNeeded];
    [self refreshReplyTextView];
    [self refreshSuggestionsTableView];
    [self refreshInfiniteScroll];
    [self refreshTableViewAndNoResultsView];

    [self.syncHelper syncContent];
}

- (void)refreshPostHeaderView
{
    NSParameterAssert(self.postHeaderView);
    NSParameterAssert(self.postHeaderWrapper);
    
    self.postHeaderWrapper.hidden = self.isLoadingPost;
    if (self.isLoadingPost) {
        return;
    }
    
    [self.postHeaderView setTitle:self.post.titleForDisplay];

    CGFloat scale = [[UIScreen mainScreen] scale];
    CGSize imageSize = CGSizeMake(PostHeaderViewAvatarSize * scale, PostHeaderViewAvatarSize * scale);
    UIImage *image = [self.post cachedAvatarWithSize:imageSize];
    if (image) {
        [self.postHeaderView setAvatarImage:image];
    } else {
        [self.post fetchAvatarWithSize:imageSize success:^(UIImage *image) {
            [self.postHeaderView setAvatarImage:image];
        }];
    }
    
    self.postHeaderView.showsFollowConversationButton = self.canFollowConversation;
}

- (void)refreshSubscriptionStatusIfNeeded
{
    if (!self.canFollowConversation) {
        return;
    }
    
    __weak __typeof(self) weakSelf = self;
    [self.followCommentsService fetchSubscriptionStatusWithSuccess:^(BOOL isSubscribed) {
        weakSelf.postHeaderView.isSubscribedToPost = isSubscribed;
    } failure:^(NSError *error) {
        DDLogError(@"Error fetching subscription status for post: %@", error);
    }];
}

- (void)refreshReplyTextView
{
    BOOL showsReplyTextView = self.shouldDisplayReplyTextView;
    self.replyTextView.hidden = !showsReplyTextView;
    
    if (showsReplyTextView) {
        [self.view removeConstraint:self.replyTextViewHeightConstraint];
    } else {
        [self.view addConstraint:self.replyTextViewHeightConstraint];
    }
}

- (void)refreshSuggestionsTableView
{
    self.suggestionsTableView.enabled = self.shouldDisplaySuggestionsTableView;
}

- (void)refreshReplyTextViewPlaceholder
{
    if (self.tableView.indexPathForSelectedRow) {
        self.replyTextView.placeholder = NSLocalizedString(@"Reply to comment…", @"Placeholder text for replying to a comment");
    } else {
        self.replyTextView.placeholder = NSLocalizedString(@"Reply to post…", @"Placeholder text for replying to a post");
    }
}

- (void)refreshInfiniteScroll
{
    if (self.syncHelper.hasMoreContent) {
        CGFloat width = CGRectGetWidth(self.tableView.bounds);
        UIView *footerView = [[UIView alloc] initWithFrame:CGRectMake(0.0f, 0.0f, width, 50.0f)];
        footerView.autoresizingMask = UIViewAutoresizingFlexibleWidth;
        CGRect rect = self.activityFooter.frame;
        rect.origin.x = (width - rect.size.width) / 2.0;
        self.activityFooter.frame = rect;

        [footerView addSubview:self.activityFooter];
        self.tableView.tableFooterView = footerView;
        
    } else {
        self.tableView.tableFooterView = nil;
        self.activityFooter = nil;
    }
}

- (void)refreshNoResultsView
{
    // During rotation, the keyboard hides and shows.
    // To prevent view flashing, do nothing until rotation is finished.
    if (self.deviceIsRotating) {
        return;
    }

    [self.noResultsViewController removeFromView];

    BOOL isTableViewEmpty = (self.tableViewHandler.resultsController.fetchedObjects.count == 0);
    if (!isTableViewEmpty) {
        return;
    }

    // Because the replyTextView grows, limit what is displayed with the keyboard visible:
    // iPhone landscape: show nothing.
    // iPhone portrait: hide the image.
    // iPad landscape: hide the image.
    
    BOOL isLandscape = UIDevice.currentDevice.orientation != UIDeviceOrientationPortrait;
    BOOL hideImageView = false;
    if (self.keyboardManager.isKeyboardVisible) {

        if (WPDeviceIdentification.isiPhone && isLandscape) {
            return;
        }
        
        hideImageView = (WPDeviceIdentification.isiPhone && !isLandscape) || (WPDeviceIdentification.isiPad && isLandscape);
    }
    [self.noResultsViewController configureWithTitle:self.noResultsTitleText
                                     attributedTitle:nil
                                   noConnectionTitle:nil
                                         buttonTitle:nil
                                            subtitle:nil
                                noConnectionSubtitle:nil
                                  attributedSubtitle:nil
                     attributedSubtitleConfiguration:nil
                                               image:nil
                                       subtitleImage:nil
                                       accessoryView:[self noResultsAccessoryView]];

    [self.noResultsViewController hideImageView:hideImageView];
    [self.noResultsViewController.view setBackgroundColor:[UIColor clearColor]];
    [self addChildViewController:self.noResultsViewController];
    [self.view insertSubview:self.noResultsViewController.view belowSubview:self.suggestionsTableView];
    self.noResultsViewController.view.frame = self.tableView.frame;
    [self.noResultsViewController didMoveToParentViewController:self];
}

- (void)updateTableViewForAttachments
{
    [self.tableView performBatchUpdates:nil completion:nil];
}


- (void)refreshTableViewAndNoResultsView
{
    [self.tableViewHandler refreshTableView];
    [self refreshNoResultsView];
    [self.managedObjectContext performBlock:^{
        [self updateCachedContent];
    }];

}


- (void)updateCachedContent
{
    NSArray *comments = self.tableViewHandler.resultsController.fetchedObjects;
    for(Comment *comment in comments) {
        [self cacheContentForComment:comment];
    }
}


- (NSAttributedString *)cacheContentForComment:(Comment *)comment
{
    NSAttributedString *attrStr = [self.cachedAttributedStrings objectForKey:comment.commentID];
    if (!attrStr || self.userInterfaceStyleChanged == YES) {
        attrStr = [WPRichContentView formattedAttributedStringForString: comment.content];
        [self.cachedAttributedStrings setObject:attrStr forKey:comment.commentID];
    }
    return attrStr;
}


#pragma mark - Actions

- (void)tapRecognized:(id)sender
{
    self.tapOffKeyboardGesture.enabled = NO;
    self.indexPathForCommentRepliedTo = nil;
    [self.tableView deselectSelectedRowWithAnimation:YES];
#pragma clang diagnostic push
#pragma clang diagnostic ignored "-Wunused-result"
    [self.replyTextView resignFirstResponder];
#pragma clang diagnostic pop
    [self refreshReplyTextViewPlaceholder];
}

- (void)sendReplyWithNewContent:(NSString *)content
{
    __typeof(self) __weak weakSelf = self;

    UINotificationFeedbackGenerator *generator = [UINotificationFeedbackGenerator new];
    [generator prepare];

    void (^successBlock)(void) = ^void() {
        [generator notificationOccurred:UINotificationFeedbackTypeSuccess];
        NSString *successMessage = NSLocalizedString(@"Reply Sent!", @"The app successfully sent a comment");
        [weakSelf displayNoticeWithTitle:successMessage message:nil];

        [weakSelf trackReplyToComment];
        [weakSelf.tableView deselectSelectedRowWithAnimation:YES];
        [weakSelf refreshReplyTextViewPlaceholder];

        [weakSelf refreshTableViewAndNoResultsView];
    };

    void (^failureBlock)(NSError *error) = ^void(NSError *error) {
        DDLogError(@"Error sending reply: %@", error);
        [generator notificationOccurred:UINotificationFeedbackTypeError];
        NSString *message = NSLocalizedString(@"There has been an unexpected error while sending your reply", "Reply Failure Message");
        [weakSelf displayNoticeWithTitle:message message:nil];

        [weakSelf refreshTableViewAndNoResultsView];
    };

    CommentService *service = [[CommentService alloc] initWithManagedObjectContext:self.managedObjectContext];

    if (self.indexPathForCommentRepliedTo) {
        Comment *comment = [self.tableViewHandler.resultsController objectAtIndexPath:self.indexPathForCommentRepliedTo];
        [service replyToHierarchicalCommentWithID:comment.commentID
                                             post:self.post
                                          content:content
                                          success:successBlock
                                          failure:failureBlock];
    } else {
        [service replyToPost:self.post
                     content:content
                     success:successBlock
                     failure:failureBlock];
    }
    self.indexPathForCommentRepliedTo = nil;
}


#pragma mark - Sync methods

- (void)syncHelper:(WPContentSyncHelper *)syncHelper syncContentWithUserInteraction:(BOOL)userInteraction success:(void (^)(BOOL))success failure:(void (^)(NSError *))failure
{
    self.failedToFetchComments = NO;
    CommentService *service = [[CommentService alloc] initWithManagedObjectContext:[[ContextManager sharedInstance] newDerivedContext]];
    [service syncHierarchicalCommentsForPost:self.post page:1 success:^(NSInteger count, BOOL hasMore) {
        if (success) {
            success(hasMore);
        }
    } failure:failure];
    [self refreshNoResultsView];
}

- (void)syncHelper:(WPContentSyncHelper *)syncHelper syncMoreWithSuccess:(void (^)(BOOL))success failure:(void (^)(NSError *))failure
{
    self.failedToFetchComments = NO;
    [self.activityFooter startAnimating];

    CommentService *service = [[CommentService alloc] initWithManagedObjectContext:[[ContextManager sharedInstance] newDerivedContext]];
    NSInteger page = [service numberOfHierarchicalPagesSyncedforPost:self.post] + 1;
    [service syncHierarchicalCommentsForPost:self.post page:page success:^(NSInteger count, BOOL hasMore) {
        if (success) {
            success(hasMore);
        }
    } failure:failure];
}

- (void)syncContentEnded:(WPContentSyncHelper *)syncHelper
{
    [self.activityFooter stopAnimating];
    if ([self.tableViewHandler isScrolling]) {
        self.needsRefreshTableViewAfterScrolling = YES;
        return;
    }
    [self refreshTableViewAndNoResultsView];
}

- (void)syncContentFailed:(WPContentSyncHelper *)syncHelper
{
    self.failedToFetchComments = YES;
    [self.activityFooter stopAnimating];
    [self refreshTableViewAndNoResultsView];
}

#pragma mark - Async Loading Helpers

- (void)setupWithPostID:(NSNumber *)postID siteID:(NSNumber *)siteID
{
    NSManagedObjectContext *context = [[ContextManager sharedInstance] mainContext];
    ReaderPostService *service      = [[ReaderPostService alloc] initWithManagedObjectContext:context];
    __weak __typeof(self) weakSelf  = self;
    
    self.postSiteID = siteID;
    
    [service fetchPost:postID.integerValue forSite:siteID.integerValue isFeed:NO success:^(ReaderPost *post) {

        [weakSelf setPost:post];
        [weakSelf refreshAndSync];
        
    } failure:^(NSError *error) {
        DDLogError(@"[RestAPI] %@", error);
    }];
}


#pragma mark - UITableView Delegate Methods

- (NSManagedObjectContext *)managedObjectContext
{
    return [[ContextManager sharedInstance] mainContext];
}

- (NSFetchRequest *)fetchRequest
{
    if (!self.post) {
        return nil;
    }

    NSFetchRequest *fetchRequest = [[NSFetchRequest alloc] initWithEntityName:NSStringFromClass([Comment class])];
    fetchRequest.predicate = [NSPredicate predicateWithFormat:@"post = %@", self.post];

    NSSortDescriptor *sortDescriptor = [[NSSortDescriptor alloc] initWithKey:@"hierarchy" ascending:YES];
    [fetchRequest setSortDescriptors:@[sortDescriptor]];

    return fetchRequest;
}

- (void)configureCell:(UITableViewCell *)aCell atIndexPath:(NSIndexPath *)indexPath
{
    ReaderCommentCell *cell = (ReaderCommentCell *)aCell;

    Comment *comment = [self.tableViewHandler.resultsController objectAtIndexPath:indexPath];

    cell.indentationWidth = CommentIndentationWidth;
    cell.indentationLevel = MIN([comment.depth integerValue], MaxCommentDepth);
    cell.delegate = self;
    cell.accessoryType = UITableViewCellAccessoryNone;
    cell.enableLoggedInFeatures = [self isLoggedIn];
    cell.onTimeStampLongPress = ^(void) {
        NSURL *url = [NSURL URLWithString:comment.link];
        [UIAlertController presentAlertAndCopyCommentURLToClipboardWithUrl:url];
    };

    // When backgrounding, the app takes a snapshot, which triggers a layout pass,
    // which refreshes the cells, and for some reason triggers an assertion failure
    // in NSMutableAttributedString(data:,options:,documentAttributes:) when
    // the NSDocumentTypeDocumentAttribute option is NSHTMLTextDocumentType.
    // *** Assertion failure in void _prepareForCAFlush(UIApplication *__strong)(),
    // /BuildRoot/Library/Caches/com.apple.xbs/Sources/UIKit_Sim/UIKit-3600.6.21/UIApplication.m:2377
    // *** Terminating app due to uncaught exception 'NSInternalInconsistencyException',
    // reason: 'unexpected start state'
    // This seems like a framework bug, so to avoid it skip configuring cells
    // while the app is backgrounded.
    if ([[UIApplication sharedApplication] applicationState] == UIApplicationStateBackground) {
        return;
    }

    NSAttributedString *attrStr = [self cacheContentForComment:comment];
    [cell configureCellWithComment:comment attributedString:attrStr];
}

- (CGFloat)tableView:(UITableView *)tableView estimatedHeightForRowAtIndexPath:(NSIndexPath *)indexPath
{
    NSNumber *cachedHeight = [self.estimatedRowHeights objectForKey:indexPath];
    if (cachedHeight.doubleValue) {
        return cachedHeight.doubleValue;
    }
    return EstimatedCommentRowHeight;
}

- (CGFloat)tableView:(UITableView *)tableView heightForRowAtIndexPath:(NSIndexPath *)indexPath
{
    return UITableViewAutomaticDimension;
}

- (UITableViewCell *)tableView:(UITableView *)tableView cellForRowAtIndexPath:(NSIndexPath *)indexPath
{
    ReaderCommentCell *cell = (ReaderCommentCell *)[self.tableView dequeueReusableCellWithIdentifier:CommentCellIdentifier];
    [self configureCell:cell atIndexPath:indexPath];
    return cell;
}

- (void)tableView:(UITableView *)tableView didSelectRowAtIndexPath:(NSIndexPath *)indexPath
{
    [self.tableView deselectRowAtIndexPath:indexPath animated:NO];
}

- (BOOL)tableView:(UITableView *)tableView shouldHighlightRowAtIndexPath:(NSIndexPath *)indexPath
{
    return NO;
}

- (void)tableView:(UITableView *)tableView willDisplayCell:(UITableViewCell *)cell forRowAtIndexPath:(NSIndexPath *)indexPath
{
    [self.estimatedRowHeights setObject:@(cell.frame.size.height) forKey:indexPath];

    // Are we approaching the end of the table?
    if ((indexPath.section + 1 == [self.tableViewHandler numberOfSectionsInTableView:tableView]) &&
        (indexPath.row + 4 >= [self.tableViewHandler tableView:tableView numberOfRowsInSection:indexPath.section])) {

        // Only 3 rows till the end of table
        if (self.syncHelper.hasMoreContent) {
            [self.syncHelper syncMoreContent];
        }
    }
}

- (CGFloat)tableView:(UITableView *)tableView heightForHeaderInSection:(NSInteger)section
{
    // Override WPTableViewHandler's default of UITableViewAutomaticDimension,
    // which results in 30pt tall headers on iOS 11
    return 0;
}

- (CGFloat)tableView:(UITableView *)tableView heightForFooterInSection:(NSInteger)section
{
    return 0;
}

#pragma mark - UIScrollView Delegate Methods

- (void)scrollViewWillBeginDragging:(UIScrollView *)scrollView
{
    [self.keyboardManager scrollViewWillBeginDragging:scrollView];
}

- (void)scrollViewDidEndDecelerating:(UIScrollView *)scrollView
{
    [self refreshReplyTextViewPlaceholder];

    [self.tableView deselectSelectedRowWithAnimation:YES];

    if (self.needsRefreshTableViewAfterScrolling) {
        self.needsRefreshTableViewAfterScrolling = NO;
        [self refreshTableViewAndNoResultsView];

        // If we reloaded the tableView we also updated cell heights
        // so there is no need to update for attachments.
        self.needsUpdateAttachmentsAfterScrolling = NO;
    }

    if (self.needsUpdateAttachmentsAfterScrolling) {
        self.needsUpdateAttachmentsAfterScrolling = NO;

        for (ReaderCommentCell *cell in [self.tableView visibleCells]) {
            [cell ensureTextViewLayout];
        }
        [self updateTableViewForAttachments];
    }
}

- (void)scrollViewDidScroll:(UIScrollView *)scrollView
{
    [self.keyboardManager scrollViewDidScroll:scrollView];
}

- (void)scrollViewWillEndDragging:(UIScrollView *)scrollView withVelocity:(CGPoint)velocity targetContentOffset:(inout CGPoint *)targetContentOffset
{
    [self.keyboardManager scrollViewWillEndDragging:scrollView withVelocity:velocity];
}


#pragma mark - SuggestionsTableViewDelegate

- (void)suggestionsTableView:(SuggestionsTableView *)suggestionsTableView didSelectSuggestion:(NSString *)suggestion forSearchText:(NSString *)text
{
    [self.replyTextView replaceTextAtCaret:text withText:suggestion];
    [suggestionsTableView showSuggestionsForWord:@""];
    self.tapOffKeyboardGesture.enabled = YES;
}


#pragma mark - ReaderCommentCell Delegate Methods

- (void)cell:(ReaderCommentCell *)cell didTapAuthor:(Comment *)comment
{
    NSURL *url = [comment authorURL];
    WebViewControllerConfiguration *configuration = [[WebViewControllerConfiguration alloc] initWithUrl:url];
    [configuration authenticateWithDefaultAccount];
    [configuration setAddsWPComReferrer:YES];
    UIViewController *webViewController = [WebViewControllerFactory controllerWithConfiguration:configuration];
    UINavigationController *navController = [[UINavigationController alloc] initWithRootViewController:webViewController];
    [self presentViewController:navController animated:YES completion:nil];
}

- (void)cell:(ReaderCommentCell *)cell didTapReply:(Comment *)comment
{
    // if a row is already selected don't allow selection of another
    if (self.replyTextView.isFirstResponder) {
#pragma clang diagnostic push
#pragma clang diagnostic ignored "-Wunused-result"
        [self.replyTextView resignFirstResponder];
#pragma clang diagnostic pop
        return;
    }

    if (!self.canComment) {
        return;
    }

#pragma clang diagnostic push
#pragma clang diagnostic ignored "-Wunused-result"
    [self.replyTextView becomeFirstResponder];
#pragma clang diagnostic pop

    self.indexPathForCommentRepliedTo = [self.tableViewHandler.resultsController indexPathForObject:comment];
    [self.tableView selectRowAtIndexPath:self.indexPathForCommentRepliedTo animated:YES scrollPosition:UITableViewScrollPositionTop];
    [self refreshReplyTextViewPlaceholder];
}

- (void)cell:(ReaderCommentCell *)cell didTapLike:(Comment *)comment
{

    if (![WordPressAppDelegate shared].connectionAvailable) {
        NSString *title = NSLocalizedString(@"No Connection", @"Title of error prompt when no internet connection is available.");
        NSString *message = NSLocalizedString(@"The Internet connection appears to be offline.", @"Message of error prompt shown when a user tries to perform an action without an internet connection.");
        [WPError showAlertWithTitle:title message:message];
        return;
    }

    NSManagedObjectContext *context = [[ContextManager sharedInstance] mainContext];
    CommentService *commentService = [[CommentService alloc] initWithManagedObjectContext:context];

    if (!comment.isLiked) {
        [[UINotificationFeedbackGenerator new] notificationOccurred:UINotificationFeedbackTypeSuccess];
    }

    __typeof(self) __weak weakSelf = self;
    [commentService toggleLikeStatusForComment:comment siteID:self.post.siteID success:^{
        [weakSelf trackCommentLikedOrUnliked:comment];

        [weakSelf.tableView reloadData];
    } failure:^(NSError *error) {

        [weakSelf.tableView reloadData];
    }];

    [self.tableView reloadData];
}

- (BOOL)textView:(UITextView *)textView shouldInteractWithURL:(NSURL *)URL inRange:(NSRange)characterRange interaction:(UITextItemInteraction)interaction
{
    return NO;
}

- (void)richContentView:(WPRichContentView *)richContentView didReceiveImageAction:(WPRichTextImage *)image
{
    UIViewController *controller = nil;
    BOOL isSupportedNatively = [WPImageViewController isUrlSupported:image.linkURL];

    if (image.imageView.animatedGifData) {
        controller = [[WPImageViewController alloc] initWithGifData:image.imageView.animatedGifData];
    } else if (isSupportedNatively) {
        controller = [[WPImageViewController alloc] initWithImage:image.imageView.image andURL:image.linkURL];
    } else if (image.linkURL) {
        [self presentWebViewControllerWithURL:image.linkURL];
        return;
    } else if (image.imageView.image) {
        controller = [[WPImageViewController alloc] initWithImage:image.imageView.image];
    }

    if (controller) {
        controller.modalTransitionStyle = UIModalTransitionStyleCrossDissolve;
        controller.modalPresentationStyle = UIModalPresentationFullScreen;
        [self presentViewController:controller animated:YES completion:nil];
    }
}

- (void)interactWithURL:(NSURL *) URL {
      [self presentWebViewControllerWithURL:URL];
  }

- (BOOL)richContentViewShouldUpdateLayoutForAttachments:(WPRichContentView *)richContentView
{
    if (self.tableViewHandler.isScrolling) {
        self.needsUpdateAttachmentsAfterScrolling = YES;
        return NO;
    }

    return YES;
}

- (void)richContentViewDidUpdateLayoutForAttachments:(WPRichContentView *)richContentView
{
    [self updateTableViewForAttachments];
}

- (void)presentWebViewControllerWithURL:(NSURL *)URL
{
    NSURL *linkURL = URL;
    NSURLComponents *components = [NSURLComponents componentsWithString:[URL absoluteString]];
    if (!components.host) {
        linkURL = [components URLRelativeToURL:[NSURL URLWithString:self.post.blogURL]];
    }

    WebViewControllerConfiguration *configuration = [[WebViewControllerConfiguration alloc] initWithUrl:linkURL];
    [configuration authenticateWithDefaultAccount];
    [configuration setAddsWPComReferrer:YES];
    UIViewController *webViewController = [WebViewControllerFactory controllerWithConfiguration:configuration];
    UINavigationController *navController = [[UINavigationController alloc] initWithRootViewController:webViewController];
    [self presentViewController:navController animated:YES completion:nil];
}


#pragma mark - PostHeaderView helpers

- (void)handleFollowConversationButtonTapped
{
    __typeof(self) __weak weakSelf = self;

    UINotificationFeedbackGenerator *generator = [UINotificationFeedbackGenerator new];
    [generator prepare];

    // Keep previous subscription status in case of failure
    BOOL oldIsSubscribed = self.postHeaderView.isSubscribedToPost;
    BOOL newIsSubscribed = !oldIsSubscribed;

    // Optimistically toggle subscription status
    self.postHeaderView.isSubscribedToPost = newIsSubscribed;

    // Define success block
    void (^successBlock)(void) = ^void() {
        NSString *title = newIsSubscribed
            ? NSLocalizedString(@"Successfully subscribed to the comments", @"The app successfully subscribed to the comments for the post")
            : NSLocalizedString(@"Successfully unsubscribed from the comments", @"The app successfully unsubscribed from the comments for the post");

        dispatch_async(dispatch_get_main_queue(), ^{
            [generator notificationOccurred:UINotificationFeedbackTypeSuccess];
            [weakSelf displayNoticeWithTitle:title message:nil];
        });
    };

    // Define failure block
    void (^failureBlock)(NSError *error) = ^void(NSError *error) {
        DDLogError(@"Error toggling subscription status: %@", error);

        NSString *title = newIsSubscribed
            ? NSLocalizedString(@"There has been an unexpected error while subscribing to the comments", "The app failed to subscribe to the comments for the post")
            : NSLocalizedString(@"There has been an unexpected error while unsubscribing from the comments", "The app failed to unsubscribe from the comments for the post");

        dispatch_async(dispatch_get_main_queue(), ^{
            [generator notificationOccurred:UINotificationFeedbackTypeError];
            [weakSelf displayNoticeWithTitle:title message:nil];

            // If the request fails, fall back to the old subscription status
            weakSelf.postHeaderView.isSubscribedToPost = oldIsSubscribed;
        });
    };

    // Call the service to toggle the subscription status
<<<<<<< HEAD
    [self.followCommentsService toggleSubscribed:oldIsSubscribed
                                         success:successBlock
                                         failure:failureBlock];
=======
    FollowCommentsService *service = [FollowCommentsService createServiceWith:self.post];
    [service toggleSubscribed:oldIsSubscribed
                      success:successBlock
                      failure:failureBlock];
>>>>>>> 77d25856
}

- (void)handleHeaderTapped
{
    if (!self.allowsPushingPostDetails) {
        return;
    }

    // Note: Let's manually hide the comments button, in order to prevent recursion in the flow
    ReaderDetailViewController *controller = [ReaderDetailViewController controllerWithPost:self.post];
    controller.shouldHideComments = YES;
    [self.navigationController pushFullscreenViewController:controller animated:YES];
}


#pragma mark - UITextViewDelegate methods

- (BOOL)textViewShouldBeginEditing:(UITextView *)textView
{
    self.tapOffKeyboardGesture.enabled = YES;
    return YES;
}

- (void)textView:(UITextView *)textView didTypeWord:(NSString *)word
{
    // Disable the gestures recognizer when showing suggestions
    BOOL showsSuggestions = [self.suggestionsTableView showSuggestionsForWord:word];
    self.tapOffKeyboardGesture.enabled = !showsSuggestions;
}


- (void)replyTextView:(ReplyTextView *)replyTextView willEnterFullScreen:(FullScreenCommentReplyViewController *)controller
{
    [self.suggestionsTableView hideSuggestions];
    
    [controller enableSuggestionsWith:self.siteID];
}
@end<|MERGE_RESOLUTION|>--- conflicted
+++ resolved
@@ -535,7 +535,7 @@
         self.syncHelper.delegate = self;
     }
 
-    _followCommentsService = [[FollowCommentsService alloc] initWithPost:_post];
+    _followCommentsService = [FollowCommentsService createServiceWith:_post];
 }
 
 - (NSNumber *)siteID
@@ -595,20 +595,6 @@
 
 #pragma mark - View Refresh Helpers
 
-<<<<<<< HEAD
-=======
-- (void)updateSubscriptionStatus
-{
-    __weak __typeof(self) weakSelf = self;
-    FollowCommentsService *service = [FollowCommentsService createServiceWith:self.post];
-    [service fetchSubscriptionStatusWithSuccess:^(BOOL isSubscribed) {
-        weakSelf.postHeaderView.isSubscribedToPost = isSubscribed;
-    } failure:^(NSError *error) {
-        DDLogError(@"Error fetching subscription status for post: %@", error);
-    }];
-}
-
->>>>>>> 77d25856
 - (void)refreshAndSync
 {
     [self refreshPostHeaderView];
@@ -1265,16 +1251,9 @@
     };
 
     // Call the service to toggle the subscription status
-<<<<<<< HEAD
     [self.followCommentsService toggleSubscribed:oldIsSubscribed
                                          success:successBlock
                                          failure:failureBlock];
-=======
-    FollowCommentsService *service = [FollowCommentsService createServiceWith:self.post];
-    [service toggleSubscribed:oldIsSubscribed
-                      success:successBlock
-                      failure:failureBlock];
->>>>>>> 77d25856
 }
 
 - (void)handleHeaderTapped
