/// Generic type for the UIViewController in the Reader Content View
protocol ReaderContentViewController: UIViewController {
    func setTopic(_ topic: ReaderAbstractTopic?)
}


<<<<<<< HEAD
/// Reader Factory
=======
// MARK: - Reader Factory
>>>>>>> 177f7958
extension WPTabBarController {

    var readerTabViewController: ReaderTabViewController? {
        readerNavigationController?.topViewController as? ReaderTabViewController
    }

    @objc func makeReaderTabViewController() -> ReaderTabViewController {
        return ReaderTabViewController(viewModel: self.readerTabViewModel, readerTabViewFactory: makeReaderTabView(_:))
    }

    @objc func makeReaderTabViewModel() -> ReaderTabViewModel {
        let viewModel = ReaderTabViewModel(readerContentFactory: makeReaderContentViewController(with:),
<<<<<<< HEAD
                                           searchNavigationFactory: navigateToReaderSearch,
                                           tabItemsStore: ReaderTabItemsStore())
        return viewModel
    }

    private func makeReaderContentViewController(with topic: ReaderAbstractTopic?) -> ReaderContentViewController {
        var controller: ReaderStreamViewController
        if let topic = topic {
            controller = ReaderStreamViewController.controllerWithTopic(topic)
        } else {
            controller = ReaderStreamViewController.controllerForSavedPosts()
        }
        return controller
=======
                                           searchNavigationFactory: navigateToReaderSearch)
        return viewModel
    }

    func makeReaderContentViewController(with topic: ReaderAbstractTopic?) -> ReaderContentViewController {
        if let topic = topic {
            return ReaderStreamViewController.controllerWithTopic(topic)
        } else {
            return ReaderStreamViewController.controllerForSavedPosts()
        }
>>>>>>> 177f7958
    }

    private func makeReaderTabView(_ viewModel: ReaderTabViewModel) -> ReaderTabView {
        return ReaderTabView(viewModel: self.readerTabViewModel)
    }
}


<<<<<<< HEAD
/// Reader Navigation
=======
// MARK: - Reader Navigation
>>>>>>> 177f7958
extension WPTabBarController {

    /// reader navigation methods
    func navigateToReaderSearch() {
        let searchController = ReaderSearchViewController.controller()
        navigateToReader(searchController)
    }

    func navigateToReaderSite(_ topic: ReaderSiteTopic) {
        let contentController = ReaderStreamViewController.controllerWithTopic(topic)
        navigateToReader(contentController)
    }

    func navigateToReaderTag( _ topic: ReaderTagTopic) {
        let contentController = ReaderStreamViewController.controllerWithTopic(topic)
        navigateToReader(contentController)
    }

    func navigateToReader(_ pushControlller: UIViewController? = nil) {
        showReaderTab()
        readerNavigationController.popToRootViewController(animated: false)
        guard let controller = pushControlller else {
            return
        }
        readerNavigationController.pushViewController(controller, animated: true)
    }

    /// methods to select one of the default Reader tabs
    @objc func switchToSavedPosts() {
        navigateToReader()
        switchToTitle("Saved")
    }

    func switchToFollowedSites() {
        navigateToReader()
        readerTabViewModel.switchToTab(where: {
            ReaderHelpers.topicIsFollowing($0)
        })
    }

    func switchToDiscover() {
        navigateToReader()
        readerTabViewModel.switchToTab(where: {
            ReaderHelpers.topicIsDiscover($0)
        })
    }

<<<<<<< HEAD
    func swithcToMyLikes() {
=======
    func switchToMyLikes() {
>>>>>>> 177f7958
        navigateToReader()
        readerTabViewModel.switchToTab(where: {
            ReaderHelpers.topicIsLiked($0)
        })
    }

<<<<<<< HEAD
    /// switches to a manu item topic that satisfies the given predicate with a topic value
=======
    /// switches to a menu item topic that satisfies the given predicate with a topic value
>>>>>>> 177f7958
    func switchToTopic(where predicate: (ReaderAbstractTopic) -> Bool) {
        navigateToReader()
        readerTabViewModel.switchToTab(where: predicate)
    }
<<<<<<< HEAD
    /// switches to a manu item topic whose title matched the passed value
=======
    /// switches to a menu item topic whose title matched the passed value
>>>>>>> 177f7958
    func switchToTitle(_ title: String) {
        navigateToReader()
        readerTabViewModel.switchToTab(where: {
            $0 == title
        })
    }
}<|MERGE_RESOLUTION|>--- conflicted
+++ resolved
@@ -4,11 +4,7 @@
 }
 
 
-<<<<<<< HEAD
-/// Reader Factory
-=======
 // MARK: - Reader Factory
->>>>>>> 177f7958
 extension WPTabBarController {
 
     var readerTabViewController: ReaderTabViewController? {
@@ -21,32 +17,18 @@
 
     @objc func makeReaderTabViewModel() -> ReaderTabViewModel {
         let viewModel = ReaderTabViewModel(readerContentFactory: makeReaderContentViewController(with:),
-<<<<<<< HEAD
                                            searchNavigationFactory: navigateToReaderSearch,
                                            tabItemsStore: ReaderTabItemsStore())
         return viewModel
     }
 
     private func makeReaderContentViewController(with topic: ReaderAbstractTopic?) -> ReaderContentViewController {
-        var controller: ReaderStreamViewController
-        if let topic = topic {
-            controller = ReaderStreamViewController.controllerWithTopic(topic)
-        } else {
-            controller = ReaderStreamViewController.controllerForSavedPosts()
-        }
-        return controller
-=======
-                                           searchNavigationFactory: navigateToReaderSearch)
-        return viewModel
-    }
 
-    func makeReaderContentViewController(with topic: ReaderAbstractTopic?) -> ReaderContentViewController {
         if let topic = topic {
             return ReaderStreamViewController.controllerWithTopic(topic)
         } else {
             return ReaderStreamViewController.controllerForSavedPosts()
         }
->>>>>>> 177f7958
     }
 
     private func makeReaderTabView(_ viewModel: ReaderTabViewModel) -> ReaderTabView {
@@ -55,11 +37,7 @@
 }
 
 
-<<<<<<< HEAD
-/// Reader Navigation
-=======
 // MARK: - Reader Navigation
->>>>>>> 177f7958
 extension WPTabBarController {
 
     /// reader navigation methods
@@ -107,31 +85,19 @@
         })
     }
 
-<<<<<<< HEAD
-    func swithcToMyLikes() {
-=======
     func switchToMyLikes() {
->>>>>>> 177f7958
         navigateToReader()
         readerTabViewModel.switchToTab(where: {
             ReaderHelpers.topicIsLiked($0)
         })
     }
 
-<<<<<<< HEAD
-    /// switches to a manu item topic that satisfies the given predicate with a topic value
-=======
     /// switches to a menu item topic that satisfies the given predicate with a topic value
->>>>>>> 177f7958
     func switchToTopic(where predicate: (ReaderAbstractTopic) -> Bool) {
         navigateToReader()
         readerTabViewModel.switchToTab(where: predicate)
     }
-<<<<<<< HEAD
-    /// switches to a manu item topic whose title matched the passed value
-=======
     /// switches to a menu item topic whose title matched the passed value
->>>>>>> 177f7958
     func switchToTitle(_ title: String) {
         navigateToReader()
         readerTabViewModel.switchToTab(where: {
