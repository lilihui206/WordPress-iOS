--- conflicted
+++ resolved
@@ -163,11 +163,7 @@
     __weak __typeof(self) weakSelf = self;
     NSManagedObjectContext *context = [[ContextManager sharedInstance] mainContext];
     BlogService *blogService = [[BlogService alloc] initWithManagedObjectContext:context];
-<<<<<<< HEAD
-    [blogService syncBlog:_blog completionHandler:^(NSArray *failures) {
-=======
     [blogService syncBlog:_blog completionHandler:^() {
->>>>>>> 6ce32ed6
         [weakSelf configureTableViewData];
         [weakSelf.tableView reloadData];
     }];
