//
//  JetpackSettingsViewController.m
//  WordPress
//
//  Created by Eric Johnson on 8/24/12.
//  Copyright (c) 2012 WordPress. All rights reserved.
//

#import <SVProgressHUD/SVProgressHUD.h>
#import "JetpackSettingsViewController.h"
#import "Blog+Jetpack.h"
#import "WordPressComApi.h"
#import "WPWebViewController.h"
#import "WPAccount.h"
#import "WPNUXUtility.h"
#import "WPNUXMainButton.h"
#import "WPWalkthroughTextField.h"
#import "UIView+FormSheetHelpers.h"
#import "WPNUXSecondaryButton.h"

@interface JetpackSettingsViewController () <UITextFieldDelegate, UIGestureRecognizerDelegate>

@property (nonatomic, strong) NSString *username;
@property (nonatomic, strong) NSString *password;

@end

@implementation JetpackSettingsViewController {
    Blog *_blog;
    
    UIImageView *_icon;
    UILabel *_description;
    WPWalkthroughTextField *_usernameText;
    WPWalkthroughTextField *_passwordText;
    WPNUXMainButton *_signInButton;
    WPNUXMainButton *_installJetbackButton;
    UIButton *_moreInformationButton;
    WPNUXSecondaryButton *_skipButton;
    
    CGFloat _viewWidth;
    CGFloat _viewHeight;
    CGFloat _keyboardOffset;

    BOOL _authenticating;
}

CGFloat const JetpackiOS7StatusBarOffset = 20.0;
CGFloat const JetpackStandardOffset = 16;
CGFloat const JetpackTextFieldWidth = 320.0;
CGFloat const JetpackMaxTextWidth = 289.0;
CGFloat const JetpackTextFieldHeight = 44.0;
CGFloat const JetpackIconVerticalOffset = 77;
CGFloat const JetpackSignInButtonWidth = 289.0;
CGFloat const JetpackSignInButtonHeight = 41.0;


#define kCheckCredentials NSLocalizedString(@"Verify and Save Credentials", @"");
#define kCheckingCredentials NSLocalizedString(@"Verifing Credentials", @"");

- (id)initWithBlog:(Blog *)blog {
    NSAssert(blog != nil, @"blog can't be nil");

    self = [super init];
    if (self) {
        _blog = blog;
<<<<<<< HEAD
		self.username = _blog.jetpackUsername;
		self.password = _blog.jetpackPassword;
        self.showFullScreen = YES;
=======
		_username = _blog.jetpackUsername;
		_password = _blog.jetpackPassword;
        _initialSignIn = YES;
>>>>>>> 74725aae
    }
    return self;
}

- (void)dealloc {
    [[NSNotificationCenter defaultCenter] removeObserver:self];
}

<<<<<<< HEAD
- (BOOL) hidesBottomBarWhenPushed {
    return YES;
}

#pragma mark -
#pragma mark LifeCycle Methods

=======
>>>>>>> 74725aae
- (void)viewWillAppear:(BOOL)animated
{
    [super viewWillAppear:animated];
    [self.navigationController setNavigationBarHidden:_showFullScreen animated:animated];
}

- (void)viewDidLoad {
    WPFLogMethod();
    [super viewDidLoad];
    
    _viewWidth = [self.view formSheetViewWidth];
    _viewHeight = [self.view formSheetViewHeight];

    self.title = NSLocalizedString(@"Jetpack Connect", @"");
    self.view.backgroundColor = [WPNUXUtility jetpackBackgroundColor];
    
    [self initializeView];
    
    if (!IS_IPAD) {
        // We don't need to shift the controls up on the iPad as there's enough space.
        [[NSNotificationCenter defaultCenter] addObserver:self selector:@selector(keyboardWillShow:) name:UIKeyboardWillShowNotification object:nil];
        [[NSNotificationCenter defaultCenter] addObserver:self selector:@selector(keyboardWillHide:) name:UIKeyboardWillHideNotification object:nil];
    }

    [[NSNotificationCenter defaultCenter] addObserver:self selector:@selector(textFieldDidChangeNotificationReceived:) name:UITextFieldTextDidChangeNotification object:_usernameText];
    [[NSNotificationCenter defaultCenter] addObserver:self selector:@selector(textFieldDidChangeNotificationReceived:) name:UITextFieldTextDidChangeNotification object:_passwordText];
    
    if (self.canBeSkipped) {
        if (_showFullScreen) {
            _skipButton = [[WPNUXSecondaryButton alloc] init];
            [_skipButton setTitle:NSLocalizedString(@"Skip", @"") forState:UIControlStateNormal];
            [_skipButton addTarget:self action:@selector(skip:) forControlEvents:UIControlEventTouchUpInside];
            [_skipButton sizeToFit];
            [self.view addSubview:_skipButton];
        } else {
            UIBarButtonItem *skipButton = [[UIBarButtonItem alloc] initWithTitle:NSLocalizedString(@"Skip", @"") style:UIBarButtonItemStylePlain target:self action:@selector(skip:)];
            self.navigationItem.rightBarButtonItem = skipButton;
        }
        
        self.navigationItem.hidesBackButton = YES;

    }

    [self updateMessage];
    [self updateSaveButton];
    
    double delayInSeconds = 0.1;
    dispatch_time_t popTime = dispatch_time(DISPATCH_TIME_NOW, (int64_t)(delayInSeconds * NSEC_PER_SEC));
    dispatch_after(popTime, dispatch_get_main_queue(), ^(void){
        [self checkForJetpack];
    });

    UITapGestureRecognizer *dismissKeyboardTapRecognizer = [[UITapGestureRecognizer alloc] initWithTarget:self action:@selector(dismissKeyboard)];
    dismissKeyboardTapRecognizer.cancelsTouchesInView = NO;
    dismissKeyboardTapRecognizer.delegate = self;
    [self.view addGestureRecognizer:dismissKeyboardTapRecognizer];
}

- (void)initializeView {
    
    [self addControls];
    [self layoutControls];
}

// This resolves a crash due to JetpackSettingsViewController previously using a .xib.
// Source: http://stackoverflow.com/questions/17708292/not-key-value-coding-compliant-error-from-deleted-xib
- (void)loadView {
    [super loadView];
}

- (void)addControls {
    // Add Logo
    if (_icon == nil) {
        _icon = [[UIImageView alloc] initWithImage:[UIImage imageNamed:@"icon-jetpack"]];
        [self.view addSubview:_icon];
    }
    
    // Add Description
    if (_description == nil) {
        _description = [[UILabel alloc] init];
        _description.backgroundColor = [UIColor clearColor];
        _description.textAlignment = NSTextAlignmentCenter;
        _description.numberOfLines = 0;
        _description.lineBreakMode = NSLineBreakByWordWrapping;
        _description.font = [WPNUXUtility descriptionTextFont];
        _description.text = NSLocalizedString(@"Hold the web in the palm of your hand. Full publishing power in a pint-sized package.", @"NUX First Walkthrough Page 1 Description");
        _description.textColor = [WPNUXUtility jetpackDescriptionTextColor];
        [self.view addSubview:_description];
    }
    
    // Add Username
    if (_usernameText == nil) {
        _usernameText = [[WPWalkthroughTextField alloc] initWithLeftViewImage:[UIImage imageNamed:@"icon-username-field"]];
        _usernameText.backgroundColor = [UIColor whiteColor];
        _usernameText.placeholder = NSLocalizedString(@"WordPress.com username", @"");
        _usernameText.font = [WPNUXUtility textFieldFont];
        _usernameText.adjustsFontSizeToFitWidth = YES;
        _usernameText.delegate = self;
        _usernameText.autocorrectionType = UITextAutocorrectionTypeNo;
        _usernameText.autocapitalizationType = UITextAutocapitalizationTypeNone;
        _usernameText.text = _username;
        _usernameText.clearButtonMode = UITextFieldViewModeWhileEditing;
        [self.view addSubview:_usernameText];
    }
    
    // Add Password
    if (_passwordText == nil) {
        _passwordText = [[WPWalkthroughTextField alloc] initWithLeftViewImage:[UIImage imageNamed:@"icon-password-field"]];
        _passwordText.backgroundColor = [UIColor whiteColor];
        _passwordText.placeholder = NSLocalizedString(@"WordPress.com password", @"");
        _passwordText.font = [WPNUXUtility textFieldFont];
        _passwordText.delegate = self;
        _passwordText.secureTextEntry = YES;
        _passwordText.text = _password;
        _passwordText.clearsOnBeginEditing = YES;
        _passwordText.showTopLineSeparator = YES;
        [self.view addSubview:_passwordText];
    }
    
    // Add Sign In Button
    if (_signInButton == nil) {
        _signInButton = [[WPNUXMainButton alloc] init];
        [_signInButton setColor:[UIColor colorWithRed:116/255.0f green:143/255.0f blue:54/255.0f alpha:1.0]];
        NSString *title = _showFullScreen ? NSLocalizedString(@"Sign In", nil) : NSLocalizedString(@"Save", nil);
        [_signInButton setTitle:title forState:UIControlStateNormal];
        [_signInButton addTarget:self action:@selector(saveAction:) forControlEvents:UIControlEventTouchUpInside];
        [self.view addSubview:_signInButton];
        _signInButton.enabled = NO;
    }
    
    // Add Download Button
    if (_installJetbackButton == nil) {
        _installJetbackButton = [[WPNUXMainButton alloc] init];
        [_installJetbackButton setColor:[UIColor colorWithRed:116/255.0f green:143/255.0f blue:54/255.0f alpha:1.0]];
        [_installJetbackButton setTitle:NSLocalizedString(@"Install Jetpack", @"") forState:UIControlStateNormal];
        [_installJetbackButton addTarget:self action:@selector(openInstallJetpackURL) forControlEvents:UIControlEventTouchUpInside];
        [self.view addSubview:_installJetbackButton];
    }
    
    // Add More Information Button
    if (_moreInformationButton == nil) {
        _moreInformationButton = [UIButton buttonWithType:UIButtonTypeCustom];
        [_moreInformationButton setTitle:NSLocalizedString(@"More information", @"") forState:UIControlStateNormal];
        [_moreInformationButton addTarget:self action:@selector(openMoreInformationURL) forControlEvents:UIControlEventTouchUpInside];
        [_moreInformationButton setTitleColor:[WPNUXUtility jetpackDescriptionTextColor] forState:UIControlStateNormal];
        _moreInformationButton.titleLabel.font = [WPNUXUtility confirmationLabelFont];
        [self.view addSubview:_moreInformationButton];
    }
}

- (void)layoutControls {
    CGFloat x,y;
    BOOL hasJetpack = [_blog hasJetpack];
    
    // Layout Icon
    x = (_viewWidth - CGRectGetWidth(_icon.frame))/2.0;
    y = 0;
    if (IS_IOS7) {
        y = JetpackiOS7StatusBarOffset;
    }
    y += JetpackIconVerticalOffset;
    _icon.frame = CGRectIntegral(CGRectMake(x, y, CGRectGetWidth(_icon.frame), CGRectGetHeight(_icon.frame)));
    
    // Layout Description
    CGSize labelSize = [_description.text sizeWithFont:_description.font constrainedToSize:CGSizeMake(JetpackMaxTextWidth, CGFLOAT_MAX) lineBreakMode:NSLineBreakByWordWrapping];
    x = (_viewWidth - labelSize.width)/2.0;
    y = CGRectGetMaxY(_icon.frame) + 0.5*JetpackStandardOffset;
    _description.frame = CGRectIntegral(CGRectMake(x, y, labelSize.width, labelSize.height));
    
    // Layout Username
    x = (_viewWidth - JetpackTextFieldWidth)/2.0;
    y = CGRectGetMaxY(_description.frame) + JetpackStandardOffset;
    _usernameText.frame = CGRectIntegral(CGRectMake(x, y, JetpackTextFieldWidth, JetpackTextFieldHeight));
    _usernameText.hidden = !hasJetpack;
    
    // Layout Password
    x = (_viewWidth - JetpackTextFieldWidth)/2.0;
    y = CGRectGetMaxY(_usernameText.frame);
    _passwordText.frame = CGRectIntegral(CGRectMake(x, y, JetpackTextFieldWidth, JetpackTextFieldHeight));
    _passwordText.hidden = !hasJetpack;
    
    // Layout Sign in Button
    x = (_viewWidth - JetpackSignInButtonWidth) / 2.0;;
    y = CGRectGetMaxY(_passwordText.frame) + JetpackStandardOffset;
    _signInButton.frame = CGRectMake(x, y, JetpackSignInButtonWidth, JetpackSignInButtonHeight);
    _signInButton.hidden = !hasJetpack;
    
    // Layout Download Button
    x = (_viewWidth - JetpackSignInButtonWidth)/2.0;
    y = CGRectGetMaxY(_description.frame) + JetpackStandardOffset;
    _installJetbackButton.frame = CGRectIntegral(CGRectMake(x, y, JetpackSignInButtonWidth, JetpackSignInButtonHeight));
    _installJetbackButton.hidden = hasJetpack;
    
    // Layout More Information Button
    x = (_viewWidth - JetpackSignInButtonWidth)/2.0;
    y = CGRectGetMaxY(_installJetbackButton.frame);
    _moreInformationButton.frame = CGRectIntegral(CGRectMake(x, y, JetpackSignInButtonWidth, JetpackSignInButtonHeight));
    _moreInformationButton.hidden = hasJetpack;
    
    // Layout Skip Button
    x = _viewWidth - CGRectGetWidth(_skipButton.frame) - JetpackStandardOffset;
    y = _viewHeight - JetpackStandardOffset - CGRectGetHeight(_skipButton.frame);
    _skipButton.frame = CGRectMake(x, y, CGRectGetWidth(_skipButton.frame), CGRectGetHeight(_skipButton.frame));
    
    NSArray *viewsToCenter;
    UIView *endingView;
    if (hasJetpack) {
        viewsToCenter = @[_icon, _description, _usernameText, _passwordText, _signInButton];
        endingView = _signInButton;
    } else {
        viewsToCenter = @[_icon, _description, _installJetbackButton, _moreInformationButton];
        endingView = _moreInformationButton;
    }
    
    [WPNUXUtility centerViews:viewsToCenter withStartingView:_icon andEndingView:endingView forHeight:(_viewHeight - 100)];
}

- (void)skip:(id)sender {
    if (self.completionBlock) {
        self.completionBlock(NO);
    }
}

- (void)saveAction:(id)sender {
    [self dismissKeyboard];
    [SVProgressHUD show];
	
    [self setAuthenticating:YES];
    [_blog validateJetpackUsername:_username
                          password:_password
                           success:^{
                               [SVProgressHUD dismiss];
                               if (![[WordPressComApi sharedApi] hasCredentials]) {
                                   [[WordPressComApi sharedApi] signInWithUsername:_username password:_password success:nil failure:nil];
                               }
                               [self setAuthenticating:NO];
                               if (self.completionBlock) {
                                   self.completionBlock(YES);
                               }
                           } failure:^(NSError *error) {
                               [SVProgressHUD dismiss];
                               [self setAuthenticating:NO];
                               [WPError showAlertWithError:error];
                           }];
}

#pragma mark - UITextField delegate and Keyboard

- (BOOL)textFieldShouldReturn:(UITextField *)textField {
    if (textField == _usernameText) {
        [_passwordText becomeFirstResponder];
    } else if (textField == _passwordText) {
        [self saveAction:nil];
    }
    
	return YES;
}

- (void)textFieldDidChangeNotificationReceived:(NSNotification *)notification {
    UITextField *textField = (UITextField *)notification.object;
    
    if([textField isEqual:_usernameText]) {
		self.username = _usernameText.text;
	} else {
		self.password = _passwordText.text;
	}
    [self updateSaveButton];
}

- (void)keyboardWillShow:(NSNotification *)notification {
    NSDictionary *keyboardInfo = notification.userInfo;
    CGFloat animationDuration = [[keyboardInfo objectForKey:UIKeyboardAnimationDurationUserInfoKey] floatValue];
    CGRect keyboardFrame = [[[notification userInfo] objectForKey:UIKeyboardFrameEndUserInfoKey] CGRectValue];
    keyboardFrame = [self.view convertRect:keyboardFrame fromView:nil];

    _keyboardOffset = (CGRectGetMaxY(_signInButton.frame) - CGRectGetMinY(keyboardFrame)) + CGRectGetHeight(_signInButton.frame);
    
    [UIView animateWithDuration:animationDuration animations:^{
        NSArray *controlsToMove = @[_usernameText, _passwordText, _signInButton];
        NSArray *controlsToHide = @[_icon, _description];

        for (UIControl *control in controlsToMove) {
            CGRect frame = control.frame;
            frame.origin.y -= _keyboardOffset;
            control.frame = frame;
        }
        
        for (UIControl *control in controlsToHide) {
            control.alpha = 0.0;
        }
    }];
}

- (void)keyboardWillHide:(NSNotification *)notification {
    NSDictionary *keyboardInfo = notification.userInfo;
    CGFloat animationDuration = [[keyboardInfo objectForKey:UIKeyboardAnimationDurationUserInfoKey] floatValue];
    [UIView animateWithDuration:animationDuration animations:^{
        NSArray *controlsToMove = @[_usernameText, _passwordText, _signInButton];
        NSArray *controlsToHide = @[_icon, _description];

        for (UIControl *control in controlsToMove) {
            CGRect frame = control.frame;
            frame.origin.y += _keyboardOffset;
            control.frame = frame;
        }
        for (UIControl *control in controlsToHide) {
            control.alpha = 1.0;
        }
    }];
}

#pragma mark - Custom methods


- (BOOL)saveEnabled {
    return (!_authenticating && _usernameText.text.length && _passwordText.text.length);
}

- (void)setAuthenticating:(BOOL)authenticating {
    _authenticating = authenticating;
    [self updateSaveButton];
}

- (void)updateSaveButton {
	if (![self isViewLoaded]) return;
	
    _signInButton.enabled = [self saveEnabled];
}

- (void)dismissKeyboard {
    [_usernameText resignFirstResponder];
    [_passwordText resignFirstResponder];
}

#pragma mark - Browser

- (void)openInstallJetpackURL {
    [self openURL:[NSURL URLWithString:[_blog adminUrlWithPath:@"plugin-install.php?tab=plugin-information&plugin=jetpack"]] withUsername:_blog.username password:_blog.password wpLoginURL:[NSURL URLWithString:_blog.loginUrl]];
}

- (void)openMoreInformationURL {
    [self openURL:[NSURL URLWithString:@"http://ios.wordpress.org/faq/#faq_15"] withUsername:nil password:nil wpLoginURL:nil];
}

- (void)openURL:(NSURL *)url withUsername:(NSString *)username password:(NSString *)password wpLoginURL:(NSURL *)wpLoginURL {
    WPWebViewController *webViewController = [[WPWebViewController alloc] init];
    [webViewController setUrl:url];
    if (username && password && wpLoginURL) {

        [webViewController setUsername:username];
        [webViewController setPassword:password];
        [webViewController setWpLoginURL:wpLoginURL];
    }
    
    if (self.navigationController) {
        [self.navigationController pushViewController:webViewController animated:YES];
        [self.navigationController setNavigationBarHidden:NO animated:YES];
    } else {
        UINavigationController *navController = [[UINavigationController alloc] initWithRootViewController:webViewController];
        navController.navigationBar.translucent = NO;
        navController.modalPresentationStyle = UIModalPresentationPageSheet;
        webViewController.navigationItem.leftBarButtonItem = [[UIBarButtonItem alloc] initWithBarButtonSystemItem:UIBarButtonSystemItemDone target:self action:@selector(dismissBrowser)];
        [self presentViewController:navController animated:YES completion:nil];
    }
}

- (void)dismissBrowser {
    [self dismissViewControllerAnimated:YES completion:^{
        [self checkForJetpack];
    }];
}

- (void)updateMessage {
    if ([_blog hasJetpack]) {
        _description.text = NSLocalizedString(@"Looks like you have Jetpack set up on your blog. Congrats!\nSign in with your WordPress.com credentials below to enable Stats and Notifications.", @"");
    } else {
        _description.text = NSLocalizedString(@"Jetpack 1.8.2 or later is required for stats. Do you want to install Jetpack?", @"");
    }
    [_description sizeToFit];
    
    [self layoutControls];
}

- (void)checkForJetpack {
    if ([_blog hasJetpack]) {
        [self tryLoginWithCurrentWPComCredentials];
        return;
    }
    [SVProgressHUD showWithStatus:NSLocalizedString(@"Checking for Jetpack...", @"") maskType:SVProgressHUDMaskTypeBlack];
    [_blog syncOptionsWithWithSuccess:^{
        [SVProgressHUD dismiss];
        if ([_blog hasJetpack]) {
            [self updateMessage];
            double delayInSeconds = 0.1;
            dispatch_time_t popTime = dispatch_time(DISPATCH_TIME_NOW, (int64_t)(delayInSeconds * NSEC_PER_SEC));
            dispatch_after(popTime, dispatch_get_main_queue(), ^(void){
                [self tryLoginWithCurrentWPComCredentials];
            });
        }
    } failure:^(NSError *error) {
        [SVProgressHUD dismiss];
        [WPError showAlertWithError:error];
    }];
}

- (void)tryLoginWithCurrentWPComCredentials {
    if ([_blog hasJetpack] && !([[_blog jetpackUsername] length] && [[_blog jetpackPassword] length])) {
        NSString *wpcomUsername = [[WPAccount defaultWordPressComAccount] username];
        NSString *wpcomPassword = [[WPAccount defaultWordPressComAccount] password];
        if (wpcomUsername && wpcomPassword) {
            [self tryLoginWithUsername:wpcomUsername andPassword:wpcomPassword];
        }
    }
}

- (void)tryLoginWithUsername:(NSString *)username andPassword:(NSString *)password {
    NSAssert(username != nil, @"Can't login with a nil username");
    NSAssert(password != nil, @"Can't login with a nil password");
    _usernameText.text = username;
    _passwordText.text = password;
	
    self.username = username;
    self.password = password;

    [self saveAction:nil];
}

#pragma mark - UIGestureRecognizerDelegate

- (BOOL)gestureRecognizer:(UIGestureRecognizer *)gestureRecognizer shouldReceiveTouch:(UITouch *)touch {
    BOOL isUsernameField = [touch.view isDescendantOfView:_usernameText];
    BOOL isSigninButton = [touch.view isDescendantOfView:_signInButton];
    if (isUsernameField || isSigninButton) {
        return NO;
    }
    return YES;
}

@end<|MERGE_RESOLUTION|>--- conflicted
+++ resolved
@@ -63,15 +63,9 @@
     self = [super init];
     if (self) {
         _blog = blog;
-<<<<<<< HEAD
 		self.username = _blog.jetpackUsername;
 		self.password = _blog.jetpackPassword;
         self.showFullScreen = YES;
-=======
-		_username = _blog.jetpackUsername;
-		_password = _blog.jetpackPassword;
-        _initialSignIn = YES;
->>>>>>> 74725aae
     }
     return self;
 }
@@ -80,7 +74,6 @@
     [[NSNotificationCenter defaultCenter] removeObserver:self];
 }
 
-<<<<<<< HEAD
 - (BOOL) hidesBottomBarWhenPushed {
     return YES;
 }
@@ -88,8 +81,6 @@
 #pragma mark -
 #pragma mark LifeCycle Methods
 
-=======
->>>>>>> 74725aae
 - (void)viewWillAppear:(BOOL)animated
 {
     [super viewWillAppear:animated];
