--- conflicted
+++ resolved
@@ -104,11 +104,7 @@
     NSMutableDictionary *newBlog = [NSMutableDictionary dictionaryWithDictionary:blogDetails];
     [newBlog setObject:xmlrpc forKey:@"xmlrpc"];
  
-<<<<<<< HEAD
-    self.blog = [account findOrCreateBlogFromDictionary:newBlog withContext:[WordPressAppDelegate sharedWordPressApplicationDelegate].managedObjectContext];
-=======
     self.blog = [account findOrCreateBlogFromDictionary:newBlog withContext:account.managedObjectContext];
->>>>>>> 9b465380
     self.blog.geolocationEnabled = self.geolocationEnabled;
     [self.blog dataSave];
 }
