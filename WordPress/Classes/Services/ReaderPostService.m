#import "ReaderPostService.h"
#import "ReaderPostServiceRemote.h"
#import "ReaderSiteService.h"
#import "WordPressComApi.h"
#import "ReaderPost.h"
#import "ReaderTopic.h"
#import "RemoteReaderPost.h"
#import "WPAccount.h"
#import "AccountService.h"
#import "DateUtils.h"
#import "ContextManager.h"
#import "NSString+Helpers.h"
#import "NSString+XMLExtensions.h"

NSUInteger const ReaderPostServiceNumberToSync = 20;
NSUInteger const ReaderPostServiceSummaryLength = 150;
NSUInteger const ReaderPostServiceTitleLength = 30;
NSUInteger const ReaderPostServiceMaxPosts = 200;
NSUInteger const ReaderPostServiceMaxBatchesToBackfill = 3;
NSString * const ReaderPostServiceErrorDomain = @"ReaderPostServiceErrorDomain";

/**
 ReaderPostServiceBackfillState A simple state object used to keep track of backfilling posts.
 */
@interface ReaderPostServiceBackfillState : NSObject

@property (nonatomic) NSUInteger backfillBatchNumber;
@property (nonatomic, strong) NSMutableArray *backfilledRemotePosts;
@property (nonatomic, strong) NSDate *backfillDate;

@end

@implementation ReaderPostServiceBackfillState
@end

@interface ReaderPostService()

@property (nonatomic, strong) NSManagedObjectContext *managedObjectContext;

@end

@implementation ReaderPostService

- (id)initWithManagedObjectContext:(NSManagedObjectContext *)context
{
    self = [super init];
    if (self) {
        _managedObjectContext = context;
    }

    return self;
}

#pragma mark - Fetch Methods

- (void)fetchPostsForTopic:(ReaderTopic *)topic earlierThan:(NSDate *)date success:(void (^)(BOOL hasMore))success failure:(void (^)(NSError *error))failure
{
    NSManagedObjectID *topicObjectID = topic.objectID;
    ReaderPostServiceRemote *remoteService = [[ReaderPostServiceRemote alloc] initWithRemoteApi:[self apiForRequest]];
    [remoteService fetchPostsFromEndpoint:[NSURL URLWithString:topic.path]
                                    count:ReaderPostServiceNumberToSync
                                   before:date
                                  success:^(NSArray *posts) {
                                      [self mergePosts:posts earlierThan:date forTopic:topicObjectID callingSuccess:success];
                                  } failure:^(NSError *error) {
                                      if (failure) {
                                          failure(error);
                                      }
                                  }];
}

- (void)fetchPostsForTopic:(ReaderTopic *)topic success:(void (^)(BOOL hasMore))success failure:(void (^)(NSError *error))failure
{
    [self fetchPostsForTopic:topic earlierThan:[NSDate date] success:success failure:failure];
}

- (void)fetchPost:(NSUInteger)postID forSite:(NSUInteger)siteID success:(void (^)(ReaderPost *post))success failure:(void (^)(NSError *error))failure
{
    ReaderPostServiceRemote *remoteService = [[ReaderPostServiceRemote alloc] initWithRemoteApi:[self apiForRequest]];
    [remoteService fetchPost:postID fromSite:siteID success:^(RemoteReaderPost *remotePost) {
        if (!success) {
            return;
        }

        ReaderPost *post = [self createOrReplaceFromRemotePost:remotePost forTopic:nil];
        [[ContextManager sharedInstance] saveContext:self.managedObjectContext];
        success(post);

    } failure:^(NSError *error) {
        if (failure) {
            failure(error);
        }
    }];
}

- (void)backfillPostsForTopic:(ReaderTopic *)topic success:(void (^)(BOOL hasMore))success failure:(void (^)(NSError *error))failure
{
    NSManagedObjectID *topicObjectID = topic.objectID;
    ReaderPost *post = [self newestPostForTopic:topicObjectID];
    ReaderPostServiceBackfillState *state = [[ReaderPostServiceBackfillState alloc] init];
    if (post) {
        state.backfillDate = post.sortDate;
    } else {
        state.backfillDate = [NSDate date];
    }
    state.backfillBatchNumber = 0;
    state.backfilledRemotePosts = [NSMutableArray array];

    [self fetchPostsToBackfillTopic:topicObjectID
                        earlierThan:[NSDate date]
                      backfillState:(ReaderPostServiceBackfillState *)state
                            success:success
                            failure:failure];
}

#pragma mark - Update Methods

- (void)toggleLikedForPost:(ReaderPost *)post success:(void (^)())success failure:(void (^)(NSError *error))failure
{
    // Get a the post in our own context
    NSError *error;
    ReaderPost *readerPost = (ReaderPost *)[self.managedObjectContext existingObjectWithID:post.objectID error:&error];
    if (error) {
        if (failure) {
            failure(error);
        }
        return;
    }

    // Keep previous values in case of failure
    BOOL oldValue = readerPost.isLiked;
    BOOL like = !oldValue;
    NSNumber *oldCount = [readerPost.likeCount copy];

    // Optimistically update
    readerPost.isLiked = like;
    if (like) {
        readerPost.likeCount = @([readerPost.likeCount integerValue] + 1);
    } else {
        readerPost.likeCount = @([readerPost.likeCount integerValue] - 1);
    }
    [self.managedObjectContext performBlockAndWait:^{
        [[ContextManager sharedInstance] saveContext:self.managedObjectContext];
    }];

    // Define success block
    void (^successBlock)() = ^void() {
        if (success) {
            success();
        }
    };

    // Define failure block
    void (^failureBlock)(NSError *error) = ^void(NSError *error) {
        // Revert changes on failure
        readerPost.isLiked = oldValue;
        readerPost.likeCount = oldCount;
        [self.managedObjectContext performBlockAndWait:^{
            [[ContextManager sharedInstance] saveContext:self.managedObjectContext];
        }];
        if (failure) {
            failure(error);
        }
    };

    // Call the remote service
    ReaderPostServiceRemote *remoteService = [[ReaderPostServiceRemote alloc] initWithRemoteApi:[self apiForRequest]];
    if (like) {
        [remoteService likePost:[readerPost.postID integerValue] forSite:[readerPost.siteID integerValue] success:successBlock failure:failureBlock];
    } else {
        [remoteService unlikePost:[readerPost.postID integerValue] forSite:[readerPost.siteID integerValue] success:successBlock failure:failureBlock];
    }
}

- (void)toggleFollowingForPost:(ReaderPost *)post success:(void (^)())success failure:(void (^)(NSError *error))failure
{
    // Get a the post in our own context
    NSError *error;
    ReaderPost *readerPost = (ReaderPost *)[self.managedObjectContext existingObjectWithID:post.objectID error:&error];
    if (error) {
        if (failure) {
            failure(error);
        }
        return;
    }

    // Keep previous values in case of failure
    BOOL oldValue = readerPost.isFollowing;
    BOOL follow = !oldValue;

    // Optimistically update
    readerPost.isFollowing = follow;
    [self setFollowing:follow forPostsFromSiteWithID:post.siteID andURL:post.blogURL];

    // Define success block
    void (^successBlock)() = ^void() {
        if (success) {
            success();
        }
    };

    // Define failure block
    void (^failureBlock)(NSError *error) = ^void(NSError *error) {
        // Revert changes on failure
        readerPost.isFollowing = oldValue;
        [self setFollowing:oldValue forPostsFromSiteWithID:post.siteID andURL:post.blogURL];

        if (failure) {
            failure(error);
        }
    };

    ReaderSiteService *siteService = [[ReaderSiteService alloc] initWithManagedObjectContext:self.managedObjectContext];
    if (post.isWPCom) {
        if (follow) {
            [siteService followSiteWithID:[post.siteID integerValue] success:successBlock failure:failureBlock];
        } else {
            [siteService unfollowSiteWithID:[post.siteID integerValue] success:successBlock failure:failureBlock];
        }
    } else if (post.blogURL) {
        if (follow) {
            [siteService followSiteAtURL:post.blogURL success:successBlock failure:failureBlock];
        } else {
            [siteService followSiteAtURL:post.blogURL success:successBlock failure:failureBlock];
        }
    } else {
        NSString *description = NSLocalizedString(@"Could not toggle Follow: missing blogURL attribute", @"An error description explaining that Follow could not be toggled due to a missing blogURL attribute.");
        NSDictionary *userInfo = @{ NSLocalizedDescriptionKey : description };
        NSError *error = [NSError errorWithDomain:ReaderPostServiceErrorDomain code:0 userInfo:userInfo];
        failureBlock(error);
    }
}

- (void)reblogPost:(ReaderPost *)post toSite:(NSUInteger)siteID note:(NSString *)note success:(void (^)())success failure:(void (^)(NSError *error))failure
{
    // Get a the post in our own context
    NSError *error;
    ReaderPost *readerPost = (ReaderPost *)[self.managedObjectContext existingObjectWithID:post.objectID error:&error];
    if (error) {
        if (failure) {
            failure(error);
        }
        return;
    }

    // Do not reblog a post on a private blog
    if (readerPost.isBlogPrivate) {
        if (failure) {
            NSDictionary *userInfo = @{NSLocalizedDescriptionKey:NSLocalizedString(@"Posts belonging to private blogs may not be reblogged.", @"An error description explaining that posts from private blogs may not be reblogged.")};
            failure([NSError errorWithDomain:ReaderPostServiceErrorDomain code:0 userInfo:userInfo]);
        }
        return;
    }

    // Optimisitically save
    readerPost.isReblogged = YES;
    [self.managedObjectContext performBlockAndWait:^{
        [[ContextManager sharedInstance] saveContext:self.managedObjectContext];
    }];

    // Define failure block
    void (^failureBlock)(NSError *error) = ^void(NSError *error) {
        readerPost.isReblogged = NO;
        [self.managedObjectContext performBlockAndWait:^{
            [[ContextManager sharedInstance] saveContext:self.managedObjectContext];
        }];
        if (failure) {
            failure(error);
        }
    };

    // Define success block
    void (^successBlock)(BOOL isReblogged) = ^void(BOOL isReblogged) {
        if (!isReblogged) {
            // This is a failsafe. If we receive a success from the REST api, and
            // isReblogged is false then either the user has disabled rebloging,
            // or its not a wpcom blog. We shouldn't reach this point but just in case...
            NSString *description = NSLocalizedString(@"Reblogging might not be permitted for this post.", @"An error description explaining that a post could not be reblogged.");
            NSDictionary *userInfo = @{ NSLocalizedDescriptionKey : description };
            NSError *error = [NSError errorWithDomain:ReaderPostServiceErrorDomain code:0 userInfo:userInfo];
            failureBlock(error);
        } else if (success) {
            success();
        }
    };

    ReaderPostServiceRemote *remoteService = [[ReaderPostServiceRemote alloc] initWithRemoteApi:[self apiForRequest]];
    [remoteService reblogPost:[readerPost.postID integerValue]
                     fromSite:[readerPost.siteID integerValue]
                       toSite:siteID
                         note:note
                      success:successBlock
                      failure:failureBlock];
}

- (void)deletePostsWithNoTopic
{
    NSError *error;
    NSFetchRequest *fetchRequest = [[NSFetchRequest alloc] initWithEntityName:@"ReaderPost"];

    NSPredicate *pred = [NSPredicate predicateWithFormat:@"topic = NULL"];
    [fetchRequest setPredicate:pred];

    NSArray *arr = [self.managedObjectContext executeFetchRequest:fetchRequest error:&error];
    if (error) {
        DDLogError(@"%@, error fetching posts belonging to no topic: %@", NSStringFromSelector(_cmd), error);
        return;
    }

    for (ReaderPost *post in arr) {
        DDLogInfo(@"%@, deleting topicless post: %@", NSStringFromSelector(_cmd), post);
        [self.managedObjectContext deleteObject:post];
    }

    [[ContextManager sharedInstance] saveContext:self.managedObjectContext];
}

- (void)setFollowing:(BOOL)following forPostsFromSiteWithID:(NSNumber *)siteID andURL:(NSString *)siteURL
{
    // Fetch all the posts for the specified site ID and update its following status
    NSError *error;
    NSFetchRequest *request = [[NSFetchRequest alloc] initWithEntityName:@"ReaderPost"];
    request.predicate = [NSPredicate predicateWithFormat:@"siteID = %@ AND blogURL = %@", siteID, siteURL];
    NSArray *results = [self.managedObjectContext executeFetchRequest:request error:&error];
    if (error) {
        DDLogError(@"%@, error (un)following posts with siteID %@ and URL @%: %@", NSStringFromSelector(_cmd), siteID, siteURL, error);
        return;
    }
    if ([results count] == 0) {
        return;
    }

    for (ReaderPost *post in results) {
        post.isFollowing = following;
    }
    [self.managedObjectContext performBlock:^{
        [[ContextManager sharedInstance] saveContext:self.managedObjectContext];
    }];
}

- (void)deletePostsWithSiteID:(NSNumber *)siteID andSiteURL:(NSString *)siteURL fromTopic:(ReaderTopic *)topic
{
    NSError *error;
    NSFetchRequest *request = [[NSFetchRequest alloc] initWithEntityName:@"ReaderPost"];
    NSString *likeSiteURL = [NSString stringWithFormat:@"%@*", siteURL];
    request.predicate = [NSPredicate predicateWithFormat:@"siteID = %@ AND permaLink LIKE %@ AND topic = %@", siteID, likeSiteURL, topic];
    NSArray *results = [self.managedObjectContext executeFetchRequest:request error:&error];
    if (error) {
        DDLogError(@"%@, error (un)following posts with siteID %@ and URL @%: %@", NSStringFromSelector(_cmd), siteID, siteURL, error);
        return;
    }

    if ([results count] == 0) {
        return;
    }

    for (ReaderPost *post in results) {
        [self.managedObjectContext deleteObject:post];
    }

    [self.managedObjectContext performBlockAndWait:^{
        [[ContextManager sharedInstance] saveContext:self.managedObjectContext];
    }];
}


#pragma mark - Private Methods

/**
 Get the api to use for the request.
 */
- (WordPressComApi *)apiForRequest
{
    AccountService *accountService = [[AccountService alloc] initWithManagedObjectContext:self.managedObjectContext];
    WPAccount *defaultAccount = [accountService defaultWordPressComAccount];
    WordPressComApi *api = [defaultAccount restApi];
    if (![api hasCredentials]) {
        api = [WordPressComApi anonymousApi];
    }
    return api;
}

- (NSUInteger)numberOfPostsForTopic:(ReaderTopic *)topic
{
    NSError *error;
    NSFetchRequest *fetchRequest = [[NSFetchRequest alloc] initWithEntityName:@"ReaderPost"];

    NSPredicate *pred = [NSPredicate predicateWithFormat:@"topic = %@", topic];
    [fetchRequest setPredicate:pred];

    NSUInteger count = [self.managedObjectContext countForFetchRequest:fetchRequest error:&error];
    return count;
}

#pragma mark - Backfill Processing Methods

/**
 Retrieve the newest post for the specified topic

 @param topicObjectID The `NSManagedObjectID` of the ReaderTopic for the post
 @return The newest post in Core Data for the topic, or nil.
 */
- (ReaderPost *)newestPostForTopic:(NSManagedObjectID *)topicObjectID
{
    NSError *error;
    ReaderTopic *topic = (ReaderTopic *)[self.managedObjectContext existingObjectWithID:topicObjectID error:&error];
    if (error) {
        DDLogError(@"%@, error fetching topic from NSManagedObjectID : %@", NSStringFromSelector(_cmd), error);
        return nil;
    }
    NSFetchRequest *fetchRequest = [[NSFetchRequest alloc] initWithEntityName:@"ReaderPost"];
    NSPredicate *pred = [NSPredicate predicateWithFormat:@"topic == %@", topic];
    [fetchRequest setPredicate:pred];
    fetchRequest.fetchLimit = 1;

    NSSortDescriptor *sortDescriptor = [NSSortDescriptor sortDescriptorWithKey:@"sortDate" ascending:NO];
    [fetchRequest setSortDescriptors:@[sortDescriptor]];

    ReaderPost *post = (ReaderPost *)[self.managedObjectContext executeFetchRequest:fetchRequest error:&error].firstObject;
    if (error) {
        DDLogError(@"%@, error fetching newest post for topic: %@", NSStringFromSelector(_cmd), error);
        return nil;
    }
    return post;
}

/**
 Private fetch method that is part of the backfill process. This is basically a
 passthrough call to `fetchPostsFromEndpoint:count:before:success:failure:` that
 passes the results to `processBackfillPostsForTopic:posts:success:failure:`.
 This should only be called once the backfill date, array and batch count have
 been initialized as in `fetchPostsToBackfillTopic:success:failure:`.

 @param topicObjectID The NSManagedObjectID of the Topic for which to request posts.
 @param date The date to get posts earlier than.
 @param state The current `ReaderPostServiceBackfillState`
 @param success block called on a successful fetch.
 @param failure block called if there is any error. `error` can be any underlying network error.
 */
- (void)fetchPostsToBackfillTopic:(NSManagedObjectID *)topicObjectID
                      earlierThan:(NSDate *)date
                    backfillState:(ReaderPostServiceBackfillState *)state
                          success:(void (^)(BOOL hasMore))success
                          failure:(void (^)(NSError *error))failure
{
    NSError *error;
    ReaderTopic *topic = (ReaderTopic *)[self.managedObjectContext existingObjectWithID:topicObjectID error:&error];
    if (error) {
        DDLogError(@"%@, error fetching topic from NSManagedObjectID : %@", NSStringFromSelector(_cmd), error);
        if (failure) {
            failure(error);
            return;
        }
    }

    ReaderPostServiceRemote *remoteService = [[ReaderPostServiceRemote alloc] initWithRemoteApi:[self apiForRequest]];
    [remoteService fetchPostsFromEndpoint:[NSURL URLWithString:topic.path]
                                    count:ReaderPostServiceNumberToSync
                                   before:date
                                  success:^(NSArray *posts) {
                                      [self processBackfillPostsForTopic:topicObjectID posts:posts backfillState:state success:success failure:failure];
                                  } failure:^(NSError *error) {
                                      if (failure) {
                                          failure(error);
                                      }
                                  }];
}

/**
 Processes a batch of backfilled posts.
 When backfilling, the goal is to request up to three batches of post, or until
 a fetched batch includes the newest posts currently in Core Data.

 @param topicObjectID The NSManagedObjectID of the Topic for which to request posts.
 @param posts An array of fetched posts.
 @param state The current `ReaderPostServiceBackfillState`
 @param success block called on a successful fetch.
 @param failure block called if there is any error. `error` can be any underlying network error.
 */
- (void)processBackfillPostsForTopic:(NSManagedObjectID *)topicObjectID
                               posts:(NSArray *)posts
                       backfillState:(ReaderPostServiceBackfillState *)state
                             success:(void (^)(BOOL hasMore))success
                             failure:(void (^)(NSError *error))failure
{
    state.backfillBatchNumber++;
    [state.backfilledRemotePosts addObjectsFromArray:posts];

    NSDate *oldestDate = [NSDate date];
    if ([state.backfilledRemotePosts count] > 0) {
        RemoteReaderPost *remotePost = [state.backfilledRemotePosts lastObject];
        oldestDate = [DateUtils dateFromISOString:remotePost.sortDate];
    }

<<<<<<< HEAD
    // TODO: can this condional be cleaned up at all?  OCLint is picking up the OR statement as a reduntant nil check
    if (state.backfillBatchNumber > ReaderPostServiceMaxBatchesToBackfill ||
        (oldestDate && (oldestDate == [oldestDate earlierDate:state.backfillDate])))
    {
=======
    if (state.backfillBatchNumber > ReaderPostServiceMaxBatchesToBackfill || oldestDate == [state.backfillDate earlierDate:oldestDate]) {
>>>>>>> 9b83a94e
        // our work is done
        [self mergePosts:state.backfilledRemotePosts earlierThan:[NSDate date] forTopic:topicObjectID callingSuccess:success];
    } else {
        [self fetchPostsToBackfillTopic:topicObjectID earlierThan:oldestDate backfillState:state success:success failure:failure];
    }
}

#pragma mark - Merging and Deletion

/**
 Merge a freshly fetched batch of posts into the existing set of posts for the specified topic.
 Saves the managed object context.

 @param posts An array of RemoteReaderPost objects
 @param date The `before` date posts were requested.
 @param topicObjectID The ObjectID of the ReaderTopic to assign to the newly created posts.
 @param success block called on a successful fetch which should be performed after merging
 */
- (void)mergePosts:(NSArray *)posts
       earlierThan:(NSDate *)date
          forTopic:(NSManagedObjectID *)topicObjectID
    callingSuccess:(void (^)(BOOL hasMore))success
{
    // Use a performBlock here so the work to merge does not block the main thread.
    [self.managedObjectContext performBlock:^{

        NSError *error;
        ReaderTopic *readerTopic = (ReaderTopic *)[self.managedObjectContext existingObjectWithID:topicObjectID error:&error];
        if (error || !readerTopic) {
            // if there was an error or the topic was deleted just bail.
            if (success) {
                success(NO);
            }
            return;
        }

        NSUInteger postsCount = [posts count];
        if (postsCount == 0) {
            [self deletePostsEarlierThan:date forTopic:readerTopic];
        } else {
            NSMutableArray *newPosts = [self makeNewPostsFromRemotePosts:posts forTopic:readerTopic];
            [self deletePostsForTopic:readerTopic missingFromBatch:newPosts withStartingDate:date];
        }
        [self deletePostsInExcessOfMaxAllowedForTopic:readerTopic];
        readerTopic.lastSynced = [NSDate date];

        // performBlockAndWait here so we know our objects are saved before we call success.
        [self.managedObjectContext performBlockAndWait:^{
            [[ContextManager sharedInstance] saveContext:self.managedObjectContext];
        }];

        if (success) {
            BOOL hasMore = ((postsCount > 0 ) && ([self numberOfPostsForTopic:readerTopic] < ReaderPostServiceMaxPosts));
            success(hasMore);
        }
    }];
}

/**
 Deletes any existing post whose sortDate is earlier than the passed date. This
 is to handle situations where posts have been synced but were subsequently removed
 from the result set (deleted, unliked, etc.) rendering the result set empty.

 @param date The date to delete posts earlier than.
 @param topic The ReaderTopic to delete posts from.
 */
- (void)deletePostsEarlierThan:(NSDate *)date forTopic:(ReaderTopic *)topic
{
    // Don't trust the relationships on the topic to be current or correct.
    NSError *error;
    NSFetchRequest *fetchRequest = [[NSFetchRequest alloc] initWithEntityName:@"ReaderPost"];

    NSPredicate *pred = [NSPredicate predicateWithFormat:@"topic == %@ AND sortDate <= %@", topic, date];

    [fetchRequest setPredicate:pred];

    NSSortDescriptor *sortDescriptor = [NSSortDescriptor sortDescriptorWithKey:@"sortDate" ascending:NO];
    [fetchRequest setSortDescriptors:@[sortDescriptor]];

    NSArray *currentPosts = [self.managedObjectContext executeFetchRequest:fetchRequest error:&error];
    if (error) {
        DDLogError(@"%@ error fetching posts: %@", NSStringFromSelector(_cmd), error);
        return;
    }

    for (ReaderPost *post in currentPosts) {
        DDLogInfo(@"Deleting ReaderPost: %@", post);
        [self.managedObjectContext deleteObject:post];
    }
}

/**
 Using an array of post as a filter, deletes any existing post whose sortDate falls
 within the range of the filter posts, but is not included in the filter posts.

 This let's us remove unliked posts from /read/liked, posts from blogs that are
 unfollowed from /read/following, or posts that were otherwise removed.

 The managed object context is not saved.

 @param topic The ReaderTopic to delete posts from.
 @param posts The batch of posts to use as a filter.
 @param startingDate The starting date of the batch of posts. May be earlier than the earliest post in the batch.
 */
- (void)deletePostsForTopic:(ReaderTopic *)topic missingFromBatch:(NSArray *)posts withStartingDate:(NSDate *)startingDate
{
    // Don't trust the relationships on the topic to be current or correct.
    NSError *error;
    NSFetchRequest *fetchRequest = [[NSFetchRequest alloc] initWithEntityName:@"ReaderPost"];

    NSDate *newestDate = startingDate;
    NSDate *oldestDate = ((ReaderPost *)[posts lastObject]).sortDate;
    NSPredicate *pred = [NSPredicate predicateWithFormat:@"topic == %@ AND sortDate >= %@ AND sortDate <= %@", topic, oldestDate, newestDate];

    [fetchRequest setPredicate:pred];

    NSSortDescriptor *sortDescriptor = [NSSortDescriptor sortDescriptorWithKey:@"sortDate" ascending:NO];
    [fetchRequest setSortDescriptors:@[sortDescriptor]];

    NSArray *currentPosts = [self.managedObjectContext executeFetchRequest:fetchRequest error:&error];
    if (error) {
        DDLogError(@"%@ error fetching posts: %@", NSStringFromSelector(_cmd), error);
        return;
    }

    for (ReaderPost *post in currentPosts) {
        if (![posts containsObject:post]) {
            DDLogInfo(@"Deleting ReaderPost: %@", post);
            [self.managedObjectContext deleteObject:post];
        }
    }
}

/**
 Delete all `ReaderPosts` beyond the max number to be retained.

 The managed object context is not saved.

 @param topic the `ReaderTopic` to delete posts from.
 */
- (void)deletePostsInExcessOfMaxAllowedForTopic:(ReaderTopic *)topic
{
    // Don't trust the relationships on the topic to be current or correct.
    NSError *error;
    NSFetchRequest *fetchRequest = [[NSFetchRequest alloc] initWithEntityName:@"ReaderPost"];

    NSPredicate *pred = [NSPredicate predicateWithFormat:@"topic == %@", topic];
    [fetchRequest setPredicate:pred];

    NSSortDescriptor *sortDescriptor = [NSSortDescriptor sortDescriptorWithKey:@"sortDate" ascending:NO];
    [fetchRequest setSortDescriptors:@[sortDescriptor]];

    // Specifying a fetchOffset to just get the posts in range doesn't seem to work very well.
    // Just perform the fetch and remove the excess.
    NSUInteger count = [self.managedObjectContext countForFetchRequest:fetchRequest error:&error];
    if (count <= ReaderPostServiceMaxPosts) {
        return;
    }

    NSArray *posts = [self.managedObjectContext executeFetchRequest:fetchRequest error:&error];
    if (error) {
        DDLogError(@"%@ error fetching posts: %@", NSStringFromSelector(_cmd), error);
        return;
    }

    NSRange range = NSMakeRange(ReaderPostServiceMaxPosts, [posts count] - ReaderPostServiceMaxPosts);
    NSArray *postsToDelete = [posts subarrayWithRange:range];
    for (ReaderPost *post in postsToDelete) {
        DDLogInfo(@"Deleting ReaderPost: %@", post.postTitle);
        [self.managedObjectContext deleteObject:post];
    }
}

/**
 Accepts an array of `RemoteReaderPost` objects and creates model objects
 for each one.

 @param posts An array of `RemoteReaderPost` objects.
 @param topic The `ReaderTopic` to assign to the created posts.
 @return An array of `ReaderPost` objects
 */
- (NSMutableArray *)makeNewPostsFromRemotePosts:(NSArray *)posts forTopic:(ReaderTopic *)topic
{
    NSMutableArray *newPosts = [NSMutableArray array];
    for (RemoteReaderPost *post in posts) {
        ReaderPost *newPost = [self createOrReplaceFromRemotePost:post forTopic:topic];
        if (newPost != nil) {
            [newPosts addObject:newPost];
        } else {
            DDLogInfo(@"%@ returned a nil post: %@", NSStringFromSelector(_cmd), post);
        }
    }
    return newPosts;
}

/**
 Create a `ReaderPost` model object from the specified dictionary.

 @param dict A `RemoteReaderPost` object.
 @param topic The `ReaderTopic` to assign to the created post.
 @return A `ReaderPost` model object whose properties are populated with the values from the passed dictionary.
 */
- (ReaderPost *)createOrReplaceFromRemotePost:(RemoteReaderPost *)remotePost forTopic:(ReaderTopic *)topic
{
    NSError *error;
    ReaderPost *post;
    NSString *globalID = remotePost.globalID;
    NSFetchRequest *fetchRequest = [[NSFetchRequest alloc] initWithEntityName:@"ReaderPost"];
    fetchRequest.predicate = [NSPredicate predicateWithFormat:@"globalID = %@", globalID];
    NSArray *arr = [self.managedObjectContext executeFetchRequest:fetchRequest error:&error];

    if (error) {
        DDLogError(@"Error fetching an existing reader post. - %@", error);
    } else if ([arr count] > 0) {
        post = (ReaderPost *)[arr objectAtIndex:0];
    } else {
        post = [NSEntityDescription insertNewObjectForEntityForName:@"ReaderPost"
                                             inManagedObjectContext:self.managedObjectContext];
    }

    post.author = remotePost.author;
    post.authorAvatarURL = remotePost.authorAvatarURL;
    post.authorDisplayName = remotePost.authorDisplayName;
    post.authorEmail = remotePost.authorEmail;
    post.authorURL = remotePost.authorURL;
    post.blogName = [self makePlainText:remotePost.blogName];
    post.blogURL = remotePost.blogURL;
    post.commentCount = remotePost.commentCount;
    post.commentsOpen = remotePost.commentsOpen;
    post.content = [self formatContent:remotePost.content];
    post.date_created_gmt = [DateUtils dateFromISOString:remotePost.date_created_gmt];
    post.featuredImage = remotePost.featuredImage;
    post.globalID = remotePost.globalID;
    post.isBlogPrivate = remotePost.isBlogPrivate;
    post.isFollowing = remotePost.isFollowing;
    post.isLiked = remotePost.isLiked;
    post.isReblogged = remotePost.isReblogged;
    post.isWPCom = remotePost.isWPCom;
    post.likeCount = remotePost.likeCount;
    post.permaLink = remotePost.permalink;
    post.postID = remotePost.postID;
    post.postTitle = [self makePlainText:remotePost.postTitle];
    post.siteID = remotePost.siteID;
    post.sortDate = [DateUtils dateFromISOString:remotePost.sortDate];
    post.status = remotePost.status;
    post.tags = remotePost.tags;
    post.isSharingEnabled = remotePost.isSharingEnabled;
    post.isLikesEnabled = remotePost.isLikesEnabled;

    // Construct a summary if necessary.
    NSString *summary = [self formatSummary:remotePost.summary];
    if (!summary) {
        summary = [self createSummaryFromContent:post.content];
    }
    post.summary = summary;

    // Construct a title if necessary.
    if ([post.postTitle length] == 0 && [post.summary length] > 0) {
        post.postTitle = [self titleFromSummary:post.summary];
    }

    // assign the topic last.
    post.topic = topic;

    return post;
}

#pragma mark - Content Formatting and Sanitization

/**
 Formats the post content.
 Removes transforms videopress markup into video tags, strips inline styles and tidys up paragraphs.

 @param content The post content as a string.
 @return The formatted content.
 */
- (NSString *)formatContent:(NSString *)content
{
    if ([self containsVideoPress:content]) {
        content = [self formatVideoPress:content];
    }
    content = [self normalizeParagraphs:content];
    content = [self removeInlineStyles:content];

    return content;
}

/**
 Formats a post's summary.  The excerpts provided by the REST API contain HTML and have some extra content appened to the end.
 HTML is stripped and the extra bit is removed.

 @param string The summary to format.
 @return The formatted summary.
 */
- (NSString *)formatSummary:(NSString *)summary
{
    summary = [self makePlainText:summary];
    NSRange rng = [summary rangeOfCharacterFromSet:[NSCharacterSet characterSetWithCharactersInString:@".?!"] options:NSBackwardsSearch];
    if (rng.location == NSNotFound || rng.location < ReaderPostServiceSummaryLength) {
        return summary;
    }
    return [summary substringToIndex:(rng.location + 1)];
}

/**
 Create a summary for the post based on the post's content.

 @param string The post's content string. This should be the formatted content string.
 @return A summary for the post.
 */
- (NSString *)createSummaryFromContent:(NSString *)string
{
    string = [self makePlainText:string];
    string = [string stringByTrimmingCharactersInSet:[NSCharacterSet characterSetWithCharactersInString:@"\n"]];
    return [string stringByEllipsizingWithMaxLength:ReaderPostServiceSummaryLength preserveWords:YES];
}

/**
 Transforms the specified string to plain text.  HTML markup is removed and HTML entities are decoded.

 @param string The string to transform.
 @return The transformed string.
 */
- (NSString *)makePlainText:(NSString *)string
{
    return [[[string stringByRemovingScriptsAndStrippingHTML] stringByDecodingXMLCharacters] trim];
}

/**
 Clean up paragraphs and in an HTML string. Removes duplicate paragraph tags and unnecessary DIVs.

 @param string The string to normalize.
 @return A string with normalized paragraphs.
 */
- (NSString *)normalizeParagraphs:(NSString *)string
{
    if (!string) {
        return @"";
    }

    static NSRegularExpression *regexDivStart;
    static NSRegularExpression *regexDivEnd;
    static NSRegularExpression *regexPStart;
    static NSRegularExpression *regexPEnd;
    static dispatch_once_t onceToken;
    dispatch_once(&onceToken, ^{
        NSError *error;
        regexDivStart = [NSRegularExpression regularExpressionWithPattern:@"<div[^>]*>" options:NSRegularExpressionCaseInsensitive error:&error];
        regexDivEnd = [NSRegularExpression regularExpressionWithPattern:@"</div>" options:NSRegularExpressionCaseInsensitive error:&error];
        regexPStart = [NSRegularExpression regularExpressionWithPattern:@"<p[^>]*>\\s*<p[^>]*>" options:NSRegularExpressionCaseInsensitive error:&error];
        regexPEnd = [NSRegularExpression regularExpressionWithPattern:@"</p>\\s*</p>" options:NSRegularExpressionCaseInsensitive error:&error];
    });

    // Convert div tags to p tags
    string = [regexDivStart stringByReplacingMatchesInString:string options:NSMatchingReportCompletion range:NSMakeRange(0, [string length]) withTemplate:@"<p>"];
    string = [regexDivEnd stringByReplacingMatchesInString:string options:NSMatchingReportCompletion range:NSMakeRange(0, [string length]) withTemplate:@"</p>"];

    // Remove duplicate p tags.
    string = [regexPStart stringByReplacingMatchesInString:string options:NSMatchingReportCompletion range:NSMakeRange(0, [string length]) withTemplate:@"<p>"];
    string = [regexPEnd stringByReplacingMatchesInString:string options:NSMatchingReportCompletion range:NSMakeRange(0, [string length]) withTemplate:@"</p>"];

    return string;
}

/**
 Strip inline styles from the passed HTML sting.

 @param string An HTML string to sanitize.
 @return A string with inline styles removed.
 */
- (NSString *)removeInlineStyles:(NSString *)string
{
    if (!string) {
        return @"";
    }

    static NSRegularExpression *regex;
    static dispatch_once_t onceToken;
    dispatch_once(&onceToken, ^{
        NSError *error;
        regex = [NSRegularExpression regularExpressionWithPattern:@"style=\"[^\"]*\"" options:NSRegularExpressionCaseInsensitive error:&error];
    });

    // Remove inline styles.
    return [regex stringByReplacingMatchesInString:string options:NSMatchingReportCompletion range:NSMakeRange(0, [string length]) withTemplate:@""];
}

/**
 Check the specified string for occurances of videopress videos.

 @param string The string to search.
 @return YES if a match was found, else returns NO.
 */

- (BOOL)containsVideoPress:(NSString *)string
{
    return [string rangeOfString:@"class=\"videopress-placeholder"].location != NSNotFound;
}

/**
 Replace occurances of videopress markup with video tags int he passed HTML string.

 @param string An HTML string.
 @return The HTML string with videopress markup replaced with in image tag.
 */
- (NSString *)formatVideoPress:(NSString *)string
{
    NSMutableString *mstr = [string mutableCopy];

    static NSRegularExpression *regexVideoPress;
    static NSRegularExpression *regexMp4;
    static NSRegularExpression *regexSrc;
    static dispatch_once_t onceToken;
    dispatch_once(&onceToken, ^{
        NSError *error;
        regexVideoPress = [NSRegularExpression regularExpressionWithPattern:@"<div.*class=\"video-player[\\S\\s]+?<div.*class=\"videopress-placeholder[\\s\\S]*?</noscript>" options:NSRegularExpressionCaseInsensitive error:&error];
        regexMp4 = [NSRegularExpression regularExpressionWithPattern:@"mp4[\\s\\S]+?mp4" options:NSRegularExpressionCaseInsensitive error:&error];
        regexSrc = [NSRegularExpression regularExpressionWithPattern:@"http\\S+mp4" options:NSRegularExpressionCaseInsensitive error:&error];
    });

    // Find instances of VideoPress markup.

    NSArray *matches = [regexVideoPress matchesInString:mstr options:NSRegularExpressionCaseInsensitive range:NSMakeRange(0, [mstr length])];
    for (NSTextCheckingResult *match in [matches reverseObjectEnumerator]) {
        // compose videopress string

        // Find the mp4 in the markup.
        NSRange mp4Match = [regexMp4 rangeOfFirstMatchInString:mstr options:NSRegularExpressionCaseInsensitive range:match.range];
        if (mp4Match.location == NSNotFound) {
            DDLogError(@"%@ failed to match mp4 JSON string while formatting video press markup: %@", NSStringFromSelector(_cmd), [mstr substringWithRange:match.range]);
            [mstr replaceCharactersInRange:match.range withString:@""];
            continue;
        }
        NSString *mp4 = [mstr substringWithRange:mp4Match];

        // Get the mp4 url.
        NSRange srcMatch = [regexSrc rangeOfFirstMatchInString:mp4 options:NSRegularExpressionCaseInsensitive range:NSMakeRange(0, [mp4 length])];
        if (srcMatch.location == NSNotFound) {
            DDLogError(@"%@ failed to match mp4 src when formatting video press markup: %@", NSStringFromSelector(_cmd), mp4);
            [mstr replaceCharactersInRange:match.range withString:@""];
            continue;
        }
        NSString *src = [mp4 substringWithRange:srcMatch];
        src = [src stringByReplacingOccurrencesOfString:@"\\/" withString:@"/"];

        // Compose a video tag to replace the default markup.
        NSString *fmt = @"<video src=\"%@\"><source src=\"%@\" type=\"video/mp4\"></video>";
        NSString *vid = [NSString stringWithFormat:fmt, src, src];

        [mstr replaceCharactersInRange:match.range withString:vid];
    }

    return mstr;
}

/**
 Creates a title for the post from the post's summary.

 @param summary The already formatted post summary.
 @return A title for the post that is a snippet of the summary.
 */
- (NSString *)titleFromSummary:(NSString *)summary
{
    return [summary stringByEllipsizingWithMaxLength:ReaderPostServiceTitleLength preserveWords:YES];
}

@end<|MERGE_RESOLUTION|>--- conflicted
+++ resolved
@@ -492,14 +492,7 @@
         oldestDate = [DateUtils dateFromISOString:remotePost.sortDate];
     }
 
-<<<<<<< HEAD
-    // TODO: can this condional be cleaned up at all?  OCLint is picking up the OR statement as a reduntant nil check
-    if (state.backfillBatchNumber > ReaderPostServiceMaxBatchesToBackfill ||
-        (oldestDate && (oldestDate == [oldestDate earlierDate:state.backfillDate])))
-    {
-=======
     if (state.backfillBatchNumber > ReaderPostServiceMaxBatchesToBackfill || oldestDate == [state.backfillDate earlierDate:oldestDate]) {
->>>>>>> 9b83a94e
         // our work is done
         [self mergePosts:state.backfilledRemotePosts earlierThan:[NSDate date] forTopic:topicObjectID callingSuccess:success];
     } else {
