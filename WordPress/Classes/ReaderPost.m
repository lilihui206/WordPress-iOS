//
//  ReaderPost.m
//  WordPress
//
//  Created by Eric J on 3/25/13.
//  Copyright (c) 2013 WordPress. All rights reserved.
//

#import "ReaderPost.h"
#import "WordPressComApi.h"
#import "NSString+Helpers.h"
#import "NSString+Util.h"
#import "NSString+XMLExtensions.h"
#import "WPAvatarSource.h"
#import "NSString+Helpers.h"
#import "WordPressAppDelegate.h"
#import "ContextManager.h"
#import "WPAccount.h"

NSInteger const ReaderTopicEndpointIndex = 3;
NSInteger const ReaderPostSummaryLength = 150;
NSInteger const ReaderPostsToSync = 20;
NSString *const ReaderLastSyncDateKey = @"ReaderLastSyncDate";
NSString *const ReaderCurrentTopicKey = @"ReaderCurrentTopicKey";
NSString *const ReaderTopicsArrayKey = @"ReaderTopicsArrayKey";
NSString *const ReaderExtrasArrayKey = @"ReaderExtrasArrayKey";

@implementation ReaderPost

@dynamic authorAvatarURL;
@dynamic authorDisplayName;
@dynamic authorEmail;
@dynamic authorURL;
@dynamic blogName;
@dynamic blogSiteID;
@dynamic blogURL;
@dynamic commentCount;
@dynamic commentsOpen;
@dynamic dateSynced;
@dynamic dateCommentsSynced;
@dynamic endpoint;
@dynamic featuredImage;
@dynamic isBlogPrivate;
@dynamic isFollowing;
@dynamic isLiked;
@dynamic isReblogged;
@dynamic likeCount;
@dynamic postAvatar;
@dynamic siteID;
@dynamic sortDate;
@dynamic storedComment;
@dynamic summary;
@dynamic comments;
<<<<<<< HEAD
@dynamic account;
=======
@dynamic primaryTagName;
@dynamic primaryTagSlug;
@dynamic tags;

+ (void)load {
    [[NSNotificationCenter defaultCenter] addObserver:self selector:@selector(handleLogoutNotification:) name:WordPressComApiDidLogoutNotification object:nil];
}


+ (void)handleLogoutNotification:(NSNotification *)notification {
	[[NSUserDefaults standardUserDefaults] removeObjectForKey:ReaderLastSyncDateKey];
	[[NSUserDefaults standardUserDefaults] removeObjectForKey:ReaderCurrentTopicKey];
    [[NSUserDefaults standardUserDefaults] removeObjectForKey:ReaderTopicsArrayKey];
    [[NSUserDefaults standardUserDefaults] removeObjectForKey:ReaderExtrasArrayKey];
	[NSUserDefaults resetStandardUserDefaults];
	
	NSManagedObjectContext *context = [[WordPressAppDelegate sharedWordPressApplicationDelegate] managedObjectContext];
	NSFetchRequest *request = [NSFetchRequest fetchRequestWithEntityName:@"ReaderPost"];
    request.includesPropertyValues = NO;
    NSError *error;
    NSArray *posts = [context executeFetchRequest:request error:&error];
    if (posts) {
        for (ReaderPost *post in posts) {
            [context deleteObject:post];
        }
    }
    [context save:&error];
}

>>>>>>> c940921f

+ (NSArray *)readerEndpoints {
	static NSArray *endpoints = nil;
	static dispatch_once_t token;
	dispatch_once(&token, ^{
		
		NSDictionary *fpDict = @{@"title": NSLocalizedString(@"Freshly Pressed", @""), @"endpoint":@"freshly-pressed", @"default":@YES};
		NSDictionary *follows = @{@"title": NSLocalizedString(@"Blogs I Follow", @""), @"endpoint":@"reader/following", @"default":@YES};
		NSDictionary *likes = @{@"title": NSLocalizedString(@"Posts I Like", @""), @"endpoint":@"reader/liked", @"default":@YES};
		NSDictionary *topic = @{@"title": NSLocalizedString(@"Topics", @""), @"endpoint":@"reader/topics/%@", @"default":@NO};
		
		endpoints = @[follows, fpDict, likes, topic];
		
	});
	return endpoints;
}


+ (NSDictionary *)currentTopic {
	NSDictionary *topic = [[NSUserDefaults standardUserDefaults] dictionaryForKey:ReaderCurrentTopicKey];
	if(!topic) {
		topic = [[ReaderPost readerEndpoints] objectAtIndex:0];
	}
	return topic;
}


+ (NSString *)currentEndpoint {
	return [[self currentTopic] objectForKey:@"endpoint"];
}


+ (NSArray *)fetchPostsForEndpoint:(NSString *)endpoint withContext:(NSManagedObjectContext *)context {
    WPFLogMethod();
	NSFetchRequest *request = [[NSFetchRequest alloc] init];
    [request setEntity:[NSEntityDescription entityForName:@"ReaderPost" inManagedObjectContext:context]];
	
	NSPredicate *predicate = [NSPredicate predicateWithFormat:@"(endpoint = %@)", endpoint];
	[request setPredicate:predicate];
    
	NSSortDescriptor *sortDescriptor = [[NSSortDescriptor alloc] initWithKey:@"date_created_gmt" ascending:YES];
    [request setSortDescriptors:[NSArray arrayWithObject:sortDescriptor]];
    
    NSError *error = nil;
    NSArray *array = [context executeFetchRequest:request error:&error];
    if (array == nil) {
        array = [NSArray array];
    }
    return array;
}


+ (void)syncPostsFromEndpoint:(NSString *)endpoint withArray:(NSArray *)arr withContext:(NSManagedObjectContext *)context success:(void (^)())success {
    WPFLogMethod();
    if (![arr isKindOfClass:[NSArray class]] || [arr count] == 0) {
		if (success) {
			dispatch_async(dispatch_get_main_queue(), success);
		}
        return;
    }
    
    NSManagedObjectContext *backgroundMOC = [[ContextManager sharedInstance] backgroundContext];
    [backgroundMOC performBlock:^{
        for (NSDictionary *postData in arr) {
            if (![postData isKindOfClass:[NSDictionary class]]) {
                continue;
            }
            [self createOrUpdateWithDictionary:postData forEndpoint:endpoint withContext:backgroundMOC];
        }
        
        [[ContextManager sharedInstance] saveContext:backgroundMOC];
        if (success) {
            dispatch_async(dispatch_get_main_queue(), success);
        }
    }];
}


+ (void)deletePostsSyncedEarlierThan:(NSDate *)syncedDate {
    WPFLogMethod();
    NSManagedObjectContext *context = [[ContextManager sharedInstance] backgroundContext];
    [context performBlock:^{
        NSFetchRequest *request = [[NSFetchRequest alloc] init];
        [request setEntity:[NSEntityDescription entityForName:@"ReaderPost" inManagedObjectContext:context]];
        
        NSPredicate *predicate = [NSPredicate predicateWithFormat:@"(dateSynced < %@)", syncedDate];
        [request setPredicate:predicate];
        
        NSError *error = nil;
        NSArray *array = [context executeFetchRequest:request error:&error];
        
        if ([array count]) {
            DDLogInfo(@"Deleting %i ReaderPosts synced earlier than: %@ ", [array count], syncedDate);
            for (ReaderPost *post in array) {
                [context deleteObject:post];
            }
        }
        [[ContextManager sharedInstance] saveContext:context];
    }];
}


+ (void)createOrUpdateWithDictionary:(NSDictionary *)dict forEndpoint:(NSString *)endpoint withContext:(NSManagedObjectContext *)context {
	NSNumber *blogSiteID = [dict numberForKey:@"site_id"];
	NSNumber *siteID = [dict numberForKey:@"blog_id"];
	NSNumber *postID = [dict numberForKey:@"ID"];
    
<<<<<<< HEAD
    WPAccount *account = (WPAccount *)[context objectWithID:[WPAccount defaultWordPressComAccount].objectID];
=======
    // Some endpoints (e.g. tags) use different case
    if (siteID == nil) {
        siteID = [dict numberForKey:@"site_ID"];
        blogSiteID = [dict numberForKey:@"site_ID"];
    }
>>>>>>> c940921f

	// following, likes and topics endpoints
	if ([dict valueForKey:@"blog_site_id"] != nil) {
		blogSiteID = [dict numberForKey:@"blog_site_id"];
	}
	
	// freshly pressed
	if ([dict valueForKey:@"editorial"]) {
		NSDictionary *ed = [dict objectForKey:@"editorial"];
		blogSiteID = [ed numberForKey:@"site_id"];
		siteID = [ed numberForKey:@"blog_id"];
	}
	
	// If the post is from the feedbag it won't have a siteID or postID (wtf!).
	// Substitute the feed_id and feed_item_id for these. Since should be unique values for the feedback
	// and we should avoid collisons with non-feedbag posts by checking the blogSiteID.
	// Feedbag posts will never be .com posts and should never show comments, likes or reblogs options in the reader.
	// Possible in following, likes and topics endpoints
	if ([dict valueForKey:@"feed_item_id"]) {
		postID = [dict numberForKey:@"feed_item_id"];
		siteID = [dict numberForKey:@"feed_id"];
	}

	NSFetchRequest *request = [NSFetchRequest fetchRequestWithEntityName:@"ReaderPost"];
    request.predicate = [NSPredicate predicateWithFormat:@"(postID = %@) AND (siteID = %@) AND (blogSiteID = %@) AND (endpoint = %@)", postID, siteID, blogSiteID, endpoint];
    request.sortDescriptors = @[[NSSortDescriptor sortDescriptorWithKey:@"date_created_gmt" ascending:YES]];
    request.fetchLimit = 1;
    
    NSError *error;
    NSArray *results = [context executeFetchRequest:request error:&error];
    if(error != nil){
        DDLogError(@"Error finding ReaderPost: %@", error);
        return;
    }
	
	ReaderPost *post;
    if ([results count] > 0) {
		post = (ReaderPost *)[results objectAtIndex:0];

    } else {
		post = (ReaderPost *)[NSEntityDescription insertNewObjectForEntityForName:@"ReaderPost"
														   inManagedObjectContext:context];
		post.postID = postID;
		post.siteID = siteID;
		post.blogSiteID = blogSiteID;
		post.endpoint = endpoint;
    }
    
    post.account = account;
    
    @autoreleasepool {
        [post updateFromDictionary:dict];
    }
}


- (void)updateFromDictionary:(NSDictionary *)dict {
	// The results come in two flavors.  If post_content_full then its the "reader" api, otherwise its the REST api.
	if (![dict objectForKey:@"post_content_full"]) {
		// REST feeds: fresly-pressed, sites/site/posts
		[self updateFromRESTDictionary:dict];
		
	} else {
		// "Reader" feeds: following, liked, and topics.
		[self updateFromReaderDictionary:dict];
	}

    self.commentCount = [dict numberForKey:@"comment_count"];
	self.isFollowing = [dict numberForKey:@"is_following"];
	self.isReblogged = [dict numberForKey:@"is_reblogged"];
	self.status = [dict objectForKey:@"status"];

	self.dateSynced = [NSDate date];
}

- (void)updateFromRESTDictionary:(NSDictionary *)dict {
	// REST api.  Freshly Pressed, sites/site/posts
	
	// Freshly Pressed posts will have an editorial section.
	NSDictionary *editorial = [dict objectForKey:@"editorial"];
	if (editorial) {
		self.blogName = [[editorial stringForKey:@"blog_name"] stringByDecodingXMLCharacters];
		self.sortDate = [DateUtils dateFromISOString:[editorial objectForKey:@"displayed_on"]];
		
		NSString *img = [editorial stringForKey:@"image"];
		NSRange rng = [img rangeOfString:@"mshots/"];
		if(NSNotFound != rng.location) {
			rng = [img rangeOfString:@"?" options:NSBackwardsSearch];
			img = [img substringWithRange:NSMakeRange(0, rng.location)]; // Just strip the query string off the end and we'll specify it later.
			
		} else if(NSNotFound != [img rangeOfString:@"imgpress"].location) {
			NSRange rng;
			rng.location = [img rangeOfString:@"http" options:NSBackwardsSearch].location;
			rng.length = [img rangeOfString:@"&unsharp" options:NSBackwardsSearch].location - rng.location;
			img = [img substringWithRange:rng];
			
			// Actually decode twice.
			img = [img stringByReplacingPercentEscapesUsingEncoding:NSUTF8StringEncoding];
			img = [img stringByReplacingPercentEscapesUsingEncoding:NSUTF8StringEncoding];
			
			rng = [img rangeOfString:@"://"];
			img = [img substringFromIndex:rng.location + 3];
			
		} else {
			NSRange rng;
			rng.location = [img rangeOfString:@"://" options:NSBackwardsSearch].location + 3;
			img = [img substringFromIndex:rng.location];
		}
		self.featuredImage = img;
		
	} else {
		self.blogName = [[dict stringForKey:@"blog_name"] stringByDecodingXMLCharacters];
		self.sortDate = [DateUtils dateFromISOString:[dict objectForKey:@"date"]];
	}
	
	NSDictionary *author = [dict objectForKey:@"author"];
	self.author = [author stringForKey:@"name"];
	self.authorURL = [author stringForKey:@"URL"];
	self.authorAvatarURL = [author stringForKey:@"avatar_URL"];
	// email can return a boolean.
	if([[author objectForKey:@"email"] isKindOfClass:[NSString class]]) {
		self.authorEmail = [author stringForKey:@"email"];
	}
	
	NSString *content = [dict stringForKey:@"content"];
    if ([self containsVideoPress:content]) {
        content = [self formatVideoPress:content];
    }
	self.content = [self normalizeParagraphs:content];
	self.commentsOpen = [dict numberForKey:@"comments_open"];
	
	self.date_created_gmt = [DateUtils dateFromISOString:[dict objectForKey:@"date"]];
	
	self.likeCount = [dict numberForKey:@"like_count"];
	self.permaLink = [dict stringForKey:@"URL"];
	self.postTitle = [[[dict stringForKey:@"title"] stringByDecodingXMLCharacters] trim];
	
	self.isLiked = [dict numberForKey:@"i_like"];
	
	NSURL *url = [NSURL URLWithString:self.permaLink];
	self.blogURL = [NSString stringWithFormat:@"%@://%@/", url.scheme, url.host];
	
	self.summary = [self createSummary:self.content makePlainText:YES];
    
    NSDictionary *tagsDict = [dict objectForKey:@"tags"];
    NSArray *tagsList = [NSArray arrayWithArray:[tagsDict allKeys]];
    self.tags = [tagsList componentsJoinedByString:@", "];
    
    if ([tagsDict count] > 0) {
        NSDictionary *tagDict = [[tagsDict allValues] objectAtIndex:0];
        self.primaryTagSlug = tagDict[@"slug"];
        self.primaryTagName = tagDict[@"name"];
    }
}


- (void)updateFromReaderDictionary:(NSDictionary *)dict {
	
	NSDictionary *author = [dict objectForKey:@"post_author"];
	if ([author isKindOfClass:[NSDictionary class]]) {
		self.author = [author stringForKey:@"post_author"];
		self.authorAvatarURL = [author stringForKey:@"avatar_URL"];
		self.authorDisplayName = [author stringForKey:@"display_name"];
		// email can return a boolean.
		if([[author objectForKey:@"email"] isKindOfClass:[NSString class]]) {
			self.authorEmail = [author stringForKey:@"email"];
		}
		
	} else {
		// Some endpoints return a string and not an object
		self.author = [dict stringForKey:@"post_author"];
	}
	self.authorURL = [dict stringForKey:@"blog_url"];
	
	self.blogURL = [dict stringForKey:@"blog_url"];
	self.blogName = [[dict stringForKey:@"blog_name"] stringByDecodingXMLCharacters];
	
    NSString *content = [dict stringForKey:@"post_content_full"];
    if ([self containsVideoPress:content]) {
        content = [self formatVideoPress:content];
    }
	self.content = [self normalizeParagraphs:content];
	self.commentsOpen = [NSNumber numberWithBool:[@"open" isEqualToString:[dict stringForKey:@"comment_status"]]];
	
	NSDate *date;
	NSString *timestamp = [dict objectForKey:@"post_timestamp"];
	if (timestamp != nil) {
		NSTimeInterval timeInterval = [timestamp doubleValue];
		date = [NSDate dateWithTimeIntervalSince1970:timeInterval];
	} else {
		date = [DateUtils dateFromISOString:[dict objectForKey:@"post_date_gmt"]];
	}
	self.date_created_gmt = date;
	self.sortDate = date;
	self.likeCount = [dict numberForKey:@"post_like_count"];
	self.permaLink = [dict stringForKey:@"post_permalink"];
	self.postTitle = [[[dict stringForKey:@"post_title"] stringByDecodingXMLCharacters] trim];
	
    // blog_public is either a 1 or a -1.
    NSInteger isPublic = [[dict numberForKey:@"blog_public"] integerValue];
    self.isBlogPrivate = [NSNumber numberWithBool:(1 > isPublic)];
    
	self.isLiked = [dict numberForKey:@"is_liked"];
	
	NSString *summary = [self makePlainText:self.content];
	if ([summary length] > ReaderPostSummaryLength) {
		summary = [self createSummary:summary makePlainText:NO];
	}
	self.summary = summary;
	
	NSString *img = [dict stringForKey:@"post_featured_thumbnail"];
	if (![img length]) {
		img = [dict stringForKey:@"post_featured_media"];
	}
	if([img length]) {
		if (NSNotFound != [img rangeOfString:@"<img "].location) {
			self.featuredImage = [self parseImageSrcFromHTML:img];
		}
	}
	
	img = [dict stringForKey:@"post_avatar"];
	if ([img length]) {
		img = [img stringByDecodingXMLCharacters];
		self.postAvatar = [self parseImageSrcFromHTML:img];
	}
    
    NSDictionary *tagsDict = [dict objectForKey:@"topics"];
    
    if ([tagsDict count] > 0) {
        NSArray *tagsList = [NSArray arrayWithArray:[tagsDict allValues]];
        self.tags = [tagsList componentsJoinedByString:@", "];
    }
    
    NSDictionary *primaryTagDict = [dict objectForKey:@"primary_tag"];
    if ([primaryTagDict isKindOfClass:[NSDictionary class]]) {
        self.primaryTagName = primaryTagDict[@"name"];
        self.primaryTagSlug = primaryTagDict[@"slug"];
    } else if ([tagsDict count] > 0) {
        self.primaryTagSlug = [[tagsDict allKeys] objectAtIndex:0];
        self.primaryTagName = [tagsDict objectForKey:self.primaryTagSlug];
    }
}


- (NSString *)parseImageSrcFromHTML:(NSString *)html {
	NSError *error;
	NSRegularExpression *regex = [NSRegularExpression regularExpressionWithPattern:@"src=\"\\S+\"" options:NSRegularExpressionCaseInsensitive error:&error];
	NSRange rng = [regex rangeOfFirstMatchInString:html options:NSRegularExpressionCaseInsensitive range:NSMakeRange(0, [html length])];
	
	if (NSNotFound != rng.location) {
		rng = NSMakeRange(rng.location+5, rng.length-6);
		return [html substringWithRange:rng];
	}
	return nil;
}


- (NSString *)makePlainText:(NSString *)string {
	return [[[string stringByRemovingScriptsAndStrippingHTML] stringByDecodingXMLCharacters] trim];
}


- (NSString *)createSummary:(NSString *)str makePlainText:(BOOL)makePlainText {
	if (makePlainText) {
		str = [self makePlainText:str];
	}
	
	str = [str stringByTrimmingCharactersInSet:[NSCharacterSet characterSetWithCharactersInString:@"\n"]];
	
	NSInteger idx = MIN(200, [str length]);
	NSString *snippet = [str substringToIndex:idx];
	NSRange rng = [snippet rangeOfString:@"." options:NSBackwardsSearch];
	
	if (rng.location == NSNotFound) {
		rng.location = MIN(ReaderPostSummaryLength, [str length]);
	}
	
	if(rng.location > ReaderPostSummaryLength) {
		snippet = [snippet substringToIndex:(rng.location + 1)];
	} else {
		rng = [snippet rangeOfString:@" " options:NSBackwardsSearch];
		if (rng.location != NSNotFound) {
			snippet = [NSString stringWithFormat:@"%@ ...", [snippet substringToIndex:rng.location]];
		}
	}

	return snippet;
}


- (NSString *)normalizeParagraphs:(NSString *)string {

	if (!string) {
		return @"";
	}
	
	NSError *error;
	
	// Convert div tags to p tags
	NSRegularExpression *regex = [NSRegularExpression regularExpressionWithPattern:@"<div[^>]*>" options:NSRegularExpressionCaseInsensitive error:&error];
	string = [regex stringByReplacingMatchesInString:string options:NSMatchingReportCompletion range:NSMakeRange(0, [string length]) withTemplate:@"<p>"];
	
	regex = [NSRegularExpression regularExpressionWithPattern:@"</div>" options:NSRegularExpressionCaseInsensitive error:&error];
	string = [regex stringByReplacingMatchesInString:string options:NSMatchingReportCompletion range:NSMakeRange(0, [string length]) withTemplate:@"</p>"];
	
	// Remove duplicate p tags.
	regex = [NSRegularExpression regularExpressionWithPattern:@"<p[^>]*>\\s*<p[^>]*>" options:NSRegularExpressionCaseInsensitive error:&error];
	string = [regex stringByReplacingMatchesInString:string options:NSMatchingReportCompletion range:NSMakeRange(0, [string length]) withTemplate:@"<p>"];
	
	regex = [NSRegularExpression regularExpressionWithPattern:@"</p>\\s*</p>" options:NSRegularExpressionCaseInsensitive error:&error];
	string = [regex stringByReplacingMatchesInString:string options:NSMatchingReportCompletion range:NSMakeRange(0, [string length]) withTemplate:@"</p>"];
	
	// Remove inline styles.
	regex = [NSRegularExpression regularExpressionWithPattern:@"style=\"[^\"]*\"" options:NSRegularExpressionCaseInsensitive error:&error];
	string = [regex stringByReplacingMatchesInString:string options:NSMatchingReportCompletion range:NSMakeRange(0, [string length]) withTemplate:@""];
	
	return string;
}


- (void)toggleLikedWithSuccess:(void (^)())success failure:(void (^)(NSError *error))failure {

	BOOL oldValue = self.isLiked.boolValue;
	BOOL like = !oldValue;
	NSNumber *oldCount = [self.likeCount copy];
	
	self.isLiked = [NSNumber numberWithBool:like];
	
	NSString *path = nil;
	if (like) {
		self.likeCount = [NSNumber numberWithInteger:([self.likeCount integerValue] + 1)];
		path = [NSString stringWithFormat:@"sites/%@/posts/%@/likes/new", self.siteID, self.postID];
	} else {
		self.likeCount = [NSNumber numberWithInteger:([self.likeCount integerValue] - 1)];
		path = [NSString stringWithFormat:@"sites/%@/posts/%@/likes/mine/delete", self.siteID, self.postID];
	}

	[[WordPressComApi sharedApi] postPath:path parameters:nil success:^(AFHTTPRequestOperation *operation, id responseObject) {
		[self save];
		
		if(success) {
			success();
		}
		
	} failure:^(AFHTTPRequestOperation *operation, NSError *error) {
		// undo the change.
		self.isLiked = [NSNumber numberWithBool:oldValue];
		self.likeCount = oldCount;
		if(failure) {
			failure(error);
		}
	}];
}


- (void)toggleFollowingWithSuccess:(void (^)())success failure:(void (^)(NSError *error))failure {

	BOOL oldValue = [self.isFollowing boolValue];
	BOOL follow = !oldValue;
		
	self.isFollowing = [NSNumber numberWithBool:follow];
	
	NSString *path = nil;
	if (follow) {
		path = [NSString stringWithFormat:@"sites/%@/follows/new", self.siteID];
	} else {
		path = [NSString stringWithFormat:@"sites/%@/follows/mine/delete", self.siteID];
	}
	
	[[WordPressComApi sharedApi] postPath:path parameters:nil success:^(AFHTTPRequestOperation *operation, id responseObject) {
		[self save];
		
		if(success) {
			success();
		}
		
	} failure:^(AFHTTPRequestOperation *operation, NSError *error) {
		self.isFollowing = [NSNumber numberWithBool:oldValue];
		
		if(failure) {
			failure(error);
		}
	}];
}


- (void)reblogPostToSite:(id)site note:(NSString *)note success:(void (^)())success failure:(void (^)(NSError *error))failure {
	NSMutableDictionary *params = [NSMutableDictionary dictionaryWithObject:site forKey:@"destination_site_id"];
	
	if ([note length] > 0) {
		[params setObject:note forKey:@"note"];
	}

	NSString *path = [NSString stringWithFormat:@"sites/%@/posts/%@/reblogs/new", self.siteID, self.postID];
	[[WordPressComApi sharedApi] postPath:path parameters:params success:^(AFHTTPRequestOperation *operation, id responseObject) {
		NSDictionary *dict = (NSDictionary *)responseObject;
		self.isReblogged = [dict numberForKey:@"is_reblogged"];

		if(success) {
			success();
		}
	} failure:^(AFHTTPRequestOperation *operation, NSError *error) {
		if(failure) {
			failure(error);
		}
	}];
}


- (NSString *)prettyDateString {
	NSDate *date = [self isFreshlyPressed] ? self.sortDate : self.date_created_gmt;
    NSDateFormatter *formatter = [[NSDateFormatter alloc] init];
	NSTimeInterval diff = [[NSDate date] timeIntervalSinceDate:date];
    if (diff < 86400) {
        formatter.dateStyle = NSDateFormatterNoStyle;
        formatter.timeStyle = NSDateFormatterShortStyle;
    } else {
        formatter.dateStyle = NSDateFormatterShortStyle;
        formatter.timeStyle = NSDateFormatterNoStyle;
    }
    formatter.doesRelativeDateFormatting = YES;
    return [formatter stringFromDate:date];
}

- (BOOL)isFollowable {
    return self.siteID != nil;
}

- (BOOL)isFreshlyPressed {
	return ([self.endpoint rangeOfString:@"freshly-pressed"].location != NSNotFound)? YES : NO;
}


- (BOOL)isBlogsIFollow {
	return ([self.endpoint rangeOfString:@"reader/following"].location != NSNotFound)? YES : NO;
}


- (BOOL)isPrivate {
    return [self.isBlogPrivate boolValue];
}


- (BOOL)isWPCom {
	return [self.blogSiteID integerValue] == 1 ? YES : NO;
}


- (void)storeComment:(NSNumber *)commentID comment:(NSString *)comment {
	self.storedComment = [NSString stringWithFormat:@"%i|storedcomment|%@", [commentID integerValue], comment];
}


- (NSDictionary *)getStoredComment {
	if (!self.storedComment) {
		return nil;
	}
	
	NSArray *arr = [self.storedComment componentsSeparatedByString:@"|storedcomment|"];
	NSNumber *commentID = [[arr objectAtIndex:0] numericValue];
	NSString *commentText = [arr objectAtIndex:1];
	return @{@"commentID":commentID, @"comment":commentText};
}

- (NSString *)authorString {
    if ([self.blogName length] > 0) {
        return self.blogName;
    } else if ([self.authorDisplayName length] > 0) {
        return self.authorDisplayName;
    } else {
        return self.author;
    }
}

- (NSString *)avatar {
	return (self.postAvatar == nil) ? self.authorAvatarURL : self.postAvatar;
}

- (UIImage *)cachedAvatarWithSize:(CGSize)size {
    NSString *hash;
    WPAvatarSourceType type = [self avatarSourceTypeWithHash:&hash];
    if (!hash) {
        return nil;
    }
    return [[WPAvatarSource sharedSource] cachedImageForAvatarHash:hash ofType:type withSize:size];
}

- (void)fetchAvatarWithSize:(CGSize)size success:(void (^)(UIImage *image))success {
    NSString *hash;
    WPAvatarSourceType type = [self avatarSourceTypeWithHash:&hash];

    if (hash) {
        [[WPAvatarSource sharedSource] fetchImageForAvatarHash:hash ofType:type withSize:size success:success];
    } else if (success) {
        success(nil);
    }
}

- (WPAvatarSourceType)avatarSourceTypeWithHash:(NSString **)hash {
    NSString *url = self.postAvatar ? self.postAvatar : self.authorAvatarURL;
    if (url) {
        NSURL *avatarURL = [NSURL URLWithString:url];
        if (avatarURL) {
            return [[WPAvatarSource sharedSource] parseURL:avatarURL forAvatarHash:hash];
        }
    }
    if (self.blogURL) {
        *hash = [[[NSURL URLWithString:self.blogURL] host] md5];
        return WPAvatarSourceTypeBlavatar;
    }
    return WPAvatarSourceTypeUnknown;
}

- (NSURL *)featuredImageURL {
    if (self.featuredImage) {
        return [NSURL URLWithString:self.featuredImage];
    }

    return nil;
}

- (NSString *)featuredImageForWidth:(NSUInteger)width height:(NSUInteger)height {
	NSString *fmt = nil;
	if ([self.featuredImage rangeOfString:@"mshots/"].location == NSNotFound) {
		fmt = @"https://i0.wp.com/%@?resize=%i,%i";
	} else {
		fmt = @"%@?w=%i&h=%i";
	}
	return [NSString stringWithFormat:fmt, self.featuredImage, width, height];
}

- (BOOL)containsVideoPress:(NSString *)str {
    return [str rangeOfString:@"class=\"videopress-placeholder"].location != NSNotFound;
}

- (NSString *)formatVideoPress:(NSString *)str {
    NSMutableString *mstr = [str mutableCopy];
    NSError *error;
    NSRegularExpression *regex = [NSRegularExpression regularExpressionWithPattern:@"<div[\\S\\s]+?<div.*class=\"videopress-placeholder[\\s\\S]*?</noscript>" options:NSRegularExpressionCaseInsensitive error:&error];
    NSArray *matches = [regex matchesInString:mstr options:NSRegularExpressionCaseInsensitive range:NSMakeRange(0, [mstr length])];
    for (NSTextCheckingResult *match in [matches reverseObjectEnumerator]) {
        // compose videopress string

        NSRegularExpression *mregex = [NSRegularExpression regularExpressionWithPattern:@"mp4[\\s\\S]+?mp4" options:NSRegularExpressionCaseInsensitive error:&error];
        NSRange mmatch = [mregex rangeOfFirstMatchInString:mstr options:NSRegularExpressionCaseInsensitive range:match.range];
        NSString *mp4 = [mstr substringWithRange:mmatch];
        NSRegularExpression *sregex = [NSRegularExpression regularExpressionWithPattern:@"http\\S+mp4" options:NSRegularExpressionCaseInsensitive error:&error];
        NSRange smatch = [sregex rangeOfFirstMatchInString:mp4 options:NSRegularExpressionCaseInsensitive range:NSMakeRange(0, [mp4 length])];
        NSString *src = [mp4 substringWithRange:smatch];
        src = [src stringByReplacingOccurrencesOfString:@"\\/" withString:@"/"];
        
        NSString *fmt = @"<video src=\"%@\"><source src=\"%@\" type=\"video/mp4\"></video>";
        NSString *vid = [NSString stringWithFormat:fmt, src, src];
        
        [mstr replaceCharactersInRange:match.range withString:vid];

    }

    return mstr;
}

@end


@implementation ReaderPost (WordPressComApi)

+ (void)getReaderTopicsWithSuccess:(WordPressComApiRestSuccessResponseBlock)success
						   failure:(WordPressComApiRestSuccessFailureBlock)failure {
	
	NSString *path = @"reader/topics";
	
	[[WordPressComApi sharedApi] getPath:path parameters:nil success:success failure:failure];
}


+ (void)getCommentsForPost:(NSUInteger)postID
				  fromSite:(NSString *)siteID
			withParameters:(NSDictionary*)params
				   success:(WordPressComApiRestSuccessResponseBlock)success
				   failure:(WordPressComApiRestSuccessFailureBlock)failure {
	
	NSString *path = [NSString stringWithFormat:@"sites/%@/posts/%i/replies", siteID, postID];
	
	[[WordPressComApi sharedApi] getPath:path parameters:params success:success failure:failure];
}


+ (void)getPostsFromEndpoint:(NSString *)path
			  withParameters:(NSDictionary *)params
				 loadingMore:(BOOL)loadingMore
					 success:(WordPressComApiRestSuccessResponseBlock)success
					 failure:(WordPressComApiRestSuccessFailureBlock)failure {
	WPFLogMethod();
	[[WordPressComApi sharedApi] getPath:path
							  parameters:params
								 success:^(AFHTTPRequestOperation *operation, id responseObject) {
									 
									 NSArray *postsArr = [responseObject arrayForKey:@"posts"];
									 if (postsArr) {									 
										 [ReaderPost syncPostsFromEndpoint:path
																 withArray:postsArr
															   withContext:[[ContextManager sharedInstance] mainContext]
																   success:^{
																	   if (success) {
																		   success(operation, responseObject);
																	   }
																   }];
			
										 [[NSUserDefaults standardUserDefaults] setObject:[NSDate date] forKey:ReaderLastSyncDateKey];
										 [NSUserDefaults resetStandardUserDefaults];
										 
										 if (!loadingMore) {
											 NSTimeInterval interval = - (60 * 60 * 24 * 7); // 7 days.
											 [ReaderPost deletePostsSyncedEarlierThan:[NSDate dateWithTimeInterval:interval sinceDate:[NSDate date]]] ;
										 }
										 return;
									 }
									 
									 if (success) {
										 success(operation, responseObject);
									 }
									 
								 } failure:^(AFHTTPRequestOperation *operation, NSError *error) {
									 if (failure) {
										 failure(operation, error);
									 }
								 }];

}


+ (void)fetchPostsWithCompletionHandler:(void (^)(NSInteger count, NSError *error))completionHandler {
	NSString *endpoint = [self currentEndpoint];
	NSNumber *numberToSync = [NSNumber numberWithInteger:ReaderPostsToSync];
	NSDictionary *params = @{@"number":numberToSync, @"per_page":numberToSync};
	
	[self getPostsFromEndpoint:endpoint
				withParameters:params
				   loadingMore:NO
					   success:^(AFHTTPRequestOperation *operation, id responseObject) {
						   NSArray *postsArr = [responseObject arrayForKey:@"posts"];
						   if(completionHandler){
							   completionHandler([postsArr count], nil);
						   }
					   } failure:^(AFHTTPRequestOperation *operation, NSError *error) {
						   completionHandler(0, error);
					   }];
}

@end<|MERGE_RESOLUTION|>--- conflicted
+++ resolved
@@ -51,39 +51,10 @@
 @dynamic storedComment;
 @dynamic summary;
 @dynamic comments;
-<<<<<<< HEAD
 @dynamic account;
-=======
 @dynamic primaryTagName;
 @dynamic primaryTagSlug;
 @dynamic tags;
-
-+ (void)load {
-    [[NSNotificationCenter defaultCenter] addObserver:self selector:@selector(handleLogoutNotification:) name:WordPressComApiDidLogoutNotification object:nil];
-}
-
-
-+ (void)handleLogoutNotification:(NSNotification *)notification {
-	[[NSUserDefaults standardUserDefaults] removeObjectForKey:ReaderLastSyncDateKey];
-	[[NSUserDefaults standardUserDefaults] removeObjectForKey:ReaderCurrentTopicKey];
-    [[NSUserDefaults standardUserDefaults] removeObjectForKey:ReaderTopicsArrayKey];
-    [[NSUserDefaults standardUserDefaults] removeObjectForKey:ReaderExtrasArrayKey];
-	[NSUserDefaults resetStandardUserDefaults];
-	
-	NSManagedObjectContext *context = [[WordPressAppDelegate sharedWordPressApplicationDelegate] managedObjectContext];
-	NSFetchRequest *request = [NSFetchRequest fetchRequestWithEntityName:@"ReaderPost"];
-    request.includesPropertyValues = NO;
-    NSError *error;
-    NSArray *posts = [context executeFetchRequest:request error:&error];
-    if (posts) {
-        for (ReaderPost *post in posts) {
-            [context deleteObject:post];
-        }
-    }
-    [context save:&error];
-}
-
->>>>>>> c940921f
 
 + (NSArray *)readerEndpoints {
 	static NSArray *endpoints = nil;
@@ -191,15 +162,13 @@
 	NSNumber *siteID = [dict numberForKey:@"blog_id"];
 	NSNumber *postID = [dict numberForKey:@"ID"];
     
-<<<<<<< HEAD
     WPAccount *account = (WPAccount *)[context objectWithID:[WPAccount defaultWordPressComAccount].objectID];
-=======
+    
     // Some endpoints (e.g. tags) use different case
     if (siteID == nil) {
         siteID = [dict numberForKey:@"site_ID"];
         blogSiteID = [dict numberForKey:@"site_ID"];
     }
->>>>>>> c940921f
 
 	// following, likes and topics endpoints
 	if ([dict valueForKey:@"blog_site_id"] != nil) {
