//
//  NotificationsLikesDetailViewController.m
//  WordPress
//
//  Created by Dan Roundhill on 11/29/12.
//  Copyright (c) 2012 WordPress. All rights reserved.
//

#import "NotificationsFollowDetailViewController.h"
#import "ContextManager.h"
#import "UIImageView+AFNetworking.h"
#import "WordPressComApi.h"
#import "NSString+XMLExtensions.h"
#import "NSString+Helpers.h"
#import "NSURL+Util.h"
#import "NotificationsFollowTableViewCell.h"
#import "WPTableHeaderViewCell.h"
#import "WPWebViewController.h"
#import <QuartzCore/QuartzCore.h>
#import "WPAccount.h"
#import "WPToast.h"
#import "NoteService.h"
#import "Note.h"
<<<<<<< HEAD
#import "AccountService.h"
=======
#import "NoteBodyItem.h"
#import "NoteAction.h"


>>>>>>> c07cbaa2

NSString *const WPNotificationFollowRestorationKey = @"WPNotificationFollowRestorationKey";
NSString *const WPNotificationHeaderCellIdentifier = @"WPNotificationHeaderCellIdentifier";
NSString *const WPNotificationFollowCellIdentifier = @"WPNotificationFollowCellIdentifier";
NSString *const WPNotificationFooterCellIdentifier = @"WPNotificationFooterCellIdentifier";

typedef NS_ENUM(NSInteger, WPNotificationSections) {
	WPNotificationSectionsFollow	= 0,
	WPNotificationSectionsFooter	= 1,
	WPNotificationSectionsCount		= 2
};

CGFloat const WPNotificationsFollowPersonCellHeight = 100.0f;
CGFloat const WPNotificationsFollowBottomCellHeight = 60.0f;


@interface NotificationsFollowDetailViewController () <UITableViewDelegate, UITableViewDataSource, UIViewControllerRestoration>

@property (nonatomic, weak) IBOutlet UITableView	*tableView;
@property (nonatomic, strong) Note					*note;
@property (nonatomic, strong) NSArray				*filteredBodyItems;

typedef void (^NoteToggleFollowBlock)(BOOL success);
- (void)toggleFollowBlog:(NoteBodyItem *)item block:(NoteToggleFollowBlock)block;

@end

@implementation NotificationsFollowDetailViewController

+ (UIViewController *)viewControllerWithRestorationIdentifierPath:(NSArray *)identifierComponents coder:(NSCoder *)coder
{
    NSString *noteID = [coder decodeObjectForKey:WPNotificationFollowRestorationKey];
    if (!noteID) {
        return nil;
	}
    
    NSManagedObjectContext *context = [[ContextManager sharedInstance] mainContext];
    NSManagedObjectID *objectID = [context.persistentStoreCoordinator managedObjectIDForURIRepresentation:[NSURL URLWithString:noteID]];
    if (!objectID) {
        return nil;
	}
    
    NSError *error = nil;
    Note *restoredNote = (Note *)[context existingObjectWithID:objectID error:&error];
    if (error || !restoredNote) {
        return nil;
    }
    
    return [[self alloc] initWithNote:restoredNote];
}

- (instancetype)initWithNote:(Note *)note
{
	NSAssert([note isKindOfClass:[Note class]], @"Invalid Note!");

	self = [super init];
    if (self) {
		_note = note;

		// Filter the first element in the body items: it's the same as the Subject Field!
		NSMutableArray *filtered = [_note.bodyItems mutableCopy];
		if (filtered.count) {
			NoteBodyItem *firstItem = filtered.firstObject;
			if (!firstItem.iconURL) {
				[filtered removeObjectAtIndex:0];
			}
		}
		self.filteredBodyItems = filtered;
						
		// Restoration Mechanism
        self.restorationIdentifier = NSStringFromClass([self class]);
        self.restorationClass = [self class];
    }
	
    return self;
}

- (void)viewDidLoad
{
    [super viewDidLoad];
    
    self.title = NSLocalizedString(@"Details", @"NotificationFollow's ViewController Title");
	
	NSAssert(self.tableView, @"Null Outlet!");
	
	[self.tableView registerClass:[WPTableHeaderViewCell class] forCellReuseIdentifier:WPNotificationHeaderCellIdentifier];
	[self.tableView registerClass:[NotificationsFollowTableViewCell class] forCellReuseIdentifier:WPNotificationFollowCellIdentifier];
	[self.tableView registerClass:[UITableViewCell class] forCellReuseIdentifier:WPNotificationFooterCellIdentifier];
	self.tableView.separatorInset = UIEdgeInsetsZero;
	
    [self.tableView setDelegate:self];
    [WPStyleGuide configureColorsForView:self.view andTableView:self.tableView];
}

- (void)viewWillAppear:(BOOL)animated
{
    [super viewWillAppear:animated];
	
	NSIndexPath *selectedIndexPath = [self.tableView indexPathForSelectedRow];
	if (selectedIndexPath) {
		[self.tableView deselectRowAtIndexPath:selectedIndexPath animated:animated];
	}
}

- (void)encodeRestorableStateWithCoder:(NSCoder *)coder
{
	NSString *noteURL = [[self.note.objectID URIRepresentation] absoluteString];
    [coder encodeObject:noteURL forKey:WPNotificationFollowRestorationKey];
    [super encodeRestorableStateWithCoder:coder];
}

#pragma mark - Table view data source

- (NSInteger)numberOfSectionsInTableView:(UITableView *)tableView
{
	// Hide the footer section if needed
	if (_note.bodyFooterText.length == 0) {
		return WPNotificationSectionsCount - 1;
	}
	
	return WPNotificationSectionsCount;
}

- (NSInteger)tableView:(UITableView *)tableView numberOfRowsInSection:(NSInteger)section
{
    if (section == WPNotificationSectionsFollow) {
        return self.filteredBodyItems.count;
    } else {
        return 1;
	}
}

- (CGFloat)tableView:(UITableView *)tableView heightForHeaderInSection:(NSInteger)section
{
	CGFloat height = 0.0f;
	if (section == WPNotificationSectionsFollow) {
		NSString *subject = [NSString decodeXMLCharactersIn:_note.subject];
		height = [WPTableHeaderViewCell cellHeightForText:subject];
	}
	
	return height;
}

- (UIView *)tableView:(UITableView *)tableView viewForHeaderInSection:(NSInteger)section
{
    if (section != WPNotificationSectionsFollow) {
		return nil;
	}
	
	UITableViewCell *cell			= [tableView dequeueReusableCellWithIdentifier:WPNotificationHeaderCellIdentifier];

	cell.textLabel.text				= [NSString decodeXMLCharactersIn:_note.subject];
	cell.textLabel.numberOfLines	= 0;
	cell.textLabel.textAlignment	= NSTextAlignmentCenter;
	cell.accessoryType				= UITableViewCellAccessoryDisclosureIndicator;
    cell.layer.borderColor			= [UIColor lightGrayColor].CGColor;
    cell.layer.borderWidth			= 1.0 / [[UIScreen mainScreen] scale];
	
	// Note that we're using this cell as a section header. Since 'didPressCellAtIndex:' method isn't gonna get called,
	// let's use a GestureRecognizer!
	cell.gestureRecognizers			= @[ [[UITapGestureRecognizer alloc] initWithTarget:self action:@selector(viewPostTitle:)] ];

	return cell;
}

- (CGFloat)tableView:(UITableView *)tableView heightForRowAtIndexPath:(NSIndexPath *)indexPath
{
    if (indexPath.section == WPNotificationSectionsFollow) {
        return WPNotificationsFollowPersonCellHeight;
    } else {
        return WPNotificationsFollowBottomCellHeight;
	}
}

- (UITableViewCell *)tableView:(UITableView *)tableView cellForRowAtIndexPath:(NSIndexPath *)indexPath
{
    if (indexPath.section == WPNotificationSectionsFollow) {
        NotificationsFollowTableViewCell *cell	= [tableView dequeueReusableCellWithIdentifier:WPNotificationFollowCellIdentifier];
        NoteBodyItem *noteItem					= self.filteredBodyItems[indexPath.row];
		__weak __typeof(self) weakSelf			= self;
		
        cell.textLabel.text			= @"";
        cell.detailTextLabel.text	= @"";
		cell.accessoryType			= UITableViewCellAccessoryNone;
		cell.onClick				= ^(NotificationsFollowTableViewCell* sender) {
			sender.following = !noteItem.action.following;
			[weakSelf toggleFollowBlog:noteItem block:^(BOOL success) {
				// On error: fallback to the previous state
				if (!success) {
					sender.following = noteItem.action.following;
				}
			}];
		};
		
		// Follow action: anyone?
		if ([noteItem.action.type isEqualToString:@"follow"]) {
			NSString *blogTitle = [NSString decodeXMLCharactersIn:noteItem.action.blogTitle];
			if (blogTitle.length == 0) {
				blogTitle = noteItem.headerText;
			}
			
			if (blogTitle.length == 0) {
				blogTitle = NSLocalizedString(@"(No Title)", @"Blog with no title");
			}

			cell.actionButton.hidden	= NO;
			[cell.actionButton setTitle:blogTitle forState:UIControlStateNormal];
			cell.following				= noteItem.action.following;
			
			if (noteItem.action.blogURL) {
				cell.detailTextLabel.text		= [noteItem.action.blogURL.host stringByReplacingOccurrencesOfString:@"http://" withString:@""];
				cell.detailTextLabel.textColor	= [WPStyleGuide newKidOnTheBlockBlue];
				cell.accessoryType				= UITableViewCellAccessoryDisclosureIndicator;
			}
		// No action available
		} else {
			cell.actionButton.hidden	= YES;
			cell.textLabel.text			= noteItem.headerText;
		}

		// Handle the Icon
		NSURL *iconURL = noteItem.iconURL;
        if (iconURL) {
			UIImage *placeholderImage		= [UIImage imageNamed:@"gravatar"];
			
            NSMutableURLRequest *request	= [NSMutableURLRequest requestWithURL:iconURL];
			request.HTTPShouldHandleCookies = NO;
            [request addValue:@"image/*" forHTTPHeaderField:@"Accept"];
            
            [cell.imageView setImageWithURLRequest:request placeholderImage:placeholderImage success:nil failure:nil];
        }
		
        return cell;
    } else {
        UITableViewCell *cell			= [tableView dequeueReusableCellWithIdentifier:WPNotificationFooterCellIdentifier];

		cell.accessoryType				= UITableViewCellAccessoryDisclosureIndicator;
        cell.backgroundColor			= [WPStyleGuide itsEverywhereGrey];
		cell.textLabel.backgroundColor	= [UIColor clearColor];
		cell.textLabel.textColor		= [WPStyleGuide newKidOnTheBlockBlue];
		cell.textLabel.font				= [WPStyleGuide regularTextFont];
		cell.textLabel.text				= _note.bodyFooterText;
		
        return cell;
    }
}

- (void)toggleFollowBlog:(NoteBodyItem *)item block:(NoteToggleFollowBlock)block
{
	NSNumber *blogID = item.action.siteID;
    if (!blogID) {
		return;
	}
	
    BOOL isFollowing = item.action.following;
	   
	// Hit the Tracker
	NSString *event = (isFollowing) ? StatsEventNotificationsDetailUnfollowBlog : StatsEventNotificationsDetailFollowBlog;
	[WPMobileStats trackEventForWPCom:event];
    
<<<<<<< HEAD
    NSUInteger blogID = [[noteDetails objectForKey:@"site_id"] intValue];
    if (blogID) {
        NSManagedObjectContext *context = [[ContextManager sharedInstance] mainContext];
        AccountService *accountService = [[AccountService alloc] initWithManagedObjectContext:context];
        WPAccount *defaultAccount = [accountService defaultWordPressComAccount];

        [[defaultAccount restApi] followBlog:blogID isFollowing:isFollowing success:^(AFHTTPRequestOperation *operation, id responseObject) {
            NSDictionary *followResponse = (NSDictionary *)responseObject;
            if (followResponse && [[followResponse objectForKey:@"success"] intValue] == 1) {
                if ([[followResponse objectForKey:@"is_following"] intValue] == 1) {
                    [cell setFollowing: YES];
                    [noteDetails setValue:[NSNumber numberWithInt:1] forKey:@"is_following"];
                }
                else {
                    [cell setFollowing: NO];
                    [noteDetails setValue:[NSNumber numberWithInt:0] forKey:@"is_following"];
                }
            } else {
                [cell setFollowing:isFollowing];
            }
            
            NSString *message = isFollowing ? NSLocalizedString(@"Unfollowed", @"User unfollowed a blog") : NSLocalizedString(@"Followed", @"User followed a blog");
            NSString *imageName = [NSString stringWithFormat:@"action_icon_%@", (isFollowing) ? @"unfollowed" : @"followed"];
            [WPToast showToastWithMessage:message andImage:[UIImage imageNamed:imageName]];
            
        } failure:^(AFHTTPRequestOperation *operation, NSError *error) {
            [cell setFollowing: isFollowing];
            DDLogVerbose(@"[Rest API] ! %@", [error localizedDescription]);
        }];
    }   
=======
	// Hit the Backend
	WordPressComApi *restApi = [[WPAccount defaultWordPressComAccount] restApi];
	[restApi followBlog:blogID.integerValue isFollowing:isFollowing success:^(AFHTTPRequestOperation *operation, id responseObject) {
		
		NSDictionary *followResponse = (NSDictionary *)responseObject;
		BOOL success = ([followResponse[@"success"] intValue] == 1);
		if (success) {
			BOOL isFollowingNow = ([followResponse[@"is_following"] intValue] == 1);
			item.action.following = isFollowingNow;
			
			// Let's refresh the note: is_following change isn't permanent!
            NoteService *noteService = [[NoteService alloc] initWithManagedObjectContext:_note.managedObjectContext];
            [noteService refreshNote:_note success:nil failure:^(NSError *error) {
				DDLogVerbose(@"[Rest API] ! %@", [error localizedDescription]);
            }];
		}
		
		block(success);
		
		NSString *message	= isFollowing ? NSLocalizedString(@"Unfollowed", @"User unfollowed a blog") : NSLocalizedString(@"Followed", @"User followed a blog");
		NSString *imageName = [NSString stringWithFormat:@"action_icon_%@", (isFollowing) ? @"unfollowed" : @"followed"];
		[WPToast showToastWithMessage:message andImage:[UIImage imageNamed:imageName]];
		
	} failure:^(AFHTTPRequestOperation *operation, NSError *error) {
		DDLogVerbose(@"[Rest API] ! %@", [error localizedDescription]);
		block(false);
	}];
>>>>>>> c07cbaa2
}

- (IBAction)viewPostTitle:(id)sender
{
    [self loadWebViewWithURL:_note.bodyHeaderLink];
}

- (void)loadWebViewWithURL:(NSString*)url
{
    if (!url) {
        return;
	}
    
	WPWebViewController *webViewController = [[WPWebViewController alloc] init];
	webViewController.url = [NSURL URLWithString:url];
	[self.navigationController pushViewController:webViewController animated:YES];
}

#pragma mark - Table view delegate

- (void)tableView:(UITableView *)tableView didSelectRowAtIndexPath:(NSIndexPath *)indexPath
{
    if (indexPath.section == WPNotificationSectionsFollow) {
		NoteBodyItem *item = self.filteredBodyItems[indexPath.row];
		NSURL *blogURL = item.action.blogURL;
        if (blogURL) {
            WPWebViewController *webViewController = [[WPWebViewController alloc] init];
            if ([blogURL isWordPressDotComUrl]) {
<<<<<<< HEAD
                NSManagedObjectContext *context = [[ContextManager sharedInstance] mainContext];
                AccountService *accountService = [[AccountService alloc] initWithManagedObjectContext:context];
                WPAccount *defaultAccount = [accountService defaultWordPressComAccount];

                [webViewController setUsername:[defaultAccount username]];
                [webViewController setPassword:[defaultAccount password]];
                [webViewController setUrl:[blogURL ensureSecureURL]];
=======
				WPAccount *account			= [WPAccount defaultWordPressComAccount];
				webViewController.username	= account.username;
				webViewController.password	= account.password;
				webViewController.url		= [blogURL ensureSecureURL];
>>>>>>> c07cbaa2
            } else {
				webViewController.url = blogURL;
            }
            [self.navigationController pushViewController:webViewController animated:YES];
        } else {
            [self.tableView deselectRowAtIndexPath:indexPath animated:NO];
        }
    } else {
        [self loadWebViewWithURL:_note.bodyFooterLink];
    }
}

@end<|MERGE_RESOLUTION|>--- conflicted
+++ resolved
@@ -21,14 +21,9 @@
 #import "WPToast.h"
 #import "NoteService.h"
 #import "Note.h"
-<<<<<<< HEAD
 #import "AccountService.h"
-=======
 #import "NoteBodyItem.h"
 #import "NoteAction.h"
-
-
->>>>>>> c07cbaa2
 
 NSString *const WPNotificationFollowRestorationKey = @"WPNotificationFollowRestorationKey";
 NSString *const WPNotificationHeaderCellIdentifier = @"WPNotificationHeaderCellIdentifier";
@@ -289,40 +284,12 @@
 	NSString *event = (isFollowing) ? StatsEventNotificationsDetailUnfollowBlog : StatsEventNotificationsDetailFollowBlog;
 	[WPMobileStats trackEventForWPCom:event];
     
-<<<<<<< HEAD
-    NSUInteger blogID = [[noteDetails objectForKey:@"site_id"] intValue];
-    if (blogID) {
-        NSManagedObjectContext *context = [[ContextManager sharedInstance] mainContext];
-        AccountService *accountService = [[AccountService alloc] initWithManagedObjectContext:context];
-        WPAccount *defaultAccount = [accountService defaultWordPressComAccount];
-
-        [[defaultAccount restApi] followBlog:blogID isFollowing:isFollowing success:^(AFHTTPRequestOperation *operation, id responseObject) {
-            NSDictionary *followResponse = (NSDictionary *)responseObject;
-            if (followResponse && [[followResponse objectForKey:@"success"] intValue] == 1) {
-                if ([[followResponse objectForKey:@"is_following"] intValue] == 1) {
-                    [cell setFollowing: YES];
-                    [noteDetails setValue:[NSNumber numberWithInt:1] forKey:@"is_following"];
-                }
-                else {
-                    [cell setFollowing: NO];
-                    [noteDetails setValue:[NSNumber numberWithInt:0] forKey:@"is_following"];
-                }
-            } else {
-                [cell setFollowing:isFollowing];
-            }
-            
-            NSString *message = isFollowing ? NSLocalizedString(@"Unfollowed", @"User unfollowed a blog") : NSLocalizedString(@"Followed", @"User followed a blog");
-            NSString *imageName = [NSString stringWithFormat:@"action_icon_%@", (isFollowing) ? @"unfollowed" : @"followed"];
-            [WPToast showToastWithMessage:message andImage:[UIImage imageNamed:imageName]];
-            
-        } failure:^(AFHTTPRequestOperation *operation, NSError *error) {
-            [cell setFollowing: isFollowing];
-            DDLogVerbose(@"[Rest API] ! %@", [error localizedDescription]);
-        }];
-    }   
-=======
 	// Hit the Backend
-	WordPressComApi *restApi = [[WPAccount defaultWordPressComAccount] restApi];
+    NSManagedObjectContext *context = [[ContextManager sharedInstance] mainContext];
+    AccountService *accountService = [[AccountService alloc] initWithManagedObjectContext:context];
+    WPAccount *defaultAccount = [accountService defaultWordPressComAccount];
+
+	WordPressComApi *restApi = [defaultAccount restApi];
 	[restApi followBlog:blogID.integerValue isFollowing:isFollowing success:^(AFHTTPRequestOperation *operation, id responseObject) {
 		
 		NSDictionary *followResponse = (NSDictionary *)responseObject;
@@ -348,7 +315,6 @@
 		DDLogVerbose(@"[Rest API] ! %@", [error localizedDescription]);
 		block(false);
 	}];
->>>>>>> c07cbaa2
 }
 
 - (IBAction)viewPostTitle:(id)sender
@@ -377,7 +343,6 @@
         if (blogURL) {
             WPWebViewController *webViewController = [[WPWebViewController alloc] init];
             if ([blogURL isWordPressDotComUrl]) {
-<<<<<<< HEAD
                 NSManagedObjectContext *context = [[ContextManager sharedInstance] mainContext];
                 AccountService *accountService = [[AccountService alloc] initWithManagedObjectContext:context];
                 WPAccount *defaultAccount = [accountService defaultWordPressComAccount];
@@ -385,12 +350,6 @@
                 [webViewController setUsername:[defaultAccount username]];
                 [webViewController setPassword:[defaultAccount password]];
                 [webViewController setUrl:[blogURL ensureSecureURL]];
-=======
-				WPAccount *account			= [WPAccount defaultWordPressComAccount];
-				webViewController.username	= account.username;
-				webViewController.password	= account.password;
-				webViewController.url		= [blogURL ensureSecureURL];
->>>>>>> c07cbaa2
             } else {
 				webViewController.url = blogURL;
             }
