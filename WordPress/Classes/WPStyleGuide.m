//
//  WPStyleGuide.m
//  WordPress
//
//  Created by Sendhil Panchadsaram on 8/20/13.
//  Copyright (c) 2013 WordPress. All rights reserved.
//

#import "WPStyleGuide.h"

@implementation WPStyleGuide

#pragma mark - Fonts
+ (UIFont *)largePostTitleFont
{
    return [UIFont fontWithName:@"OpenSans-Light" size:32.0];
}

+ (NSDictionary *)largePostTitleAttributes
{
    NSMutableParagraphStyle *paragraphStyle = [[NSMutableParagraphStyle alloc] init];
    paragraphStyle.minimumLineHeight = 35;
    paragraphStyle.maximumLineHeight = 35;
    return @{NSParagraphStyleAttributeName: paragraphStyle, NSFontAttributeName : [self largePostTitleFont]};
}

+ (UIFont *)postTitleFont
{
    return [UIFont fontWithName:@"OpenSans" size:18.0];
}

+ (NSDictionary *)postTitleAttributes
{
    NSMutableParagraphStyle *paragraphStyle = [[NSMutableParagraphStyle alloc] init];
    paragraphStyle.minimumLineHeight = 20;
    paragraphStyle.maximumLineHeight = 20;
    return @{NSParagraphStyleAttributeName: paragraphStyle, NSFontAttributeName : [self postTitleFont]};
}

+ (UIFont *)subtitleFont
{
    return [UIFont fontWithName:@"OpenSans" size:12.0];
}

+ (NSDictionary *)subtitleAttributes
{
    NSMutableParagraphStyle *paragraphStyle = [[NSMutableParagraphStyle alloc] init];
    paragraphStyle.minimumLineHeight = 14;
    paragraphStyle.maximumLineHeight = 14;
    return @{NSParagraphStyleAttributeName: paragraphStyle, NSFontAttributeName : [self subtitleFont]};
}

+ (UIFont *)subtitleFontItalic
{
    return [UIFont fontWithName:@"OpenSans-Italic" size:12.0];
}

+ (NSDictionary *)subtitleItalicAttributes
{
    NSMutableParagraphStyle *paragraphStyle = [[NSMutableParagraphStyle alloc] init];
    paragraphStyle.minimumLineHeight = 14;
    paragraphStyle.maximumLineHeight = 14;
    return @{NSParagraphStyleAttributeName: paragraphStyle, NSFontAttributeName : [self subtitleFontItalic]};
}

+ (UIFont *)labelFont
{
    return [UIFont fontWithName:@"OpenSans-Bold" size:10.0];
}

+ (NSDictionary *)labelAttributes
{
    NSMutableParagraphStyle *paragraphStyle = [[NSMutableParagraphStyle alloc] init];
    paragraphStyle.minimumLineHeight = 12;
    paragraphStyle.maximumLineHeight = 12;
    return @{NSParagraphStyleAttributeName: paragraphStyle, NSFontAttributeName : [self labelFont]};
}

+ (UIFont *)regularTextFont
{
    return [UIFont fontWithName:@"OpenSans" size:16.0];
}

+ (NSDictionary *)regularTextAttributes
{
    NSMutableParagraphStyle *paragraphStyle = [[NSMutableParagraphStyle alloc] init];
    paragraphStyle.minimumLineHeight = 24;
    paragraphStyle.maximumLineHeight = 24;
    return @{NSParagraphStyleAttributeName: paragraphStyle, NSFontAttributeName : [self regularTextFont]};
}

#pragma mark - Colors

<<<<<<< HEAD
+ (UIColor *)baseLightBlue
{
    return [UIColor colorWithRed:30/255.0f green:140/255.0f blue:190/255.0f alpha:1.0];
}

+ (UIColor *)baseDarkBlue
{
    return [UIColor colorWithRed:0 green:116/255.0f blue:162/255.0f alpha:1.0f];
}

=======
+ (UIColor *)baseLighterBlue
{
    return [UIColor colorWithRed:30/255.0f green:140/255.0f blue:190/255.0f alpha:1.0f];
}

+ (UIColor *)baseDarkerBlue
{
    return [UIColor colorWithRed:0/255.0f green:116/255.0f blue:162/255.0f alpha:1.0f];
}


>>>>>>> da167cd4
+ (UIColor *)lightBlue
{
	return [UIColor colorWithRed:120/255.0f green:200/255.0f blue:230/255.0f alpha:1.0f];
}

+ (UIColor *)newKidOnTheBlockBlue
{
	return [UIColor colorWithRed:46/255.0f green:162/255.0f blue:204/255.0f alpha:1.0f];
}

+ (UIColor *)midnightBlue
{
	return [UIColor colorWithRed:0/255.0f green:86/255.0f blue:132/255.0f alpha:1.0f];
}

+ (UIColor *)jazzyOrange
{
	return [UIColor colorWithRed:241/255.0f green:131/255.0f blue:30/255.0f alpha:1.0f];
}

+ (UIColor *)fireOrange
{
	return [UIColor colorWithRed:213/255.0f green:78/255.0f blue:33/255.0f alpha:1.0f];
}

+ (UIColor *)bigEddieGrey
{
	return [UIColor colorWithRed:34/255.0f green:34/255.0f blue:34/255.0f alpha:1.0f];
}

+ (UIColor *)littleEddieGrey
{
	return [UIColor colorWithRed:51/255.0f green:51/255.0f blue:51/255.0f alpha:1.0f];
}

+ (UIColor *)whisperGrey
{
	return [UIColor colorWithRed:51/255.0f green:51/255.0f blue:51/255.0f alpha:1.0f];
}

+ (UIColor *)allTAllShadeGrey
{
	return  [UIColor colorWithRed:153/255.0f green:153/255.0f blue:153/255.0f alpha:1.0f];
}

+ (UIColor *)readGrey
{
	return [UIColor colorWithRed:221/255.0f green:221/255.0f blue:221/255.0f alpha:1.0f];
}

+ (UIColor *)itsEverywhereGrey
{
	return [UIColor colorWithRed:238/255.0f green:238/255.0f blue:238/255.0f alpha:1.0f];
}

@end<|MERGE_RESOLUTION|>--- conflicted
+++ resolved
@@ -91,18 +91,6 @@
 
 #pragma mark - Colors
 
-<<<<<<< HEAD
-+ (UIColor *)baseLightBlue
-{
-    return [UIColor colorWithRed:30/255.0f green:140/255.0f blue:190/255.0f alpha:1.0];
-}
-
-+ (UIColor *)baseDarkBlue
-{
-    return [UIColor colorWithRed:0 green:116/255.0f blue:162/255.0f alpha:1.0f];
-}
-
-=======
 + (UIColor *)baseLighterBlue
 {
     return [UIColor colorWithRed:30/255.0f green:140/255.0f blue:190/255.0f alpha:1.0f];
@@ -113,8 +101,6 @@
     return [UIColor colorWithRed:0/255.0f green:116/255.0f blue:162/255.0f alpha:1.0f];
 }
 
-
->>>>>>> da167cd4
 + (UIColor *)lightBlue
 {
 	return [UIColor colorWithRed:120/255.0f green:200/255.0f blue:230/255.0f alpha:1.0f];
