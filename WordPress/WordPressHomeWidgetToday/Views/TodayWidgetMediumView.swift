--- conflicted
+++ resolved
@@ -14,17 +14,6 @@
                          title: widgetTitle,
                          value: content.siteTitle)
             Spacer()
-<<<<<<< HEAD
-            makeRow(leftTitle: viewsTitle,
-                    leftValue: "\(content.stats.views)",
-                    rightTitle: visitorsTitle,
-                    rightValue: "\(content.stats.visitors)")
-            Spacer()
-            makeRow(leftTitle: likesTitle,
-                    leftValue: "\(content.stats.likes)",
-                    rightTitle: commentsTitle,
-                    rightValue: "\(content.stats.comments)")
-=======
             HStack {
                 makeColumn(upperTitle: viewsTitle,
                            upperValue: "\(content.views)",
@@ -38,7 +27,6 @@
                            lowerValue: "\(content.comments)")
                 Spacer()
             }
->>>>>>> 8f1d19a8
         }
     }
 
