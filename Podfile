source 'https://cdn.cocoapods.org/'

inhibit_all_warnings!
use_frameworks!

platform :ios, '11.0'
workspace 'WordPress.xcworkspace'

## Pods shared between all the targets
## ===================================
##
def wordpress_shared
    ## for production:
    pod 'WordPressShared', '~> 1.8.16'

    ## for development:
    # pod 'WordPressShared', :path => '../WordPress-iOS-Shared'

    ## while PR is in review:
    # pod 'WordPressShared', :git => 'https://github.com/wordpress-mobile/WordPress-iOS-Shared.git', :branch => ''
    # pod 'WordPressShared', :git => 'https://github.com/wordpress-mobile/WordPress-iOS-Shared.git', :commit  => 'efe5a065f3ace331353595ef85eef502baa23497'
end

def aztec
    ## When using a tagged version, feel free to comment out the WordPress-Aztec-iOS line below.
    ## When using a commit number (during development) you should provide the same commit number for both pods.
    ##
    ## pod 'WordPress-Aztec-iOS', :git => 'https://github.com/wordpress-mobile/AztecEditor-iOS.git', :commit => 'ba8524aba1332550efb05cad583a85ed3511beb5'
    ## pod 'WordPress-Editor-iOS', :git => 'https://github.com/wordpress-mobile/AztecEditor-iOS.git', :commit => 'ba8524aba1332550efb05cad583a85ed3511beb5'
    ## pod 'WordPress-Editor-iOS', :git => 'https://github.com/wordpress-mobile/AztecEditor-iOS.git', :tag => '1.5.0.beta.1'
    ## pod 'WordPress-Editor-iOS', :path => '../AztecEditor-iOS'
    pod 'WordPress-Editor-iOS', '~> 1.19.0'
end

def wordpress_ui
    ## for production:
    pod 'WordPressUI', '~> 1.6.0'
    ## for development:
    #pod 'WordPressUI', :path => '../WordPressUI-iOS'
    ## while PR is in review:
    #pod 'WordPressUI', :git => 'https://github.com/wordpress-mobile/WordPressUI-iOS', :branch => 'issue/downloaded-image-not-set'
    # pod 'WordPressUI', :git => 'https://github.com/wordpress-mobile/WordPressUI-iOS', :commit => '85b2a8cfb9d3c27194a14bdcb3c8391e13fbaa0f'
    #pod 'WordPressUI', :git => 'https://github.com/wordpress-mobile/WordPressUI-iOS', :branch => 'fancybutton-public-isprimary'
    #pod 'WordPressUI', :git => 'https://github.com/wordpress-mobile/WordPressUI-iOS', :commit => '05d82b280a4b65e084f34e282ec392cb80afdec1'
end

def wordpress_kit
    pod 'WordPressKit', '~> 4.8.0'
    #pod 'WordPressKit', :git => 'https://github.com/wordpress-mobile/WordPressKit-iOS.git', :tag => ''
    #pod 'WordPressKit', :git => 'https://github.com/wordpress-mobile/WordPressKit-iOS.git', :branch => ''
    #pod 'WordPressKit', :git => 'https://github.com/wordpress-mobile/WordPressKit-iOS.git', :commit => ''
    #pod 'WordPressKit', :path => '../WordPressKit-iOS'
end

def shared_with_all_pods
    wordpress_shared
    pod 'CocoaLumberjack', '3.5.2'
    pod 'FormatterKit/TimeIntervalFormatter', '1.8.2'
    pod 'NSObject-SafeExpectations', '~> 0.0.4'
end

def shared_with_networking_pods
    pod 'Alamofire', '4.8.0'
    pod 'Reachability', '3.2'

    wordpress_kit
end

def shared_test_pods
    pod 'OHHTTPStubs', '6.1.0'
    pod 'OHHTTPStubs/Swift', '6.1.0'
    pod 'OCMock', '3.4.3'
end

def shared_with_extension_pods
    pod 'Gridicons', '~> 1.0.1'
    pod 'ZIPFoundation', '~> 0.9.8'
    pod 'Down', '~> 0.6.6'
end

def gutenberg(options)
    options[:git] = 'http://github.com/wordpress-mobile/gutenberg-mobile/'
    local_gutenberg = ENV['LOCAL_GUTENBERG']
    if local_gutenberg
      options = { :path => local_gutenberg.include?('/') ? local_gutenberg : '../gutenberg-mobile' }
    end
    pod 'Gutenberg', options
    pod 'RNTAztecView', options

    gutenberg_dependencies options
end

def gutenberg_dependencies(options)
    dependencies = [
        'FBReactNativeSpec',
        'FBLazyVector',
        'React',
        'ReactCommon',
        'RCTRequired',
        'RCTTypeSafety',
        'React-Core',
        'React-CoreModules',
        'React-RCTActionSheet',
        'React-RCTAnimation',
        'React-RCTBlob',
        'React-RCTImage',
        'React-RCTLinking',
        'React-RCTNetwork',
        'React-RCTSettings',
        'React-RCTText',
        'React-RCTVibration',
        'React-cxxreact',
        'React-jsinspector',
        'React-jsi',
        'React-jsiexecutor',
        'Yoga',
        'Folly',
        'glog',
        'react-native-keyboard-aware-scroll-view',
        'react-native-safe-area',
        'react-native-video',
        'RNSVG',
        'ReactNativeDarkMode',
        'react-native-slider',
        'react-native-linear-gradient',
        'RNCAsyncStorage'
    ]
    if options[:path]
        podspec_prefix = options[:path]
    else
        tag_or_commit = options[:tag] || options[:commit]
        podspec_prefix = "https://raw.githubusercontent.com/wordpress-mobile/gutenberg-mobile/#{tag_or_commit}"
    end

    for pod_name in dependencies do
        pod pod_name, :podspec => "#{podspec_prefix}/react-native-gutenberg-bridge/third-party-podspecs/#{pod_name}.podspec.json"
    end
end

## WordPress iOS
## =============
##
target 'WordPress' do
    project 'WordPress/WordPress.xcodeproj'

    shared_with_all_pods
    shared_with_networking_pods
    shared_with_extension_pods

    ## Gutenberg (React Native)
    ## =====================
    ##
<<<<<<< HEAD
    gutenberg :commit => '6a286726b773f27d8261f0bc40c902c8e88f7021'
=======
    gutenberg :commit => '1186db17990c7ffbd325f77ff7fe96401639e1d1'
>>>>>>> 28210f9b

    ## Third party libraries
    ## =====================
    ##
    pod 'Charts', '~> 3.2.2'
    pod 'Gifu', '3.2.0'
    pod 'AppCenter', '2.5.1', :configurations => ['Release-Internal', 'Release-Alpha']
    pod 'AppCenter/Distribute', '2.5.1', :configurations => ['Release-Internal', 'Release-Alpha']
    pod 'MRProgress', '0.8.3'
    pod 'Starscream', '3.0.6'
    pod 'SVProgressHUD', '2.2.5'
    pod 'ZendeskSupportSDK', '5.0.0'
    pod 'AlamofireImage', '3.5.2'
    pod 'AlamofireNetworkActivityIndicator', '~> 2.4'
    pod 'FSInteractiveMap', :git => 'https://github.com/wordpress-mobile/FSInteractiveMap.git', :tag => '0.2.0'
    pod 'JTAppleCalendar', '~> 8.0.2'

    ## Automattic libraries
    ## ====================
    ##

    # Production
    pod 'Automattic-Tracks-iOS', '~> 0.4.4'
    # While in PR
    # pod 'Automattic-Tracks-iOS', :git => 'https://github.com/Automattic/Automattic-Tracks-iOS.git', :branch => 'feature/Swift-5-migration'

    pod 'NSURL+IDN', '~> 0.4'

    pod 'WPMediaPicker', '~> 1.6.1'
    ## while PR is in review:
    # pod 'WPMediaPicker', :git => 'https://github.com/wordpress-mobile/MediaPicker-iOS.git', :branch => ''
    # pod 'WPMediaPicker', :path => '../MediaPicker-iOS'

    pod 'Gridicons', '~> 1.0.1'

    pod 'WordPressAuthenticator', '~> 1.16.0-beta.4'
    # While in PR
    # pod 'WordPressAuthenticator', :git => 'https://github.com/wordpress-mobile/WordPressAuthenticator-iOS.git', :branch => ''
    # pod 'WordPressAuthenticator', :git => 'https://github.com/wordpress-mobile/WordPressAuthenticator-iOS.git', :commit => ''
    # pod 'WordPressAuthenticator', :path => '../WordPressAuthenticator-iOS'

    pod 'MediaEditor', '~> 1.0.1'
    # pod 'MediaEditor', :git => 'https://github.com/wordpress-mobile/MediaEditor-iOS.git', :commit => 'a4178ed9b0f3622faafb41dd12503e26c5523a32'
    # pod 'MediaEditor', :path => '../MediaEditor-iOS'

    aztec
    wordpress_ui

    target 'WordPressTest' do
        inherit! :search_paths

        shared_test_pods
        pod 'Nimble', '~> 7.3.1'
    end


    post_install do
        puts 'Patching RCTShadowView to fix nested group block - it could be removed after upgrade to 0.62'
        %x(patch Pods/React-Core/React/Views/RCTShadowView.m < patches/react-native+0.61.5.patch)


        ## Convert the 3rd-party license acknowledgements markdown into html for use in the app
        require 'commonmarker'

        project_root = File.dirname(__FILE__)
        acknowledgements = 'Acknowledgments'
        markdown = File.read("#{project_root}/Pods/Target Support Files/Pods-WordPress/Pods-WordPress-acknowledgements.markdown")
        rendered_html = CommonMarker.render_html(markdown, :DEFAULT)
        styled_html = "<head>
                         <meta name=\"viewport\" content=\"width=device-width, initial-scale=1\">
                         <style>
                           body {
                             font-family: -apple-system, BlinkMacSystemFont, 'Segoe UI', Roboto, Oxygen, Ubuntu, Cantarell, 'Open Sans', 'Helvetica Neue', sans-serif;
                             font-size: 16px;
                             color: #1a1a1a;
                             margin: 20px;
                           }
                          @media (prefers-color-scheme: dark) {
                           body {
                            background: #1a1a1a;
                            color: white;
                           }
                          }
                           pre {
                            white-space: pre-wrap;
                           }
                         </style>
                         <title>
                           #{acknowledgements}
                         </title>
                       </head>
                       <body>
                         #{rendered_html}
                       </body>"

          ## Remove the <h1>, since we've promoted it to <title>
          styled_html = styled_html.sub("<h1>Acknowledgements</h1>", '')

          ## The glog library's license contains a URL that does not wrap in the web view,
          ## leading to a large right-hand whitespace gutter.  Work around this by explicitly
          ## inserting a <br> in the HTML.  Use gsub juuust in case another one sneaks in later.
          styled_html = styled_html.gsub('p?hl=en#dR3YEbitojA/COPYING', 'p?hl=en#dR3YEbitojA/COPYING<br>')

        File.write("#{project_root}/Pods/Target Support Files/Pods-WordPress/acknowledgements.html", styled_html)
    end
end


## Share Extension
## ===============
##
target 'WordPressShareExtension' do
    project 'WordPress/WordPress.xcodeproj'

    shared_with_extension_pods

    aztec
    shared_with_all_pods
    shared_with_networking_pods
    wordpress_ui
end


## DraftAction Extension
## =====================
##
target 'WordPressDraftActionExtension' do
    project 'WordPress/WordPress.xcodeproj'

    shared_with_extension_pods

    aztec
    shared_with_all_pods
    shared_with_networking_pods
    wordpress_ui
end


## Today Widget
## ============
##
target 'WordPressTodayWidget' do
    project 'WordPress/WordPress.xcodeproj'

    shared_with_all_pods
    shared_with_networking_pods

    wordpress_ui
end

## All Time Widget
## ============
##
target 'WordPressAllTimeWidget' do
    project 'WordPress/WordPress.xcodeproj'

    shared_with_all_pods
    shared_with_networking_pods

    wordpress_ui
end

## This Week Widget
## ============
##
target 'WordPressThisWeekWidget' do
    project 'WordPress/WordPress.xcodeproj'

    shared_with_all_pods
    shared_with_networking_pods

    wordpress_ui
end

## Notification Content Extension
## ==============================
##
target 'WordPressNotificationContentExtension' do
    project 'WordPress/WordPress.xcodeproj'

    wordpress_kit
    wordpress_shared
    wordpress_ui
end



## Notification Service Extension
## ==============================
##
target 'WordPressNotificationServiceExtension' do
    project 'WordPress/WordPress.xcodeproj'

    wordpress_kit
    wordpress_shared
    wordpress_ui
end


## Mocks
## ===================
##
def wordpress_mocks
  pod 'WordPressMocks', '~> 0.0.8'
  # pod 'WordPressMocks', :git => 'https://github.com/wordpress-mobile/WordPressMocks.git', :commit => ''
  # pod 'WordPressMocks', :git => 'https://github.com/wordpress-mobile/WordPressMocks.git', :branch => 'add/screenshot-mocks'
  # pod 'WordPressMocks', :path => '../WordPressMocks'
end


## Screenshot Generation
## ===================
##
target 'WordPressScreenshotGeneration' do
    project 'WordPress/WordPress.xcodeproj'

    wordpress_mocks
    pod 'SimulatorStatusMagic'
end

## UI Tests
## ===================
##
target 'WordPressUITests' do
    project 'WordPress/WordPress.xcodeproj'

    wordpress_mocks
end

# Static Frameworks:
# ============
#
# Make all pods that are not shared across multiple targets into static frameworks by overriding the static_framework? function to return true
# Linking the shared frameworks statically would lead to duplicate symbols
# A future version of CocoaPods may make this easier to do. See https://github.com/CocoaPods/CocoaPods/issues/7428
shared_targets = ['WordPressFlux']
pre_install do |installer|
    static = []
    dynamic = []
    installer.pod_targets.each do |pod|

        # Statically linking Sentry results in a conflict with `NSDictionary.objectAtKeyPath`, but dynamically
        # linking it resolves this.
        if pod.name == "Sentry"
          dynamic << pod
          next
        end

        # If this pod is a dependency of one of our shared targets, it must be linked dynamically
        if pod.target_definitions.any? { |t| shared_targets.include? t.name }
          dynamic << pod
          next
        end
        static << pod
		pod.instance_variable_set(:@build_type, Pod::Target::BuildType.static_framework)
    end
    puts "Installing #{static.count} pods as static frameworks"
    puts "Installing #{dynamic.count} pods as dynamic frameworks"
end<|MERGE_RESOLUTION|>--- conflicted
+++ resolved
@@ -122,8 +122,7 @@
         'RNSVG',
         'ReactNativeDarkMode',
         'react-native-slider',
-        'react-native-linear-gradient',
-        'RNCAsyncStorage'
+        'react-native-linear-gradient'
     ]
     if options[:path]
         podspec_prefix = options[:path]
@@ -150,11 +149,7 @@
     ## Gutenberg (React Native)
     ## =====================
     ##
-<<<<<<< HEAD
-    gutenberg :commit => '6a286726b773f27d8261f0bc40c902c8e88f7021'
-=======
     gutenberg :commit => '1186db17990c7ffbd325f77ff7fe96401639e1d1'
->>>>>>> 28210f9b
 
     ## Third party libraries
     ## =====================
