--- conflicted
+++ resolved
@@ -19,14 +19,10 @@
             return
         }
         rootView.completion = completion
-<<<<<<< HEAD
         rootView.blog = blog
-        navigationController.modalPresentationStyle = .pageSheet
-=======
 
         // Specifically using fullScreen instead of pageSheet to get the desired behavior on Max devices running iOS 12 and below.
         navigationController.modalPresentationStyle = UIDevice.current.userInterfaceIdiom == .pad ? .pageSheet : .fullScreen
->>>>>>> f567888e
         controller.present(navigationController, animated: true, completion: nil)
     }
 }