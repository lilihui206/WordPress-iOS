import Foundation
import UIKit
import Aztec
import CocoaLumberjack
import Gridicons
import WordPressShared
import AFNetworking
import WPMediaPicker
import SVProgressHUD
import AVKit


// MARK: - Aztec's Native Editor!
//
class AztecPostViewController: UIViewController, PostEditor {

    /// Closure to be executed when the editor gets closed
    ///
    var onClose: ((_ changesSaved: Bool) -> ())?


    /// Indicates if Aztec was launched for Photo Posting
    ///
    var isOpenedDirectlyForPhotoPost = false


    /// Format Bar
    ///
    fileprivate(set) lazy var formatBar: Aztec.FormatBar = {
        return self.createToolbar()
    }()


    /// Aztec's Awesomeness
    ///
    fileprivate(set) lazy var richTextView: Aztec.TextView = {
        let textView = Aztec.TextView(defaultFont: Fonts.regular, defaultMissingImage: Assets.defaultMissingImage)

        textView.inputProcessor =
            PipelineProcessor([VideoShortcodeProcessor.videoPressPreProcessor,
                               VideoShortcodeProcessor.wordPressVideoPreProcessor,
                               CalypsoProcessorIn()])

        textView.outputProcessor =
            PipelineProcessor([VideoShortcodeProcessor.videoPressPostProcessor,
                               VideoShortcodeProcessor.wordPressVideoPostProcessor,
                               CalypsoProcessorOut()])

        let accessibilityLabel = NSLocalizedString("Rich Content", comment: "Post Rich content")
        self.configureDefaultProperties(for: textView, accessibilityLabel: accessibilityLabel)

        textView.delegate = self
        textView.formattingDelegate = self
        textView.textAttachmentDelegate = self
        textView.backgroundColor = Colors.aztecBackground
        textView.linkTextAttributes = [NSUnderlineStyleAttributeName: NSNumber(value:NSUnderlineStyle.styleSingle.rawValue), NSForegroundColorAttributeName: Colors.aztecLinkColor]
        textView.textAlignment = .natural
        return textView
    }()


    /// Aztec's Text Placeholder
    ///
    fileprivate(set) lazy var placeholderLabel: UILabel = {
        let label = UILabel()
        label.text = NSLocalizedString("Share your story here...", comment: "Aztec's Text Placeholder")
        label.textColor = Colors.placeholder
        label.font = Fonts.regular
        label.isUserInteractionEnabled = false
        label.translatesAutoresizingMaskIntoConstraints = false
        label.numberOfLines = 0
        label.textAlignment = .natural
        return label
    }()


    /// Raw HTML Editor
    ///
    fileprivate(set) lazy var htmlTextView: UITextView = {
        let storage = HTMLStorage(defaultFont: Fonts.regular)
        let layoutManager = NSLayoutManager()
        let container = NSTextContainer()

        storage.addLayoutManager(layoutManager)
        layoutManager.addTextContainer(container)

        let textView = UITextView(frame: .zero, textContainer: container)

        let accessibilityLabel = NSLocalizedString("HTML Content", comment: "Post HTML content")
        self.configureDefaultProperties(for: textView, accessibilityLabel: accessibilityLabel)

        textView.isHidden = true
        textView.delegate = self
        textView.accessibilityIdentifier = "HTMLContentView"
        textView.autocorrectionType = .no
        textView.autocapitalizationType = .none

        return textView

    }()


    /// Title's UITextView
    ///
    fileprivate(set) lazy var titleTextField: UITextView = {
        let textView = UITextView()

        textView.accessibilityLabel = NSLocalizedString("Title", comment: "Post title")
        textView.delegate = self
        textView.font = Fonts.title
        textView.returnKeyType = .next
        textView.textColor = UIColor.darkText
        let titleParagraphStyle = NSMutableParagraphStyle()
        titleParagraphStyle.alignment = .natural
        textView.typingAttributes = [NSForegroundColorAttributeName: UIColor.darkText, NSFontAttributeName: Fonts.title, NSParagraphStyleAttributeName: titleParagraphStyle]
        textView.translatesAutoresizingMaskIntoConstraints = false
        textView.textAlignment = .natural
        textView.isScrollEnabled = false
        textView.backgroundColor = .clear

        return textView
    }()


    /// Placeholder Label
    ///
    fileprivate(set) lazy var titlePlaceholderLabel: UILabel = {
        let placeholderText = NSLocalizedString("Title", comment: "Placeholder for the post title.")
        let titlePlaceholderLabel = UILabel()

        let attributes = [NSForegroundColorAttributeName: Colors.title, NSFontAttributeName: Fonts.title]
        titlePlaceholderLabel.attributedText = NSAttributedString(string: placeholderText, attributes: attributes)
        titlePlaceholderLabel.sizeToFit()
        titlePlaceholderLabel.translatesAutoresizingMaskIntoConstraints = false
        titlePlaceholderLabel.textAlignment = .natural

        return titlePlaceholderLabel
    }()


    /// Title's Height Constraint
    ///
    fileprivate var titleHeightConstraint: NSLayoutConstraint!


    /// Title's Top Constraint
    ///
    fileprivate var titleTopConstraint: NSLayoutConstraint!


    /// Placeholder's Top Constraint
    ///
    fileprivate var textPlaceholderTopConstraint: NSLayoutConstraint!


    /// Separator View
    ///
    fileprivate(set) lazy var separatorView: UIView = {
        let v = UIView(frame: CGRect(x: 0, y: 0, width: self.view.frame.size.width, height: 1))

        v.backgroundColor = Colors.separator
        v.translatesAutoresizingMaskIntoConstraints = false

        return v
    }()


    /// Negative Offset BarButtonItem: Used to fine tune navigationBar Items
    ///
    fileprivate lazy var separatorButtonItem: UIBarButtonItem = {
        let separator = UIBarButtonItem(barButtonSystemItem: .fixedSpace, target: nil, action: nil)
        separator.width = Constants.separatorButtonWidth
        return separator
    }()


    /// NavigationBar's Close Button
    ///
    fileprivate lazy var closeBarButtonItem: UIBarButtonItem = {
        let cancelItem = UIBarButtonItem(customView: self.closeButton)
        cancelItem.accessibilityLabel = NSLocalizedString("Close", comment: "Action button to close edior and cancel changes or insertion of post")
        return cancelItem
    }()


    /// NavigationBar's Blog Picker Button
    ///
    fileprivate lazy var blogPickerBarButtonItem: UIBarButtonItem = {
        let pickerItem = UIBarButtonItem(customView: self.blogPickerButton)
        pickerItem.accessibilityLabel = NSLocalizedString("Switch Blog", comment: "Action button to switch the blog to which you'll be posting")
        return pickerItem
    }()

    /// Media Uploading Status Button
    ///
    fileprivate lazy var mediaUploadingBarButtonItem: UIBarButtonItem = {
        let barButton = UIBarButtonItem(customView: self.mediaUploadingButton)
        barButton.accessibilityLabel = NSLocalizedString("Media Uploading", comment: "Message to indicate progress of uploading media to server")
        return barButton
    }()


    /// Publish Button
    fileprivate(set) lazy var publishButton: UIBarButtonItem = {
        let button = UIBarButtonItem(title: self.postEditorStateContext.publishButtonText, style: WPStyleGuide.barButtonStyleForDone(), target: self, action: #selector(publishButtonTapped(sender:)))
        button.isEnabled = self.postEditorStateContext.isPublishButtonEnabled

        return button
    }()


    /// NavigationBar's More Button
    ///
    fileprivate lazy var moreBarButtonItem: UIBarButtonItem = {
        let image = Gridicon.iconOfType(.ellipsis)
        let moreItem = UIBarButtonItem(image: image, style: .plain, target: self, action: #selector(moreWasPressed))
        moreItem.accessibilityLabel = NSLocalizedString("More", comment: "Action button to display more available options")
        return moreItem
    }()


    /// Dismiss Button
    ///
    fileprivate lazy var closeButton: WPButtonForNavigationBar = {
        let cancelButton = WPStyleGuide.buttonForBar(with: Assets.closeButtonModalImage, target: self, selector: #selector(closeWasPressed))
        cancelButton.leftSpacing = Constants.cancelButtonPadding.left
        cancelButton.rightSpacing = Constants.cancelButtonPadding.right

        return cancelButton
    }()


    /// Blog Picker's Button
    ///
    fileprivate lazy var blogPickerButton: WPBlogSelectorButton = {
        let button = WPBlogSelectorButton(frame: .zero, buttonStyle: .typeSingleLine)
        button.addTarget(self, action: #selector(blogPickerWasPressed), for: .touchUpInside)
        return button
    }()

    /// Media Uploading Button
    ///
    fileprivate lazy var mediaUploadingButton: WPUploadStatusButton = {
        let button = WPUploadStatusButton(frame: CGRect(origin: .zero, size: Constants.uploadingButtonSize))
        button.setTitle(NSLocalizedString("Media Uploading", comment: "Message to indicate progress of uploading media to server"), for: .normal)
        button.addTarget(self, action: #selector(displayCancelMediaUploads), for: .touchUpInside)
        return button
    }()


    /// Beta Tag Button
    ///
    fileprivate lazy var betaButton: UIButton = {
        let button = UIButton(type: .system)
        button.translatesAutoresizingMaskIntoConstraints = false
        WPStyleGuide.configureBetaButton(button)

        button.setTitle(NSLocalizedString("Beta", comment: "Title for Beta tag button for the new Aztec editor"), for: .normal)
        button.setContentHuggingPriority(UILayoutPriorityRequired, for: .horizontal)
        button.isEnabled = true
        button.addTarget(self, action: #selector(betaButtonTapped), for: .touchUpInside)

        return button
    }()

    /// Active Editor's Mode
    ///
    fileprivate(set) var mode = EditMode.richText {
        willSet {
            switch mode {
            case .html:
                setHTML(getHTML(), for: .richText)
            case .richText:
                setHTML(getHTML(), for: .html)
            }
        }

        didSet {
            switch mode {
            case .html:
                htmlTextView.becomeFirstResponder()
            case .richText:
                richTextView.becomeFirstResponder()
            }

            refreshEditorVisibility()
            refreshPlaceholderVisibility()
        }
    }


    /// Post being currently edited
    ///
    fileprivate(set) var post: AbstractPost {
        didSet {
            removeObservers(fromPost: oldValue)
            addObservers(toPost: post)

            postEditorStateContext = nil
            refreshInterface()
        }
    }


    /// Active Downloads
    ///
    fileprivate var activeMediaRequests = [AFImageDownloadReceipt]()


    /// Boolean indicating whether the post should be removed whenever the changes are discarded, or not.
    ///
    fileprivate var shouldRemovePostOnDismiss = false


    /// Media Library Data Source
    ///
    fileprivate lazy var mediaLibraryDataSource: MediaLibraryPickerDataSource = {
        return MediaLibraryPickerDataSource(post: self.post)
    }()

    /// Device Photo Library Data Source
    ///
    fileprivate lazy var devicePhotoLibraryDataSource = WPPHAssetDataSource()


    /// Media Progress Coordinator
    ///
    fileprivate lazy var mediaProgressCoordinator: MediaProgressCoordinator = {
        let coordinator = MediaProgressCoordinator()
        coordinator.delegate = self
        return coordinator
    }()


    /// Media Progress View
    ///
    fileprivate lazy var mediaProgressView: UIProgressView = {
        let progressView = UIProgressView(progressViewStyle: .bar)
        progressView.backgroundColor = Colors.progressBackground
        progressView.progressTintColor = Colors.progressTint
        progressView.trackTintColor = Colors.progressTrack
        progressView.translatesAutoresizingMaskIntoConstraints = false
        progressView.isHidden = true
        return progressView
    }()


    /// Selected Text Attachment
    ///
    fileprivate var currentSelectedAttachment: MediaAttachment?


    /// Last Interface Element that was a First Responder
    ///
    fileprivate var lastFirstResponder: UIView?


    /// Maintainer of state for editor - like for post button
    ///
    fileprivate lazy var postEditorStateContext: PostEditorStateContext! = {
        var originalPostStatus: BasePost.Status? = nil

        if let originalPost = self.post.original,
            let postStatus = originalPost.status,
            originalPost.hasRemote() {
            originalPostStatus = postStatus
        }


        // Self-hosted non-Jetpack blogs have no capabilities, so we'll default
        // to showing Publish Now instead of Submit for Review.
        let userCanPublish = self.post.blog.capabilities != nil ? self.post.blog.isPublishingPostsAllowed() : true
        let context = PostEditorStateContext(originalPostStatus: originalPostStatus, userCanPublish: userCanPublish, publishDate: self.post.dateCreated, delegate: self)

        return context
    }()

    /// Current keyboard rect used to help size the inline media picker
    ///
    fileprivate var currentKeyboardFrame: CGRect = .zero


    /// Options
    ///
    fileprivate var optionsViewController: OptionsTableViewController!

    fileprivate var mediaPickerInputViewController: WPInputMediaPickerViewController?

    fileprivate var originalLeadingBarButtonGroup = [UIBarButtonItemGroup]()

    fileprivate var originalTrailingBarButtonGroup = [UIBarButtonItemGroup]()


    // MARK: - Initializers

    required init(post: AbstractPost) {
        self.post = post

        super.init(nibName: nil, bundle: nil)

        self.restorationIdentifier = Restoration.restorationIdentifier
        self.restorationClass = type(of: self)
        self.shouldRemovePostOnDismiss = post.shouldRemoveOnDismiss

        addObservers(toPost: post)
    }

    required init?(coder aDecoder: NSCoder) {
        preconditionFailure("Aztec Post View Controller must be initialized by code")
    }

    deinit {
        NotificationCenter.default.removeObserver(self)
        removeObservers(fromPost: post)

        cancelAllPendingMediaRequests()
    }


    // MARK: - Lifecycle Methods

    override func viewDidLoad() {
        super.viewDidLoad()

        // TODO: Fix the warnings triggered by this one!
        WPFontManager.loadNotoFontFamily()

        registerAttachmentImageProviders()
        createRevisionOfPost()

        // Setup
        configureNavigationBar()
        configureView()
        configureSubviews()

        // Register HTML Processors for WordPress shortcodes

        // UI elements might get their properties reset when the view is effectively loaded. Refresh it all!
        refreshInterface()

        // Setup Autolayout
        view.setNeedsUpdateConstraints()

        configureMediaAppearance()

        if isOpenedDirectlyForPhotoPost {
            presentMediaPickerFullScreen(animated: false)
        }
    }


    override func viewWillAppear(_ animated: Bool) {
        super.viewWillAppear(animated)

        configureDismissButton()
        startListeningToNotifications()
    }

    override func viewDidAppear(_ animated: Bool) {
        super.viewDidAppear(animated)

        restoreFirstResponder()

        // Handles refreshing controls with state context after options screen is dismissed
        editorContentWasUpdated()
    }


    override func viewWillDisappear(_ animated: Bool) {
        super.viewWillDisappear(animated)

        stopListeningToNotifications()
        rememberFirstResponder()
    }


    override func viewWillTransition(to size: CGSize, with coordinator: UIViewControllerTransitionCoordinator) {
        super.viewWillTransition(to: size, with: coordinator)

        coordinator.animate(alongsideTransition: { _ in
            self.resizeBlogPickerButton()
            self.updateTitleHeight()
        })

        dismissOptionsViewControllerIfNecessary()
    }

    override func willMove(toParentViewController parent: UIViewController?) {
        super.willMove(toParentViewController: parent)

        guard let navigationController = parent as? UINavigationController else {
            return
        }

        configureMediaProgressView(in: navigationController.navigationBar)
    }


    // MARK: - Title and Title placeholder position methods

    func updateTitlePosition() {
        let referenceView: UITextView = mode == .richText ? richTextView : htmlTextView
        titleTopConstraint.constant = -(referenceView.contentOffset.y+referenceView.contentInset.top)

        var contentInset = referenceView.contentInset
        contentInset.top = (titleHeightConstraint.constant + separatorView.frame.height)
        referenceView.contentInset = contentInset

        textPlaceholderTopConstraint.constant = referenceView.textContainerInset.top + referenceView.contentInset.top
    }

    func updateTitleHeight() {
        let referenceView: UITextView = mode == .richText ? richTextView : htmlTextView

        var titleWidth = titleTextField.bounds.width
        if titleWidth <= 0 {
            // Use the title text field's width if available, otherwise calculate it.
            // View's frame minus left and right margins as well as margin between title and beta button
            titleWidth = view.frame.width - (3 * Constants.defaultMargin) - betaButton.frame.width
        }

        let sizeThatShouldFitTheContent = titleTextField.sizeThatFits(CGSize(width:titleWidth, height: CGFloat.greatestFiniteMagnitude))
        let insets = titleTextField.textContainerInset
        titleHeightConstraint.constant = max(sizeThatShouldFitTheContent.height, titleTextField.font!.lineHeight + insets.top + insets.bottom)

        textPlaceholderTopConstraint.constant = referenceView.textContainerInset.top + referenceView.contentInset.top

        var contentInset = referenceView.contentInset
        contentInset.top = (titleHeightConstraint.constant + separatorView.frame.height)
        referenceView.contentInset = contentInset
        referenceView.setContentOffset(CGPoint(x:0, y: -contentInset.top), animated: false)
    }


    // MARK: - Configuration Methods

    override func updateViewConstraints() {

        super.updateViewConstraints()

        let defaultMargin = Constants.defaultMargin

        titleHeightConstraint = titleTextField.heightAnchor.constraint(equalToConstant: titleTextField.font!.lineHeight)
        titleTopConstraint = titleTextField.topAnchor.constraint(equalTo: view.topAnchor, constant: -richTextView.contentOffset.y)
        textPlaceholderTopConstraint = placeholderLabel.topAnchor.constraint(equalTo: richTextView.topAnchor, constant: richTextView.textContainerInset.top + richTextView.contentInset.top)
        updateTitleHeight()

        NSLayoutConstraint.activate([
            titleTextField.leadingAnchor.constraint(equalTo: view.leadingAnchor, constant: defaultMargin),
            titleTopConstraint,
            titleHeightConstraint
            ])

        NSLayoutConstraint.activate([
            betaButton.centerYAnchor.constraint(equalTo: titlePlaceholderLabel.centerYAnchor),
            betaButton.trailingAnchor.constraint(equalTo: view.trailingAnchor, constant: -defaultMargin),
            titleTextField.trailingAnchor.constraint(equalTo: betaButton.leadingAnchor, constant: -defaultMargin)
            ])

        let insets = titleTextField.textContainerInset
        NSLayoutConstraint.activate([
            titlePlaceholderLabel.leftAnchor.constraint(equalTo: titleTextField.leftAnchor, constant: insets.left + titleTextField.textContainer.lineFragmentPadding),
            titlePlaceholderLabel.rightAnchor.constraint(equalTo: titleTextField.rightAnchor, constant: -insets.right - titleTextField.textContainer.lineFragmentPadding),
            titlePlaceholderLabel.topAnchor.constraint(equalTo: titleTextField.topAnchor, constant: insets.top),
            titlePlaceholderLabel.heightAnchor.constraint(equalToConstant: titleTextField.font!.lineHeight)
            ])

        NSLayoutConstraint.activate([
            separatorView.leftAnchor.constraint(equalTo: view.leftAnchor, constant: defaultMargin),
            separatorView.rightAnchor.constraint(equalTo: view.rightAnchor, constant: -defaultMargin),
            separatorView.topAnchor.constraint(equalTo: titleTextField.bottomAnchor),
            separatorView.heightAnchor.constraint(equalToConstant: separatorView.frame.height)
            ])

        NSLayoutConstraint.activate([
            richTextView.leftAnchor.constraint(equalTo: view.leftAnchor),
            richTextView.rightAnchor.constraint(equalTo: view.rightAnchor),
            richTextView.topAnchor.constraint(equalTo: view.topAnchor),
            richTextView.bottomAnchor.constraint(equalTo: view.bottomAnchor, constant: -defaultMargin)
            ])

        NSLayoutConstraint.activate([
            htmlTextView.leftAnchor.constraint(equalTo: richTextView.leftAnchor),
            htmlTextView.rightAnchor.constraint(equalTo: richTextView.rightAnchor),
            htmlTextView.topAnchor.constraint(equalTo: richTextView.topAnchor),
            htmlTextView.bottomAnchor.constraint(equalTo: richTextView.bottomAnchor)
            ])

        NSLayoutConstraint.activate([
            placeholderLabel.leftAnchor.constraint(equalTo: richTextView.leftAnchor, constant: Constants.placeholderPadding.left + defaultMargin),
            placeholderLabel.rightAnchor.constraint(equalTo: richTextView.rightAnchor, constant: -(Constants.placeholderPadding.right + defaultMargin + richTextView.textContainer.lineFragmentPadding)),
            textPlaceholderTopConstraint,
            placeholderLabel.bottomAnchor.constraint(lessThanOrEqualTo: richTextView.bottomAnchor, constant: Constants.placeholderPadding.bottom)
            ])
    }

    private func configureDefaultProperties(for textView: UITextView, accessibilityLabel: String) {
        textView.accessibilityLabel = accessibilityLabel
        textView.font = Fonts.regular
        textView.keyboardDismissMode = .interactive
        textView.textColor = UIColor.darkText
        textView.translatesAutoresizingMaskIntoConstraints = false

        textView.textContainerInset.left = Constants.defaultMargin
        textView.textContainerInset.right = Constants.defaultMargin
    }

    func configureNavigationBar() {
        navigationController?.navigationBar.isTranslucent = false

        navigationItem.leftBarButtonItems = [separatorButtonItem, closeBarButtonItem, blogPickerBarButtonItem]
        navigationItem.rightBarButtonItems = [moreBarButtonItem, publishButton]
    }

    func configureDismissButton() {
        let image = isModal() ? Assets.closeButtonModalImage : Assets.closeButtonRegularImage
        closeButton.setImage(image, for: .normal)
    }

    func configureView() {
        edgesForExtendedLayout = UIRectEdge()
        view.backgroundColor = .white
    }

    func configureSubviews() {
        view.addSubview(richTextView)
        view.addSubview(htmlTextView)
        view.addSubview(titleTextField)
        view.addSubview(titlePlaceholderLabel)
        view.addSubview(separatorView)
        view.addSubview(placeholderLabel)
        view.addSubview(betaButton)
    }

    func configureMediaProgressView(in navigationBar: UINavigationBar) {
        guard mediaProgressView.superview == nil else {
            return
        }

        navigationBar.addSubview(mediaProgressView)

        NSLayoutConstraint.activate([
            mediaProgressView.leadingAnchor.constraint(equalTo: navigationBar.leadingAnchor),
            mediaProgressView.widthAnchor.constraint(equalTo: navigationBar.widthAnchor),
            mediaProgressView.topAnchor.constraint(equalTo: navigationBar.bottomAnchor, constant: -mediaProgressView.frame.height)
            ])
    }

    func registerAttachmentImageProviders() {
        let providers: [TextViewAttachmentImageProvider] = [
            MoreAttachmentRenderer(),
            CommentAttachmentRenderer(font: Fonts.regular),
            HTMLAttachmentRenderer(font: Fonts.regular)
        ]

        for provider in providers {
            richTextView.registerAttachmentImageProvider(provider)
        }
    }

    func startListeningToNotifications() {
        let nc = NotificationCenter.default
        nc.addObserver(self, selector: #selector(keyboardWillShow), name: .UIKeyboardWillShow, object: nil)
        nc.addObserver(self, selector: #selector(keyboardWillHide), name: .UIKeyboardWillHide, object: nil)
    }

    func stopListeningToNotifications() {
        let nc = NotificationCenter.default
        nc.removeObserver(self, name: .UIKeyboardWillShow, object: nil)
        nc.removeObserver(self, name: .UIKeyboardWillHide, object: nil)
    }

    func rememberFirstResponder() {
        lastFirstResponder = view.findFirstResponder()
        lastFirstResponder?.resignFirstResponder()
    }

    func restoreFirstResponder() {
        let nextFirstResponder = lastFirstResponder ?? titleTextField
        nextFirstResponder.becomeFirstResponder()
    }

    func refreshInterface() {
        reloadBlogPickerButton()
        reloadEditorContents()
        resizeBlogPickerButton()
        reloadPublishButton()
        refreshNavigationBar()
    }

    func refreshNavigationBar() {
        if postEditorStateContext.isUploadingMedia {
            navigationItem.leftBarButtonItems = [separatorButtonItem, closeBarButtonItem, mediaUploadingBarButtonItem]
        } else {
            navigationItem.leftBarButtonItems = [separatorButtonItem, closeBarButtonItem, blogPickerBarButtonItem]
        }
    }

    func setHTML(_ html: String) {
        setHTML(html, for: mode)
    }

    private func setHTML(_ html: String, for mode: EditMode) {
        switch(mode) {
        case .html:
            htmlTextView.text = html
        case .richText:
            richTextView.setHTML(html)

            self.processVideoPressAttachments()
        }
    }

    func getHTML() -> String {

        let html: String

        switch (mode) {
        case .html:
            html = htmlTextView.text
        case .richText:
            html = richTextView.getHTML(prettyPrint: false)
        }

        return html
    }

    func reloadEditorContents() {
        let content = post.content ?? String()

        titleTextField.text = post.postTitle
        setHTML(content)
    }

    func reloadBlogPickerButton() {
        var pickerTitle = post.blog.url ?? String()
        if let blogName = post.blog.settings?.name, blogName.isEmpty == false {
            pickerTitle = blogName
        }

        let titleText = NSAttributedString(string: pickerTitle, attributes: [NSFontAttributeName: Fonts.blogPicker])
        let shouldEnable = !isSingleSiteMode

        blogPickerButton.setAttributedTitle(titleText, for: .normal)
        blogPickerButton.buttonMode = shouldEnable ? .multipleSite : .singleSite
        blogPickerButton.isEnabled = shouldEnable
    }

    func reloadPublishButton() {
        publishButton.title = postEditorStateContext.publishButtonText
        publishButton.isEnabled = postEditorStateContext.isPublishButtonEnabled
    }

    func resizeBlogPickerButton() {
        // Ensure the BlogPicker gets it's maximum possible size
        blogPickerButton.sizeToFit()

        // Cap the size, according to the current traits
        var blogPickerSize = hasHorizontallyCompactView() ? Constants.blogPickerCompactSize : Constants.blogPickerRegularSize
        blogPickerSize.width = min(blogPickerSize.width, blogPickerButton.frame.width)

        blogPickerButton.frame.size = blogPickerSize
    }


    // MARK: - Keyboard Handling

    override var keyCommands: [UIKeyCommand] {
        if richTextView.isFirstResponder {
            return [ UIKeyCommand(input:"B", modifierFlags: .command, action:#selector(toggleBold), discoverabilityTitle:NSLocalizedString("Bold", comment: "Discoverability title for bold formatting keyboard shortcut.")),
                     UIKeyCommand(input:"I", modifierFlags: .command, action:#selector(toggleItalic), discoverabilityTitle:NSLocalizedString("Italic", comment: "Discoverability title for italic formatting keyboard shortcut.")),
                     UIKeyCommand(input:"S", modifierFlags: [.command], action:#selector(toggleStrikethrough), discoverabilityTitle: NSLocalizedString("Strikethrough", comment:"Discoverability title for strikethrough formatting keyboard shortcut.")),
                     UIKeyCommand(input:"U", modifierFlags: .command, action:#selector(toggleUnderline(_:)), discoverabilityTitle: NSLocalizedString("Underline", comment:"Discoverability title for underline formatting keyboard shortcut.")),
                     UIKeyCommand(input:"Q", modifierFlags:[.command,.alternate], action: #selector(toggleBlockquote), discoverabilityTitle: NSLocalizedString("Block Quote", comment: "Discoverability title for block quote keyboard shortcut.")),
                     UIKeyCommand(input:"K", modifierFlags:.command, action:#selector(toggleLink), discoverabilityTitle: NSLocalizedString("Insert Link", comment: "Discoverability title for insert link keyboard shortcut.")),
                     UIKeyCommand(input:"M", modifierFlags:[.command,.alternate], action:#selector(presentMediaPicker), discoverabilityTitle: NSLocalizedString("Insert Media", comment: "Discoverability title for insert media keyboard shortcut.")),
                     UIKeyCommand(input:"U", modifierFlags:[.command, .alternate], action:#selector(toggleUnorderedList), discoverabilityTitle:NSLocalizedString("Bullet List", comment: "Discoverability title for bullet list keyboard shortcut.")),
                     UIKeyCommand(input:"O", modifierFlags:[.command, .alternate], action:#selector(toggleOrderedList), discoverabilityTitle:NSLocalizedString("Numbered List", comment:"Discoverability title for numbered list keyboard shortcut.")),
                     UIKeyCommand(input:"H", modifierFlags:[.command, .shift], action:#selector(toggleEditingMode), discoverabilityTitle:NSLocalizedString("Toggle HTML Source ", comment: "Discoverability title for HTML keyboard shortcut."))
            ]
        } else if htmlTextView.isFirstResponder {
            return [UIKeyCommand(input:"H", modifierFlags:[.command, .shift], action:#selector(toggleEditingMode), discoverabilityTitle:NSLocalizedString("Toggle HTML Source ", comment: "Discoverability title for HTML keyboard shortcut."))
            ]
        }
        return []
    }

    func keyboardWillShow(_ notification: Foundation.Notification) {
        guard
            let userInfo = notification.userInfo as? [String: AnyObject],
            let keyboardFrame = (userInfo[UIKeyboardFrameEndUserInfoKey] as? NSValue)?.cgRectValue
            else {
                return
        }

        currentKeyboardFrame = keyboardFrame
        refreshInsets(forKeyboardFrame: keyboardFrame)
    }

    func keyboardWillHide(_ notification: Foundation.Notification) {
        guard
            let userInfo = notification.userInfo as? [String: AnyObject],
            let keyboardFrame = (userInfo[UIKeyboardFrameEndUserInfoKey] as? NSValue)?.cgRectValue
            else {
                return
        }

        currentKeyboardFrame = .zero
        refreshInsets(forKeyboardFrame: keyboardFrame)
    }

    fileprivate func refreshInsets(forKeyboardFrame keyboardFrame: CGRect) {
        let referenceView: UIScrollView = mode == .richText ? richTextView : htmlTextView

        let scrollInsets = UIEdgeInsets(top: referenceView.scrollIndicatorInsets.top, left: 0, bottom: view.frame.maxY - keyboardFrame.minY, right: 0)
        let contentInsets  = UIEdgeInsets(top: referenceView.contentInset.top, left: 0, bottom: view.frame.maxY - keyboardFrame.minY, right: 0)

        htmlTextView.scrollIndicatorInsets = scrollInsets
        htmlTextView.contentInset = contentInsets

        richTextView.scrollIndicatorInsets = scrollInsets
        richTextView.contentInset = contentInsets
    }

    func updateFormatBar() {
        guard let toolbar = richTextView.inputAccessoryView as? Aztec.FormatBar else {
            return
        }

        var identifiers = [FormattingIdentifier]()
        if richTextView.selectedRange.length > 0 {
            identifiers = richTextView.formatIdentifiersSpanningRange(richTextView.selectedRange)
        } else {
            identifiers = richTextView.formatIdentifiersForTypingAttributes()
        }

        toolbar.selectItemsMatchingIdentifiers(identifiers.map({ $0.rawValue }))
    }
}


// MARK: - SDK Workarounds!
//
extension AztecPostViewController {

    /// Note:
    /// When presenting an UIAlertController using a navigationBarButton as a source, the entire navigationBar
    /// gets set as a passthru view, allowing invalid scenarios, such as: pressing the Dismiss Button, while there's
    /// an ActionSheet onscreen.
    ///
    override func present(_ viewControllerToPresent: UIViewController, animated flag: Bool, completion: (() -> Void)? = nil) {
        super.present(viewControllerToPresent, animated: flag) {
            if let alert = viewControllerToPresent as? UIAlertController, alert.preferredStyle == .actionSheet {
                alert.popoverPresentationController?.passthroughViews = nil
            }

            completion?()
        }
    }
}


// MARK: - Actions
//
extension AztecPostViewController {
    @IBAction func publishButtonTapped(sender: UIBarButtonItem) {
        trackPostSave(stat: postEditorStateContext.publishActionAnalyticsStat)

        publishTapped(dismissWhenDone: true)
    }

    @IBAction func secondaryPublishButtonTapped(dismissWhenDone: Bool = true) {
        let publishPostClosure = {
            if self.postEditorStateContext.secondaryPublishButtonAction == .save {
                self.post.status = .draft
            } else if self.postEditorStateContext.secondaryPublishButtonAction == .publish {
                self.post.date_created_gmt = Date()
                self.post.status = .publish
            }

            if let stat = self.postEditorStateContext.secondaryPublishActionAnalyticsStat {
                self.trackPostSave(stat: stat)
            }

            self.publishTapped(dismissWhenDone: dismissWhenDone)
        }

        if presentedViewController != nil {
            dismiss(animated: true, completion: publishPostClosure)
        } else {
            publishPostClosure()
        }
    }

    func showPostHasChangesAlert() {
        let title = NSLocalizedString("You have unsaved changes.", comment: "Title of message with options that shown when there are unsaved changes and the author is trying to move away from the post.")
        let cancelTitle = NSLocalizedString("Keep Editing", comment: "Button shown if there are unsaved changes and the author is trying to move away from the post.")
        let saveTitle = NSLocalizedString("Save Draft", comment: "Button shown if there are unsaved changes and the author is trying to move away from the post.")
        let updateTitle = NSLocalizedString("Update Draft", comment: "Button shown if there are unsaved changes and the author is trying to move away from an already published/saved post.")
        let discardTitle = NSLocalizedString("Discard", comment: "Button shown if there are unsaved changes and the author is trying to move away from the post.")

        let alertController = UIAlertController(title: title, message: nil, preferredStyle: .actionSheet)

        // Button: Keep editing
        alertController.addCancelActionWithTitle(cancelTitle)

        // Button: Save Draft/Update Draft
        if post.hasLocalChanges() {
            if !post.hasRemote() {
                // The post is a local draft or an autosaved draft: Discard or Save
                alertController.addDefaultActionWithTitle(saveTitle) { _ in
                    self.post.status = .draft
                    self.trackPostSave(stat: self.postEditorStateContext.publishActionAnalyticsStat)
                    self.publishTapped(dismissWhenDone: true)
                }
            } else if post.status == .draft {
                // The post was already a draft
                alertController.addDefaultActionWithTitle(updateTitle) { _ in
                    self.trackPostSave(stat: self.postEditorStateContext.publishActionAnalyticsStat)
                    self.publishTapped(dismissWhenDone: true)
                }
            }
        }

        // Button: Discard
        alertController.addDestructiveActionWithTitle(discardTitle) { _ in
            self.discardChangesAndUpdateGUI()
        }

        alertController.popoverPresentationController?.barButtonItem = closeBarButtonItem
        present(alertController, animated: true, completion: nil)
    }

    private func publishTapped(dismissWhenDone: Bool) {
        // Cancel publishing if media is currently being uploaded
        if mediaProgressCoordinator.isRunning {
            displayMediaIsUploadingAlert()
            return
        }

        // If there is any failed media allow it to be removed or cancel publishing
        if mediaProgressCoordinator.hasFailedMedia {
            displayHasFailedMediaAlert(then: {
                // Failed media is removed, try again.
                // Note: Intentionally not tracking another analytics stat here (no appropriate one exists yet)
                self.publishTapped(dismissWhenDone: dismissWhenDone)
            })
            return
        }
        SVProgressHUD.setDefaultMaskType(.clear)
        SVProgressHUD.show(withStatus: postEditorStateContext.publishVerbText)
        postEditorStateContext.updated(isBeingPublished: true)

        // Finally, publish the post.
        publishPost() { uploadedPost, error in
            self.postEditorStateContext.updated(isBeingPublished: false)
            SVProgressHUD.dismiss()

            let generator = UINotificationFeedbackGenerator()
            generator.prepare()

            if let error = error {
                DDLogError("Error publishing post: \(error.localizedDescription)")

                SVProgressHUD.showDismissibleError(withStatus: self.postEditorStateContext.publishErrorText)
                generator.notificationOccurred(.error)
            } else if let uploadedPost = uploadedPost {
                self.post = uploadedPost

                generator.notificationOccurred(.success)
            }

            if dismissWhenDone {
                self.dismissOrPopView(didSave: true)
            } else {
                self.createRevisionOfPost()
            }
        }
    }

    @IBAction func closeWasPressed() {
        cancelEditing()
    }

    @IBAction func blogPickerWasPressed() {
        assert(isSingleSiteMode == false)
        guard post.hasSiteSpecificChanges() else {
            displayBlogSelector()
            return
        }

        displaySwitchSiteAlert()
    }

    @IBAction func moreWasPressed() {
        displayMoreSheet()
    }

    @IBAction func betaButtonTapped() {
        WPAppAnalytics.track(.editorAztecBetaLink)

        WPWebViewController.presentWhatsNewWebView(from: self)
    }

    private func trackPostSave(stat: WPAnalyticsStat) {
        guard stat != .editorSavedDraft && stat != .editorQuickSavedDraft else {
            WPAppAnalytics.track(stat, withProperties:[WPAppAnalyticsKeyEditorSource: Analytics.editorSource], with:post.blog)
            return
        }

        let originalWordCount = post.original?.content?.wordCount() ?? 0
        let wordCount = post.content?.wordCount() ?? 0
        var properties: [String: Any] = ["word_count": wordCount, WPAppAnalyticsKeyEditorSource: Analytics.editorSource]
        if post.hasRemote() {
            properties["word_diff_count"] = originalWordCount
        }

        if stat == .editorPublishedPost {
            properties[WPAnalyticsStatEditorPublishedPostPropertyCategory] = post.hasCategories()
            properties[WPAnalyticsStatEditorPublishedPostPropertyPhoto] = post.hasPhoto()
            properties[WPAnalyticsStatEditorPublishedPostPropertyTag] = post.hasTags()
            properties[WPAnalyticsStatEditorPublishedPostPropertyVideo] = post.hasVideo()
        }

        WPAppAnalytics.track(stat, withProperties: properties, with: post)
    }
}


// MARK: - Private Helpers
//
private extension AztecPostViewController {

    func displayBlogSelector() {
        guard let sourceView = blogPickerButton.imageView else {
            fatalError()
        }

        // Setup Handlers
        let successHandler: BlogSelectorSuccessHandler = { selectedObjectID in
            self.dismiss(animated: true, completion: nil)

            guard let blog = self.mainContext.object(with: selectedObjectID) as? Blog else {
                return
            }
            self.recreatePostRevision(in: blog)
            self.mediaLibraryDataSource = MediaLibraryPickerDataSource(post: self.post)
        }

        let dismissHandler: BlogSelectorDismissHandler = {
            self.dismiss(animated: true, completion: nil)
        }

        // Setup Picker
        let selectorViewController = BlogSelectorViewController(selectedBlogObjectID: post.blog.objectID,
                                                                successHandler: successHandler,
                                                                dismissHandler: dismissHandler)
        selectorViewController.title = NSLocalizedString("Select Site", comment: "Blog Picker's Title")
        selectorViewController.displaysPrimaryBlogOnTop = true

        // Note:
        // On iPad Devices, we'll disable the Picker's SearchController's "Autohide Navbar Feature", since
        // upon dismissal, it may force the NavigationBar to show up, even when it was initially hidden.
        selectorViewController.displaysNavigationBarWhenSearching = WPDeviceIdentification.isiPad()

        // Setup Navigation
        let navigationController = AdaptiveNavigationController(rootViewController: selectorViewController)
        navigationController.configurePopoverPresentationStyle(from: sourceView)

        // Done!
        present(navigationController, animated: true, completion: nil)
    }

    func displayMoreSheet() {
        let alert = UIAlertController(title: nil, message: nil, preferredStyle: .actionSheet)

        if postEditorStateContext.isSecondaryPublishButtonShown,
            let buttonTitle = postEditorStateContext.secondaryPublishButtonText {
            let dismissWhenDone = postEditorStateContext.secondaryPublishButtonAction == .publish
            alert.addActionWithTitle(buttonTitle, style: dismissWhenDone ? .destructive : .default ) { _ in
                self.secondaryPublishButtonTapped(dismissWhenDone: dismissWhenDone)
            }
        }

        alert.addDefaultActionWithTitle(MoreSheetAlert.previewTitle) { _ in
            self.displayPreview()
        }

        alert.addDefaultActionWithTitle(MoreSheetAlert.optionsTitle) { _ in
            self.displayPostOptions()
        }

        alert.addCancelActionWithTitle(MoreSheetAlert.cancelTitle)
        alert.popoverPresentationController?.barButtonItem = moreBarButtonItem

        present(alert, animated: true, completion: nil)
    }

    func displaySwitchSiteAlert() {
        let alert = UIAlertController(title: SwitchSiteAlert.title, message: SwitchSiteAlert.message, preferredStyle: .alert)

        alert.addDefaultActionWithTitle(SwitchSiteAlert.acceptTitle) { _ in
            self.displayBlogSelector()
        }

        alert.addCancelActionWithTitle(SwitchSiteAlert.cancelTitle)

        present(alert, animated: true, completion: nil)
    }

    func displayPostOptions() {
        let settingsViewController: PostSettingsViewController
        if post is Page {
            settingsViewController = PageSettingsViewController(post: post)
        } else {
            settingsViewController = PostSettingsViewController(post: post)
        }
        settingsViewController.hidesBottomBarWhenPushed = true
        self.navigationController?.pushViewController(settingsViewController, animated: true)
    }

    func displayPreview() {
        let previewController = PostPreviewViewController(post: post)
        previewController.hidesBottomBarWhenPushed = true
        navigationController?.pushViewController(previewController, animated: true)
    }

    func displayMediaIsUploadingAlert() {
        let alertController = UIAlertController(title: MediaUploadingAlert.title, message: MediaUploadingAlert.message, preferredStyle: .alert)
        alertController.addDefaultActionWithTitle(MediaUploadingAlert.acceptTitle)
        present(alertController, animated: true, completion: nil)
    }

    func displayHasFailedMediaAlert(then: @escaping () -> ()) {
        let alertController = UIAlertController(title: FailedMediaRemovalAlert.title, message: FailedMediaRemovalAlert.message, preferredStyle: .alert)
        alertController.addDefaultActionWithTitle(MediaUploadingAlert.acceptTitle) { alertAction in
            self.removeFailedMedia()
            then()
        }

        alertController.addCancelActionWithTitle(FailedMediaRemovalAlert.cancelTitle)
        present(alertController, animated: true, completion: nil)
    }

    @IBAction func displayCancelMediaUploads() {
        let alertController = UIAlertController(title: MediaUploadingCancelAlert.title, message: MediaUploadingCancelAlert.message, preferredStyle: .alert)
        alertController.addDefaultActionWithTitle(MediaUploadingCancelAlert.acceptTitle) { alertAction in
            self.mediaProgressCoordinator.cancelAllPendingUploads()
        }
        alertController.addCancelActionWithTitle(MediaUploadingCancelAlert.cancelTitle)
        present(alertController, animated: true, completion: nil)
        return
    }
}


// MARK: - PostEditorStateContextDelegate & support methods
//
extension AztecPostViewController: PostEditorStateContextDelegate {
    override func observeValue(forKeyPath keyPath: String?, of object: Any?, change: [NSKeyValueChangeKey : Any]?, context: UnsafeMutableRawPointer?) {
        guard let keyPath = keyPath else {
            return
        }

        switch keyPath {
        case BasePost.statusKeyPath:
            if let status = post.status {
                postEditorStateContext.updated(postStatus: status)
                editorContentWasUpdated()
            }
        case #keyPath(AbstractPost.dateCreated):
            let dateCreated = post.dateCreated ?? Date()
            postEditorStateContext.updated(publishDate: dateCreated)
            editorContentWasUpdated()
        case #keyPath(AbstractPost.content):
            editorContentWasUpdated()
        default:
            super.observeValue(forKeyPath: keyPath, of: object, change: change, context: context)
        }
    }

    private var editorHasContent: Bool {
        let titleIsEmpty = post.postTitle?.isEmpty ?? true
        let contentIsEmpty = post.content?.isEmpty ?? true

        return !titleIsEmpty || !contentIsEmpty
    }

    private var editorHasChanges: Bool {
        return post.hasUnsavedChanges()
    }

    internal func editorContentWasUpdated() {
        postEditorStateContext.updated(hasContent: editorHasContent)
        postEditorStateContext.updated(hasChanges: editorHasChanges)
    }

    internal func context(_ context: PostEditorStateContext, didChangeAction: PostEditorAction) {
        reloadPublishButton()
    }

    internal func context(_ context: PostEditorStateContext, didChangeActionAllowed: Bool) {
        reloadPublishButton()
    }

    internal func addObservers(toPost: AbstractPost) {
        toPost.addObserver(self, forKeyPath: AbstractPost.statusKeyPath, options: [], context: nil)
        toPost.addObserver(self, forKeyPath: #keyPath(AbstractPost.dateCreated), options: [], context: nil)
        toPost.addObserver(self, forKeyPath: #keyPath(AbstractPost.content), options: [], context: nil)
    }

    internal func removeObservers(fromPost: AbstractPost) {
        fromPost.removeObserver(self, forKeyPath: AbstractPost.statusKeyPath)
        fromPost.removeObserver(self, forKeyPath: #keyPath(AbstractPost.dateCreated))
        fromPost.removeObserver(self, forKeyPath: #keyPath(AbstractPost.content))
    }
}


// MARK: - UITextViewDelegate methods
//
extension AztecPostViewController : UITextViewDelegate {

    func textView(_ textView: UITextView, shouldChangeTextIn range: NSRange, replacementText text: String) -> Bool {
        switch textView {
        case titleTextField:
            return shouldChangeTitleText(in: range, replacementText: text)

        default:
            return true
        }
    }

    func textViewDidChangeSelection(_ textView: UITextView) {
        updateFormatBar()
    }

    func textViewDidChange(_ textView: UITextView) {
        mapUIContentToPostAndSave()
        refreshPlaceholderVisibility()

        switch textView {
        case titleTextField:
            updateTitleHeight()
        case richTextView:
            updateFormatBar()
        default:
            break
        }
    }

    func textViewShouldBeginEditing(_ textView: UITextView) -> Bool {
        textView.textAlignment = .natural
        switch textView {
        case titleTextField:
            formatBar.enabled = false
        case richTextView:
            formatBar.enabled = true
        case htmlTextView:
            formatBar.enabled = false

            // Disable the bar, except for the source code button
            let htmlButton = formatBar.overflowItems.first(where: { $0.identifier == FormattingIdentifier.sourcecode.rawValue })
            htmlButton?.isEnabled = true
        default:
            break
        }
        if mediaPickerInputViewController == nil {
            textView.inputAccessoryView = formatBar
        }

        return true
    }

    func scrollViewDidScroll(_ scrollView: UIScrollView) {
        updateTitlePosition()
    }

    // MARK: - Title Input Sanitization

    /// Sanitizes an input for insertion in the title text view.
    ///
    /// - Parameters:
    ///     - input: the input for the title text view.
    ///
    /// - Returns: the sanitized string
    ///
    private func sanitizeInputForTitle(_ input: String) -> String {
        var sanitizedText = input

        while let range = sanitizedText.rangeOfCharacter(from: CharacterSet.newlines, options: [], range: nil) {
            sanitizedText = sanitizedText.replacingCharacters(in: range, with: " ")
        }

        return sanitizedText
    }

    /// This method performs all necessary checks to verify if the title text can be changed,
    /// or if some other action should be performed instead.
    ///
    /// - Important: this method sanitizes newlines, since they're not allowed in the title.
    ///
    /// - Parameters:
    ///     - range: the range that would be modified.
    ///     - text: the new text for the specified range.
    ///
    /// - Returns: `true` if the modification can take place, `false` otherwise.
    ///
    private func shouldChangeTitleText(in range: NSRange, replacementText text: String) -> Bool {

        guard text.characters.count > 1 else {
            guard text.rangeOfCharacter(from: CharacterSet.newlines, options: [], range: nil) == nil else {
                richTextView.becomeFirstResponder()
                richTextView.selectedRange = NSRange(location: 0, length: 0)
                return false
            }

            return true
        }

        let sanitizedInput = sanitizeInputForTitle(text)
        let newlinesWereRemoved = sanitizedInput != text

        guard !newlinesWereRemoved else {
            titleTextField.insertText(sanitizedInput)

            return false
        }

        return true
    }
}


// MARK: - UITextFieldDelegate methods
//
extension AztecPostViewController {
    func titleTextFieldDidChange(_ textField: UITextField) {
        mapUIContentToPostAndSave()
        editorContentWasUpdated()
    }
}


// MARK: - TextViewFormattingDelegate methods
//
extension AztecPostViewController: Aztec.TextViewFormattingDelegate {
    func textViewCommandToggledAStyle() {
        updateFormatBar()
    }
}


// MARK: - HTML Mode Switch methods
//
extension AztecPostViewController {
    enum EditMode {
        case richText
        case html

        mutating func toggle() {
            switch self {
            case .richText:
                self = .html
            case .html:
                self = .richText
            }
        }
    }

    func refreshEditorVisibility() {
        let isRichEnabled = mode == .richText

        htmlTextView.isHidden = isRichEnabled
        richTextView.isHidden = !isRichEnabled
    }

    func refreshPlaceholderVisibility() {
        placeholderLabel.isHidden = richTextView.isHidden || !richTextView.text.isEmpty
        titlePlaceholderLabel.isHidden = !titleTextField.text.isEmpty
    }
}


// MARK: - FormatBarDelegate Conformance
//
extension AztecPostViewController : Aztec.FormatBarDelegate {
    func formatBarTouchesBegan(_ formatBar: FormatBar) {
        dismissOptionsViewControllerIfNecessary()
    }

    /// Called when the overflow items in the format bar are either shown or hidden
    /// as a result of the user tapping the toggle button.
    ///
    func formatBar(_ formatBar: FormatBar, didChangeOverflowState overflowState: FormatBarOverflowState) {
        let action = overflowState == .visible ? "made_visible" : "made_hidden"
        trackFormatBarAnalytics(stat: .editorTappedMoreItems, action: action)
    }
}

// MARK: FormatBar Actions
//
extension AztecPostViewController {
    func handleAction(for barItem: FormatBarItem) {
        guard let identifier = barItem.identifier else { return }

        if let formattingIdentifier = FormattingIdentifier(rawValue: identifier) {
            switch formattingIdentifier {
            case .bold:
                toggleBold()
            case .italic:
                toggleItalic()
            case .underline:
                toggleUnderline()
            case .strikethrough:
                toggleStrikethrough()
            case .blockquote:
                toggleBlockquote()
            case .unorderedlist, .orderedlist:
                toggleList(fromItem: barItem)
            case .link:
                toggleLink()
            case .media:
                break
            case .sourcecode:
                toggleEditingMode()
            case .p, .header1, .header2, .header3, .header4, .header5, .header6:
                toggleHeader(fromItem: barItem)
            case .horizontalruler:
                insertHorizontalRuler()
            case .more:
                insertMore()
            }

            updateFormatBar()
        }
        else if let mediaIdentifier = FormatBarMediaIdentifier(rawValue: identifier) {
            switch mediaIdentifier {
            case .deviceLibrary:
                presentMediaPickerFullScreen(animated: true, dataSourceType: .device)
            case .camera:
                mediaPickerInputViewController?.showCapture()
            case .mediaLibrary:
                presentMediaPickerFullScreen(animated: true, dataSourceType: .mediaLibrary)
            }
        }
    }

    func handleFormatBarLeadingItem(_ item: UIButton) {
        toggleMediaPicker(fromButton: item)
    }

    func handleFormatBarTrailingItem(_ item: UIButton) {
        guard let mediaPicker = mediaPickerInputViewController else {
            return
        }

        mediaPickerController(mediaPicker.mediaPicker, didFinishPickingAssets: mediaPicker.mediaPicker.selectedAssets)
    }

    func toggleBold() {
        trackFormatBarAnalytics(stat: .editorTappedBold)
        richTextView.toggleBold(range: richTextView.selectedRange)
    }


    func toggleItalic() {
        trackFormatBarAnalytics(stat: .editorTappedItalic)
        richTextView.toggleItalic(range: richTextView.selectedRange)
    }


    func toggleUnderline() {
        trackFormatBarAnalytics(stat: .editorTappedUnderline)
        richTextView.toggleUnderline(range: richTextView.selectedRange)
    }


    func toggleStrikethrough() {
        trackFormatBarAnalytics(stat: .editorTappedStrikethrough)
        richTextView.toggleStrikethrough(range: richTextView.selectedRange)
    }

    func toggleOrderedList() {
        trackFormatBarAnalytics(stat: .editorTappedOrderedList)
        richTextView.toggleOrderedList(range: richTextView.selectedRange)
    }

    func toggleUnorderedList() {
        trackFormatBarAnalytics(stat: .editorTappedUnorderedList)
        richTextView.toggleUnorderedList(range: richTextView.selectedRange)
    }

    func toggleList(fromItem item: FormatBarItem) {
        let listOptions = Constants.lists.map { (listType) -> OptionsTableViewOption in
            return OptionsTableViewOption(image: listType.iconImage, title: NSAttributedString(string: listType.description, attributes: [:]))
        }

        var index: Int? = nil
        if let listType = listTypeForSelectedText() {
            index = Constants.lists.index(of: listType)
        }

        showOptionsTableViewControllerWithOptions(listOptions,
                                                  fromBarItem: item,
                                                  selectedRowIndex: index,
                                                  onSelect: { [weak self] selected in

                                                    let listType = Constants.lists[selected]
                                                    switch listType {
                                                    case .unordered:
                                                        self?.toggleUnorderedList()
                                                    case .ordered:
                                                        self?.toggleOrderedList()
                                                    }
        })
    }


    func toggleBlockquote() {
        trackFormatBarAnalytics(stat: .editorTappedBlockquote)
        richTextView.toggleBlockquote(range: richTextView.selectedRange)
    }


    func listTypeForSelectedText() -> TextList.Style? {
        var identifiers = [FormattingIdentifier]()
        if (richTextView.selectedRange.length > 0) {
            identifiers = richTextView.formatIdentifiersSpanningRange(richTextView.selectedRange)
        } else {
            identifiers = richTextView.formatIdentifiersForTypingAttributes()
        }
        let mapping: [FormattingIdentifier: TextList.Style] = [
            .orderedlist: .ordered,
            .unorderedlist: .unordered
        ]
        for (key,value) in mapping {
            if identifiers.contains(key) {
                return value
            }
        }

        return nil
    }


    func toggleLink() {
        trackFormatBarAnalytics(stat: .editorTappedLink)

        var linkTitle = ""
        var linkURL: URL? = nil
        var linkRange = richTextView.selectedRange
        // Let's check if the current range already has a link assigned to it.
        if let expandedRange = richTextView.linkFullRange(forRange: richTextView.selectedRange) {
            linkRange = expandedRange
            linkURL = richTextView.linkURL(forRange: expandedRange)
        }

        linkTitle = richTextView.attributedText.attributedSubstring(from: linkRange).string
        showLinkDialog(forURL: linkURL, title: linkTitle, range: linkRange)
    }


    func showLinkDialog(forURL url: URL?, title: String?, range: NSRange) {

        let isInsertingNewLink = (url == nil)
        var urlToUse = url

        if isInsertingNewLink {
            if let pastedURL = UIPasteboard.general.value(forPasteboardType: String(kUTTypeURL)) as? URL {
                urlToUse = pastedURL
            }
        }

        let insertButtonTitle = isInsertingNewLink ? LinkEditionAlert.insertTitle : LinkEditionAlert.updateTitle

        let alertController = UIAlertController(title: insertButtonTitle, message: nil, preferredStyle: .alert)

        // TextField: URL
        alertController.addTextField(configurationHandler: { [weak self] textField in
            textField.clearButtonMode = .always
            textField.placeholder = NSLocalizedString("URL", comment: "URL text field placeholder")
            textField.text = urlToUse?.absoluteString

            textField.addTarget(self,
                action: #selector(AztecPostViewController.alertTextFieldDidChange),
                for: UIControlEvents.editingChanged)
            })

        // TextField: Link Name
        alertController.addTextField(configurationHandler: { textField in
            textField.clearButtonMode = .always
            textField.placeholder = NSLocalizedString("Link Name", comment: "Link name field placeholder")
            textField.isSecureTextEntry = false
            textField.autocapitalizationType = .sentences
            textField.autocorrectionType = .default
            textField.spellCheckingType = .default
            textField.text = title
        })


        // Action: Insert
        let insertAction = alertController.addDefaultActionWithTitle(insertButtonTitle) { [weak self] action in
            self?.richTextView.becomeFirstResponder()
            let linkURLString = alertController.textFields?.first?.text
            var linkTitle = alertController.textFields?.last?.text

            if linkTitle == nil || linkTitle!.isEmpty {
                linkTitle = linkURLString
            }

            guard let urlString = linkURLString, let url = URL(string: urlString), let title = linkTitle else {
                return
            }

            self?.richTextView.setLink(url, title: title, inRange: range)
        }

        // Disabled until url is entered into field
        insertAction.isEnabled = urlToUse?.absoluteString.isEmpty == false

        // Action: Remove
        if !isInsertingNewLink {
            alertController.addDestructiveActionWithTitle(LinkEditionAlert.removeTitle) { [weak self] action in
                self?.trackFormatBarAnalytics(stat: .editorTappedUnlink)
                self?.richTextView.becomeFirstResponder()
                self?.richTextView.removeLink(inRange: range)
            }
        }

        // Action: Cancel
        alertController.addCancelActionWithTitle(LinkEditionAlert.cancelTitle) { [weak self] _ in
            self?.richTextView.becomeFirstResponder()
        }

        present(alertController, animated: true, completion: nil)
    }

    func alertTextFieldDidChange(_ textField: UITextField) {
        guard
            let alertController = presentedViewController as? UIAlertController,
            let urlFieldText = alertController.textFields?.first?.text,
            let insertAction = alertController.actions.first
            else {
                return
        }

        insertAction.isEnabled = !urlFieldText.isEmpty
    }

    private var mediaInputToolbar: UIToolbar {
        let toolbar = UIToolbar(frame: CGRect(x: 0, y: 0, width: view.frame.width, height: Constants.toolbarHeight))
        toolbar.barTintColor = WPStyleGuide.aztecFormatBarBackgroundColor
        toolbar.tintColor = WPStyleGuide.aztecFormatBarActiveColor
        let gridButton = UIBarButtonItem(image: Gridicon.iconOfType(.grid), style: .plain ,target: self, action: #selector(mediaAddShowFullScreen))
        gridButton.accessibilityLabel = NSLocalizedString("Open full media picker", comment: "Editor button to swich the media picker from quick mode to full picker")
        toolbar.items = [
            UIBarButtonItem(barButtonSystemItem: .cancel, target: self, action: #selector(mediaAddInputCancelled)),
            UIBarButtonItem(barButtonSystemItem: .flexibleSpace, target: nil, action: nil),
            gridButton,
            UIBarButtonItem(barButtonSystemItem: .flexibleSpace, target: nil, action: nil),
            UIBarButtonItem(barButtonSystemItem: .done, target: self, action: #selector(mediaAddInputDone))
        ]

        for item in toolbar.items! {
            item.tintColor = WPStyleGuide.aztecFormatBarActiveColor
            item.setTitleTextAttributes([NSForegroundColorAttributeName: WPStyleGuide.aztecFormatBarActiveColor], for: .normal)
        }

        return toolbar

    }

    // MARK: - Media Input toolbar button actions

    /// Method to be called when the grid icon is pressed on the media input toolbar.
    ///
    /// - Parameter sender: the button that was pressed.
    func mediaAddShowFullScreen(_ sender: UIBarButtonItem) {
        presentMediaPickerFullScreen(animated: true)
        restoreInputAssistantItems()
    }

    /// Method to be called when canceled is pressed.
    ///
    /// - Parameter sender: the button that was pressed.
    func mediaAddInputCancelled(_ sender: UIBarButtonItem) {

        guard let mediaPicker = mediaPickerInputViewController?.mediaPicker else {
            return
        }
        mediaPickerControllerDidCancel(mediaPicker)
        restoreInputAssistantItems()
    }

    /// Method to be called when done is pressed on the media input toolbar.
    ///
    /// - Parameter sender: the button that was pressed.
    func mediaAddInputDone(_ sender: UIBarButtonItem) {

        guard let mediaPicker = mediaPickerInputViewController?.mediaPicker,
              let selectedAssets = mediaPicker.selectedAssets as? [WPMediaAsset]
        else {
            return
        }
        mediaPickerController(mediaPicker, didFinishPickingAssets: selectedAssets)
        restoreInputAssistantItems()
    }

    func restoreInputAssistantItems() {

        richTextView.inputAssistantItem.leadingBarButtonGroups = originalLeadingBarButtonGroup
        richTextView.inputAssistantItem.trailingBarButtonGroups = originalTrailingBarButtonGroup
        richTextView.autocorrectionType = .yes
        richTextView.resignFirstResponder()
        richTextView.becomeFirstResponder()
    }

    @IBAction func presentMediaPicker() {
        if let item = formatBar.leadingItem {
            presentMediaPicker(fromButton: item, animated: true)
        }
    }

    fileprivate func presentMediaPickerFullScreen(animated: Bool, dataSourceType: MediaPickerDataSourceType = .device) {

        let options = WPMediaPickerOptions()
        options.showMostRecentFirst = true
        options.filter = [.video, .image]
        options.allowCaptureOfMedia = false

        let picker = WPNavigationMediaPickerViewController()

        switch dataSourceType {
        case .device:
            picker.dataSource = devicePhotoLibraryDataSource
        case .mediaLibrary:
            picker.startOnGroupSelector = false
            picker.dataSource = mediaLibraryDataSource
        }

        picker.selectionActionTitle = Constants.mediaPickerInsertText
        picker.mediaPicker.options = options
        picker.delegate = self
        picker.modalPresentationStyle = .currentContext
        if let previousPicker = mediaPickerInputViewController?.mediaPicker {
            picker.mediaPicker.selectedAssets = previousPicker.selectedAssets
        }

        present(picker, animated: true)
    }

    private func toggleMediaPicker(fromButton button: UIButton) {
        if mediaPickerInputViewController != nil {
            mediaPickerInputViewController = nil
            changeRichTextInputView(to: nil)
            updateToolbar(formatBar, forMode: .text)
            restoreInputAssistantItems()
        } else {
            presentMediaPicker(fromButton: button, animated: true)
        }
    }

    private func presentMediaPicker(fromButton button: UIButton, animated: Bool = true) {
        trackFormatBarAnalytics(stat: .editorTappedImage)
        if !(FeatureFlag.newInputMediaPicker.enabled) {
            presentMediaPickerFullScreen(animated: animated)
            return
        }
        let options = WPMediaPickerOptions()
        options.showMostRecentFirst = true
        options.filter = [WPMediaType.image, WPMediaType.video]
        options.allowMultipleSelection = true
        options.allowCaptureOfMedia = false
        let picker = WPInputMediaPickerViewController(options: options)
        mediaPickerInputViewController = picker
        updateToolbar(formatBar, forMode: .media)

        originalLeadingBarButtonGroup = richTextView.inputAssistantItem.leadingBarButtonGroups
        originalTrailingBarButtonGroup = richTextView.inputAssistantItem.trailingBarButtonGroups

        richTextView.inputAssistantItem.leadingBarButtonGroups = []
        richTextView.inputAssistantItem.trailingBarButtonGroups = []

        richTextView.autocorrectionType = .no

        picker.mediaPicker.viewControllerToUseToPresent = self
        picker.dataSource = WPPHAssetDataSource.sharedInstance()
        picker.mediaPicker.mediaPickerDelegate = self
        picker.scrollVertically = true

        if currentKeyboardFrame != .zero {
            // iOS is not adjusting the media picker's height to match the default keyboard's height when autoresizingMask
            // is set to UIViewAutoresizingFlexibleHeight (even though the docs claim it should). Need to manually
            // set the picker's frame to the current keyboard's frame.
            picker.view.autoresizingMask = []
            picker.view.frame = CGRect(x: 0, y: 0, width: currentKeyboardFrame.width, height: (currentKeyboardFrame.height - Constants.toolbarHeight))
        }

        presentToolbarViewControllerAsInputView(picker)
    }

    func toggleEditingMode() {
        if mediaProgressCoordinator.isRunning {
            displayMediaIsUploadingAlert()
            return
        }

        if mediaProgressCoordinator.hasFailedMedia {
            displayHasFailedMediaAlert(then: {
                self.toggleEditingMode()
            })
            return
        }

        trackFormatBarAnalytics(stat: .editorTappedHTML)
        formatBar.overflowToolbar(expand: true)

        mode.toggle()
    }

    func toggleHeader(fromItem item: FormatBarItem) {
        trackFormatBarAnalytics(stat: .editorTappedHeader)

        let headerOptions = Constants.headers.map { (headerType) -> OptionsTableViewOption in
            return OptionsTableViewOption(image: headerType.iconImage,
                                          title: NSAttributedString(string: headerType.description,
                                                                    attributes:[NSFontAttributeName: UIFont.systemFont(ofSize: headerType.fontSize),
                                                                                NSForegroundColorAttributeName: WPStyleGuide.darkGrey()]))
        }

        let selectedIndex = Constants.headers.index(of: self.headerLevelForSelectedText())

        showOptionsTableViewControllerWithOptions(headerOptions,
                                                  fromBarItem: item,
                                                  selectedRowIndex: selectedIndex,
                                                  onSelect: { [weak self] selected in
                                                    guard let range = self?.richTextView.selectedRange else { return }

                                                    let selectedStyle = Analytics.headerStyleValues[selected]
                                                    self?.trackFormatBarAnalytics(stat: .editorTappedHeaderSelection, headingStyle: selectedStyle)

                                                    self?.richTextView.toggleHeader(Constants.headers[selected], range: range)
                                                    self?.optionsViewController = nil
                                                    self?.changeRichTextInputView(to: nil)
        })
    }

    func insertHorizontalRuler() {
        trackFormatBarAnalytics(stat: .editorTappedHorizontalRule)
        richTextView.replaceWithHorizontalRuler(at: richTextView.selectedRange)
    }

    func insertMore() {
        trackFormatBarAnalytics(stat: .editorTappedMore)
        richTextView.replace(richTextView.selectedRange, withComment: Constants.moreAttachmentText)
    }

    func headerLevelForSelectedText() -> Header.HeaderType {
        var identifiers = [FormattingIdentifier]()
        if (richTextView.selectedRange.length > 0) {
            identifiers = richTextView.formatIdentifiersSpanningRange(richTextView.selectedRange)
        } else {
            identifiers = richTextView.formatIdentifiersForTypingAttributes()
        }
        let mapping: [FormattingIdentifier: Header.HeaderType] = [
            .header1: .h1,
            .header2: .h2,
            .header3: .h3,
            .header4: .h4,
            .header5: .h5,
            .header6: .h6,
        ]
        for (key,value) in mapping {
            if identifiers.contains(key) {
                return value
            }
        }
        return .none
    }

    // MARK: - Present Toolbar related VC

    fileprivate func dismissOptionsViewControllerIfNecessary() {
        guard optionsViewController != nil else {
            return
        }

        dismissOptionsViewController()
    }

    func showOptionsTableViewControllerWithOptions(_ options: [OptionsTableViewOption],
                                                   fromBarItem barItem: FormatBarItem,
                                                   selectedRowIndex index: Int?,
                                                   onSelect: OptionsTableViewController.OnSelectHandler?) {
        // Hide the input view if we're already showing these options
        if let optionsViewController = optionsViewController ?? (presentedViewController as? OptionsTableViewController), optionsViewController.options == options {
            self.optionsViewController = nil
            changeRichTextInputView(to: nil)
            return
        }

        optionsViewController = OptionsTableViewController(options: options)
        optionsViewController.cellDeselectedTintColor = WPStyleGuide.aztecFormatBarInactiveColor
        optionsViewController.cellBackgroundColor = WPStyleGuide.aztecFormatPickerBackgroundColor
        optionsViewController.cellSelectedBackgroundColor = WPStyleGuide.aztecFormatPickerSelectedCellBackgroundColor
        optionsViewController.view.tintColor = WPStyleGuide.aztecFormatBarActiveColor
        optionsViewController.onSelect = { [weak self] selected in
            onSelect?(selected)
            self?.dismissOptionsViewController()
        }

        let selectRow = {
            guard let index = index else {
                return
            }

            self.optionsViewController?.selectRow(at: index)
        }

        if UIDevice.current.userInterfaceIdiom == .pad {
            presentToolbarViewController(optionsViewController, asPopoverFromBarItem: barItem, completion: selectRow)
        } else {
            presentToolbarViewControllerAsInputView(optionsViewController)
            selectRow()
        }
    }

    private func presentToolbarViewController(_ viewController: UIViewController,
                                              asPopoverFromBarItem barItem: FormatBarItem,
                                              completion: (() -> Void)? = nil) {
        viewController.modalPresentationStyle = .popover
        viewController.popoverPresentationController?.permittedArrowDirections = [.down]
        viewController.popoverPresentationController?.sourceView = view

        let frame = barItem.superview?.convert(barItem.frame, to: UIScreen.main.coordinateSpace)

        optionsViewController.popoverPresentationController?.sourceRect = view.convert(frame!, from: UIScreen.main.coordinateSpace)
        optionsViewController.popoverPresentationController?.backgroundColor = WPStyleGuide.aztecFormatPickerBackgroundColor
        optionsViewController.popoverPresentationController?.delegate = self

        present(viewController, animated: true, completion: completion)
    }

    private func presentToolbarViewControllerAsInputView(_ viewController: UIViewController) {
        self.addChildViewController(viewController)
        changeRichTextInputView(to: viewController.view)
        viewController.didMove(toParentViewController: self)
    }

    private func dismissOptionsViewController() {
        switch UIDevice.current.userInterfaceIdiom {
        case .pad:
            dismiss(animated: true, completion: nil)
        default:
            optionsViewController?.removeFromParentViewController()
            changeRichTextInputView(to: nil)
        }

        optionsViewController = nil
    }


    func changeRichTextInputView(to: UIView?) {
        guard richTextView.inputView != to else {
            return
        }

        richTextView.resignFirstResponder()
        richTextView.inputView = to
        richTextView.becomeFirstResponder()
    }

    fileprivate func trackFormatBarAnalytics(stat: WPAnalyticsStat, action: String? = nil, headingStyle: String? = nil) {
        var properties = [WPAppAnalyticsKeyEditorSource: Analytics.editorSource]

        if let action = action {
            properties["action"] = action
        }

        if let headingStyle = headingStyle {
            properties["heading_style"] = headingStyle
        }
        WPAppAnalytics.track(stat, withProperties: properties, with: post)
    }

    // MARK: - Toolbar creation

    // Used to determine which icons to show on the format bar
    fileprivate enum FormatBarMode {
        case text
        case media
    }

    fileprivate func updateToolbar(_ toolbar: Aztec.FormatBar, forMode mode: FormatBarMode) {
        if let leadingItem = toolbar.leadingItem {
            rotateMediaToolbarItem(leadingItem, forMode: mode)
        }

        switch mode {
        case .text:
            toolbar.trailingItem = nil
            toolbar.defaultItems = scrollableItemsForToolbar
            toolbar.overflowItems = overflowItemsForToolbar
        case .media:
            toolbar.trailingItem = makeInsertToolbarItem()
            toolbar.defaultItems = mediaItemsForToolbar
            toolbar.overflowItems = []
        }
    }

    private func rotateMediaToolbarItem(_ item: UIButton, forMode mode: FormatBarMode) {
        let transform: CGAffineTransform
        let accessibilityIdentifier: String
        let accessibilityLabel: String

        switch mode {
        case .text:
            accessibilityIdentifier = FormattingIdentifier.media.accessibilityIdentifier
            accessibilityLabel = FormattingIdentifier.media.accessibilityLabel

            transform = .identity
        case .media:
            accessibilityIdentifier = "format_toolbar_close_media"
            accessibilityLabel = NSLocalizedString("Close Media Picker", comment: "Accessibility label for button that closes the media picker on formatting toolbar")

            transform = CGAffineTransform(rotationAngle: Constants.Animations.formatBarMediaButtonRotationAngle)
        }

        let animator = UIViewPropertyAnimator(duration: Constants.Animations.formatBarMediaButtonRotationDuration,
                                              curve: .easeInOut) {
                                                item.transform = transform
        }

        animator.addCompletion({ position in
            if position == .end {
                item.accessibilityIdentifier = accessibilityIdentifier
                item.accessibilityLabel = accessibilityLabel
            }
        })

        animator.startAnimation()
    }

    func makeInsertToolbarItem() -> UIButton {
        let insertItem = UIButton(type: .custom)
        insertItem.titleLabel?.font = Fonts.mediaPickerInsert
        insertItem.tintColor = WPStyleGuide.wordPressBlue()
        insertItem.setTitleColor(WPStyleGuide.wordPressBlue(), for: .normal)
        insertItem.isEnabled = false

        return insertItem
    }

    func makeToolbarButton(identifier: FormattingIdentifier) -> FormatBarItem {
        return makeToolbarButton(identifier: identifier.rawValue, provider: identifier)
    }

    func makeToolbarButton(identifier: FormatBarMediaIdentifier) -> FormatBarItem {
        return makeToolbarButton(identifier: identifier.rawValue, provider: identifier)
    }

    func makeToolbarButton(identifier: String, provider: FormatBarItemProvider) -> FormatBarItem {
        let button = FormatBarItem(image: provider.iconImage, identifier: identifier)
        button.accessibilityLabel = provider.accessibilityLabel
        button.accessibilityIdentifier = provider.accessibilityIdentifier
        return button
    }

    func createToolbar() -> Aztec.FormatBar {
        let toolbar = Aztec.FormatBar()
        toolbar.leadingItem = makeToolbarButton(identifier: .media)
        updateToolbar(toolbar, forMode: .text)
        toolbar.tintColor = WPStyleGuide.aztecFormatBarInactiveColor
        toolbar.highlightedTintColor = WPStyleGuide.aztecFormatBarActiveColor
        toolbar.selectedTintColor = WPStyleGuide.aztecFormatBarActiveColor
        toolbar.disabledTintColor = WPStyleGuide.aztecFormatBarDisabledColor
        toolbar.dividerTintColor = WPStyleGuide.aztecFormatBarDividerColor
        toolbar.overflowToggleIcon = Gridicon.iconOfType(.ellipsis)
        toolbar.frame = CGRect(x: 0, y: 0, width: view.frame.width, height: Constants.toolbarHeight)
        toolbar.formatter = self

        toolbar.barItemHandler = { [weak self] item in
            self?.handleAction(for: item)
        }

        toolbar.leadingItemHandler = { [weak self] item in
            self?.handleFormatBarLeadingItem(item)
        }

        toolbar.trailingItemHandler = { [weak self] item in
            self?.handleFormatBarTrailingItem(item)
        }

        return toolbar
    }

    var mediaItemsForToolbar: [FormatBarItem] {
        let deviceButton = makeToolbarButton(identifier: .deviceLibrary)
        let cameraButton = makeToolbarButton(identifier: .camera)
        let mediaLibraryButton = makeToolbarButton(identifier: .mediaLibrary)

        if UIImagePickerController.isSourceTypeAvailable(.camera) {
            return [ deviceButton, cameraButton, mediaLibraryButton ]
        } else {
            return [ deviceButton, mediaLibraryButton ]
        }
    }

    var scrollableItemsForToolbar: [FormatBarItem] {
        let headerButton = makeToolbarButton(identifier: .p)

        var alternativeIcons = [String: UIImage]()
        let headings = Constants.headers.suffix(from: 1) // Remove paragraph style
        for heading in headings {
            alternativeIcons[heading.formattingIdentifier.rawValue] = heading.iconImage
        }

        headerButton.alternativeIcons = alternativeIcons


        let listButton = makeToolbarButton(identifier: .unorderedlist)
        var listIcons = [String: UIImage]()
        for list in Constants.lists {
            listIcons[list.formattingIdentifier.rawValue] = list.iconImage
        }

        listButton.alternativeIcons = listIcons

        return [
            headerButton,
            listButton,
            makeToolbarButton(identifier: .blockquote),
            makeToolbarButton(identifier: .bold),
            makeToolbarButton(identifier: .italic),
            makeToolbarButton(identifier: .link)
        ]
    }

    var overflowItemsForToolbar: [FormatBarItem] {
        return [
            makeToolbarButton(identifier: .underline),
            makeToolbarButton(identifier: .strikethrough),
            makeToolbarButton(identifier: .horizontalruler),
            makeToolbarButton(identifier: .more),
            makeToolbarButton(identifier: .sourcecode)
        ]
    }
}


// MARK: - UINavigationControllerDelegate Conformance
//
extension AztecPostViewController: UINavigationControllerDelegate {

}


// MARK: - UIPopoverPresentationControllerDelegate
//
extension AztecPostViewController: UIPopoverPresentationControllerDelegate {

    func adaptivePresentationStyle(for controller: UIPresentationController, traitCollection: UITraitCollection) -> UIModalPresentationStyle {
        return .none
    }

    func popoverPresentationControllerDidDismissPopover(_ popoverPresentationController: UIPopoverPresentationController) {
        if optionsViewController != nil {
            optionsViewController = nil
        }
    }
}


// MARK: - Unknown HTML
//
private extension AztecPostViewController {

    func displayUnknownHtmlEditor(for attachment: HTMLAttachment) {
        let targetVC = UnknownEditorViewController(attachment: attachment)
        targetVC.onDidSave = { [weak self] html in
            self?.richTextView.edit(attachment) { htmlAttachment in
                htmlAttachment.rawHTML = html
            }
            self?.dismiss(animated: true, completion: nil)
        }

        targetVC.onDidCancel = { [weak self] in
            self?.dismiss(animated: true, completion: nil)
        }

        let navigationController = UINavigationController(rootViewController: targetVC)
        displayAsPopover(viewController: navigationController)
    }

    func displayAsPopover(viewController: UIViewController) {
        viewController.modalPresentationStyle = .popover
        viewController.preferredContentSize = view.frame.size

        let presentationController = viewController.popoverPresentationController
        presentationController?.sourceView = view
        presentationController?.delegate = self

        present(viewController, animated: true, completion: nil)
    }
}


// MARK: - Cancel/Dismiss/Persistence Logic
//
private extension AztecPostViewController {

    // TODO: Rip this out and put it into the PostService
    func createRevisionOfPost() {
        guard let context = post.managedObjectContext else {
            return
        }

        // Using performBlock: with the AbstractPost on the main context:
        // Prevents a hang on opening this view on slow and fast devices
        // by deferring the cloning and UI update.
        // Slower devices have the effect of the content appearing after
        // a short delay

        context.performAndWait {
            self.post = self.post.createRevision()
            ContextManager.sharedInstance().save(context)
        }
    }

    // TODO: Rip this and put it into PostService, as well
    func recreatePostRevision(in blog: Blog) {
        let shouldCreatePage = post is Page
        let postService = PostService(managedObjectContext: mainContext)
        let newPost = shouldCreatePage ? postService.createDraftPage(for: blog) : postService.createDraftPost(for: blog)

        newPost.content = contentByStrippingMediaAttachments()
        newPost.postTitle = post.postTitle
        newPost.password = post.password
        newPost.status = post.status
        newPost.dateCreated = post.dateCreated
        newPost.dateModified = post.dateModified

        if let source = post as? Post, let target = newPost as? Post {
            target.tags = source.tags
        }

        discardChanges()
        post = newPost
        createRevisionOfPost()
        RecentSitesService().touch(blog: blog)

        // TODO: Add this snippet, if needed, once we've relocated this helper to PostService
        //[self syncOptionsIfNecessaryForBlog:blog afterBlogChanged:YES];
    }

    func cancelEditing() {
        stopEditing()

        if post.canSave() && post.hasUnsavedChanges() {
            showPostHasChangesAlert()
        } else {
            discardChangesAndUpdateGUI()
        }
    }

    func stopEditing() {
        view.endEditing(true)
    }

    func discardChanges() {
        guard let context = post.managedObjectContext, let originalPost = post.original else {
            return
        }

        WPAppAnalytics.track(.editorDiscardedChanges, withProperties:[WPAppAnalyticsKeyEditorSource: Analytics.editorSource], with: post)

        post = originalPost
        post.deleteRevision()

        if shouldRemovePostOnDismiss {
            post.remove()
        }

        mediaProgressCoordinator.cancelAllPendingUploads()
        ContextManager.sharedInstance().save(context)
    }

    func discardChangesAndUpdateGUI() {
        discardChanges()

        dismissOrPopView(didSave: false)
    }

    func dismissOrPopView(didSave: Bool) {
        stopEditing()

        WPAppAnalytics.track(.editorClosed, withProperties:[WPAppAnalyticsKeyEditorSource: Analytics.editorSource], with: post)

        if let onClose = onClose {
            onClose(didSave)
        } else if isModal() {
            presentingViewController?.dismiss(animated: true, completion: nil)
        } else {
            _ = navigationController?.popViewController(animated: true)
        }
    }

    func contentByStrippingMediaAttachments() -> String {
        if mode == .html {
            setHTML(htmlTextView.text)
        }

        richTextView.removeMediaAttachments()
        let strippedHTML = getHTML()

        if mode == .html {
            setHTML(strippedHTML)
        }

        return strippedHTML
    }

    func mapUIContentToPostAndSave() {
        post.postTitle = titleTextField.text
        post.content = getHTML()

        ContextManager.sharedInstance().save(post.managedObjectContext!)
    }

    func publishPost(completion: ((_ post: AbstractPost?, _ error: Error?) -> Void)? = nil) {
        mapUIContentToPostAndSave()

        let managedObjectContext = ContextManager.sharedInstance().mainContext
        let postService = PostService(managedObjectContext: managedObjectContext)
        postService.uploadPost(post, success: { uploadedPost in
            completion?(uploadedPost, nil)
        }) { error in
            completion?(nil, error)
        }
    }
}


// MARK: - Computed Properties
//
private extension AztecPostViewController {
    var mainContext: NSManagedObjectContext {
        return ContextManager.sharedInstance().mainContext
    }

    var currentBlogCount: Int {
        let service = BlogService(managedObjectContext: mainContext)
        return service.blogCountForAllAccounts()
    }

    var isSingleSiteMode: Bool {
        return currentBlogCount <= 1 || post.hasRemote()
    }
}


// MARK: - MediaProgressCoordinatorDelegate
//
extension AztecPostViewController: MediaProgressCoordinatorDelegate {

    func configureMediaAppearance() {
        MediaAttachment.defaultAppearance.progressBackgroundColor = Colors.mediaProgressBarBackground
        MediaAttachment.defaultAppearance.progressColor = Colors.mediaProgressBarTrack
        MediaAttachment.defaultAppearance.overlayColor = Colors.mediaProgressOverlay
    }

    func mediaProgressCoordinator(_ mediaProgressCoordinator: MediaProgressCoordinator, progressDidChange progress: Float) {
        mediaProgressView.isHidden = !mediaProgressCoordinator.isRunning
        mediaProgressView.progress = progress
        for (attachmentID, progress) in self.mediaProgressCoordinator.mediaUploading {
            guard let attachment = richTextView.attachment(withId: attachmentID) else {
                continue
            }
            if progress.fractionCompleted >= 1 {
                attachment.progress = nil
            } else {
                attachment.progress = progress.fractionCompleted
            }
            richTextView.refresh(attachment)
        }
    }

    func mediaProgressCoordinatorDidStartUploading(_ mediaProgressCoordinator: MediaProgressCoordinator) {
        postEditorStateContext.update(isUploadingMedia: true)
        refreshNavigationBar()
    }

    func mediaProgressCoordinatorDidFinishUpload(_ mediaProgressCoordinator: MediaProgressCoordinator) {
        postEditorStateContext.update(isUploadingMedia: false)
        refreshNavigationBar()
    }
}


// MARK: - Media Support
//
extension AztecPostViewController {

    fileprivate func insertDeviceMedia(phAsset: PHAsset) {
        switch phAsset.mediaType {
        case .image:
            insertDeviceImage(phAsset: phAsset)
        case .video:
            insertDeviceVideo(phAsset: phAsset)
        default:
            return
        }
    }

    fileprivate func insertDeviceImage(phAsset: PHAsset) {
        let attachment = richTextView.replaceWithImage(at: self.richTextView.selectedRange, sourceURL: URL(string:"placeholder://")!, placeHolderImage:
                Assets.defaultMissingImage)

        let mediaService = MediaService(managedObjectContext:ContextManager.sharedInstance().mainContext)
        mediaService.createMedia(with: phAsset, forPost: post.objectID, thumbnailCallback: { [weak self](thumbnailURL) in
            guard let `self` = self else {
                return
            }
            DispatchQueue.main.async {
                attachment.updateURL(thumbnailURL)
                self.richTextView.refresh(attachment)
            }
        }, completion: { [weak self](media, error) in
            guard let strongSelf = self else {
                return
            }
            guard let media = media, error == nil else {
                DispatchQueue.main.async {
                    strongSelf.handleError(error as NSError?, onAttachment: attachment)
                }
                return
            }

            WPAppAnalytics.track(.editorAddedPhotoViaLocalLibrary, withProperties: WPAppAnalytics.properties(for: media), with: strongSelf.post.blog)

            strongSelf.upload(media: media, mediaID: attachment.identifier)
        })
    }

    fileprivate func insertDeviceVideo(phAsset: PHAsset) {
        let attachment = richTextView.replaceWithVideo(at: richTextView.selectedRange, sourceURL: URL(string:"placeholder://")!, posterURL: URL(string:"placeholder://")!, placeHolderImage: Assets.defaultMissingImage)
        attachment.progress = 0
        richTextView.refresh(attachment)

        let mediaService = MediaService(managedObjectContext:ContextManager.sharedInstance().mainContext)
        mediaService.createMedia(with: phAsset, forPost: post.objectID, thumbnailCallback: { [weak self](thumbnailURL) in
            guard let strongSelf = self else {
                return
            }
            DispatchQueue.main.async {
                attachment.posterURL = thumbnailURL
                strongSelf.richTextView.refresh(attachment)
            }
        }, completion: { [weak self](media, error) in
            guard let strongSelf = self else {
                return
            }
            guard let media = media, error == nil else {
                DispatchQueue.main.async {
                    strongSelf.handleError(error as NSError?, onAttachment: attachment)
                }
                return
            }

            WPAppAnalytics.track(.editorAddedVideoViaLocalLibrary, withProperties: WPAppAnalytics.properties(for: media), with: strongSelf.post.blog)

            strongSelf.upload(media: media, mediaID: attachment.identifier)
        })
    }

    fileprivate func insertSiteMediaLibrary(media: Media) {
        if media.hasRemote {
            insertRemoteSiteMediaLibrary(media: media)
        } else {
            insertLocalSiteMediaLibrary(media: media)
        }
    }

    fileprivate func insertRemoteSiteMediaLibrary(media: Media) {

        guard let remoteURLStr = media.remoteURL, let remoteURL = URL(string: remoteURLStr) else {
            return
        }
        if media.mediaType == .image {
            let _ = richTextView.replaceWithImage(at: richTextView.selectedRange, sourceURL: remoteURL, placeHolderImage: Assets.defaultMissingImage)
            WPAppAnalytics.track(.editorAddedPhotoViaWPMediaLibrary, withProperties: WPAppAnalytics.properties(for: media), with: post)
        } else if media.mediaType == .video {
            var posterURL: URL?
            if let posterURLString = media.remoteThumbnailURL {
                posterURL = URL(string: posterURLString)
            }
            let attachment = richTextView.replaceWithVideo(at: richTextView.selectedRange
                , sourceURL: remoteURL, posterURL: posterURL, placeHolderImage: Assets.defaultMissingImage)
            if let videoPressGUID = media.videopressGUID, !videoPressGUID.isEmpty {
                attachment.videoPressID = videoPressGUID
                richTextView.refresh(attachment)
            }
            WPAppAnalytics.track(.editorAddedVideoViaWPMediaLibrary, withProperties: WPAppAnalytics.properties(for: media), with: post)
        }
        self.mediaProgressCoordinator.finishOneItem()
    }

    fileprivate func insertLocalSiteMediaLibrary(media: Media) {

        var tempMediaURL = URL(string:"placeholder://")!
        if let absoluteURL = media.absoluteLocalURL {
            tempMediaURL = absoluteURL
        }
        var attachment: MediaAttachment?
        if media.mediaType == .image {
            attachment = self.richTextView.replaceWithImage(at: richTextView.selectedRange, sourceURL:tempMediaURL, placeHolderImage: Assets.defaultMissingImage)
            WPAppAnalytics.track(.editorAddedPhotoViaWPMediaLibrary, withProperties: WPAppAnalytics.properties(for: media), with: post)
        } else if media.mediaType == .video,
            let remoteURLStr = media.remoteURL,
            let remoteURL = URL(string: remoteURLStr) {
            attachment = richTextView.replaceWithVideo(at: richTextView.selectedRange, sourceURL: remoteURL, posterURL: media.absoluteThumbnailLocalURL, placeHolderImage: Assets.defaultMissingImage)
            WPAppAnalytics.track(.editorAddedVideoViaWPMediaLibrary, withProperties: WPAppAnalytics.properties(for: media), with: post)
        }
        if let attachment = attachment {
            upload(media: media, mediaID: attachment.identifier)
        }
    }

    fileprivate func saveToMedia(attachment: MediaAttachment) {
        guard let image = attachment.image else {
            return
        }
        mediaProgressCoordinator.track(numberOfItems: 1)
        let mediaService = MediaService(managedObjectContext:ContextManager.sharedInstance().mainContext)
        mediaService.createMedia(with: image, withMediaID:"CopyPasteImage" , forPost: post.objectID, thumbnailCallback: { (thumbnailURL) in
            DispatchQueue.main.async {
                if let imageAttachment = attachment as? ImageAttachment {
                    imageAttachment.updateURL(thumbnailURL)
                    self.richTextView.refresh(imageAttachment)
                }
            }
        }, completion: { [weak self](media, error) in
            guard let strongSelf = self else {
                return
            }
            guard let media = media, error == nil else {
                DispatchQueue.main.async {
                    strongSelf.handleError(error as NSError?, onAttachment: attachment)
                }
                return
            }

            if media.mediaType == .image {
                WPAppAnalytics.track(.editorAddedPhotoViaLocalLibrary, withProperties: WPAppAnalytics.properties(for: media), with: strongSelf.post.blog)
            } else if media.mediaType == .video {
                WPAppAnalytics.track(.editorAddedVideoViaLocalLibrary, withProperties: WPAppAnalytics.properties(for: media), with: strongSelf.post.blog)
            }

            strongSelf.upload(media: media, mediaID: attachment.identifier)
        })
    }

    private func upload(media: Media, mediaID: String) {
        guard let attachment = richTextView.attachment(withId: mediaID) else {
            return
        }
        let mediaService = MediaService(managedObjectContext:ContextManager.sharedInstance().mainContext)
        var uploadProgress: Progress?
        mediaService.uploadMedia(media, progress: &uploadProgress, success: { _ in
            guard let remoteURLStr = media.remoteURL, let remoteURL = URL(string: remoteURLStr) else {
                return
            }
            DispatchQueue.main.async {
                if let imageAttachment = attachment as? ImageAttachment {
                    if let width = media.width?.intValue {
                        imageAttachment.width = width
                    }
                    if let height = media.height?.intValue {
                        imageAttachment.height = height
                    }
                    if let mediaID = media.mediaID?.intValue {
                        imageAttachment.imageID = mediaID
                    }
                    imageAttachment.updateURL(remoteURL, refreshAsset: false)
                } else if let videoAttachment = attachment as? VideoAttachment, let videoURLString = media.remoteURL {
                    videoAttachment.srcURL = URL(string: videoURLString)
                    if let videoPosterURLString = media.remoteThumbnailURL {
                        videoAttachment.posterURL = URL(string: videoPosterURLString)
                    }
                    if let videoPressGUID = media.videopressGUID, !videoPressGUID.isEmpty {
                        videoAttachment.videoPressID = videoPressGUID
                    }
                }
            }
            }, failure: { [weak self] error in
                guard let strongSelf = self else {
                    return
                }

                WPAppAnalytics.track(.editorUploadMediaFailed, withProperties: [WPAppAnalyticsKeyEditorSource: Analytics.editorSource], with: strongSelf.post.blog)

                DispatchQueue.main.async {
                    strongSelf.handleError(error as NSError?, onAttachment: attachment)
                }
        })
        if let progress = uploadProgress {
            mediaProgressCoordinator.track(progress: progress, ofObject: media, withMediaID: mediaID)
        }
    }

    private func handleError(_ error: NSError?, onAttachment attachment: Aztec.MediaAttachment) {
        let message = NSLocalizedString("Failed to insert media.\n Please tap for options.", comment: "Error message to show to use when media insertion on a post fails")

        if let error = error {
            if error.domain == NSURLErrorDomain && error.code == NSURLErrorCancelled {
                self.richTextView.remove(attachmentID: attachment.identifier)
                return
            }
            mediaProgressCoordinator.attach(error: error, toMediaID: attachment.identifier)
        }

        let attributeMessage = NSAttributedString(string: message, attributes: mediaMessageAttributes)
        attachment.message = attributeMessage
        attachment.overlayImage = Gridicon.iconOfType(.refresh)
        richTextView.refresh(attachment)
    }

    fileprivate func removeFailedMedia() {
        let failedMediaIDs = mediaProgressCoordinator.failedMediaIDs
        for mediaID in failedMediaIDs {
            richTextView.remove(attachmentID: mediaID)
            mediaProgressCoordinator.cancelAndStopTrack(of: mediaID)
        }
    }

    fileprivate func processVideoPressAttachments() {
        richTextView.textStorage.enumerateAttachments { (attachment, range) in
            if let videoAttachment = attachment as? VideoAttachment,
               let videoSrcURL = videoAttachment.srcURL,
               videoSrcURL.scheme == VideoShortcodeProcessor.videoPressScheme,
               let videoPressID = videoSrcURL.host {
                // It's videoPress video so let's fetch the information for the video
                let mediaService = MediaService(managedObjectContext:ContextManager.sharedInstance().mainContext)
                mediaService.getMediaURL(fromVideoPressID: videoPressID, in: self.post.blog, success: { (videoURLString, posterURLString) in
                    videoAttachment.srcURL = URL(string:videoURLString)
                    if let validPosterURLString = posterURLString, let posterURL = URL(string: validPosterURLString) {
                        videoAttachment.posterURL = posterURL
                    }
                    self.richTextView.refresh(videoAttachment)
                }, failure: { (error) in
                    DDLogError("Unable to find information for VideoPress video with ID = \(videoPressID). Details: \(error.localizedDescription)")
                })
            } else if let videoAttachment = attachment as? VideoAttachment,
                let videoSrcURL = videoAttachment.srcURL,
                videoAttachment.posterURL == nil {
                let asset = AVURLAsset(url: videoSrcURL as URL, options: nil)
                let imgGenerator = AVAssetImageGenerator(asset: asset)
                imgGenerator.maximumSize = .zero
                imgGenerator.appliesPreferredTrackTransform = true
                let timeToCapture = NSValue(time: CMTimeMake(0, 1))
                imgGenerator.generateCGImagesAsynchronously(forTimes: [timeToCapture],
                                                            completionHandler: { (time, cgImage, actualTime, result, error) in
                    guard let cgImage = cgImage else {
                        return
                    }
                    let uiImage = UIImage(cgImage: cgImage)
                    let url = self.URLForTemporaryFileWithFileExtension(".jpg")
                    do {
                        try uiImage.writeJPEGToURL(url)
                        DispatchQueue.main.async {
                            videoAttachment.posterURL = url
                            self.richTextView.refresh(videoAttachment)
                        }
                    } catch {
                        DDLogError("Unable to grab frame from video = \(videoSrcURL). Details: \(error.localizedDescription)")
                    }
                })
            }
        }
    }

    private func URLForTemporaryFileWithFileExtension(_ fileExtension: String) -> URL {
        assert(!fileExtension.isEmpty, "file Extension cannot be empty")
        let fileName = "\(ProcessInfo.processInfo.globallyUniqueString)_file.\(fileExtension)"
        let fileURL = URL(fileURLWithPath: NSTemporaryDirectory()).appendingPathComponent(fileName)
        return fileURL
    }

    // TODO: Extract these strings into structs like other items
    fileprivate func displayActions(forAttachment attachment: MediaAttachment, position: CGPoint) {
        let mediaID = attachment.identifier
        let title: String = NSLocalizedString("Media Options", comment: "Title for action sheet with media options.")
        var message: String?
        let alertController = UIAlertController(title: title, message: nil, preferredStyle: .actionSheet)
        alertController.addActionWithTitle(NSLocalizedString("Dismiss", comment: "User action to dismiss media options."),
                                           style: .cancel,
                                           handler: { (action) in
                                            if attachment == self.currentSelectedAttachment {
                                                self.currentSelectedAttachment = nil
                                                if (attachment is ImageAttachment) {
                                                    attachment.overlayImage = nil
                                                }
                                                attachment.message = nil
                                                self.richTextView.refresh(attachment)
                                            }
        })
        if let imageAttachment = attachment as? ImageAttachment {
            alertController.preferredAction = alertController.addActionWithTitle(NSLocalizedString("Details", comment: "User action to edit media details."),
                                               style: .default,
                                               handler: { (action) in
                                                self.displayDetails(forAttachment: imageAttachment)
            })
        } else if let videoAttachment = attachment as? VideoAttachment,
            mediaProgressCoordinator.error(forMediaID: mediaID) == nil,
            !mediaProgressCoordinator.isMediaUploading(mediaID: mediaID) {
            alertController.preferredAction = alertController.addActionWithTitle(NSLocalizedString("Play Video", comment: "User action to play a video on the editor."),
                                                                                 style: .default,
                                                                                 handler: { (action) in
                                                                                    self.displayPlayerFor(videoAttachment: videoAttachment, atPosition: position)
            })
        }

        // Is upload still going?
        if let mediaProgress = mediaProgressCoordinator.progress(forMediaID: mediaID),
            mediaProgress.completedUnitCount < mediaProgress.totalUnitCount {
            alertController.addActionWithTitle(NSLocalizedString("Stop Upload", comment: "User action to stop upload."),
                                               style: .destructive,
                                               handler: { (action) in
                                                mediaProgress.cancel()
                                                self.richTextView.remove(attachmentID: mediaID)
            })
        } else {
            if let error = mediaProgressCoordinator.error(forMediaID: mediaID) {
                message = error.localizedDescription
                alertController.addActionWithTitle(NSLocalizedString("Retry Upload", comment: "User action to retry media upload."),
                                                   style: .default,
                                                   handler: { (action) in
                                                    //retry upload
                                                    if let media = self.mediaProgressCoordinator.object(forMediaID: mediaID) as? Media,
                                                        let attachment = self.richTextView.attachment(withId: mediaID) {
                                                        if (attachment is ImageAttachment) {
                                                            attachment.overlayImage = nil
                                                        }
                                                        attachment.message = nil
                                                        attachment.progress = 0
                                                        self.richTextView.refresh(attachment)
                                                        self.mediaProgressCoordinator.track(numberOfItems: 1)

                                                        WPAppAnalytics.track(.editorUploadMediaRetried, withProperties: [WPAppAnalyticsKeyEditorSource: Analytics.editorSource], with: self.post.blog)

                                                        self.upload(media: media, mediaID: mediaID)
                                                    }
                })
            }
            alertController.addActionWithTitle(NSLocalizedString("Remove Media", comment: "User action to remove media."),
                                               style: .destructive,
                                               handler: { (action) in
                                                self.richTextView.remove(attachmentID: mediaID)
            })
        }

        alertController.title = title
        alertController.message = message
        alertController.popoverPresentationController?.sourceView = richTextView
        alertController.popoverPresentationController?.sourceRect = CGRect(origin: position, size: CGSize(width: 1, height: 1))
        alertController.popoverPresentationController?.permittedArrowDirections = .any
        present(alertController, animated:true, completion: { () in
            UIMenuController.shared.setMenuVisible(false, animated: false)
        })
    }

    func displayDetails(forAttachment attachment: ImageAttachment) {
        let controller = AztecAttachmentViewController()
        controller.delegate = self
        controller.attachment = attachment
        let navController = UINavigationController(rootViewController: controller)
        navController.modalPresentationStyle = .formSheet
        present(navController, animated: true, completion: nil)

        WPAppAnalytics.track(.editorEditedImage, withProperties: [WPAppAnalyticsKeyEditorSource: Analytics.editorSource], with: post)
    }

    var mediaMessageAttributes: [String: Any] {
        let paragraphStyle = NSMutableParagraphStyle()
        paragraphStyle.alignment = .center
        let shadow = NSShadow()
        shadow.shadowOffset = CGSize(width: 1, height: 1)
        shadow.shadowColor = UIColor(white: 0, alpha: 0.6)
        let attributes: [String:Any] = [NSFontAttributeName: UIFont.boldSystemFont(ofSize: 20),
                                        NSParagraphStyleAttributeName: paragraphStyle,
                                        NSForegroundColorAttributeName: UIColor.white,
                                        NSShadowAttributeName: shadow]
        return attributes
    }

    func placeholderImage(for attachment: NSTextAttachment) -> UIImage {
        let imageSize = CGSize(width:128, height:128)

        switch attachment {
        case _ as ImageAttachment:
            return Gridicon.iconOfType(.image, withSize: imageSize)
        case _ as VideoAttachment:
            return Gridicon.iconOfType(.video, withSize: imageSize)
        default:
            return Gridicon.iconOfType(.attachment, withSize: imageSize)
        }
    }
}


// AztecAttachmentViewController Delegate Conformance
//
extension AztecPostViewController: AztecAttachmentViewControllerDelegate {

    func aztecAttachmentViewController(_ viewController: AztecAttachmentViewController, changedAttachment: ImageAttachment) {
        richTextView.edit(changedAttachment) { attachment in
            attachment.alignment = changedAttachment.alignment
            attachment.size = changedAttachment.size
            attachment.updateURL(changedAttachment.url)
        }
    }
}


// MARK: - TextViewAttachmentDelegate Conformance
//
extension AztecPostViewController: TextViewAttachmentDelegate {

    public func textView(_ textView: TextView, selected attachment: NSTextAttachment, atPosition position: CGPoint) {
        if !richTextView.isFirstResponder {
            richTextView.becomeFirstResponder()
        }

        switch attachment {
        case let attachment as HTMLAttachment:
            displayUnknownHtmlEditor(for: attachment)
        case let attachment as MediaAttachment:
            selected(textAttachment: attachment, atPosition: position)
        default:
            break
        }
    }

    func selected(textAttachment attachment: MediaAttachment, atPosition position: CGPoint) {
        //check if it's the current selected attachment or an failed upload
        if attachment == currentSelectedAttachment || mediaProgressCoordinator.error(forMediaID: attachment.identifier) != nil {
            //if it's the same attachment has before let's display the options
            displayActions(forAttachment: attachment, position: position)
        } else {
            // if it's a new attachment tapped let's unmark the previous one
            if let selectedAttachment = currentSelectedAttachment {
                selectedAttachment.message = nil
                richTextView.refresh(selectedAttachment)
            }
            // and mark the newly tapped attachment
            let message = NSLocalizedString("Tap for options", comment: "Message to overlay on top of a image to show when tapping on a media on the post/page editor.")
            attachment.message = NSAttributedString(string: message, attributes: mediaMessageAttributes)
            if attachment is ImageAttachment {
                attachment.overlayImage = Gridicon.iconOfType(.pencil)
            }
            richTextView.refresh(attachment)
            currentSelectedAttachment = attachment
        }
    }

    func displayPlayerFor(videoAttachment: VideoAttachment, atPosition position: CGPoint) {
        guard let videoURL = videoAttachment.srcURL else {
            return
        }
        if let videoPressID = videoAttachment.videoPressID {
            // It's videoPress video so let's fetch the information for the video
            let mediaService = MediaService(managedObjectContext:ContextManager.sharedInstance().mainContext)
            mediaService.getMediaURL(fromVideoPressID: videoPressID, in: self.post.blog, success: { (videoURLString, posterURLString) in
                guard let videoURL = URL(string:videoURLString) else {
                    return
                }
                videoAttachment.srcURL = videoURL
                if let validPosterURLString = posterURLString, let posterURL = URL(string: validPosterURLString) {
                    videoAttachment.posterURL = posterURL
                }
                self.richTextView.refresh(videoAttachment)
                self.displayVideoPlayer(for: videoURL)
            }, failure: { (error) in
                DDLogError("Unable to find information for VideoPress video with ID = \(videoPressID). Details: \(error.localizedDescription)")
            })
        } else {
            displayVideoPlayer(for: videoURL)
        }
    }

    func displayVideoPlayer(for videoURL: URL) {
        let asset = AVURLAsset(url: videoURL)
        let controller = AVPlayerViewController()
        let playerItem = AVPlayerItem(asset: asset)
        let player = AVPlayer(playerItem: playerItem)
        controller.showsPlaybackControls = true
        controller.player = player
        player.play()
        present(controller, animated:true, completion: nil)
    }

    public func textView(_ textView: TextView, deselected attachment: NSTextAttachment, atPosition position: CGPoint) {
        deselected(textAttachment: attachment, atPosition: position)
    }

    func deselected(textAttachment attachment: NSTextAttachment, atPosition position: CGPoint) {
        currentSelectedAttachment = nil
        if let mediaAttachment = attachment as? MediaAttachment {
            mediaAttachment.message = nil
            if mediaAttachment is ImageAttachment {
                mediaAttachment.overlayImage = nil
            }
            richTextView.refresh(mediaAttachment)
        }
    }

    func textView(_ textView: TextView, attachment: NSTextAttachment, imageAt url: URL, onSuccess success: @escaping (UIImage) -> Void, onFailure failure: @escaping (Void) -> Void) {
        var requestURL = url
        let imageMaxDimension = max(UIScreen.main.bounds.size.width, UIScreen.main.bounds.size.height)
        //use height zero to maintain the aspect ratio when fetching
        var size = CGSize(width: imageMaxDimension, height: 0)
        let request: URLRequest
        if url.isFileURL {
            request = URLRequest(url: url)
        } else if self.post.blog.isPrivate() {
            // private wpcom image needs special handling.
            // the size that WPImageHelper expects is pixel size
            size.width = size.width * UIScreen.main.scale
            requestURL = WPImageURLHelper.imageURLWithSize(size, forImageURL: requestURL)
            request = PrivateSiteURLProtocol.requestForPrivateSite(from: requestURL)
        } else {
            // the size that PhotonImageURLHelper expects is points size
            requestURL = PhotonImageURLHelper.photonURL(with: size, forImageURL: requestURL)
            request = URLRequest(url: requestURL)
        }

        let imageDownloader = AFImageDownloader.defaultInstance()
        let receipt = imageDownloader.downloadImage(for: request, success: { [weak self](request, response, image) in
            guard self != nil else {
                return
            }
            DispatchQueue.main.async(execute: {
                success(image)
            })
        }) { [weak self](request, response, error) in
            guard self != nil else {
                return
            }
            DispatchQueue.main.async(execute: {
                failure()
            })
        }

        if let receipt = receipt {
            activeMediaRequests.append(receipt)
        }
    }

    func textView(_ textView: TextView, urlFor imageAttachment: ImageAttachment) -> URL {
        saveToMedia(attachment: imageAttachment)
        return URL(string:"placeholder://")!
    }

    func cancelAllPendingMediaRequests() {
        let imageDownloader = AFImageDownloader.defaultInstance()
        for receipt in activeMediaRequests {
            imageDownloader.cancelTask(for: receipt)
        }
        activeMediaRequests.removeAll()
    }

    func textView(_ textView: TextView, deletedAttachmentWith attachmentID: String) {
        mediaProgressCoordinator.cancelAndStopTrack(of:attachmentID)
    }

    func textView(_ textView: TextView, placeholderFor attachment: NSTextAttachment) -> UIImage {
        return placeholderImage(for: attachment)
    }
}


// MARK: - MediaPickerViewController Delegate Conformance
//
extension AztecPostViewController: WPMediaPickerViewControllerDelegate {

    func mediaPickerControllerDidCancel(_ picker: WPMediaPickerViewController) {
        if picker != mediaPickerInputViewController?.mediaPicker {
            dismiss(animated: true, completion: nil)
        } else {
            mediaPickerInputViewController = nil
        }
    }

    func mediaPickerController(_ picker: WPMediaPickerViewController, didFinishPickingAssets assets: [Any]) {
        if picker != mediaPickerInputViewController?.mediaPicker {
            dismiss(animated: true, completion: nil)
        }

        mediaPickerInputViewController = nil
        changeRichTextInputView(to: nil)
        updateToolbar(formatBar, forMode: .text)
        restoreInputAssistantItems()

        if assets.isEmpty {
            return
        }

        mediaProgressCoordinator.track(numberOfItems: assets.count)
        for asset in assets {
            switch asset {
            case let phAsset as PHAsset:
                insertDeviceMedia(phAsset: phAsset)
            case let media as Media:
                insertSiteMediaLibrary(media: media)
            default:
                continue
            }
        }
    }

    func mediaPickerController(_ picker: WPMediaPickerViewController, didSelect asset: WPMediaAsset) {
        updateFormatBarInsertAssetCount()
    }

    func mediaPickerController(_ picker: WPMediaPickerViewController, didDeselect asset: WPMediaAsset) {
        updateFormatBarInsertAssetCount()
    }

    private func updateFormatBarInsertAssetCount() {
        guard let assetCount = mediaPickerInputViewController?.mediaPicker.selectedAssets.count,
              let trailingItem = formatBar.trailingItem else {
            return
        }

        if assetCount == 0 {
            trailingItem.setTitle(nil, for: .normal)
            trailingItem.isEnabled = false

        } else {
            trailingItem.setTitle(String(format: Constants.mediaPickerInsertText, NSNumber(value: assetCount)), for: .normal)
            trailingItem.isEnabled = true
        }
    }
}


// MARK: - State Restoration
//
extension AztecPostViewController: UIViewControllerRestoration {
    class func viewController(withRestorationIdentifierPath identifierComponents: [Any], coder: NSCoder) -> UIViewController? {
        return restoreAztec(withCoder: coder)
    }

    override func encodeRestorableState(with coder: NSCoder) {
        super.encodeRestorableState(with: coder)
        coder.encode(post.objectID.uriRepresentation(), forKey: Restoration.postIdentifierKey)
        coder.encode(shouldRemovePostOnDismiss, forKey: Restoration.shouldRemovePostKey)
    }

    class func restoreAztec(withCoder coder: NSCoder) -> AztecPostViewController? {
        let context = ContextManager.sharedInstance().mainContext
        guard let postURI = coder.decodeObject(forKey: Restoration.postIdentifierKey) as? URL,
            let objectID = context.persistentStoreCoordinator?.managedObjectID(forURIRepresentation: postURI) else {
                return nil
        }

        let post = try? context.existingObject(with: objectID)
        guard let restoredPost = post as? AbstractPost else {
            return nil
        }

        let aztecViewController = AztecPostViewController(post: restoredPost)
        aztecViewController.shouldRemovePostOnDismiss = coder.decodeBool(forKey: Restoration.shouldRemovePostKey)

        return aztecViewController
    }
}


// MARK: - Constants
//
extension AztecPostViewController {

    struct Analytics {
        static let editorSource             = "aztec"
        static let headerStyleValues = ["none", "h1", "h2", "h3", "h4", "h5", "h6"]
    }

    struct Assets {
        static let closeButtonModalImage    = Gridicon.iconOfType(.cross)
        static let closeButtonRegularImage  = UIImage(named: "icon-posts-editor-chevron")
        static let defaultMissingImage      = Gridicon.iconOfType(.image)
    }

    struct Constants {
        static let defaultMargin            = CGFloat(20)
        static let separatorButtonWidth     = CGFloat(-12)
        static let cancelButtonPadding      = UIEdgeInsets(top: 0, left: 0, bottom: 0, right: 5)
        static let blogPickerCompactSize    = CGSize(width: 125, height: 30)
        static let blogPickerRegularSize    = CGSize(width: 300, height: 30)
        static let uploadingButtonSize = CGSize(width: 150, height: 30)
        static let moreAttachmentText       = "more"
        static let placeholderPadding       = UIEdgeInsets(top: 8, left: 5, bottom: 0, right: 0)
        static let headers                  = [Header.HeaderType.none, .h1, .h2, .h3, .h4, .h5, .h6]
        static let lists                    = [TextList.Style.unordered, .ordered]
        static let toolbarHeight = CGFloat(44.0)
        static let mediaPickerInsertText    = NSLocalizedString("Insert %@", comment: "Button title used in media picker to insert media (photos / videos) into a post. Placeholder will be the number of items that will be inserted.")

        struct Animations {
            static let formatBarMediaButtonRotationDuration: TimeInterval = 0.3
            static let formatBarMediaButtonRotationAngle: CGFloat = .pi / 4.0
        }
    }

    struct MoreSheetAlert {
        static let htmlTitle                = NSLocalizedString("Switch to HTML", comment: "Switches the Editor to HTML Mode")
        static let richTitle                = NSLocalizedString("Switch to Rich Text", comment: "Switches the Editor to Rich Text Mode")
        static let previewTitle             = NSLocalizedString("Preview", comment: "Displays the Post Preview Interface")
        static let optionsTitle             = NSLocalizedString("Options", comment: "Displays the Post's Options")
        static let cancelTitle              = NSLocalizedString("Cancel", comment: "Dismisses the Alert from Screen")
    }

    struct Colors {
        static let aztecBackground          = UIColor.clear
        static let title                    = WPStyleGuide.grey()
        static let separator                = WPStyleGuide.greyLighten30()
        static let placeholder              = WPStyleGuide.grey()
        static let progressBackground       = WPStyleGuide.wordPressBlue()
        static let progressTint             = UIColor.white
        static let progressTrack            = WPStyleGuide.wordPressBlue()
        static let mediaProgressOverlay = UIColor(white: 1, alpha: 0.6)
        static let mediaProgressBarBackground = WPStyleGuide.lightGrey()
        static let mediaProgressBarTrack = WPStyleGuide.wordPressBlue()
        static let aztecLinkColor = WPStyleGuide.mediumBlue()
    }

    struct Fonts {
        static let regular                  = WPFontManager.notoRegularFont(ofSize: 16)
        static let semiBold                 = WPFontManager.systemSemiBoldFont(ofSize: 16)
        static let title                    = WPFontManager.notoBoldFont(ofSize: 24.0)
        static let blogPicker               = Fonts.semiBold
        static let mediaPickerInsert        = WPFontManager.systemMediumFont(ofSize: 15.0)
    }

    struct Restoration {
        static let restorationIdentifier    = "AztecPostViewController"
        static let postIdentifierKey        = AbstractPost.classNameWithoutNamespaces()
        static let shouldRemovePostKey      = "shouldRemovePostOnDismiss"
    }

    struct SwitchSiteAlert {
        static let title                    = NSLocalizedString("Change Site", comment: "Title of an alert prompting the user that they are about to change the blog they are posting to.")
        static let message                  = NSLocalizedString("Choosing a different site will lose edits to site specific content like media and categories. Are you sure?", comment: "And alert message warning the user they will loose blog specific edits like categories, and media if they change the blog being posted to.")

        static let acceptTitle              = NSLocalizedString("OK", comment: "Accept Action")
        static let cancelTitle              = NSLocalizedString("Cancel", comment: "Cancel Action")
    }

    struct MediaUploadingAlert {
        static let title = NSLocalizedString("Uploading media", comment: "Title for alert when trying to save/exit a post before media upload process is complete.")
        static let message = NSLocalizedString("You are currently uploading media. Please wait until this completes.", comment: "This is a notification the user receives if they are trying to save a post (or exit) before the media upload process is complete.")
        static let acceptTitle  = NSLocalizedString("OK", comment: "Accept Action")
    }

    struct FailedMediaRemovalAlert {
        static let title = NSLocalizedString("Uploads failed", comment: "Title for alert when trying to save post with failed media items")
        static let message = NSLocalizedString("Some media uploads failed. This action will remove all failed media from the post.\nSave anyway?", comment: "Confirms with the user if they save the post all media that failed to upload will be removed from it.")
        static let acceptTitle  = NSLocalizedString("Yes", comment: "Accept Action")
        static let cancelTitle  = NSLocalizedString("Not Now", comment: "Nicer dialog answer for \"No\".")
    }

    struct MediaUploadingCancelAlert {
        static let title = NSLocalizedString("Cancel media uploads", comment: "Dialog box title for when the user is cancelling an upload.")
        static let message = NSLocalizedString("You are currently uploading media. This action will cancel uploads in progress.\n\nAre you sure?", comment: "This prompt is displayed when the user attempts to stop media uploads in the post editor.")
        static let acceptTitle  = NSLocalizedString("Yes", comment: "Yes")
        static let cancelTitle  = NSLocalizedString("Not Now", comment: "Nicer dialog answer for \"No\".")
    }
<<<<<<< HEAD

    struct UnsavedChangesAlert {
        static let title = NSLocalizedString("You have unsaved changes.", comment: "Title of message with options that shown when there are unsaved changes and the author is trying to move away from the post.")
        static let cancelTitle = NSLocalizedString("Keep Editing", comment: "Button shown if there are unsaved changes and the author is trying to move away from the post.")
        static let saveTitle = NSLocalizedString("Save Draft", comment: "Button shown if there are unsaved changes and the author is trying to move away from the post.")
        static let updateTitle = NSLocalizedString("Update Draft", comment: "Button shown if there are unsaved changes and the author is trying to move away from an already published/saved post.")
        static let discardTitle = NSLocalizedString("Discard", comment: "Button shown if there are unsaved changes and the author is trying to move away from the post.")
    }

    struct LinkEditionAlert {
        static let cancelTitle = NSLocalizedString("Cancel", comment: "Cancel button")
        static let removeTitle = NSLocalizedString("Remove Link", comment: "Label action for removing a link from the editor")
        static let insertTitle = NSLocalizedString("Insert Link", comment: "Label action for inserting a link on the editor")
        static let updateTitle = NSLocalizedString("Update Link", comment: "Label action for updating a link on the editor")
    }
=======
>>>>>>> b20cf759
}<|MERGE_RESOLUTION|>--- conflicted
+++ resolved
@@ -3176,15 +3176,6 @@
         static let acceptTitle  = NSLocalizedString("Yes", comment: "Yes")
         static let cancelTitle  = NSLocalizedString("Not Now", comment: "Nicer dialog answer for \"No\".")
     }
-<<<<<<< HEAD
-
-    struct UnsavedChangesAlert {
-        static let title = NSLocalizedString("You have unsaved changes.", comment: "Title of message with options that shown when there are unsaved changes and the author is trying to move away from the post.")
-        static let cancelTitle = NSLocalizedString("Keep Editing", comment: "Button shown if there are unsaved changes and the author is trying to move away from the post.")
-        static let saveTitle = NSLocalizedString("Save Draft", comment: "Button shown if there are unsaved changes and the author is trying to move away from the post.")
-        static let updateTitle = NSLocalizedString("Update Draft", comment: "Button shown if there are unsaved changes and the author is trying to move away from an already published/saved post.")
-        static let discardTitle = NSLocalizedString("Discard", comment: "Button shown if there are unsaved changes and the author is trying to move away from the post.")
-    }
 
     struct LinkEditionAlert {
         static let cancelTitle = NSLocalizedString("Cancel", comment: "Cancel button")
@@ -3192,6 +3183,4 @@
         static let insertTitle = NSLocalizedString("Insert Link", comment: "Label action for inserting a link on the editor")
         static let updateTitle = NSLocalizedString("Update Link", comment: "Label action for updating a link on the editor")
     }
-=======
->>>>>>> b20cf759
 }