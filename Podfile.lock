--- conflicted
+++ resolved
@@ -374,11 +374,7 @@
   - WordPress-Aztec-iOS (1.17.0)
   - WordPress-Editor-iOS (1.17.0):
     - WordPress-Aztec-iOS (= 1.17.0)
-<<<<<<< HEAD
   - WordPressAuthenticator (1.12.0-beta.6):
-=======
-  - WordPressAuthenticator (1.12.0-beta.5):
->>>>>>> 884fcb31
     - 1PasswordExtension (= 1.8.6)
     - Alamofire (= 4.8)
     - CocoaLumberjack (~> 3.5)
@@ -480,11 +476,7 @@
   - Starscream (= 3.0.6)
   - SVProgressHUD (= 2.2.5)
   - WordPress-Editor-iOS (~> 1.17.0)
-<<<<<<< HEAD
   - WordPressAuthenticator (from `https://github.com/wordpress-mobile/WordPressAuthenticator-iOS.git`, branch `issue/224-remove-showSignupMethod`)
-=======
-  - WordPressAuthenticator (~> 1.12.0-beta.5)
->>>>>>> 884fcb31
   - WordPressKit (~> 4.7.0-beta.1)
   - WordPressMocks (~> 0.0.8)
   - WordPressShared (~> 1.8.16)
@@ -705,11 +697,7 @@
   UIDeviceIdentifier: 44f805037d21b94394821828f4fcaba34b38c2d0
   WordPress-Aztec-iOS: 2a9fb6c2a23284f53d6d69ada43c50b5fddc7c3b
   WordPress-Editor-iOS: 9f236b27b068120af37d6d02e82037e122187804
-<<<<<<< HEAD
   WordPressAuthenticator: fc7840469d75b1020f51155425376eb024a772fa
-=======
-  WordPressAuthenticator: 9aa06e5ea6b036e07a339f1bc1b95ef9e1d1cd81
->>>>>>> 884fcb31
   WordPressKit: bd4cd5b4e7616c388082db83e7cd2031b6b3404e
   WordPressMocks: b4064b99a073117bbc304abe82df78f2fbe60992
   WordPressShared: 1bc316ed162f42af4e0fa2869437e9e28b532b01
@@ -726,10 +714,6 @@
   ZendeskSupportSDK: a87ab1e4badace92c75eb11dc77ede1e995b2adc
   ZIPFoundation: 249fa8890597086cd536bb2df5c9804d84e122b0
 
-<<<<<<< HEAD
 PODFILE CHECKSUM: aad0df5a7d80b96d949896fcfc87d5be9f68d52a
-=======
-PODFILE CHECKSUM: 9b085e37efa04dcc376ad82faf5f1dcf96220518
->>>>>>> 884fcb31
 
 COCOAPODS: 1.8.4