--- conflicted
+++ resolved
@@ -1,11 +1,7 @@
 12.9
 -----
-<<<<<<< HEAD
- 
-=======
 * Offline support: Create Post is now available from empty results view in offline mode.
 
->>>>>>> ab20dcd0
 12.8
 -----
 * Stats Insights: New two-column layout for Follower Totals stats.
