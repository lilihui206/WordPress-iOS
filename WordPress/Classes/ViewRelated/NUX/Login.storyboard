<?xml version="1.0" encoding="UTF-8"?>
<document type="com.apple.InterfaceBuilder3.CocoaTouch.Storyboard.XIB" version="3.0" toolsVersion="12121" systemVersion="16F73" targetRuntime="iOS.CocoaTouch" propertyAccessControl="none" useAutolayout="YES" useTraitCollections="YES" colorMatched="YES" initialViewController="Ck1-vY-O11">
    <device id="retina4_7" orientation="portrait">
        <adaptation id="fullscreen"/>
    </device>
    <dependencies>
        <deployment identifier="iOS"/>
        <plugIn identifier="com.apple.InterfaceBuilder.IBCocoaTouchPlugin" version="12089"/>
        <capability name="Aspect ratio constraints" minToolsVersion="5.1"/>
        <capability name="Constraints to layout margins" minToolsVersion="6.0"/>
        <capability name="documents saved in the Xcode 8 format" minToolsVersion="8.0"/>
    </dependencies>
    <scenes>
        <!--Login Prologue Page View Controller-->
        <scene sceneID="Jbm-5H-sqY">
            <objects>
                <pageViewController autoresizesArchivedViewToFullSize="NO" transitionStyle="scroll" navigationOrientation="horizontal" spineLocation="none" id="TP5-re-Ncg" customClass="LoginProloguePageViewController" customModule="WordPress" customModuleProvider="target" sceneMemberID="viewController">
                    <freeformSimulatedSizeMetrics key="simulatedDestinationMetrics"/>
                    <size key="freeformSize" width="320" height="350"/>
                </pageViewController>
                <placeholder placeholderIdentifier="IBFirstResponder" id="sJg-F8-ikt" userLabel="First Responder" sceneMemberID="firstResponder"/>
            </objects>
            <point key="canvasLocation" x="341" y="-350"/>
        </scene>
        <!--Login Prologue View Controller-->
        <scene sceneID="nGd-KO-sMQ">
            <objects>
                <viewController id="xro-OF-z8b" customClass="LoginPrologueViewController" customModule="WordPress" customModuleProvider="target" sceneMemberID="viewController">
                    <layoutGuides>
                        <viewControllerLayoutGuide type="top" id="bfJ-T5-JnD"/>
                        <viewControllerLayoutGuide type="bottom" id="dPr-Tg-feW"/>
                    </layoutGuides>
                    <view key="view" contentMode="scaleToFill" id="EnO-7f-1yO">
                        <rect key="frame" x="0.0" y="0.0" width="375" height="667"/>
                        <autoresizingMask key="autoresizingMask" widthSizable="YES" heightSizable="YES"/>
                        <subviews>
                            <stackView opaque="NO" contentMode="scaleToFill" axis="vertical" distribution="fillEqually" spacing="20" translatesAutoresizingMaskIntoConstraints="NO" id="Icw-wp-UXX" userLabel="Button Stack View">
                                <rect key="frame" x="20" y="527" width="335" height="120"/>
                                <subviews>
                                    <button opaque="NO" contentMode="scaleToFill" horizontalHuggingPriority="750" verticalHuggingPriority="750" verticalCompressionResistancePriority="749" contentHorizontalAlignment="center" contentVerticalAlignment="center" lineBreakMode="middleTruncation" translatesAutoresizingMaskIntoConstraints="NO" id="Lhb-JH-DQG" customClass="LoginButton" customModule="WordPress" customModuleProvider="target">
                                        <rect key="frame" x="0.0" y="0.0" width="335" height="50"/>
                                        <accessibility key="accessibilityConfiguration" identifier="nextButton"/>
                                        <constraints>
                                            <constraint firstAttribute="height" relation="greaterThanOrEqual" constant="50" id="utn-AU-aRl"/>
                                        </constraints>
                                        <fontDescription key="fontDescription" type="system" pointSize="17"/>
                                        <state key="normal" title="Log In">
                                            <color key="titleColor" red="1" green="1" blue="1" alpha="1" colorSpace="custom" customColorSpace="sRGB"/>
                                        </state>
                                        <userDefinedRuntimeAttributes>
                                            <userDefinedRuntimeAttribute type="boolean" keyPath="isPrimary" value="YES"/>
                                        </userDefinedRuntimeAttributes>
                                        <connections>
                                            <segue destination="fwZ-QE-5et" kind="show" id="ttc-1d-dkK"/>
                                        </connections>
                                    </button>
                                    <button opaque="NO" contentMode="scaleToFill" horizontalHuggingPriority="750" verticalHuggingPriority="750" verticalCompressionResistancePriority="749" contentHorizontalAlignment="center" contentVerticalAlignment="center" lineBreakMode="middleTruncation" translatesAutoresizingMaskIntoConstraints="NO" id="5na-fB-S4z" customClass="LoginButton" customModule="WordPress" customModuleProvider="target">
                                        <rect key="frame" x="0.0" y="70" width="335" height="50"/>
                                        <accessibility key="accessibilityConfiguration" identifier="nextButton"/>
                                        <constraints>
                                            <constraint firstAttribute="height" relation="greaterThanOrEqual" constant="50" id="bid-K8-ZUQ"/>
                                        </constraints>
                                        <fontDescription key="fontDescription" type="system" pointSize="17"/>
                                        <state key="normal" title="Create a WordPress site">
                                            <color key="titleColor" red="1" green="1" blue="1" alpha="1" colorSpace="custom" customColorSpace="sRGB"/>
                                        </state>
                                        <userDefinedRuntimeAttributes>
                                            <userDefinedRuntimeAttribute type="boolean" keyPath="isPrimary" value="NO"/>
                                        </userDefinedRuntimeAttributes>
                                        <connections>
                                            <segue destination="QDy-AC-sAr" kind="show" id="qdR-qE-eWt"/>
                                        </connections>
                                    </button>
                                </subviews>
                                <variation key="widthClass=regular" axis="horizontal"/>
                                <variation key="heightClass=compact-widthClass=compact" axis="horizontal"/>
                            </stackView>
                            <containerView opaque="NO" contentMode="scaleToFill" translatesAutoresizingMaskIntoConstraints="NO" id="6cw-FO-hjb">
                                <rect key="frame" x="0.0" y="44" width="375" height="463"/>
                                <constraints>
                                    <constraint firstAttribute="height" relation="greaterThanOrEqual" constant="200" id="tlO-rf-p4Q"/>
                                </constraints>
                                <connections>
                                    <segue destination="TP5-re-Ncg" kind="embed" id="mLC-uB-YYS"/>
                                </connections>
                            </containerView>
                        </subviews>
                        <color key="backgroundColor" red="0.95294117649999999" green="0.96470588239999999" blue="0.97254901959999995" alpha="1" colorSpace="calibratedRGB"/>
                        <constraints>
                            <constraint firstAttribute="trailing" secondItem="Icw-wp-UXX" secondAttribute="trailing" constant="20" id="1Nu-oS-ZG5"/>
                            <constraint firstItem="dPr-Tg-feW" firstAttribute="top" secondItem="Icw-wp-UXX" secondAttribute="bottom" constant="20" id="7IO-0C-0w6"/>
                            <constraint firstItem="6cw-FO-hjb" firstAttribute="leading" secondItem="EnO-7f-1yO" secondAttribute="leading" id="7Z8-mD-FWN"/>
                            <constraint firstItem="Icw-wp-UXX" firstAttribute="top" secondItem="6cw-FO-hjb" secondAttribute="bottom" constant="20" id="DZw-9V-npd"/>
                            <constraint firstAttribute="trailing" secondItem="6cw-FO-hjb" secondAttribute="trailing" id="Hgo-qC-AqF"/>
                            <constraint firstItem="6cw-FO-hjb" firstAttribute="top" secondItem="bfJ-T5-JnD" secondAttribute="bottom" constant="-20" id="dXg-NZ-hRY"/>
                            <constraint firstItem="Icw-wp-UXX" firstAttribute="leading" secondItem="EnO-7f-1yO" secondAttribute="leading" constant="20" id="uOW-oB-IHd"/>
                        </constraints>
                    </view>
                    <navigationItem key="navigationItem" id="42E-2e-kOq"/>
                    <connections>
                        <outlet property="loginButton" destination="Lhb-JH-DQG" id="RIH-uM-wDl"/>
                        <outlet property="signupButton" destination="5na-fB-S4z" id="3Bd-jn-IhO"/>
                    </connections>
                </viewController>
                <placeholder placeholderIdentifier="IBFirstResponder" id="Ieq-Ar-5OF" userLabel="First Responder" sceneMemberID="firstResponder"/>
            </objects>
            <point key="canvasLocation" x="-120" y="258.80281690140845"/>
        </scene>
        <!--Login Navigation Controller-->
        <scene sceneID="1BJ-CW-C88">
            <objects>
                <navigationController id="Ck1-vY-O11" customClass="LoginNavigationController" customModule="WordPress" customModuleProvider="target" sceneMemberID="viewController">
                    <navigationBar key="navigationBar" contentMode="scaleToFill" misplaced="YES" id="mKb-UO-KoA">
                        <rect key="frame" x="0.0" y="0.0" width="375" height="44"/>
                        <autoresizingMask key="autoresizingMask"/>
                    </navigationBar>
                    <connections>
                        <segue destination="xro-OF-z8b" kind="relationship" relationship="rootViewController" id="nOm-m1-dp5"/>
                    </connections>
                </navigationController>
                <placeholder placeholderIdentifier="IBFirstResponder" id="Fyf-cj-9zh" userLabel="First Responder" sceneMemberID="firstResponder"/>
            </objects>
            <point key="canvasLocation" x="-948" y="260"/>
        </scene>
        <!--Login Email View Controller-->
        <scene sceneID="w6Y-pB-a3f">
            <objects>
                <viewController storyboardIdentifier="emailEntry" extendedLayoutIncludesOpaqueBars="YES" useStoryboardIdentifierAsRestorationIdentifier="YES" id="fwZ-QE-5et" customClass="LoginEmailViewController" customModule="WordPress" customModuleProvider="target" sceneMemberID="viewController">
                    <layoutGuides>
                        <viewControllerLayoutGuide type="top" id="bn3-aC-RIM"/>
                        <viewControllerLayoutGuide type="bottom" id="tip-gy-Hwr"/>
                    </layoutGuides>
                    <view key="view" contentMode="scaleToFill" id="e5n-Bf-JaL">
                        <rect key="frame" x="0.0" y="0.0" width="383" height="676"/>
                        <autoresizingMask key="autoresizingMask" widthSizable="YES" heightSizable="YES"/>
                        <subviews>
                            <view contentMode="scaleToFill" translatesAutoresizingMaskIntoConstraints="NO" id="ozJ-hT-OEw">
                                <rect key="frame" x="-4" y="64" width="391" height="612"/>
                                <subviews>
                                    <view contentMode="scaleToFill" translatesAutoresizingMaskIntoConstraints="NO" id="KAn-ug-oE6">
                                        <rect key="frame" x="0.0" y="0.0" width="391" height="548"/>
                                        <subviews>
                                            <label opaque="NO" userInteractionEnabled="NO" contentMode="left" horizontalHuggingPriority="251" verticalHuggingPriority="750" verticalCompressionResistancePriority="1000" text="Log in to WordPress.com using an email address to manage all your WordPress sites." textAlignment="natural" lineBreakMode="tailTruncation" numberOfLines="0" baselineAdjustment="alignBaselines" adjustsFontSizeToFit="NO" translatesAutoresizingMaskIntoConstraints="NO" id="DKR-9c-zZQ">
                                                <rect key="frame" x="20" y="194" width="351" height="38"/>
                                                <fontDescription key="fontDescription" style="UICTFontTextStyleSubhead"/>
                                                <color key="textColor" red="0.1803921568627451" green="0.26666666666666666" blue="0.32549019607843138" alpha="1" colorSpace="calibratedRGB"/>
                                                <nil key="highlightedColor"/>
                                            </label>
                                            <textField opaque="NO" clipsSubviews="YES" contentMode="scaleToFill" semanticContentAttribute="forceLeftToRight" verticalHuggingPriority="251" contentHorizontalAlignment="left" contentVerticalAlignment="center" placeholder="Email address" minimumFontSize="17" translatesAutoresizingMaskIntoConstraints="NO" id="XXO-aV-keK" customClass="LoginTextField" customModule="WordPress" customModuleProvider="target">
                                                <rect key="frame" x="0.0" y="252" width="391" height="44"/>
                                                <color key="backgroundColor" red="1" green="1" blue="1" alpha="1" colorSpace="custom" customColorSpace="sRGB"/>
                                                <accessibility key="accessibilityConfiguration" identifier="usernameField"/>
                                                <constraints>
                                                    <constraint firstAttribute="height" relation="greaterThanOrEqual" constant="44" id="c8B-Ol-kY2"/>
                                                </constraints>
                                                <fontDescription key="fontDescription" style="UICTFontTextStyleBody"/>
                                                <textInputTraits key="textInputTraits" autocorrectionType="no" spellCheckingType="no" keyboardType="emailAddress" returnKeyType="next" enablesReturnKeyAutomatically="YES"/>
                                                <userDefinedRuntimeAttributes>
                                                    <userDefinedRuntimeAttribute type="image" keyPath="leftViewImage" value="icon-username-field"/>
                                                    <userDefinedRuntimeAttribute type="boolean" keyPath="showTopLineSeparator" value="YES"/>
                                                </userDefinedRuntimeAttributes>
                                                <connections>
                                                    <action selector="handleSubmitForm" destination="fwZ-QE-5et" eventType="primaryActionTriggered" id="8l9-uh-Gyz"/>
                                                    <action selector="handleTextFieldDidChange:" destination="fwZ-QE-5et" eventType="editingChanged" id="LoF-5Q-Yw5"/>
                                                    <action selector="handleTextFieldEditingDidBegin:" destination="fwZ-QE-5et" eventType="editingDidBegin" id="Ff8-SJ-F9U"/>
                                                    <outlet property="delegate" destination="fwZ-QE-5et" id="Urv-t1-Fui"/>
                                                </connections>
                                            </textField>
                                            <label opaque="NO" userInteractionEnabled="NO" contentMode="left" horizontalHuggingPriority="251" verticalHuggingPriority="750" text="" textAlignment="natural" lineBreakMode="tailTruncation" numberOfLines="0" baselineAdjustment="alignBaselines" adjustsFontSizeToFit="NO" translatesAutoresizingMaskIntoConstraints="NO" id="Qqt-eq-gac">
                                                <rect key="frame" x="20" y="316" width="351" height="0.0"/>
                                                <fontDescription key="fontDescription" style="UICTFontTextStyleSubhead"/>
                                                <color key="textColor" red="0.85098039215686272" green="0.30980392156862746" blue="0.30980392156862746" alpha="1" colorSpace="calibratedRGB"/>
                                                <nil key="highlightedColor"/>
                                            </label>
                                        </subviews>
                                        <constraints>
                                            <constraint firstItem="DKR-9c-zZQ" firstAttribute="leading" secondItem="KAn-ug-oE6" secondAttribute="leading" constant="20" id="7wu-3l-qUr"/>
                                            <constraint firstItem="XXO-aV-keK" firstAttribute="top" secondItem="DKR-9c-zZQ" secondAttribute="bottom" constant="20" id="9oX-ka-j3I"/>
                                            <constraint firstItem="DKR-9c-zZQ" firstAttribute="top" relation="greaterThanOrEqual" secondItem="KAn-ug-oE6" secondAttribute="top" constant="20" id="JJl-Bt-GIK"/>
                                            <constraint firstItem="XXO-aV-keK" firstAttribute="leading" secondItem="KAn-ug-oE6" secondAttribute="leading" id="KvU-q6-a4w"/>
                                            <constraint firstAttribute="trailing" secondItem="XXO-aV-keK" secondAttribute="trailing" id="MIQ-Zc-xTt"/>
                                            <constraint firstItem="Qqt-eq-gac" firstAttribute="top" secondItem="XXO-aV-keK" secondAttribute="bottom" constant="20" id="RI6-Oc-Mzl"/>
                                            <constraint firstItem="Qqt-eq-gac" firstAttribute="leading" secondItem="KAn-ug-oE6" secondAttribute="leading" constant="20" id="YNt-g8-nUN"/>
                                            <constraint firstAttribute="trailing" secondItem="Qqt-eq-gac" secondAttribute="trailing" constant="20" id="bSc-Qd-t4P"/>
                                            <constraint firstAttribute="trailing" secondItem="DKR-9c-zZQ" secondAttribute="trailing" constant="20" id="jye-BF-2wg"/>
                                            <constraint firstItem="XXO-aV-keK" firstAttribute="centerY" secondItem="KAn-ug-oE6" secondAttribute="centerY" priority="900" id="wqM-E8-vHO"/>
                                        </constraints>
                                    </view>
                                    <stackView contentMode="scaleToFill" verticalHuggingPriority="750" horizontalCompressionResistancePriority="250" distribution="equalSpacing" alignment="center" spacing="8" translatesAutoresizingMaskIntoConstraints="NO" id="6i6-CG-3Tg">
                                        <rect key="frame" x="20" y="548" width="351" height="44"/>
                                        <subviews>
                                            <button opaque="NO" contentMode="scaleToFill" horizontalCompressionResistancePriority="250" contentHorizontalAlignment="left" contentVerticalAlignment="center" buttonType="roundedRect" lineBreakMode="middleTruncation" translatesAutoresizingMaskIntoConstraints="NO" id="5Hn-ZK-h9k">
                                                <rect key="frame" x="0.0" y="7" width="307" height="30"/>
                                                <accessibility key="accessibilityConfiguration" identifier="addSelfHostedButton"/>
                                                <fontDescription key="fontDescription" style="UICTFontTextStyleSubhead"/>
                                                <state key="normal" title="Log into your site by entering your site address instead.">
                                                    <color key="titleColor" red="0.0" green="0.52941176469999995" blue="0.74509803919999995" alpha="1" colorSpace="custom" customColorSpace="sRGB"/>
                                                </state>
                                                <connections>
                                                    <segue destination="anK-hg-K4j" kind="show" identifier="showSelfHostedLogin" id="avL-c6-SBY"/>
                                                </connections>
                                            </button>
                                            <button opaque="NO" contentMode="scaleToFill" horizontalHuggingPriority="750" verticalCompressionResistancePriority="749" contentHorizontalAlignment="center" contentVerticalAlignment="center" lineBreakMode="middleTruncation" translatesAutoresizingMaskIntoConstraints="NO" id="OZC-xf-OAn" customClass="LoginButton" customModule="WordPress" customModuleProvider="target">
                                                <rect key="frame" x="315" y="0.0" width="36" height="44"/>
                                                <accessibility key="accessibilityConfiguration" identifier="nextButton"/>
                                                <constraints>
                                                    <constraint firstAttribute="height" constant="44" id="PgU-lW-anB"/>
                                                </constraints>
                                                <fontDescription key="fontDescription" type="system" pointSize="17"/>
                                                <state key="normal" title="Next">
                                                    <color key="titleColor" red="1" green="1" blue="1" alpha="1" colorSpace="custom" customColorSpace="sRGB"/>
                                                </state>
                                                <userDefinedRuntimeAttributes>
                                                    <userDefinedRuntimeAttribute type="boolean" keyPath="isPrimary" value="YES"/>
                                                </userDefinedRuntimeAttributes>
                                                <connections>
                                                    <action selector="handleSubmitButtonTapped:" destination="fwZ-QE-5et" eventType="touchUpInside" id="bLs-uJ-s0q"/>
                                                </connections>
                                            </button>
                                        </subviews>
                                        <color key="backgroundColor" red="0.02390592004" green="1" blue="0.002390008849" alpha="1" colorSpace="custom" customColorSpace="displayP3"/>
                                    </stackView>
                                </subviews>
                                <constraints>
                                    <constraint firstAttribute="bottom" secondItem="6i6-CG-3Tg" secondAttribute="bottom" constant="20" id="4nN-nX-mKq"/>
                                    <constraint firstItem="KAn-ug-oE6" firstAttribute="leading" secondItem="ozJ-hT-OEw" secondAttribute="leading" id="K1C-YL-EQU"/>
                                    <constraint firstItem="6i6-CG-3Tg" firstAttribute="leading" secondItem="ozJ-hT-OEw" secondAttribute="leading" constant="20" id="OV8-qk-BeQ"/>
                                    <constraint firstAttribute="trailing" secondItem="KAn-ug-oE6" secondAttribute="trailing" id="PPm-oa-8dA"/>
                                    <constraint firstAttribute="width" constant="383" id="RDo-Cc-ZDN"/>
                                    <constraint firstItem="6i6-CG-3Tg" firstAttribute="top" secondItem="KAn-ug-oE6" secondAttribute="bottom" id="elb-dj-BL1"/>
                                    <constraint firstItem="KAn-ug-oE6" firstAttribute="top" secondItem="ozJ-hT-OEw" secondAttribute="top" id="nCb-yc-mV0"/>
                                    <constraint firstAttribute="trailing" secondItem="6i6-CG-3Tg" secondAttribute="trailing" constant="20" id="niR-ZN-hgD"/>
                                </constraints>
                                <variation key="default">
                                    <mask key="constraints">
                                        <exclude reference="RDo-Cc-ZDN"/>
                                    </mask>
                                </variation>
                                <variation key="heightClass=regular-widthClass=regular">
                                    <mask key="constraints">
                                        <include reference="RDo-Cc-ZDN"/>
                                    </mask>
                                </variation>
                            </view>
                        </subviews>
                        <color key="backgroundColor" red="0.95294117649999999" green="0.96470588239999999" blue="0.97254901959999995" alpha="1" colorSpace="calibratedRGB"/>
                        <constraints>
                            <constraint firstItem="ozJ-hT-OEw" firstAttribute="top" secondItem="bn3-aC-RIM" secondAttribute="bottom" id="S6n-FZ-9Yc"/>
                            <constraint firstAttribute="trailingMargin" secondItem="ozJ-hT-OEw" secondAttribute="trailing" constant="-20" id="Uuo-bm-Be2"/>
                            <constraint firstItem="ozJ-hT-OEw" firstAttribute="centerX" secondItem="e5n-Bf-JaL" secondAttribute="centerX" id="ZpP-No-8Mw"/>
                            <constraint firstItem="tip-gy-Hwr" firstAttribute="top" secondItem="ozJ-hT-OEw" secondAttribute="bottom" id="h6K-00-qtf"/>
                            <constraint firstItem="ozJ-hT-OEw" firstAttribute="leading" secondItem="e5n-Bf-JaL" secondAttribute="leadingMargin" constant="-20" id="lqe-jU-dLs"/>
                        </constraints>
                        <variation key="heightClass=regular-widthClass=regular">
                            <mask key="constraints">
                                <exclude reference="Uuo-bm-Be2"/>
                                <exclude reference="lqe-jU-dLs"/>
                            </mask>
                        </variation>
                    </view>
                    <navigationItem key="navigationItem" id="Au9-gn-veI"/>
                    <freeformSimulatedSizeMetrics key="simulatedDestinationMetrics"/>
                    <size key="freeformSize" width="383" height="676"/>
                    <connections>
                        <outlet property="bottomContentConstraint" destination="h6K-00-qtf" id="qRz-TA-WAC"/>
                        <outlet property="emailTextField" destination="XXO-aV-keK" id="GZQ-cn-hKd"/>
                        <outlet property="errorLabel" destination="Qqt-eq-gac" id="4mV-5J-TJ2"/>
                        <outlet property="instructionLabel" destination="DKR-9c-zZQ" id="2Rj-ad-hnL"/>
                        <outlet property="selfHostedSigninButton" destination="5Hn-ZK-h9k" id="hZn-AT-eQt"/>
                        <outlet property="submitButton" destination="OZC-xf-OAn" id="k1c-SJ-qiK"/>
                        <segue destination="Kvo-Y2-yhG" kind="show" identifier="startMagicLinkFlow" id="db9-5R-Qq7"/>
                        <segue destination="lmD-c6-SLs" kind="show" identifier="showWPComLogin" id="ySQ-EM-6JI"/>
                        <segue destination="Mwz-tq-5A8" kind="custom" identifier="showEpilogue" customClass="EpilogueSegue" customModule="WordPress" customModuleProvider="target" id="gAE-di-Wyf"/>
                    </connections>
                </viewController>
                <placeholder placeholderIdentifier="IBFirstResponder" id="wWl-qb-1Yp" userLabel="First Responder" sceneMemberID="firstResponder"/>
            </objects>
            <point key="canvasLocation" x="756" y="258.17091454272867"/>
        </scene>
        <!--Signup View Controller-->
        <scene sceneID="w7c-Xj-AH8">
            <objects>
                <viewController storyboardIdentifier="SignupViewController" modalPresentationStyle="currentContext" useStoryboardIdentifierAsRestorationIdentifier="YES" id="QDy-AC-sAr" customClass="SignupViewController" customModule="WordPress" customModuleProvider="target" sceneMemberID="viewController">
                    <layoutGuides>
                        <viewControllerLayoutGuide type="top" id="xVe-C0-YwI"/>
                        <viewControllerLayoutGuide type="bottom" id="1LT-yq-zZx"/>
                    </layoutGuides>
                    <view key="view" contentMode="scaleToFill" id="UIh-jp-oRJ">
                        <rect key="frame" x="0.0" y="0.0" width="375" height="667"/>
                        <autoresizingMask key="autoresizingMask" widthSizable="YES" heightSizable="YES"/>
                        <subviews>
                            <view contentMode="scaleToFill" translatesAutoresizingMaskIntoConstraints="NO" id="hVk-3I-w7N">
                                <rect key="frame" x="0.0" y="44" width="375" height="623"/>
                                <subviews>
                                    <view contentMode="scaleToFill" semanticContentAttribute="forceLeftToRight" translatesAutoresizingMaskIntoConstraints="NO" id="93K-a0-Rgt">
                                        <rect key="frame" x="0.0" y="64.5" width="375" height="353"/>
                                        <subviews>
                                            <imageView userInteractionEnabled="NO" contentMode="center" horizontalHuggingPriority="251" verticalHuggingPriority="251" image="icon-wp" translatesAutoresizingMaskIntoConstraints="NO" id="tdS-XJ-7yJ">
                                                <rect key="frame" x="155.5" y="0.0" width="64" height="59"/>
                                                <color key="tintColor" red="0.18039215689999999" green="0.2274509804" blue="0.32549019610000002" alpha="1" colorSpace="calibratedRGB"/>
                                                <constraints>
                                                    <constraint firstAttribute="width" constant="64" id="K9p-Sp-19U"/>
                                                    <constraint firstAttribute="height" constant="59" id="SXQ-ea-8ss"/>
                                                </constraints>
                                            </imageView>
                                            <label opaque="NO" userInteractionEnabled="NO" contentMode="left" horizontalHuggingPriority="251" verticalHuggingPriority="251" verticalCompressionResistancePriority="1000" text="Create an account on WordPress.com" textAlignment="center" lineBreakMode="tailTruncation" numberOfLines="2" baselineAdjustment="alignBaselines" adjustsFontSizeToFit="NO" translatesAutoresizingMaskIntoConstraints="NO" id="onu-DI-gxe">
                                                <rect key="frame" x="16" y="59" width="343" height="24"/>
                                                <fontDescription key="fontDescription" type="system" pointSize="20"/>
                                                <color key="textColor" red="0.18039215689999999" green="0.2274509804" blue="0.32549019610000002" alpha="1" colorSpace="calibratedRGB"/>
                                                <nil key="highlightedColor"/>
                                            </label>
                                            <stackView opaque="NO" contentMode="scaleToFill" axis="vertical" distribution="fillEqually" translatesAutoresizingMaskIntoConstraints="NO" id="yx4-Vw-DFk">
                                                <rect key="frame" x="0.0" y="95" width="375" height="176"/>
                                                <subviews>
                                                    <textField opaque="NO" clipsSubviews="YES" contentMode="scaleToFill" semanticContentAttribute="forceLeftToRight" contentHorizontalAlignment="left" contentVerticalAlignment="center" placeholder="Email Address" minimumFontSize="17" translatesAutoresizingMaskIntoConstraints="NO" id="It3-g0-cxp" customClass="WPWalkthroughTextField">
                                                        <rect key="frame" x="0.0" y="0.0" width="375" height="44"/>
                                                        <color key="backgroundColor" red="1" green="1" blue="1" alpha="1" colorSpace="custom" customColorSpace="sRGB"/>
                                                        <accessibility key="accessibilityConfiguration" identifier="nuxEmailField"/>
                                                        <fontDescription key="fontDescription" type="system" pointSize="14"/>
                                                        <textInputTraits key="textInputTraits" autocorrectionType="no" spellCheckingType="no" keyboardType="emailAddress" returnKeyType="next" enablesReturnKeyAutomatically="YES"/>
                                                        <userDefinedRuntimeAttributes>
                                                            <userDefinedRuntimeAttribute type="image" keyPath="leftViewImage" value="icon-email-field"/>
                                                            <userDefinedRuntimeAttribute type="boolean" keyPath="showSecureTextEntryToggle" value="NO"/>
                                                        </userDefinedRuntimeAttributes>
                                                        <connections>
                                                            <action selector="handleTextFieldDidChange:" destination="QDy-AC-sAr" eventType="editingChanged" id="rKB-Po-dAH"/>
                                                            <outlet property="delegate" destination="QDy-AC-sAr" id="XW1-iz-4zI"/>
                                                        </connections>
                                                    </textField>
                                                    <textField opaque="NO" clipsSubviews="YES" contentMode="scaleToFill" semanticContentAttribute="forceLeftToRight" contentHorizontalAlignment="left" contentVerticalAlignment="center" placeholder="Username" minimumFontSize="17" translatesAutoresizingMaskIntoConstraints="NO" id="MMG-3p-JWU" customClass="WPWalkthroughTextField">
                                                        <rect key="frame" x="0.0" y="44" width="375" height="44"/>
                                                        <color key="backgroundColor" red="1" green="1" blue="1" alpha="1" colorSpace="custom" customColorSpace="sRGB"/>
                                                        <accessibility key="accessibilityConfiguration" identifier="nuxUsernameField"/>
                                                        <fontDescription key="fontDescription" type="system" pointSize="14"/>
                                                        <textInputTraits key="textInputTraits" autocorrectionType="no" spellCheckingType="no" returnKeyType="next" enablesReturnKeyAutomatically="YES"/>
                                                        <userDefinedRuntimeAttributes>
                                                            <userDefinedRuntimeAttribute type="image" keyPath="leftViewImage" value="icon-username-field"/>
                                                            <userDefinedRuntimeAttribute type="boolean" keyPath="showTopLineSeparator" value="YES"/>
                                                            <userDefinedRuntimeAttribute type="boolean" keyPath="showSecureTextEntryToggle" value="NO"/>
                                                        </userDefinedRuntimeAttributes>
                                                        <connections>
                                                            <action selector="handleTextFieldDidChange:" destination="QDy-AC-sAr" eventType="editingChanged" id="aXj-lP-nqP"/>
                                                            <outlet property="delegate" destination="QDy-AC-sAr" id="CdW-xP-Q0C"/>
                                                        </connections>
                                                    </textField>
                                                    <textField opaque="NO" clipsSubviews="YES" contentMode="scaleToFill" semanticContentAttribute="forceLeftToRight" contentHorizontalAlignment="left" contentVerticalAlignment="center" placeholder="Password" minimumFontSize="17" translatesAutoresizingMaskIntoConstraints="NO" id="uNv-KX-D1D" customClass="WPWalkthroughTextField">
                                                        <rect key="frame" x="0.0" y="88" width="375" height="44"/>
                                                        <color key="backgroundColor" red="1" green="1" blue="1" alpha="1" colorSpace="custom" customColorSpace="sRGB"/>
                                                        <accessibility key="accessibilityConfiguration" identifier="nuxPasswordField"/>
                                                        <fontDescription key="fontDescription" type="system" pointSize="14"/>
                                                        <textInputTraits key="textInputTraits" autocorrectionType="no" spellCheckingType="no" returnKeyType="next" enablesReturnKeyAutomatically="YES" secureTextEntry="YES"/>
                                                        <userDefinedRuntimeAttributes>
                                                            <userDefinedRuntimeAttribute type="image" keyPath="leftViewImage" value="icon-password-field"/>
                                                            <userDefinedRuntimeAttribute type="boolean" keyPath="showSecureTextEntryToggle" value="YES"/>
                                                            <userDefinedRuntimeAttribute type="boolean" keyPath="showTopLineSeparator" value="YES"/>
                                                        </userDefinedRuntimeAttributes>
                                                        <connections>
                                                            <action selector="handleTextFieldDidChange:" destination="QDy-AC-sAr" eventType="editingChanged" id="gxn-FR-0DF"/>
                                                            <outlet property="delegate" destination="QDy-AC-sAr" id="xqe-J2-thL"/>
                                                        </connections>
                                                    </textField>
                                                    <textField opaque="NO" clipsSubviews="YES" contentMode="scaleToFill" semanticContentAttribute="forceLeftToRight" contentHorizontalAlignment="left" contentVerticalAlignment="center" placeholder="Site Address (URL)" minimumFontSize="17" translatesAutoresizingMaskIntoConstraints="NO" id="HNy-PM-AgS" customClass="WPWalkthroughTextField">
                                                        <rect key="frame" x="0.0" y="132" width="375" height="44"/>
                                                        <color key="backgroundColor" red="1" green="1" blue="1" alpha="1" colorSpace="custom" customColorSpace="sRGB"/>
                                                        <accessibility key="accessibilityConfiguration" identifier="nuxUrlField"/>
                                                        <fontDescription key="fontDescription" type="system" pointSize="14"/>
                                                        <textInputTraits key="textInputTraits" autocorrectionType="no" spellCheckingType="no" returnKeyType="done" enablesReturnKeyAutomatically="YES"/>
                                                        <userDefinedRuntimeAttributes>
                                                            <userDefinedRuntimeAttribute type="image" keyPath="leftViewImage" value="icon-url-field"/>
                                                            <userDefinedRuntimeAttribute type="boolean" keyPath="showTopLineSeparator" value="YES"/>
                                                            <userDefinedRuntimeAttribute type="boolean" keyPath="showSecureTextEntryToggle" value="NO"/>
                                                        </userDefinedRuntimeAttributes>
                                                        <connections>
                                                            <action selector="handleTextFieldDidChange:" destination="QDy-AC-sAr" eventType="editingChanged" id="Qfc-Nt-fBu"/>
                                                            <outlet property="delegate" destination="QDy-AC-sAr" id="X1U-dG-m22"/>
                                                        </connections>
                                                    </textField>
                                                </subviews>
                                                <constraints>
                                                    <constraint firstAttribute="height" constant="176" id="DRR-94-zuK"/>
                                                </constraints>
                                            </stackView>
                                            <label opaque="NO" userInteractionEnabled="NO" contentMode="left" semanticContentAttribute="forceLeftToRight" horizontalHuggingPriority="251" verticalHuggingPriority="251" text=".wordpress.com" textAlignment="right" lineBreakMode="tailTruncation" baselineAdjustment="alignBaselines" adjustsFontSizeToFit="NO" translatesAutoresizingMaskIntoConstraints="NO" id="BHQ-iH-Ffv">
                                                <rect key="frame" x="265" y="240" width="102" height="17"/>
                                                <fontDescription key="fontDescription" type="system" pointSize="14"/>
                                                <color key="textColor" red="0.52941176469999995" green="0.65098039220000004" blue="0.73725490199999999" alpha="1" colorSpace="custom" customColorSpace="sRGB"/>
                                                <nil key="highlightedColor"/>
                                            </label>
                                            <button opaque="NO" contentMode="scaleToFill" contentHorizontalAlignment="center" contentVerticalAlignment="center" lineBreakMode="middleTruncation" translatesAutoresizingMaskIntoConstraints="NO" id="b3A-gQ-xPp" customClass="LoginButton" customModule="WordPress" customModuleProvider="target">
                                                <rect key="frame" x="124.5" y="287" width="125" height="34"/>
                                                <accessibility key="accessibilityConfiguration" identifier="nuxCreateAccountButton"/>
                                                <constraints>
                                                    <constraint firstAttribute="height" relation="greaterThanOrEqual" constant="34" id="K2q-BG-LM9"/>
                                                </constraints>
                                                <fontDescription key="fontDescription" type="system" pointSize="14"/>
                                                <state key="normal" title="CREATE ACCOUNT"/>
                                                <userDefinedRuntimeAttributes>
                                                    <userDefinedRuntimeAttribute type="boolean" keyPath="isPrimary" value="YES"/>
                                                </userDefinedRuntimeAttributes>
                                                <connections>
                                                    <action selector="handleSubmitButtonTapped:" destination="QDy-AC-sAr" eventType="touchUpInside" id="lYE-Ow-tKz"/>
                                                </connections>
                                            </button>
                                            <label opaque="NO" userInteractionEnabled="NO" contentMode="left" horizontalHuggingPriority="251" verticalHuggingPriority="251" text="Label" textAlignment="natural" lineBreakMode="tailTruncation" baselineAdjustment="alignBaselines" adjustsFontSizeToFit="NO" translatesAutoresizingMaskIntoConstraints="NO" id="Unf-Tr-tHZ">
                                                <rect key="frame" x="170.5" y="337" width="33" height="16"/>
                                                <fontDescription key="fontDescription" type="system" pointSize="13"/>
                                                <color key="textColor" red="0.18039215689999999" green="0.2274509804" blue="0.32549019610000002" alpha="1" colorSpace="calibratedRGB"/>
                                                <nil key="highlightedColor"/>
                                            </label>
                                        </subviews>
                                        <color key="backgroundColor" red="0.0" green="0.0" blue="0.0" alpha="0.0" colorSpace="custom" customColorSpace="sRGB"/>
                                        <constraints>
                                            <constraint firstItem="onu-DI-gxe" firstAttribute="centerX" secondItem="93K-a0-Rgt" secondAttribute="centerX" id="10O-iW-GfO"/>
                                            <constraint firstItem="b3A-gQ-xPp" firstAttribute="centerX" secondItem="93K-a0-Rgt" secondAttribute="centerX" id="288-Qq-ppe"/>
                                            <constraint firstItem="tdS-XJ-7yJ" firstAttribute="top" secondItem="93K-a0-Rgt" secondAttribute="top" id="46A-DV-hi4"/>
                                            <constraint firstAttribute="width" constant="320" id="4cv-uP-mt7"/>
                                            <constraint firstItem="onu-DI-gxe" firstAttribute="top" secondItem="tdS-XJ-7yJ" secondAttribute="bottom" id="AeX-iD-nO4"/>
                                            <constraint firstAttribute="bottom" secondItem="Unf-Tr-tHZ" secondAttribute="bottom" id="B6T-DZ-tTF"/>
                                            <constraint firstItem="Unf-Tr-tHZ" firstAttribute="centerX" secondItem="93K-a0-Rgt" secondAttribute="centerX" id="I2X-k5-RfL"/>
                                            <constraint firstItem="BHQ-iH-Ffv" firstAttribute="trailing" secondItem="HNy-PM-AgS" secondAttribute="trailing" constant="-8" id="IPK-cg-i4q"/>
                                            <constraint firstItem="onu-DI-gxe" firstAttribute="leading" secondItem="93K-a0-Rgt" secondAttribute="leading" constant="16" id="RCk-Wm-Z6L"/>
                                            <constraint firstAttribute="trailing" secondItem="onu-DI-gxe" secondAttribute="trailing" constant="16" id="TXk-s9-8zZ"/>
                                            <constraint firstItem="Unf-Tr-tHZ" firstAttribute="top" secondItem="b3A-gQ-xPp" secondAttribute="bottom" constant="16" id="Tqd-Hm-5NC"/>
                                            <constraint firstItem="tdS-XJ-7yJ" firstAttribute="centerX" secondItem="93K-a0-Rgt" secondAttribute="centerX" id="ZmR-Ak-CIs"/>
                                            <constraint firstAttribute="trailing" secondItem="yx4-Vw-DFk" secondAttribute="trailing" id="azV-G7-mF1"/>
                                            <constraint firstItem="yx4-Vw-DFk" firstAttribute="top" secondItem="onu-DI-gxe" secondAttribute="bottom" constant="12" id="f4f-9M-wDB"/>
                                            <constraint firstItem="yx4-Vw-DFk" firstAttribute="leading" secondItem="93K-a0-Rgt" secondAttribute="leading" id="f7s-yd-MIk"/>
                                            <constraint firstItem="yx4-Vw-DFk" firstAttribute="top" relation="greaterThanOrEqual" secondItem="93K-a0-Rgt" secondAttribute="top" id="gdJ-IJ-euW"/>
                                            <constraint firstItem="BHQ-iH-Ffv" firstAttribute="centerY" secondItem="HNy-PM-AgS" secondAttribute="centerY" id="p39-vz-OOj"/>
                                            <constraint firstItem="b3A-gQ-xPp" firstAttribute="top" secondItem="yx4-Vw-DFk" secondAttribute="bottom" constant="16" id="roN-FQ-dac"/>
                                        </constraints>
                                        <variation key="default">
                                            <mask key="constraints">
                                                <exclude reference="4cv-uP-mt7"/>
                                            </mask>
                                        </variation>
                                        <variation key="heightClass=regular-widthClass=regular">
                                            <mask key="constraints">
                                                <include reference="4cv-uP-mt7"/>
                                            </mask>
                                        </variation>
                                    </view>
                                    <button opaque="NO" contentMode="scaleToFill" contentHorizontalAlignment="center" contentVerticalAlignment="center" lineBreakMode="middleTruncation" translatesAutoresizingMaskIntoConstraints="NO" id="h3S-D6-ec5">
                                        <rect key="frame" x="136.5" y="579" width="102" height="28"/>
                                        <fontDescription key="fontDescription" type="system" pointSize="13"/>
                                        <state key="normal" title="Terms of Service">
                                            <color key="titleColor" red="0.0" green="0.52941176469999995" blue="0.74509803919999995" alpha="1" colorSpace="custom" customColorSpace="sRGB"/>
                                        </state>
                                        <connections>
                                            <action selector="handleTermsOfServiceButtonTapped:" destination="QDy-AC-sAr" eventType="touchUpInside" id="HuE-ok-guw"/>
                                        </connections>
                                    </button>
                                </subviews>
                                <color key="backgroundColor" red="0.0" green="0.0" blue="0.0" alpha="0.0" colorSpace="custom" customColorSpace="sRGB"/>
                                <constraints>
                                    <constraint firstAttribute="trailing" secondItem="93K-a0-Rgt" secondAttribute="trailing" id="1lt-lb-VAJ"/>
                                    <constraint firstAttribute="bottom" secondItem="h3S-D6-ec5" secondAttribute="bottom" constant="16" id="6p1-7C-nmj"/>
                                    <constraint firstItem="93K-a0-Rgt" firstAttribute="leading" secondItem="hVk-3I-w7N" secondAttribute="leading" id="9OY-XZ-wb8"/>
                                    <constraint firstItem="h3S-D6-ec5" firstAttribute="centerX" secondItem="hVk-3I-w7N" secondAttribute="centerX" id="Cr4-kb-gM8"/>
                                    <constraint firstItem="h3S-D6-ec5" firstAttribute="top" relation="greaterThanOrEqual" secondItem="Unf-Tr-tHZ" secondAttribute="bottom" constant="16" id="SLU-pw-ZAm"/>
                                    <constraint firstItem="yx4-Vw-DFk" firstAttribute="centerY" secondItem="hVk-3I-w7N" secondAttribute="centerY" priority="900" constant="-64" id="XFf-th-GSA"/>
                                    <constraint firstItem="93K-a0-Rgt" firstAttribute="centerX" secondItem="hVk-3I-w7N" secondAttribute="centerX" id="fId-K5-MEa"/>
                                    <constraint firstItem="93K-a0-Rgt" firstAttribute="top" relation="greaterThanOrEqual" secondItem="hVk-3I-w7N" secondAttribute="top" constant="14" id="jZP-WZ-0lP"/>
                                    <constraint firstAttribute="trailing" relation="greaterThanOrEqual" secondItem="h3S-D6-ec5" secondAttribute="trailing" constant="16" id="rT9-44-do7"/>
                                    <constraint firstItem="h3S-D6-ec5" firstAttribute="leading" relation="greaterThanOrEqual" secondItem="hVk-3I-w7N" secondAttribute="leading" constant="16" id="uaC-t1-Bmq"/>
                                </constraints>
                                <variation key="default">
                                    <mask key="constraints">
                                        <exclude reference="fId-K5-MEa"/>
                                    </mask>
                                </variation>
                                <variation key="heightClass=regular-widthClass=regular">
                                    <mask key="constraints">
                                        <exclude reference="1lt-lb-VAJ"/>
                                        <exclude reference="9OY-XZ-wb8"/>
                                        <include reference="fId-K5-MEa"/>
                                    </mask>
                                </variation>
                            </view>
                        </subviews>
                        <color key="backgroundColor" red="0.95294117649999999" green="0.96470588239999999" blue="0.97254901959999995" alpha="1" colorSpace="calibratedRGB"/>
                        <constraints>
                            <constraint firstAttribute="trailing" secondItem="hVk-3I-w7N" secondAttribute="trailing" id="2ca-fA-mn2"/>
                            <constraint firstItem="1LT-yq-zZx" firstAttribute="top" secondItem="hVk-3I-w7N" secondAttribute="bottom" priority="900" id="WNf-nN-0iK"/>
                            <constraint firstItem="hVk-3I-w7N" firstAttribute="top" secondItem="xVe-C0-YwI" secondAttribute="bottom" constant="-20" id="g5e-48-rwT"/>
                            <constraint firstItem="hVk-3I-w7N" firstAttribute="leading" secondItem="UIh-jp-oRJ" secondAttribute="leading" id="gW5-RK-PmU"/>
                        </constraints>
                    </view>
                    <navigationItem key="navigationItem" id="cd4-7e-3Hq"/>
                    <connections>
                        <outlet property="bottomContentConstraint" destination="WNf-nN-0iK" id="4e0-mU-oxM"/>
                        <outlet property="emailField" destination="It3-g0-cxp" id="w1k-ZE-lBF"/>
                        <outlet property="formTopMarginConstraint" destination="f4f-9M-wDB" id="J5I-Ki-Nbf"/>
                        <outlet property="logoImageView" destination="tdS-XJ-7yJ" id="KYA-ij-Udf"/>
                        <outlet property="passwordField" destination="uNv-KX-D1D" id="Qsl-h4-sci"/>
                        <outlet property="siteURLField" destination="HNy-PM-AgS" id="d94-ca-B83"/>
                        <outlet property="statusLabel" destination="Unf-Tr-tHZ" id="kJB-ac-0z6"/>
                        <outlet property="submitButton" destination="b3A-gQ-xPp" id="rcf-nd-Ofe"/>
                        <outlet property="termsButton" destination="h3S-D6-ec5" id="mBG-tk-Pqf"/>
                        <outlet property="titleLabel" destination="onu-DI-gxe" id="dwm-OD-95C"/>
                        <outlet property="topLayoutGuideAdjustmentConstraint" destination="g5e-48-rwT" id="wK6-By-loG"/>
                        <outlet property="usernameField" destination="MMG-3p-JWU" id="nMk-0h-ogG"/>
                        <outlet property="verticalCenterConstraint" destination="XFf-th-GSA" id="ybo-1G-a14"/>
                    </connections>
                </viewController>
                <placeholder placeholderIdentifier="IBFirstResponder" id="lhb-00-kKg" userLabel="First Responder" sceneMemberID="firstResponder"/>
            </objects>
            <point key="canvasLocation" x="-119" y="1164"/>
        </scene>
        <!--Login Self Hosted View Controller-->
        <scene sceneID="b2O-iW-wfB">
            <objects>
                <viewController storyboardIdentifier="selfHosted" useStoryboardIdentifierAsRestorationIdentifier="YES" id="SZS-o3-1P7" customClass="LoginSelfHostedViewController" customModule="WordPress" customModuleProvider="target" sceneMemberID="viewController">
                    <layoutGuides>
                        <viewControllerLayoutGuide type="top" id="Yjk-Cc-Bxb"/>
                        <viewControllerLayoutGuide type="bottom" id="Ktl-It-Kmo"/>
                    </layoutGuides>
                    <view key="view" contentMode="scaleToFill" id="HTO-Y8-god">
                        <rect key="frame" x="0.0" y="0.0" width="383" height="676"/>
                        <autoresizingMask key="autoresizingMask" widthSizable="YES" heightSizable="YES"/>
                        <subviews>
                            <view contentMode="scaleToFill" translatesAutoresizingMaskIntoConstraints="NO" id="dSZ-FR-Cdo">
                                <rect key="frame" x="-4" y="64" width="391" height="612"/>
                                <subviews>
                                    <view contentMode="scaleToFill" translatesAutoresizingMaskIntoConstraints="NO" id="y8j-4r-VXw">
                                        <rect key="frame" x="0.0" y="0.0" width="391" height="548"/>
                                        <subviews>
                                            <stackView opaque="NO" contentMode="scaleToFill" axis="vertical" translatesAutoresizingMaskIntoConstraints="NO" id="rFl-BX-tKE" userLabel="Header Stack View">
                                                <rect key="frame" x="20" y="160" width="351" height="72"/>
                                                <subviews>
                                                    <view contentMode="scaleToFill" translatesAutoresizingMaskIntoConstraints="NO" id="n8z-Py-Err" customClass="SiteInfoHeaderView" customModule="WordPress" customModuleProvider="target">
                                                        <rect key="frame" x="0.0" y="0.0" width="351" height="50"/>
                                                        <constraints>
                                                            <constraint firstAttribute="height" constant="50" placeholder="YES" id="NyW-2I-Z3P"/>
                                                        </constraints>
                                                    </view>
                                                    <stackView opaque="NO" contentMode="scaleToFill" spacing="8" translatesAutoresizingMaskIntoConstraints="NO" id="m9N-GQ-6MI">
                                                        <rect key="frame" x="0.0" y="50" width="351" height="22"/>
                                                        <subviews>
                                                            <imageView userInteractionEnabled="NO" contentMode="scaleToFill" horizontalHuggingPriority="750" verticalHuggingPriority="750" image="icon-url-field" translatesAutoresizingMaskIntoConstraints="NO" id="Dfh-U3-cvf">
                                                                <rect key="frame" x="0.0" y="0.0" width="18" height="22"/>
                                                            </imageView>
                                                            <label opaque="NO" userInteractionEnabled="NO" contentMode="left" horizontalHuggingPriority="251" verticalHuggingPriority="251" text="Label" textAlignment="natural" lineBreakMode="tailTruncation" baselineAdjustment="alignBaselines" adjustsFontSizeToFit="NO" translatesAutoresizingMaskIntoConstraints="NO" id="UL4-G6-7G6">
                                                                <rect key="frame" x="26" y="0.0" width="325" height="22"/>
                                                                <fontDescription key="fontDescription" style="UICTFontTextStyleSubhead"/>
                                                                <color key="textColor" red="0.1803921568627451" green="0.26666666666666666" blue="0.32549019607843138" alpha="1" colorSpace="calibratedRGB"/>
                                                                <nil key="highlightedColor"/>
                                                            </label>
                                                        </subviews>
                                                    </stackView>
                                                </subviews>
                                            </stackView>
                                            <stackView opaque="NO" contentMode="scaleToFill" verticalCompressionResistancePriority="1000" axis="vertical" distribution="fillEqually" translatesAutoresizingMaskIntoConstraints="NO" id="tW0-In-DwC">
                                                <rect key="frame" x="0.0" y="252" width="391" height="88"/>
                                                <subviews>
                                                    <textField opaque="NO" clipsSubviews="YES" contentMode="scaleToFill" semanticContentAttribute="forceLeftToRight" contentHorizontalAlignment="left" contentVerticalAlignment="center" placeholder="Username / Email" minimumFontSize="17" translatesAutoresizingMaskIntoConstraints="NO" id="ESh-DI-dtB" customClass="LoginTextField" customModule="WordPress" customModuleProvider="target">
                                                        <rect key="frame" x="0.0" y="0.0" width="391" height="44"/>
                                                        <color key="backgroundColor" red="1" green="1" blue="1" alpha="1" colorSpace="custom" customColorSpace="sRGB"/>
                                                        <accessibility key="accessibilityConfiguration" identifier="usernameField"/>
                                                        <fontDescription key="fontDescription" type="system" pointSize="14"/>
                                                        <textInputTraits key="textInputTraits" autocorrectionType="no" spellCheckingType="no" keyboardType="emailAddress" returnKeyType="next" enablesReturnKeyAutomatically="YES"/>
                                                        <userDefinedRuntimeAttributes>
                                                            <userDefinedRuntimeAttribute type="image" keyPath="leftViewImage" value="icon-username-field"/>
                                                            <userDefinedRuntimeAttribute type="boolean" keyPath="showSecureTextEntryToggle" value="NO"/>
                                                            <userDefinedRuntimeAttribute type="boolean" keyPath="showTopLineSeparator" value="YES"/>
                                                        </userDefinedRuntimeAttributes>
                                                        <connections>
                                                            <action selector="handleTextFieldDidChange:" destination="SZS-o3-1P7" eventType="editingChanged" id="5b1-ZP-8Yq"/>
                                                            <outlet property="delegate" destination="SZS-o3-1P7" id="NfG-gH-Yct"/>
                                                        </connections>
                                                    </textField>
                                                    <textField opaque="NO" clipsSubviews="YES" contentMode="scaleToFill" semanticContentAttribute="forceLeftToRight" contentHorizontalAlignment="left" contentVerticalAlignment="center" placeholder="Password" minimumFontSize="17" translatesAutoresizingMaskIntoConstraints="NO" id="oi5-Kd-TEW" customClass="LoginTextField" customModule="WordPress" customModuleProvider="target">
                                                        <rect key="frame" x="0.0" y="44" width="391" height="44"/>
                                                        <color key="backgroundColor" red="1" green="1" blue="1" alpha="1" colorSpace="custom" customColorSpace="sRGB"/>
                                                        <accessibility key="accessibilityConfiguration" identifier="passwordField"/>
                                                        <fontDescription key="fontDescription" type="system" pointSize="14"/>
                                                        <textInputTraits key="textInputTraits" autocorrectionType="no" spellCheckingType="no" returnKeyType="next" enablesReturnKeyAutomatically="YES" secureTextEntry="YES"/>
                                                        <userDefinedRuntimeAttributes>
                                                            <userDefinedRuntimeAttribute type="boolean" keyPath="showTopLineSeparator" value="YES"/>
                                                            <userDefinedRuntimeAttribute type="boolean" keyPath="showSecureTextEntryToggle" value="YES"/>
                                                            <userDefinedRuntimeAttribute type="image" keyPath="leftViewImage" value="icon-password-field"/>
                                                        </userDefinedRuntimeAttributes>
                                                        <connections>
                                                            <action selector="handleTextFieldDidChange:" destination="SZS-o3-1P7" eventType="editingChanged" id="iSC-pZ-T1j"/>
                                                            <outlet property="delegate" destination="SZS-o3-1P7" id="4VW-gO-0pR"/>
                                                        </connections>
                                                    </textField>
                                                </subviews>
                                                <constraints>
                                                    <constraint firstAttribute="height" constant="88" id="F1M-fZ-NLz"/>
                                                </constraints>
                                            </stackView>
                                            <label opaque="NO" userInteractionEnabled="NO" contentMode="left" horizontalHuggingPriority="251" verticalHuggingPriority="251" text="" textAlignment="natural" lineBreakMode="tailTruncation" numberOfLines="0" baselineAdjustment="alignBaselines" adjustsFontSizeToFit="NO" translatesAutoresizingMaskIntoConstraints="NO" id="Dmn-nh-HTH">
                                                <rect key="frame" x="20" y="360" width="351" height="0.0"/>
                                                <fontDescription key="fontDescription" style="UICTFontTextStyleSubhead"/>
                                                <color key="textColor" red="0.85098039219999999" green="0.30980392159999998" blue="0.30980392159999998" alpha="1" colorSpace="calibratedRGB"/>
                                                <nil key="highlightedColor"/>
                                            </label>
                                        </subviews>
                                        <constraints>
                                            <constraint firstAttribute="trailing" secondItem="tW0-In-DwC" secondAttribute="trailing" id="1GR-Jg-n98"/>
                                            <constraint firstAttribute="trailing" secondItem="Dmn-nh-HTH" secondAttribute="trailing" constant="20" id="Fnr-1U-uRo"/>
                                            <constraint firstItem="tW0-In-DwC" firstAttribute="top" secondItem="rFl-BX-tKE" secondAttribute="bottom" constant="20" id="Mh1-XM-rZz"/>
                                            <constraint firstItem="tW0-In-DwC" firstAttribute="leading" secondItem="y8j-4r-VXw" secondAttribute="leading" id="UpW-cT-zMt"/>
                                            <constraint firstItem="ESh-DI-dtB" firstAttribute="centerY" secondItem="y8j-4r-VXw" secondAttribute="centerY" priority="900" id="akh-WO-ER7"/>
                                            <constraint firstItem="rFl-BX-tKE" firstAttribute="top" relation="greaterThanOrEqual" secondItem="y8j-4r-VXw" secondAttribute="top" constant="20" id="c4S-2w-Qws"/>
                                            <constraint firstItem="rFl-BX-tKE" firstAttribute="leading" secondItem="y8j-4r-VXw" secondAttribute="leading" constant="20" id="d1s-fn-y7S"/>
                                            <constraint firstItem="Dmn-nh-HTH" firstAttribute="leading" secondItem="y8j-4r-VXw" secondAttribute="leading" constant="20" id="fJq-9J-ZGR"/>
                                            <constraint firstItem="Dmn-nh-HTH" firstAttribute="top" secondItem="tW0-In-DwC" secondAttribute="bottom" constant="20" id="oo1-Lw-jbc"/>
                                            <constraint firstAttribute="trailing" secondItem="rFl-BX-tKE" secondAttribute="trailing" constant="20" id="tl6-nI-UEm"/>
                                        </constraints>
                                    </view>
                                    <stackView opaque="NO" contentMode="scaleToFill" distribution="equalSpacing" alignment="center" spacing="8" translatesAutoresizingMaskIntoConstraints="NO" id="zbk-h0-lpE">
                                        <rect key="frame" x="20" y="548" width="351" height="44"/>
                                        <subviews>
                                            <button opaque="NO" contentMode="scaleToFill" contentHorizontalAlignment="left" contentVerticalAlignment="center" buttonType="roundedRect" lineBreakMode="middleTruncation" translatesAutoresizingMaskIntoConstraints="NO" id="Gzk-TE-YfP">
                                                <rect key="frame" x="0.0" y="7" width="141" height="30"/>
                                                <fontDescription key="fontDescription" style="UICTFontTextStyleSubhead"/>
                                                <state key="normal" title="Lost your password?">
                                                    <color key="titleColor" red="0.0" green="0.52941176469999995" blue="0.74509803919999995" alpha="1" colorSpace="custom" customColorSpace="sRGB"/>
                                                </state>
                                                <connections>
                                                    <action selector="handleForgotPasswordButtonTapped:" destination="SZS-o3-1P7" eventType="touchUpInside" id="YFl-yy-9UR"/>
                                                </connections>
                                            </button>
                                            <button opaque="NO" contentMode="scaleToFill" horizontalHuggingPriority="750" contentHorizontalAlignment="center" contentVerticalAlignment="center" lineBreakMode="middleTruncation" translatesAutoresizingMaskIntoConstraints="NO" id="SBB-7Z-qWs" customClass="LoginButton" customModule="WordPress" customModuleProvider="target">
                                                <rect key="frame" x="319" y="0.0" width="32" height="44"/>
                                                <accessibility key="accessibilityConfiguration" identifier="submitButton"/>
                                                <constraints>
                                                    <constraint firstAttribute="height" constant="44" id="NKL-1C-mN4"/>
                                                </constraints>
                                                <fontDescription key="fontDescription" style="UICTFontTextStyleSubhead"/>
                                                <state key="normal" title="Next">
                                                    <color key="titleColor" red="1" green="1" blue="1" alpha="1" colorSpace="custom" customColorSpace="sRGB"/>
                                                </state>
                                                <userDefinedRuntimeAttributes>
                                                    <userDefinedRuntimeAttribute type="boolean" keyPath="isPrimary" value="YES"/>
                                                </userDefinedRuntimeAttributes>
                                                <connections>
                                                    <action selector="handleSubmitButtonTapped:" destination="SZS-o3-1P7" eventType="touchUpInside" id="9a6-DP-q7L"/>
                                                </connections>
                                            </button>
                                        </subviews>
                                    </stackView>
                                </subviews>
                                <constraints>
                                    <constraint firstAttribute="width" constant="383" id="4XI-9Q-yp9"/>
                                    <constraint firstItem="zbk-h0-lpE" firstAttribute="leading" secondItem="dSZ-FR-Cdo" secondAttribute="leading" constant="20" id="GXn-FD-lNT"/>
                                    <constraint firstItem="zbk-h0-lpE" firstAttribute="top" secondItem="y8j-4r-VXw" secondAttribute="bottom" id="NSN-ak-hPe"/>
                                    <constraint firstAttribute="bottom" secondItem="zbk-h0-lpE" secondAttribute="bottom" constant="20" id="Sar-1e-T5P"/>
                                    <constraint firstAttribute="trailing" secondItem="zbk-h0-lpE" secondAttribute="trailing" constant="20" id="UwF-dv-d2o"/>
                                    <constraint firstItem="y8j-4r-VXw" firstAttribute="leading" secondItem="dSZ-FR-Cdo" secondAttribute="leading" id="WzD-WT-CPR"/>
                                    <constraint firstAttribute="trailing" secondItem="y8j-4r-VXw" secondAttribute="trailing" id="bQW-83-1aD"/>
                                    <constraint firstItem="y8j-4r-VXw" firstAttribute="top" secondItem="dSZ-FR-Cdo" secondAttribute="top" id="la9-4O-imU"/>
                                </constraints>
                                <variation key="default">
                                    <mask key="constraints">
                                        <exclude reference="4XI-9Q-yp9"/>
                                    </mask>
                                </variation>
                                <variation key="heightClass=regular-widthClass=regular">
                                    <mask key="constraints">
                                        <include reference="4XI-9Q-yp9"/>
                                    </mask>
                                </variation>
                            </view>
                        </subviews>
                        <color key="backgroundColor" red="0.95294117649999999" green="0.96470588239999999" blue="0.97254901959999995" alpha="1" colorSpace="calibratedRGB"/>
                        <constraints>
                            <constraint firstItem="Ktl-It-Kmo" firstAttribute="top" secondItem="dSZ-FR-Cdo" secondAttribute="bottom" id="1qL-V5-NRd"/>
                            <constraint firstItem="dSZ-FR-Cdo" firstAttribute="leading" secondItem="HTO-Y8-god" secondAttribute="leadingMargin" constant="-20" id="E8T-56-rvq"/>
                            <constraint firstAttribute="trailingMargin" secondItem="dSZ-FR-Cdo" secondAttribute="trailing" constant="-20" id="HRv-bN-Rg3"/>
                            <constraint firstItem="dSZ-FR-Cdo" firstAttribute="centerX" secondItem="HTO-Y8-god" secondAttribute="centerX" id="coA-jN-kCz"/>
                            <constraint firstItem="dSZ-FR-Cdo" firstAttribute="top" secondItem="Yjk-Cc-Bxb" secondAttribute="bottom" id="grg-bx-Iir"/>
                        </constraints>
                        <variation key="heightClass=regular-widthClass=regular">
                            <mask key="constraints">
                                <exclude reference="E8T-56-rvq"/>
                                <exclude reference="HRv-bN-Rg3"/>
                            </mask>
                        </variation>
                    </view>
                    <connections>
                        <outlet property="bottomContentConstraint" destination="1qL-V5-NRd" id="u34-Bi-1jY"/>
                        <outlet property="errorLabel" destination="Dmn-nh-HTH" id="MdY-kK-o4s"/>
                        <outlet property="forgotPasswordButton" destination="Gzk-TE-YfP" id="yzb-jL-iRE"/>
                        <outlet property="passwordField" destination="oi5-Kd-TEW" id="ONl-tn-LtT"/>
                        <outlet property="siteAddressLabel" destination="UL4-G6-7G6" id="Vxl-e7-TIl"/>
                        <outlet property="siteAddressStackView" destination="m9N-GQ-6MI" id="bEm-Uu-R4W"/>
                        <outlet property="siteHeaderView" destination="n8z-Py-Err" id="jwf-ai-QSO"/>
                        <outlet property="submitButton" destination="SBB-7Z-qWs" id="jfi-ms-7V1"/>
                        <outlet property="usernameField" destination="ESh-DI-dtB" id="T1z-yJ-peq"/>
                        <segue destination="bAd-Df-IzS" kind="show" identifier="show2FA" id="fWM-mD-lXg"/>
                        <segue destination="Mwz-tq-5A8" kind="show" identifier="showEpilogue" customClass="EpilogueSegue" customModule="WordPress" customModuleProvider="target" id="fA5-mb-vrv"/>
                    </connections>
                </viewController>
                <placeholder placeholderIdentifier="IBFirstResponder" id="X4T-gd-ISx" userLabel="First Responder" sceneMemberID="firstResponder"/>
            </objects>
            <point key="canvasLocation" x="768.79999999999995" y="1946.6266866566718"/>
        </scene>
        <!--LoginWP Com View Controller-->
        <scene sceneID="brQ-1M-iPT">
            <objects>
                <viewController storyboardIdentifier="SigninWPComViewController" useStoryboardIdentifierAsRestorationIdentifier="YES" id="lmD-c6-SLs" customClass="LoginWPComViewController" customModule="WordPress" customModuleProvider="target" sceneMemberID="viewController">
                    <layoutGuides>
                        <viewControllerLayoutGuide type="top" id="dAs-4b-ACP"/>
                        <viewControllerLayoutGuide type="bottom" id="kOH-fr-1L0"/>
                    </layoutGuides>
                    <view key="view" contentMode="scaleToFill" id="tEh-Nj-xof">
                        <rect key="frame" x="0.0" y="0.0" width="383" height="676"/>
                        <autoresizingMask key="autoresizingMask" widthSizable="YES" heightSizable="YES"/>
                        <subviews>
                            <view contentMode="scaleToFill" translatesAutoresizingMaskIntoConstraints="NO" id="7OQ-0t-1zq">
                                <rect key="frame" x="-4" y="64" width="391" height="612"/>
                                <subviews>
                                    <view contentMode="scaleToFill" verticalCompressionResistancePriority="1000" translatesAutoresizingMaskIntoConstraints="NO" id="ZWc-TJ-W9T">
                                        <rect key="frame" x="0.0" y="0.0" width="391" height="548"/>
                                        <subviews>
                                            <label opaque="NO" userInteractionEnabled="NO" contentMode="left" horizontalHuggingPriority="251" verticalHuggingPriority="251" verticalCompressionResistancePriority="1000" placeholderIntrinsicWidth="343" placeholderIntrinsicHeight="48" text="Enter the password for your WordPress.com account." textAlignment="natural" lineBreakMode="tailTruncation" numberOfLines="0" baselineAdjustment="alignBaselines" adjustsFontSizeToFit="NO" translatesAutoresizingMaskIntoConstraints="NO" id="bBi-2N-RAh">
                                                <rect key="frame" x="20" y="172" width="351" height="48"/>
                                                <fontDescription key="fontDescription" style="UICTFontTextStyleSubhead"/>
                                                <color key="textColor" red="0.18039215689999999" green="0.2274509804" blue="0.32549019610000002" alpha="1" colorSpace="calibratedRGB"/>
                                                <nil key="highlightedColor"/>
                                            </label>
                                            <stackView opaque="NO" contentMode="scaleToFill" axis="vertical" distribution="equalSpacing" alignment="center" spacing="8" translatesAutoresizingMaskIntoConstraints="NO" id="3be-99-g62">
                                                <rect key="frame" x="0.0" y="252" width="391" height="72.5"/>
                                                <subviews>
                                                    <stackView opaque="NO" contentMode="scaleToFill" alignment="center" spacing="10" translatesAutoresizingMaskIntoConstraints="NO" id="Xgi-ZQ-8YL">
                                                        <rect key="frame" x="20" y="0.0" width="351" height="20.5"/>
                                                        <subviews>
                                                            <imageView userInteractionEnabled="NO" contentMode="scaleToFill" horizontalHuggingPriority="1000" verticalHuggingPriority="251" verticalCompressionResistancePriority="1000" image="icon-username-field" translatesAutoresizingMaskIntoConstraints="NO" id="e88-X2-Rh2">
                                                                <rect key="frame" x="0.0" y="1.5" width="18" height="18"/>
                                                            </imageView>
                                                            <label opaque="NO" userInteractionEnabled="NO" contentMode="left" horizontalHuggingPriority="251" verticalHuggingPriority="251" verticalCompressionResistancePriority="1000" text="Label" textAlignment="natural" lineBreakMode="tailTruncation" baselineAdjustment="alignBaselines" adjustsFontSizeToFit="NO" translatesAutoresizingMaskIntoConstraints="NO" id="avo-E8-mvG">
                                                                <rect key="frame" x="28" y="0.0" width="323" height="20.5"/>
                                                                <fontDescription key="fontDescription" style="UICTFontTextStyleBody"/>
                                                                <color key="textColor" red="0.18039215689999999" green="0.2274509804" blue="0.32549019610000002" alpha="1" colorSpace="calibratedRGB"/>
                                                                <nil key="highlightedColor"/>
                                                            </label>
                                                        </subviews>
                                                    </stackView>
                                                    <textField opaque="NO" clipsSubviews="YES" contentMode="scaleToFill" semanticContentAttribute="forceLeftToRight" contentHorizontalAlignment="left" contentVerticalAlignment="center" placeholder="Password" minimumFontSize="17" translatesAutoresizingMaskIntoConstraints="NO" id="BtS-3D-CIU" customClass="LoginTextField" customModule="WordPress" customModuleProvider="target">
                                                        <rect key="frame" x="0.0" y="28.5" width="391" height="44"/>
                                                        <color key="backgroundColor" red="1" green="1" blue="1" alpha="1" colorSpace="custom" customColorSpace="sRGB"/>
                                                        <accessibility key="accessibilityConfiguration" identifier="passwordField"/>
                                                        <constraints>
                                                            <constraint firstAttribute="height" relation="greaterThanOrEqual" constant="44" id="Mzl-m2-DZ7"/>
                                                        </constraints>
                                                        <fontDescription key="fontDescription" type="system" pointSize="14"/>
                                                        <textInputTraits key="textInputTraits" autocorrectionType="no" spellCheckingType="no" returnKeyType="done" enablesReturnKeyAutomatically="YES" secureTextEntry="YES"/>
                                                        <userDefinedRuntimeAttributes>
                                                            <userDefinedRuntimeAttribute type="boolean" keyPath="showTopLineSeparator" value="YES"/>
                                                            <userDefinedRuntimeAttribute type="boolean" keyPath="showSecureTextEntryToggle" value="YES"/>
                                                            <userDefinedRuntimeAttribute type="image" keyPath="leftViewImage" value="icon-password-field"/>
                                                        </userDefinedRuntimeAttributes>
                                                        <connections>
                                                            <action selector="handleTextFieldDidChange:" destination="lmD-c6-SLs" eventType="editingChanged" id="TIx-xK-PLT"/>
                                                            <outlet property="delegate" destination="lmD-c6-SLs" id="8se-wA-BuN"/>
                                                        </connections>
                                                    </textField>
                                                </subviews>
                                                <constraints>
                                                    <constraint firstItem="BtS-3D-CIU" firstAttribute="width" secondItem="3be-99-g62" secondAttribute="width" id="uoX-on-LUd"/>
                                                </constraints>
                                            </stackView>
                                            <label opaque="NO" userInteractionEnabled="NO" contentMode="left" horizontalHuggingPriority="251" verticalHuggingPriority="251" verticalCompressionResistancePriority="1000" text="Label" lineBreakMode="tailTruncation" numberOfLines="0" baselineAdjustment="alignBaselines" adjustsFontSizeToFit="NO" translatesAutoresizingMaskIntoConstraints="NO" id="ZqY-I8-yWG">
                                                <rect key="frame" x="20" y="344.5" width="351" height="18"/>
                                                <fontDescription key="fontDescription" style="UICTFontTextStyleSubhead"/>
                                                <color key="textColor" red="0.85098039219999999" green="0.30980392159999998" blue="0.30980392159999998" alpha="1" colorSpace="calibratedRGB"/>
                                                <nil key="highlightedColor"/>
                                            </label>
                                        </subviews>
                                        <color key="backgroundColor" red="0.0" green="0.0" blue="0.0" alpha="0.0" colorSpace="custom" customColorSpace="sRGB"/>
                                        <constraints>
                                            <constraint firstItem="ZqY-I8-yWG" firstAttribute="top" secondItem="3be-99-g62" secondAttribute="bottom" constant="20" id="3ZX-0F-JMv"/>
                                            <constraint firstItem="3be-99-g62" firstAttribute="leading" secondItem="ZWc-TJ-W9T" secondAttribute="leading" id="7nc-IA-WRQ"/>
                                            <constraint firstAttribute="trailing" secondItem="3be-99-g62" secondAttribute="trailing" id="J3T-Wn-sCt"/>
                                            <constraint firstAttribute="trailing" secondItem="bBi-2N-RAh" secondAttribute="trailing" constant="20" id="JR4-H1-jSu"/>
                                            <constraint firstItem="Xgi-ZQ-8YL" firstAttribute="centerY" secondItem="ZWc-TJ-W9T" secondAttribute="centerY" priority="900" constant="-12" id="Mvg-8n-vRh"/>
                                            <constraint firstItem="Xgi-ZQ-8YL" firstAttribute="width" secondItem="bBi-2N-RAh" secondAttribute="width" id="TEB-A9-Hw8"/>
                                            <constraint firstItem="bBi-2N-RAh" firstAttribute="top" relation="greaterThanOrEqual" secondItem="ZWc-TJ-W9T" secondAttribute="top" constant="20" id="UtP-9Q-0ZZ"/>
                                            <constraint firstItem="3be-99-g62" firstAttribute="top" secondItem="bBi-2N-RAh" secondAttribute="bottom" constant="32" id="Vta-qL-UfT"/>
                                            <constraint firstAttribute="trailing" secondItem="ZqY-I8-yWG" secondAttribute="trailing" constant="20" id="f3e-Y7-O2r"/>
                                            <constraint firstItem="ZqY-I8-yWG" firstAttribute="leading" secondItem="ZWc-TJ-W9T" secondAttribute="leading" constant="20" id="ugU-fq-Kc8"/>
                                            <constraint firstItem="bBi-2N-RAh" firstAttribute="leading" secondItem="ZWc-TJ-W9T" secondAttribute="leading" constant="20" id="xca-YW-pid"/>
                                        </constraints>
                                    </view>
                                    <stackView opaque="NO" contentMode="scaleToFill" distribution="equalSpacing" alignment="center" spacing="8" translatesAutoresizingMaskIntoConstraints="NO" id="ilv-iW-HgP">
                                        <rect key="frame" x="20" y="548" width="351" height="44"/>
                                        <subviews>
                                            <button opaque="NO" contentMode="scaleToFill" contentHorizontalAlignment="center" contentVerticalAlignment="center" buttonType="roundedRect" lineBreakMode="middleTruncation" translatesAutoresizingMaskIntoConstraints="NO" id="0P1-6g-BI3">
                                                <rect key="frame" x="0.0" y="7" width="141" height="30"/>
                                                <fontDescription key="fontDescription" style="UICTFontTextStyleSubhead"/>
                                                <state key="normal" title="Lost your password?">
                                                    <color key="titleColor" red="0.0" green="0.52941176469999995" blue="0.74509803919999995" alpha="1" colorSpace="custom" customColorSpace="sRGB"/>
                                                </state>
                                                <connections>
                                                    <action selector="handleForgotPasswordButtonTapped:" destination="lmD-c6-SLs" eventType="touchUpInside" id="q8s-z9-VIK"/>
                                                </connections>
                                            </button>
                                            <button opaque="NO" contentMode="scaleToFill" contentHorizontalAlignment="center" contentVerticalAlignment="center" lineBreakMode="middleTruncation" translatesAutoresizingMaskIntoConstraints="NO" id="E3x-LN-sUk" customClass="LoginButton" customModule="WordPress" customModuleProvider="target">
                                                <rect key="frame" x="300" y="0.0" width="51" height="44"/>
                                                <accessibility key="accessibilityConfiguration" identifier="submitButton"/>
                                                <constraints>
                                                    <constraint firstAttribute="height" constant="44" id="H3A-PM-OJr"/>
                                                </constraints>
                                                <fontDescription key="fontDescription" type="system" pointSize="14"/>
                                                <state key="normal" title="SIGN IN">
                                                    <color key="titleColor" red="1" green="1" blue="1" alpha="1" colorSpace="custom" customColorSpace="sRGB"/>
                                                </state>
                                                <userDefinedRuntimeAttributes>
                                                    <userDefinedRuntimeAttribute type="boolean" keyPath="isPrimary" value="YES"/>
                                                </userDefinedRuntimeAttributes>
                                                <connections>
                                                    <action selector="handleSubmitButtonTapped:" destination="lmD-c6-SLs" eventType="touchUpInside" id="hX6-w6-i2P"/>
                                                </connections>
                                            </button>
                                        </subviews>
                                    </stackView>
                                </subviews>
                                <color key="backgroundColor" red="0.0" green="0.0" blue="0.0" alpha="0.0" colorSpace="custom" customColorSpace="sRGB"/>
                                <constraints>
                                    <constraint firstItem="ilv-iW-HgP" firstAttribute="leading" secondItem="7OQ-0t-1zq" secondAttribute="leading" constant="20" id="0Zk-0j-bUt"/>
                                    <constraint firstAttribute="bottom" secondItem="ilv-iW-HgP" secondAttribute="bottom" constant="20" id="8xQ-I1-LZB"/>
                                    <constraint firstItem="ZWc-TJ-W9T" firstAttribute="top" secondItem="7OQ-0t-1zq" secondAttribute="top" id="Auv-Qn-vWa"/>
                                    <constraint firstItem="ilv-iW-HgP" firstAttribute="top" secondItem="ZWc-TJ-W9T" secondAttribute="bottom" id="CvW-DU-wCv"/>
                                    <constraint firstItem="ZWc-TJ-W9T" firstAttribute="leading" secondItem="7OQ-0t-1zq" secondAttribute="leading" id="Osp-Ar-qix"/>
                                    <constraint firstAttribute="width" constant="383" id="VgM-uK-kk3"/>
                                    <constraint firstAttribute="trailing" secondItem="ZWc-TJ-W9T" secondAttribute="trailing" id="p8c-n5-W3X"/>
                                    <constraint firstAttribute="trailing" secondItem="ilv-iW-HgP" secondAttribute="trailing" constant="20" id="sLX-Xa-ldK"/>
                                </constraints>
                                <variation key="default">
                                    <mask key="constraints">
                                        <exclude reference="VgM-uK-kk3"/>
                                    </mask>
                                </variation>
                                <variation key="heightClass=regular-widthClass=regular">
                                    <mask key="constraints">
                                        <include reference="VgM-uK-kk3"/>
                                    </mask>
                                </variation>
                            </view>
                        </subviews>
                        <color key="backgroundColor" red="0.95294117649999999" green="0.96470588239999999" blue="0.97254901959999995" alpha="1" colorSpace="calibratedRGB"/>
                        <constraints>
                            <constraint firstItem="7OQ-0t-1zq" firstAttribute="centerX" secondItem="tEh-Nj-xof" secondAttribute="centerX" id="1g8-p2-jnJ"/>
                            <constraint firstItem="7OQ-0t-1zq" firstAttribute="top" secondItem="dAs-4b-ACP" secondAttribute="bottom" id="6Lb-n5-RrE"/>
                            <constraint firstAttribute="trailingMargin" secondItem="7OQ-0t-1zq" secondAttribute="trailing" constant="-20" id="CHX-tt-x4p"/>
                            <constraint firstItem="7OQ-0t-1zq" firstAttribute="leading" secondItem="tEh-Nj-xof" secondAttribute="leadingMargin" constant="-20" id="GcS-IL-8lA"/>
                            <constraint firstItem="kOH-fr-1L0" firstAttribute="top" secondItem="7OQ-0t-1zq" secondAttribute="bottom" priority="900" id="cuz-xK-BSJ"/>
                        </constraints>
                        <variation key="heightClass=regular-widthClass=regular">
                            <mask key="constraints">
                                <exclude reference="CHX-tt-x4p"/>
                                <exclude reference="GcS-IL-8lA"/>
                            </mask>
                        </variation>
                    </view>
                    <connections>
                        <outlet property="bottomContentConstraint" destination="cuz-xK-BSJ" id="fwY-mo-qJg"/>
                        <outlet property="emailLabel" destination="avo-E8-mvG" id="E7g-cm-gDV"/>
                        <outlet property="emailStackView" destination="Xgi-ZQ-8YL" id="nwq-43-TGi"/>
                        <outlet property="errorLabel" destination="ZqY-I8-yWG" id="dD9-4a-eqs"/>
                        <outlet property="forgotPasswordButton" destination="0P1-6g-BI3" id="UkJ-jm-n4v"/>
                        <outlet property="passwordField" destination="BtS-3D-CIU" id="FjI-Ba-FDh"/>
                        <outlet property="submitButton" destination="E3x-LN-sUk" id="9eE-vi-xgc"/>
                        <segue destination="Mwz-tq-5A8" kind="custom" identifier="showEpilogue" customClass="EpilogueSegue" customModule="WordPress" customModuleProvider="target" id="7lv-19-h36"/>
                        <segue destination="bAd-Df-IzS" kind="show" identifier="show2FA" id="qLI-qX-rkG"/>
                    </connections>
                </viewController>
                <placeholder placeholderIdentifier="IBFirstResponder" id="Z8b-3z-D46" userLabel="First Responder" sceneMemberID="firstResponder"/>
            </objects>
            <point key="canvasLocation" x="2357.5999999999999" y="1638.9805097451276"/>
        </scene>
        <!--Login2FA View Controller-->
        <scene sceneID="cQl-0b-Utj">
            <objects>
                <viewController storyboardIdentifier="Login2FAViewController" useStoryboardIdentifierAsRestorationIdentifier="YES" id="bAd-Df-IzS" customClass="Login2FAViewController" customModule="WordPress" customModuleProvider="target" sceneMemberID="viewController">
                    <layoutGuides>
                        <viewControllerLayoutGuide type="top" id="959-UQ-1Jm"/>
                        <viewControllerLayoutGuide type="bottom" id="fG1-qw-2YS"/>
                    </layoutGuides>
                    <view key="view" contentMode="scaleToFill" id="cm5-76-st7">
                        <rect key="frame" x="0.0" y="0.0" width="383" height="676"/>
                        <autoresizingMask key="autoresizingMask" widthSizable="YES" heightSizable="YES"/>
                        <subviews>
                            <view contentMode="scaleToFill" translatesAutoresizingMaskIntoConstraints="NO" id="hTY-xb-H5h">
                                <rect key="frame" x="-4" y="64" width="391" height="612"/>
                                <subviews>
                                    <view contentMode="scaleToFill" translatesAutoresizingMaskIntoConstraints="NO" id="DHF-bN-so0">
                                        <rect key="frame" x="0.0" y="0.0" width="391" height="548"/>
                                        <subviews>
                                            <label opaque="NO" userInteractionEnabled="NO" contentMode="left" horizontalHuggingPriority="251" verticalHuggingPriority="251" verticalCompressionResistancePriority="1000" text="Almost there" textAlignment="natural" lineBreakMode="tailTruncation" numberOfLines="0" baselineAdjustment="alignBaselines" adjustsFontSizeToFit="NO" translatesAutoresizingMaskIntoConstraints="NO" id="h0i-9g-1E6">
                                                <rect key="frame" x="20" y="214" width="351" height="18"/>
                                                <fontDescription key="fontDescription" style="UICTFontTextStyleSubhead"/>
                                                <color key="textColor" red="0.18039215689999999" green="0.2666666667" blue="0.32549019610000002" alpha="1" colorSpace="calibratedRGB"/>
                                                <nil key="highlightedColor"/>
                                            </label>
                                            <textField opaque="NO" clipsSubviews="YES" contentMode="scaleToFill" semanticContentAttribute="forceLeftToRight" contentHorizontalAlignment="left" contentVerticalAlignment="center" placeholder="Verification Code" clearsOnBeginEditing="YES" minimumFontSize="17" translatesAutoresizingMaskIntoConstraints="NO" id="A2K-lq-6XM" customClass="LoginTextField" customModule="WordPress" customModuleProvider="target">
                                                <rect key="frame" x="0.0" y="252" width="391" height="44"/>
                                                <color key="backgroundColor" red="1" green="1" blue="1" alpha="1" colorSpace="custom" customColorSpace="sRGB"/>
                                                <accessibility key="accessibilityConfiguration" identifier="Verification Code"/>
                                                <constraints>
                                                    <constraint firstAttribute="width" constant="320" id="Qxo-90-2Bb"/>
                                                    <constraint firstAttribute="height" constant="44" id="k3e-tQ-PD7"/>
                                                </constraints>
                                                <fontDescription key="fontDescription" type="system" pointSize="14"/>
                                                <textInputTraits key="textInputTraits" autocorrectionType="no" keyboardType="numberPad" returnKeyType="done" enablesReturnKeyAutomatically="YES"/>
                                                <userDefinedRuntimeAttributes>
                                                    <userDefinedRuntimeAttribute type="boolean" keyPath="showSecureTextEntryToggle" value="NO"/>
                                                    <userDefinedRuntimeAttribute type="boolean" keyPath="showTopLineSeparator" value="YES"/>
                                                </userDefinedRuntimeAttributes>
                                                <variation key="default">
                                                    <mask key="constraints">
                                                        <exclude reference="Qxo-90-2Bb"/>
                                                    </mask>
                                                </variation>
                                                <variation key="heightClass=regular-widthClass=regular">
                                                    <mask key="constraints">
                                                        <include reference="Qxo-90-2Bb"/>
                                                    </mask>
                                                </variation>
                                                <connections>
                                                    <action selector="handleSubmitForm" destination="bAd-Df-IzS" eventType="primaryActionTriggered" id="2LU-aF-Jpd"/>
                                                    <action selector="handleTextFieldDidChange:" destination="bAd-Df-IzS" eventType="editingChanged" id="Jxf-Ep-cSb"/>
                                                    <outlet property="delegate" destination="bAd-Df-IzS" id="Bgq-yf-mas"/>
                                                </connections>
                                            </textField>
                                            <label opaque="NO" userInteractionEnabled="NO" contentMode="left" horizontalHuggingPriority="251" verticalHuggingPriority="251" verticalCompressionResistancePriority="1000" text="" textAlignment="natural" lineBreakMode="tailTruncation" numberOfLines="0" baselineAdjustment="alignBaselines" adjustsFontSizeToFit="NO" translatesAutoresizingMaskIntoConstraints="NO" id="zhF-jf-Wcv">
                                                <rect key="frame" x="20" y="316" width="351" height="0.0"/>
                                                <fontDescription key="fontDescription" style="UICTFontTextStyleSubhead"/>
                                                <color key="textColor" red="0.85098039215686272" green="0.30980392156862746" blue="0.30980392156862746" alpha="1" colorSpace="calibratedRGB"/>
                                                <nil key="highlightedColor"/>
                                            </label>
                                        </subviews>
                                        <constraints>
                                            <constraint firstItem="h0i-9g-1E6" firstAttribute="top" relation="greaterThanOrEqual" secondItem="DHF-bN-so0" secondAttribute="top" constant="20" id="8th-8P-oNw"/>
                                            <constraint firstItem="h0i-9g-1E6" firstAttribute="leading" secondItem="DHF-bN-so0" secondAttribute="leading" constant="20" id="Aup-2U-fpb"/>
                                            <constraint firstAttribute="trailing" secondItem="h0i-9g-1E6" secondAttribute="trailing" constant="20" id="BoT-2y-HxB"/>
                                            <constraint firstItem="A2K-lq-6XM" firstAttribute="leading" secondItem="DHF-bN-so0" secondAttribute="leading" id="Vea-2w-ZPx"/>
                                            <constraint firstItem="A2K-lq-6XM" firstAttribute="centerY" secondItem="DHF-bN-so0" secondAttribute="centerY" priority="900" id="eUR-3k-wkg"/>
                                            <constraint firstAttribute="trailing" secondItem="A2K-lq-6XM" secondAttribute="trailing" id="frc-ct-lX1"/>
                                            <constraint firstAttribute="trailing" secondItem="zhF-jf-Wcv" secondAttribute="trailing" constant="20" id="g0T-RU-xg3"/>
                                            <constraint firstItem="zhF-jf-Wcv" firstAttribute="top" secondItem="A2K-lq-6XM" secondAttribute="bottom" constant="20" id="pch-pX-ZHu"/>
                                            <constraint firstItem="zhF-jf-Wcv" firstAttribute="leading" secondItem="DHF-bN-so0" secondAttribute="leading" constant="20" id="w65-Uk-ab5"/>
                                            <constraint firstItem="A2K-lq-6XM" firstAttribute="top" secondItem="h0i-9g-1E6" secondAttribute="bottom" constant="20" id="ycZ-Hd-5Z2"/>
                                        </constraints>
                                    </view>
                                    <stackView opaque="NO" contentMode="scaleToFill" distribution="equalSpacing" alignment="center" spacing="8" translatesAutoresizingMaskIntoConstraints="NO" id="x1G-Lf-mra">
                                        <rect key="frame" x="20" y="548" width="351" height="44"/>
                                        <subviews>
                                            <button opaque="NO" contentMode="scaleToFill" horizontalCompressionResistancePriority="250" contentHorizontalAlignment="left" contentVerticalAlignment="center" buttonType="roundedRect" lineBreakMode="middleTruncation" translatesAutoresizingMaskIntoConstraints="NO" id="309-z3-fPx">
                                                <rect key="frame" x="0.0" y="0.0" width="131" height="44"/>
                                                <constraints>
                                                    <constraint firstAttribute="height" constant="44" id="fzI-rH-0f8"/>
                                                    <constraint firstAttribute="width" relation="greaterThanOrEqual" constant="100" id="tFG-e2-XN2"/>
                                                </constraints>
                                                <fontDescription key="fontDescription" style="UICTFontTextStyleSubhead"/>
                                                <state key="normal" title="Send another code">
                                                    <color key="titleColor" red="0.0" green="0.52941176469999995" blue="0.74509803919999995" alpha="1" colorSpace="custom" customColorSpace="sRGB"/>
                                                </state>
                                                <connections>
                                                    <action selector="handleSendVerificationButtonTapped:" destination="bAd-Df-IzS" eventType="touchUpInside" id="rvK-YF-gYu"/>
                                                </connections>
                                            </button>
                                            <button opaque="NO" contentMode="scaleToFill" horizontalHuggingPriority="750" verticalCompressionResistancePriority="250" contentHorizontalAlignment="center" contentVerticalAlignment="center" lineBreakMode="middleTruncation" translatesAutoresizingMaskIntoConstraints="NO" id="6eO-V2-a64" customClass="LoginButton" customModule="WordPress" customModuleProvider="target">
                                                <rect key="frame" x="304" y="0.0" width="47" height="44"/>
                                                <constraints>
                                                    <constraint firstAttribute="height" constant="44" id="eoc-KU-71N"/>
                                                </constraints>
                                                <fontDescription key="fontDescription" type="system" pointSize="14"/>
                                                <state key="normal" title="VERIFY">
                                                    <color key="titleColor" red="1" green="1" blue="1" alpha="1" colorSpace="custom" customColorSpace="sRGB"/>
                                                </state>
                                                <userDefinedRuntimeAttributes>
                                                    <userDefinedRuntimeAttribute type="boolean" keyPath="isPrimary" value="YES"/>
                                                </userDefinedRuntimeAttributes>
                                                <connections>
                                                    <action selector="handleSubmitButtonTapped:" destination="bAd-Df-IzS" eventType="touchUpInside" id="0gY-Sk-Y6W"/>
                                                </connections>
                                            </button>
                                        </subviews>
                                    </stackView>
                                </subviews>
                                <color key="backgroundColor" red="0.0" green="0.0" blue="0.0" alpha="0.0" colorSpace="custom" customColorSpace="sRGB"/>
                                <constraints>
                                    <constraint firstAttribute="trailing" secondItem="x1G-Lf-mra" secondAttribute="trailing" constant="20" id="37l-6r-mKG"/>
                                    <constraint firstItem="DHF-bN-so0" firstAttribute="leading" secondItem="hTY-xb-H5h" secondAttribute="leading" id="3Og-Ew-r3y"/>
                                    <constraint firstItem="DHF-bN-so0" firstAttribute="top" secondItem="hTY-xb-H5h" secondAttribute="top" id="9hm-xn-6lZ"/>
                                    <constraint firstAttribute="bottom" secondItem="x1G-Lf-mra" secondAttribute="bottom" constant="20" id="XBv-Gg-JAY"/>
                                    <constraint firstItem="x1G-Lf-mra" firstAttribute="top" secondItem="DHF-bN-so0" secondAttribute="bottom" id="YdZ-5s-UBx"/>
                                    <constraint firstAttribute="width" constant="383" id="eWE-lA-7Kg"/>
                                    <constraint firstAttribute="trailing" secondItem="DHF-bN-so0" secondAttribute="trailing" id="pId-Zh-c89"/>
                                    <constraint firstItem="x1G-Lf-mra" firstAttribute="leading" secondItem="hTY-xb-H5h" secondAttribute="leading" constant="20" id="yEl-i3-fts"/>
                                </constraints>
                                <variation key="default">
                                    <mask key="constraints">
                                        <exclude reference="eWE-lA-7Kg"/>
                                    </mask>
                                </variation>
                                <variation key="heightClass=regular-widthClass=regular">
                                    <mask key="constraints">
                                        <include reference="eWE-lA-7Kg"/>
                                    </mask>
                                </variation>
                            </view>
                        </subviews>
                        <color key="backgroundColor" red="0.95294117649999999" green="0.96470588239999999" blue="0.97254901959999995" alpha="1" colorSpace="calibratedRGB"/>
                        <constraints>
                            <constraint firstAttribute="trailingMargin" secondItem="hTY-xb-H5h" secondAttribute="trailing" constant="-20" id="23h-QU-eyB"/>
                            <constraint firstItem="hTY-xb-H5h" firstAttribute="centerX" secondItem="cm5-76-st7" secondAttribute="centerX" id="PRb-I7-O07"/>
                            <constraint firstItem="hTY-xb-H5h" firstAttribute="top" secondItem="959-UQ-1Jm" secondAttribute="bottom" id="lqc-JK-kaQ"/>
                            <constraint firstItem="hTY-xb-H5h" firstAttribute="leading" secondItem="cm5-76-st7" secondAttribute="leadingMargin" constant="-20" id="riV-3j-5QK"/>
                            <constraint firstItem="fG1-qw-2YS" firstAttribute="top" secondItem="hTY-xb-H5h" secondAttribute="bottom" id="tJ5-Do-kBC"/>
                        </constraints>
                        <variation key="heightClass=regular-widthClass=regular">
                            <mask key="constraints">
                                <exclude reference="23h-QU-eyB"/>
                                <exclude reference="riV-3j-5QK"/>
                            </mask>
                        </variation>
                    </view>
                    <connections>
                        <outlet property="bottomContentConstraint" destination="tJ5-Do-kBC" id="lfp-1Z-g7f"/>
                        <outlet property="errorLabel" destination="zhF-jf-Wcv" id="NDc-4E-Aqv"/>
                        <outlet property="instructionLabel" destination="h0i-9g-1E6" id="Sga-zQ-GAo"/>
                        <outlet property="sendCodeButton" destination="309-z3-fPx" id="ML8-O4-ZZs"/>
                        <outlet property="submitButton" destination="6eO-V2-a64" id="O2y-fh-zZd"/>
                        <outlet property="verificationCodeField" destination="A2K-lq-6XM" id="U35-Ci-hs6"/>
                        <segue destination="Mwz-tq-5A8" kind="custom" identifier="showEpilogue" customClass="EpilogueSegue" customModule="WordPress" customModuleProvider="target" id="lIb-sw-yM7"/>
                    </connections>
                </viewController>
                <placeholder placeholderIdentifier="IBFirstResponder" id="PwX-lW-aCa" userLabel="First Responder" sceneMemberID="firstResponder"/>
            </objects>
            <point key="canvasLocation" x="3058" y="928"/>
        </scene>
        <!--Login Link Auth View Controller-->
        <scene sceneID="SIF-Pr-Kgx">
            <objects>
                <viewController storyboardIdentifier="loginLinkAuth" useStoryboardIdentifierAsRestorationIdentifier="YES" id="VcT-PA-0lj" customClass="LoginLinkAuthViewController" customModule="WordPress" customModuleProvider="target" sceneMemberID="viewController">
                    <layoutGuides>
                        <viewControllerLayoutGuide type="top" id="e8j-zJ-CeU"/>
                        <viewControllerLayoutGuide type="bottom" id="ftd-m3-Cpd"/>
                    </layoutGuides>
                    <view key="view" contentMode="scaleToFill" id="r0Z-0G-9xo">
                        <rect key="frame" x="0.0" y="0.0" width="375" height="667"/>
                        <autoresizingMask key="autoresizingMask" widthSizable="YES" heightSizable="YES"/>
                        <subviews>
                            <activityIndicatorView opaque="NO" contentMode="scaleToFill" horizontalHuggingPriority="750" verticalHuggingPriority="750" animating="YES" style="white" translatesAutoresizingMaskIntoConstraints="NO" id="9Sq-F3-Spn">
                                <rect key="frame" x="177.5" y="323.5" width="20" height="20"/>
                                <color key="color" red="0.18039215689999999" green="0.2274509804" blue="0.32549019610000002" alpha="1" colorSpace="calibratedRGB"/>
                            </activityIndicatorView>
                            <label opaque="NO" userInteractionEnabled="NO" contentMode="left" horizontalHuggingPriority="251" verticalHuggingPriority="251" text="Label" textAlignment="center" lineBreakMode="tailTruncation" baselineAdjustment="alignBaselines" adjustsFontSizeToFit="NO" translatesAutoresizingMaskIntoConstraints="NO" id="Bnl-db-peA">
                                <rect key="frame" x="170.5" y="359.5" width="33" height="16"/>
                                <fontDescription key="fontDescription" type="system" pointSize="13"/>
                                <color key="textColor" red="0.18039215689999999" green="0.2274509804" blue="0.32549019610000002" alpha="1" colorSpace="calibratedRGB"/>
                                <nil key="highlightedColor"/>
                            </label>
                        </subviews>
                        <color key="backgroundColor" red="0.95294117649999999" green="0.96470588239999999" blue="0.97254901959999995" alpha="1" colorSpace="calibratedRGB"/>
                        <constraints>
                            <constraint firstItem="9Sq-F3-Spn" firstAttribute="centerY" secondItem="r0Z-0G-9xo" secondAttribute="centerY" id="8Be-YU-NCR"/>
                            <constraint firstItem="Bnl-db-peA" firstAttribute="top" secondItem="9Sq-F3-Spn" secondAttribute="bottom" constant="16" id="Yb3-kS-EHZ"/>
                            <constraint firstItem="9Sq-F3-Spn" firstAttribute="centerX" secondItem="r0Z-0G-9xo" secondAttribute="centerX" id="vkr-b3-dH1"/>
                            <constraint firstItem="Bnl-db-peA" firstAttribute="centerX" secondItem="9Sq-F3-Spn" secondAttribute="centerX" id="ygB-CM-DyB"/>
                        </constraints>
                    </view>
                    <connections>
                        <outlet property="errorLabel" destination="Bnl-db-peA" id="vfV-dr-NBR"/>
                        <segue destination="Mwz-tq-5A8" kind="custom" identifier="showEpilogue" customClass="EpilogueSegue" customModule="WordPress" customModuleProvider="target" id="7ky-IR-Xbv"/>
                    </connections>
                </viewController>
                <placeholder placeholderIdentifier="IBFirstResponder" id="N85-VU-x1x" userLabel="First Responder" sceneMemberID="firstResponder"/>
            </objects>
            <point key="canvasLocation" x="3546" y="213"/>
        </scene>
        <!--Login Epilogue View Controller-->
        <scene sceneID="mq7-wS-hIR">
            <objects>
                <viewController storyboardIdentifier="epilogue" automaticallyAdjustsScrollViewInsets="NO" id="Mwz-tq-5A8" customClass="LoginEpilogueViewController" customModule="WordPress" customModuleProvider="target" sceneMemberID="viewController">
                    <layoutGuides>
                        <viewControllerLayoutGuide type="top" id="Vw0-RX-ERM"/>
                        <viewControllerLayoutGuide type="bottom" id="pCc-dg-bxb"/>
                    </layoutGuides>
                    <view key="view" contentMode="scaleToFill" layoutMarginsFollowReadableWidth="YES" id="gJB-TV-Tpp">
                        <rect key="frame" x="0.0" y="0.0" width="375" height="667"/>
                        <autoresizingMask key="autoresizingMask" widthSizable="YES" heightSizable="YES"/>
                        <subviews>
<<<<<<< HEAD
                            <containerView opaque="NO" contentMode="scaleToFill" translatesAutoresizingMaskIntoConstraints="NO" id="Onf-X6-J5w">
                                <rect key="frame" x="0.0" y="20" width="375" height="495"/>
=======
                            <containerView opaque="NO" contentMode="scaleToFill" layoutMarginsFollowReadableWidth="YES" translatesAutoresizingMaskIntoConstraints="NO" id="Onf-X6-J5w">
                                <rect key="frame" x="0.0" y="20" width="375" height="563"/>
>>>>>>> 660b5588
                                <connections>
                                    <segue destination="0GP-rM-Hvu" kind="embed" id="taY-7m-sQh"/>
                                </connections>
                            </containerView>
<<<<<<< HEAD
                            <view opaque="NO" clearsContextBeforeDrawing="NO" contentMode="scaleToFill" translatesAutoresizingMaskIntoConstraints="NO" id="juu-ng-v2N">
                                <rect key="frame" x="0.0" y="515" width="375" height="152"/>
=======
                            <view opaque="NO" clearsContextBeforeDrawing="NO" contentMode="scaleToFill" preservesSuperviewLayoutMargins="YES" layoutMarginsFollowReadableWidth="YES" translatesAutoresizingMaskIntoConstraints="NO" id="juu-ng-v2N">
                                <rect key="frame" x="0.0" y="583" width="375" height="84"/>
>>>>>>> 660b5588
                                <subviews>
                                    <imageView hidden="YES" opaque="NO" userInteractionEnabled="NO" contentMode="scaleToFill" horizontalHuggingPriority="251" verticalHuggingPriority="251" image="darkgrey-shadow" translatesAutoresizingMaskIntoConstraints="NO" id="cmz-zv-QBQ">
                                        <rect key="frame" x="0.0" y="-10" width="375" height="10"/>
                                        <constraints>
                                            <constraint firstAttribute="height" constant="10" id="P6k-Ic-btx"/>
                                        </constraints>
                                    </imageView>
                                    <stackView opaque="NO" contentMode="scaleToFill" axis="vertical" spacing="20" translatesAutoresizingMaskIntoConstraints="NO" id="tnB-lr-Pvr">
                                        <rect key="frame" x="20" y="20" width="335" height="108"/>
                                        <subviews>
                                            <button opaque="NO" contentMode="scaleToFill" contentHorizontalAlignment="center" contentVerticalAlignment="center" lineBreakMode="middleTruncation" translatesAutoresizingMaskIntoConstraints="NO" id="XTC-PV-ffk">
                                                <rect key="frame" x="0.0" y="0.0" width="335" height="44"/>
                                                <constraints>
                                                    <constraint firstAttribute="height" constant="44" id="cSh-Lw-mAl"/>
                                                </constraints>
                                                <fontDescription key="fontDescription" style="UICTFontTextStyleHeadline"/>
                                                <state key="normal" title="Connect another site" backgroundImage="beveled-secondary-button">
                                                    <color key="titleColor" red="0.1803921568627451" green="0.26666666666666666" blue="0.32549019607843138" alpha="1" colorSpace="calibratedRGB"/>
                                                </state>
                                                <connections>
                                                    <action selector="handleConnectAnotherButton" destination="Mwz-tq-5A8" eventType="touchUpInside" id="HJD-RL-8hX"/>
                                                </connections>
                                            </button>
                                            <button opaque="NO" contentMode="scaleToFill" contentHorizontalAlignment="center" contentVerticalAlignment="center" adjustsImageWhenHighlighted="NO" adjustsImageWhenDisabled="NO" lineBreakMode="middleTruncation" translatesAutoresizingMaskIntoConstraints="NO" id="jiQ-IN-bzh">
                                                <rect key="frame" x="0.0" y="64" width="335" height="44"/>
                                                <constraints>
                                                    <constraint firstAttribute="height" constant="44" id="wlF-fo-JMp"/>
                                                </constraints>
                                                <fontDescription key="fontDescription" style="UICTFontTextStyleHeadline"/>
                                                <state key="normal" title="Continue" backgroundImage="beveled-blue-button">
                                                    <color key="titleColor" white="1" alpha="1" colorSpace="calibratedWhite"/>
                                                </state>
                                                <state key="selected" backgroundImage="beveled-blue-button-down"/>
                                                <state key="highlighted" backgroundImage="beveled-blue-button-down">
                                                    <color key="titleColor" white="1" alpha="1" colorSpace="calibratedWhite"/>
                                                </state>
                                                <connections>
                                                    <action selector="dismissEpilogue" destination="Mwz-tq-5A8" eventType="touchUpInside" id="YjA-Wy-vFv"/>
                                                </connections>
                                            </button>
                                        </subviews>
                                    </stackView>
                                </subviews>
                                <color key="backgroundColor" white="1" alpha="1" colorSpace="calibratedWhite"/>
                                <constraints>
                                    <constraint firstItem="tnB-lr-Pvr" firstAttribute="top" secondItem="cmz-zv-QBQ" secondAttribute="bottom" constant="20" id="40J-9i-XFg"/>
                                    <constraint firstItem="cmz-zv-QBQ" firstAttribute="leading" secondItem="juu-ng-v2N" secondAttribute="leading" id="FGD-LE-owi"/>
                                    <constraint firstAttribute="bottom" secondItem="tnB-lr-Pvr" secondAttribute="bottom" constant="24" id="OQn-af-sdr"/>
                                    <constraint firstAttribute="trailing" secondItem="tnB-lr-Pvr" secondAttribute="trailing" constant="20" id="PeV-l7-k6R"/>
                                    <constraint firstAttribute="trailing" secondItem="cmz-zv-QBQ" secondAttribute="trailing" id="UCI-QQ-LRq"/>
                                    <constraint firstItem="tnB-lr-Pvr" firstAttribute="leading" secondItem="juu-ng-v2N" secondAttribute="leading" constant="20" id="gvl-Gf-kyb"/>
                                    <constraint firstItem="cmz-zv-QBQ" firstAttribute="top" secondItem="juu-ng-v2N" secondAttribute="top" constant="-10" id="szN-7w-7ie"/>
                                </constraints>
                            </view>
                        </subviews>
                        <color key="backgroundColor" red="0.95294117649999999" green="0.96470588239999999" blue="0.97254901959999995" alpha="1" colorSpace="calibratedRGB"/>
                        <constraints>
                            <constraint firstItem="pCc-dg-bxb" firstAttribute="top" secondItem="juu-ng-v2N" secondAttribute="bottom" id="2YQ-AQ-fc2"/>
                            <constraint firstItem="juu-ng-v2N" firstAttribute="leading" secondItem="gJB-TV-Tpp" secondAttribute="leading" id="LvJ-ZH-lPS"/>
                            <constraint firstAttribute="trailing" secondItem="Onf-X6-J5w" secondAttribute="trailing" id="OQw-38-rm1"/>
                            <constraint firstAttribute="trailing" secondItem="juu-ng-v2N" secondAttribute="trailing" id="UWB-Dd-jb9"/>
                            <constraint firstItem="Onf-X6-J5w" firstAttribute="leading" secondItem="gJB-TV-Tpp" secondAttribute="leading" id="h9l-pW-sPl"/>
                            <constraint firstItem="juu-ng-v2N" firstAttribute="top" secondItem="Onf-X6-J5w" secondAttribute="bottom" id="kSC-dQ-z75"/>
                            <constraint firstItem="Onf-X6-J5w" firstAttribute="top" secondItem="Vw0-RX-ERM" secondAttribute="bottom" id="zHX-lw-7Nx"/>
                        </constraints>
                    </view>
                    <extendedEdge key="edgesForExtendedLayout"/>
                    <simulatedStatusBarMetrics key="simulatedStatusBarMetrics"/>
                    <connections>
                        <outlet property="buttonPanel" destination="juu-ng-v2N" id="WUF-SL-5Nq"/>
                        <outlet property="connectButton" destination="XTC-PV-ffk" id="m23-fx-dSP"/>
                        <outlet property="continueButton" destination="jiQ-IN-bzh" id="OuY-ju-D4b"/>
                        <outlet property="shadowView" destination="cmz-zv-QBQ" id="z9D-6E-kZE"/>
                    </connections>
                </viewController>
                <placeholder placeholderIdentifier="IBFirstResponder" id="S0K-oR-yFr" userLabel="First Responder" sceneMemberID="firstResponder"/>
            </objects>
            <point key="canvasLocation" x="4117.6000000000004" y="927.88605697151434"/>
        </scene>
        <!--Login Epilogue Table View-->
        <scene sceneID="YcQ-wo-pmy">
            <objects>
                <tableViewController id="0GP-rM-Hvu" customClass="LoginEpilogueTableView" customModule="WordPress" customModuleProvider="target" sceneMemberID="viewController">
<<<<<<< HEAD
                    <tableView key="view" clipsSubviews="YES" contentMode="scaleToFill" alwaysBounceVertical="YES" dataMode="prototypes" style="plain" separatorStyle="none" allowsSelection="NO" rowHeight="154" sectionHeaderHeight="28" sectionFooterHeight="28" id="TzF-S4-1lW">
                        <rect key="frame" x="0.0" y="0.0" width="375" height="495"/>
=======
                    <tableView key="view" clipsSubviews="YES" contentMode="scaleToFill" layoutMarginsFollowReadableWidth="YES" alwaysBounceVertical="YES" dataMode="prototypes" style="plain" separatorStyle="none" allowsSelection="NO" rowHeight="154" sectionHeaderHeight="28" sectionFooterHeight="28" id="TzF-S4-1lW">
                        <rect key="frame" x="0.0" y="0.0" width="375" height="563"/>
>>>>>>> 660b5588
                        <autoresizingMask key="autoresizingMask" widthSizable="YES" heightSizable="YES"/>
                        <color key="backgroundColor" red="0.95294117647058818" green="0.96470588235294119" blue="0.97254901960784312" alpha="1" colorSpace="calibratedRGB"/>
                        <inset key="separatorInset" minX="20" minY="0.0" maxX="0.0" maxY="0.0"/>
                        <prototypes>
                            <tableViewCell clipsSubviews="YES" contentMode="scaleToFill" layoutMarginsFollowReadableWidth="YES" selectionStyle="default" indentationWidth="10" reuseIdentifier="userInfo" rowHeight="148" id="rFk-m6-PzB" customClass="LoginEpilogueUserInfoCell" customModule="WordPress" customModuleProvider="target">
                                <rect key="frame" x="0.0" y="28" width="375" height="148"/>
                                <autoresizingMask key="autoresizingMask"/>
                                <tableViewCellContentView key="contentView" opaque="NO" clipsSubviews="YES" multipleTouchEnabled="YES" contentMode="center" tableViewCell="rFk-m6-PzB" id="Be1-mM-Agr">
                                    <rect key="frame" x="0.0" y="0.0" width="375" height="148"/>
                                    <autoresizingMask key="autoresizingMask"/>
                                    <subviews>
                                        <imageView userInteractionEnabled="NO" contentMode="scaleToFill" horizontalHuggingPriority="251" verticalHuggingPriority="251" translatesAutoresizingMaskIntoConstraints="NO" id="xKq-ni-wZB" customClass="CircularImageView" customModule="WordPress" customModuleProvider="target">
                                            <rect key="frame" x="157.5" y="20" width="60" height="60"/>
                                            <constraints>
                                                <constraint firstAttribute="height" constant="60" id="Omr-X8-XDl"/>
                                                <constraint firstAttribute="width" constant="60" id="pI0-bo-l6s"/>
                                            </constraints>
                                        </imageView>
                                        <label opaque="NO" userInteractionEnabled="NO" contentMode="left" horizontalHuggingPriority="251" verticalHuggingPriority="251" text="@username" textAlignment="center" lineBreakMode="tailTruncation" baselineAdjustment="alignBaselines" adjustsFontSizeToFit="NO" translatesAutoresizingMaskIntoConstraints="NO" id="ONy-ZJ-GTI">
                                            <rect key="frame" x="0.0" y="109.5" width="375" height="18"/>
                                            <constraints>
                                                <constraint firstAttribute="height" relation="greaterThanOrEqual" constant="18" id="UkN-Od-n0K"/>
                                            </constraints>
                                            <fontDescription key="fontDescription" style="UICTFontTextStyleSubhead"/>
                                            <color key="textColor" red="0.30980392156862746" green="0.45490196078431372" blue="0.55686274509803924" alpha="1" colorSpace="calibratedRGB"/>
                                            <nil key="highlightedColor"/>
                                        </label>
                                        <view contentMode="scaleToFill" translatesAutoresizingMaskIntoConstraints="NO" id="4RV-hS-DYN" userLabel="bottom hairline">
                                            <rect key="frame" x="0.0" y="139.5" width="375" height="0.5"/>
                                            <color key="backgroundColor" red="0.78431372549019607" green="0.84313725490196079" blue="0.84313725490196079" alpha="1" colorSpace="custom" customColorSpace="displayP3"/>
                                            <constraints>
                                                <constraint firstAttribute="height" constant="0.5" id="A3O-Oh-nqx"/>
                                            </constraints>
                                        </view>
                                        <view contentMode="scaleToFill" translatesAutoresizingMaskIntoConstraints="NO" id="3hv-UB-D9b" userLabel="top hairline">
                                            <rect key="frame" x="0.0" y="0.0" width="375" height="0.5"/>
                                            <color key="backgroundColor" red="0.7843137255" green="0.84313725490000002" blue="0.88235294119999996" alpha="1" colorSpace="custom" customColorSpace="displayP3"/>
                                            <constraints>
                                                <constraint firstAttribute="height" constant="0.5" id="gaI-rY-zWc"/>
                                            </constraints>
                                        </view>
                                        <label opaque="NO" userInteractionEnabled="NO" contentMode="left" horizontalHuggingPriority="251" verticalHuggingPriority="251" text="Full Name" textAlignment="center" lineBreakMode="tailTruncation" baselineAdjustment="alignBaselines" adjustsFontSizeToFit="NO" translatesAutoresizingMaskIntoConstraints="NO" id="Men-mq-jKi">
                                            <rect key="frame" x="20" y="89" width="335" height="20.5"/>
                                            <constraints>
                                                <constraint firstAttribute="height" relation="greaterThanOrEqual" constant="20" id="Z2K-dy-J3D"/>
                                            </constraints>
                                            <fontDescription key="fontDescription" style="UICTFontTextStyleHeadline"/>
                                            <color key="textColor" red="0.1803921568627451" green="0.26666666666666666" blue="0.32549019607843138" alpha="1" colorSpace="calibratedRGB"/>
                                            <nil key="highlightedColor"/>
                                        </label>
                                        <view contentMode="scaleToFill" translatesAutoresizingMaskIntoConstraints="NO" id="Zfb-lS-v47" userLabel="bottom pad">
                                            <rect key="frame" x="0.0" y="140" width="375" height="8"/>
                                            <color key="backgroundColor" red="0.95294117649999999" green="0.96470588239999999" blue="0.97254901959999995" alpha="1" colorSpace="calibratedRGB"/>
                                            <constraints>
                                                <constraint firstAttribute="height" constant="8" id="wB5-3u-5Pm"/>
                                            </constraints>
                                        </view>
                                    </subviews>
                                    <color key="backgroundColor" white="1" alpha="1" colorSpace="calibratedWhite"/>
                                    <constraints>
                                        <constraint firstItem="3hv-UB-D9b" firstAttribute="top" secondItem="Be1-mM-Agr" secondAttribute="top" id="3SQ-hM-G4k"/>
                                        <constraint firstItem="xKq-ni-wZB" firstAttribute="centerX" secondItem="Be1-mM-Agr" secondAttribute="centerX" id="865-hS-MlA"/>
                                        <constraint firstAttribute="trailing" secondItem="3hv-UB-D9b" secondAttribute="trailing" id="AfD-je-v7d"/>
                                        <constraint firstItem="Men-mq-jKi" firstAttribute="centerX" secondItem="Be1-mM-Agr" secondAttribute="centerX" id="AmR-HT-3sQ"/>
                                        <constraint firstItem="4RV-hS-DYN" firstAttribute="leading" secondItem="Be1-mM-Agr" secondAttribute="leading" id="JoO-om-FiY"/>
                                        <constraint firstAttribute="bottom" secondItem="Zfb-lS-v47" secondAttribute="bottom" id="Nm1-fL-9Vl"/>
                                        <constraint firstItem="Zfb-lS-v47" firstAttribute="leading" secondItem="Be1-mM-Agr" secondAttribute="leading" id="PWq-dA-5sF"/>
                                        <constraint firstItem="3hv-UB-D9b" firstAttribute="leading" secondItem="Be1-mM-Agr" secondAttribute="leading" id="TR0-Jy-8Nl"/>
                                        <constraint firstAttribute="bottom" secondItem="ONy-ZJ-GTI" secondAttribute="bottom" constant="20" id="WIV-xZ-Axe"/>
                                        <constraint firstItem="Men-mq-jKi" firstAttribute="top" secondItem="xKq-ni-wZB" secondAttribute="bottom" constant="9" id="aAf-qY-hmn"/>
                                        <constraint firstAttribute="bottom" secondItem="4RV-hS-DYN" secondAttribute="bottom" constant="8" id="bZ7-1u-rKn"/>
                                        <constraint firstItem="ONy-ZJ-GTI" firstAttribute="width" secondItem="Be1-mM-Agr" secondAttribute="width" id="cUP-rO-wRN"/>
                                        <constraint firstItem="ONy-ZJ-GTI" firstAttribute="top" secondItem="Men-mq-jKi" secondAttribute="bottom" id="dP1-pm-lsf"/>
                                        <constraint firstItem="xKq-ni-wZB" firstAttribute="top" secondItem="Be1-mM-Agr" secondAttribute="top" constant="20" id="lOz-D3-0B6"/>
                                        <constraint firstItem="ONy-ZJ-GTI" firstAttribute="centerX" secondItem="Be1-mM-Agr" secondAttribute="centerX" id="mUZ-BR-fjP"/>
                                        <constraint firstAttribute="trailing" secondItem="4RV-hS-DYN" secondAttribute="trailing" id="nNM-Cy-aG4"/>
                                        <constraint firstAttribute="trailing" secondItem="Zfb-lS-v47" secondAttribute="trailing" id="nfF-ld-FcW"/>
                                        <constraint firstItem="Men-mq-jKi" firstAttribute="width" secondItem="Be1-mM-Agr" secondAttribute="width" constant="-40" id="q7i-va-jYi"/>
                                    </constraints>
                                </tableViewCellContentView>
                                <connections>
                                    <outlet property="fullNameLabel" destination="Men-mq-jKi" id="Ha3-wY-J4z"/>
                                    <outlet property="gravatarView" destination="xKq-ni-wZB" id="rvN-Oc-4wz"/>
                                    <outlet property="usernameLabel" destination="ONy-ZJ-GTI" id="Gv8-6L-ylR"/>
                                </connections>
                            </tableViewCell>
                            <tableViewCell clipsSubviews="YES" contentMode="scaleToFill" layoutMarginsFollowReadableWidth="YES" selectionStyle="default" indentationWidth="10" reuseIdentifier="BlogCell" rowHeight="52" id="Efm-ja-Y8C" customClass="LoginEpilogueBlogCell" customModule="WordPress" customModuleProvider="target">
                                <rect key="frame" x="0.0" y="176" width="375" height="52"/>
                                <autoresizingMask key="autoresizingMask"/>
                                <tableViewCellContentView key="contentView" opaque="NO" clipsSubviews="YES" multipleTouchEnabled="YES" contentMode="center" tableViewCell="Efm-ja-Y8C" id="Xid-Yh-Kpa">
                                    <rect key="frame" x="0.0" y="0.0" width="375" height="52"/>
                                    <autoresizingMask key="autoresizingMask"/>
                                    <subviews>
                                        <imageView userInteractionEnabled="NO" contentMode="scaleToFill" horizontalHuggingPriority="251" verticalHuggingPriority="251" translatesAutoresizingMaskIntoConstraints="NO" id="Rtc-ao-Fl6">
                                            <rect key="frame" x="20" y="2" width="40" height="40"/>
                                            <constraints>
                                                <constraint firstAttribute="width" constant="40" id="54N-go-xro"/>
                                                <constraint firstAttribute="height" constant="40" id="mlW-vk-8m6"/>
                                            </constraints>
                                        </imageView>
                                        <label opaque="NO" userInteractionEnabled="NO" contentMode="left" horizontalHuggingPriority="251" verticalHuggingPriority="251" text="Masdftg" textAlignment="natural" lineBreakMode="tailTruncation" numberOfLines="0" baselineAdjustment="alignBaselines" adjustsFontSizeToFit="NO" translatesAutoresizingMaskIntoConstraints="NO" id="OfN-Q9-bSA">
                                            <rect key="frame" x="72" y="2" width="57" height="18"/>
                                            <constraints>
                                                <constraint firstAttribute="height" relation="greaterThanOrEqual" constant="18" id="P3Z-FG-QZ0"/>
                                            </constraints>
                                            <fontDescription key="fontDescription" style="UICTFontTextStyleSubhead"/>
                                            <nil key="textColor"/>
                                            <nil key="highlightedColor"/>
                                        </label>
                                        <label opaque="NO" userInteractionEnabled="NO" contentMode="left" horizontalHuggingPriority="251" verticalHuggingPriority="251" text="Mastg" textAlignment="natural" lineBreakMode="tailTruncation" numberOfLines="0" baselineAdjustment="alignBaselines" adjustsFontSizeToFit="NO" translatesAutoresizingMaskIntoConstraints="NO" id="3Yz-UQ-eSh">
                                            <rect key="frame" x="72" y="24" width="38" height="16"/>
                                            <constraints>
                                                <constraint firstAttribute="height" relation="greaterThanOrEqual" constant="16" id="xnN-P0-Xpf"/>
                                            </constraints>
                                            <fontDescription key="fontDescription" style="UICTFontTextStyleFootnote"/>
                                            <nil key="textColor"/>
                                            <nil key="highlightedColor"/>
                                        </label>
                                    </subviews>
                                    <constraints>
                                        <constraint firstAttribute="bottom" secondItem="3Yz-UQ-eSh" secondAttribute="bottom" constant="12" id="0zb-DY-Y9E"/>
                                        <constraint firstAttribute="bottom" relation="greaterThanOrEqual" secondItem="Rtc-ao-Fl6" secondAttribute="bottom" constant="10" id="1Og-kM-CYS"/>
                                        <constraint firstItem="OfN-Q9-bSA" firstAttribute="top" secondItem="Rtc-ao-Fl6" secondAttribute="top" id="8j1-Sa-1RD"/>
                                        <constraint firstAttribute="trailing" relation="greaterThanOrEqual" secondItem="OfN-Q9-bSA" secondAttribute="trailing" constant="20" id="B7q-Nq-2bp"/>
                                        <constraint firstItem="OfN-Q9-bSA" firstAttribute="leading" secondItem="Rtc-ao-Fl6" secondAttribute="trailing" constant="12" id="ewu-p4-E6y"/>
                                        <constraint firstItem="Rtc-ao-Fl6" firstAttribute="top" secondItem="Xid-Yh-Kpa" secondAttribute="top" constant="2" id="fFy-Ht-Nhg"/>
                                        <constraint firstItem="Rtc-ao-Fl6" firstAttribute="leading" secondItem="Xid-Yh-Kpa" secondAttribute="leading" constant="20" id="joG-nq-PKL"/>
                                        <constraint firstItem="3Yz-UQ-eSh" firstAttribute="top" secondItem="OfN-Q9-bSA" secondAttribute="bottom" constant="4" id="kgK-cW-v6B"/>
                                        <constraint firstItem="3Yz-UQ-eSh" firstAttribute="leading" secondItem="OfN-Q9-bSA" secondAttribute="leading" id="zDF-BH-FcH"/>
                                    </constraints>
                                </tableViewCellContentView>
                                <connections>
                                    <outlet property="siteIcon" destination="Rtc-ao-Fl6" id="4pV-Bx-Jdp"/>
                                    <outlet property="siteNameLabel" destination="OfN-Q9-bSA" id="bES-zE-8MN"/>
                                    <outlet property="urlLabel" destination="3Yz-UQ-eSh" id="mGn-yR-cJx"/>
                                </connections>
                            </tableViewCell>
                        </prototypes>
                        <connections>
                            <outlet property="dataSource" destination="0GP-rM-Hvu" id="xLD-Wu-z2e"/>
                            <outlet property="delegate" destination="0GP-rM-Hvu" id="3k4-jb-Ovg"/>
                        </connections>
                    </tableView>
                </tableViewController>
                <placeholder placeholderIdentifier="IBFirstResponder" id="jiq-6d-L8E" userLabel="First Responder" sceneMemberID="firstResponder"/>
            </objects>
            <point key="canvasLocation" x="4920.8000000000002" y="887.40629685157433"/>
        </scene>
        <!--Signin Error View Controller-->
        <scene sceneID="zKv-KR-qqw">
            <objects>
                <viewController storyboardIdentifier="SigninErrorViewController" extendedLayoutIncludesOpaqueBars="YES" useStoryboardIdentifierAsRestorationIdentifier="YES" id="TLA-Qm-IoF" customClass="SigninErrorViewController" customModule="WordPress" customModuleProvider="target" sceneMemberID="viewController">
                    <layoutGuides>
                        <viewControllerLayoutGuide type="top" id="TaY-iH-nUV"/>
                        <viewControllerLayoutGuide type="bottom" id="4Zz-sQ-RPP"/>
                    </layoutGuides>
                    <view key="view" contentMode="scaleToFill" id="0fR-cZ-XSB">
                        <rect key="frame" x="0.0" y="0.0" width="375" height="667"/>
                        <autoresizingMask key="autoresizingMask" widthSizable="YES" heightSizable="YES"/>
                        <subviews>
                            <stackView opaque="NO" contentMode="scaleToFill" axis="vertical" distribution="equalSpacing" alignment="center" spacing="8" translatesAutoresizingMaskIntoConstraints="NO" id="Vx6-Eq-ho8">
                                <rect key="frame" x="43" y="249.5" width="289" height="80.5"/>
                                <subviews>
                                    <imageView userInteractionEnabled="NO" contentMode="scaleToFill" horizontalHuggingPriority="251" verticalHuggingPriority="251" image="icon-alert" translatesAutoresizingMaskIntoConstraints="NO" id="v7t-tc-0qh">
                                        <rect key="frame" x="113.5" y="0.0" width="62" height="52"/>
                                        <constraints>
                                            <constraint firstAttribute="width" constant="62" id="4hX-6S-Ug0"/>
                                            <constraint firstAttribute="height" constant="52" id="toG-vl-LrL"/>
                                        </constraints>
                                    </imageView>
                                    <label opaque="NO" userInteractionEnabled="NO" contentMode="left" horizontalHuggingPriority="251" verticalHuggingPriority="251" text="Description" textAlignment="center" lineBreakMode="wordWrap" numberOfLines="0" baselineAdjustment="alignBaselines" adjustsFontSizeToFit="NO" translatesAutoresizingMaskIntoConstraints="NO" id="WGk-iP-Ea8">
                                        <rect key="frame" x="100.5" y="60" width="88" height="20.5"/>
                                        <fontDescription key="fontDescription" style="UICTFontTextStyleBody"/>
                                        <color key="textColor" red="1" green="1" blue="1" alpha="1" colorSpace="custom" customColorSpace="sRGB"/>
                                        <nil key="highlightedColor"/>
                                    </label>
                                </subviews>
                                <constraints>
                                    <constraint firstAttribute="width" constant="289" id="srW-sl-8A7"/>
                                </constraints>
                            </stackView>
                            <button opaque="NO" contentMode="scaleToFill" contentHorizontalAlignment="center" contentVerticalAlignment="center" buttonType="roundedRect" lineBreakMode="middleTruncation" translatesAutoresizingMaskIntoConstraints="NO" id="JxF-Rn-MsR" customClass="WPNUXSecondaryButton">
                                <rect key="frame" x="16" y="621" width="46" height="30"/>
                                <state key="normal" title="Button"/>
                                <connections>
                                    <action selector="handleSecondaryButtonTapped:" destination="TLA-Qm-IoF" eventType="touchUpInside" id="usW-OP-FqJ"/>
                                </connections>
                            </button>
                            <button opaque="NO" contentMode="scaleToFill" contentHorizontalAlignment="center" contentVerticalAlignment="center" lineBreakMode="middleTruncation" translatesAutoresizingMaskIntoConstraints="NO" id="1qa-33-ovF" customClass="NUXSubmitButton" customModule="WordPress" customModuleProvider="target">
                                <rect key="frame" x="316" y="617" width="43" height="34"/>
                                <constraints>
                                    <constraint firstAttribute="height" constant="34" id="sdW-W7-7yC"/>
                                </constraints>
                                <fontDescription key="fontDescription" type="system" pointSize="14"/>
                                <state key="normal" title="Button"/>
                                <connections>
                                    <action selector="handlePrimaryButtonTapped:" destination="TLA-Qm-IoF" eventType="touchUpInside" id="IhP-yF-kQB"/>
                                </connections>
                            </button>
                        </subviews>
                        <color key="backgroundColor" red="0.0" green="0.0" blue="0.0" alpha="1" colorSpace="custom" customColorSpace="sRGB"/>
                        <constraints>
                            <constraint firstItem="Vx6-Eq-ho8" firstAttribute="centerX" secondItem="0fR-cZ-XSB" secondAttribute="centerX" id="2hm-Dw-VkB"/>
                            <constraint firstItem="Vx6-Eq-ho8" firstAttribute="centerY" secondItem="0fR-cZ-XSB" secondAttribute="centerY" constant="-44" id="3yu-aj-rss"/>
                            <constraint firstItem="4Zz-sQ-RPP" firstAttribute="top" secondItem="JxF-Rn-MsR" secondAttribute="bottom" constant="16" id="4Gq-6P-mOp"/>
                            <constraint firstItem="JxF-Rn-MsR" firstAttribute="leading" secondItem="0fR-cZ-XSB" secondAttribute="leading" constant="16" id="G0b-wk-FMG"/>
                            <constraint firstItem="4Zz-sQ-RPP" firstAttribute="top" secondItem="1qa-33-ovF" secondAttribute="bottom" constant="16" id="OBS-pf-MQk"/>
                            <constraint firstAttribute="trailing" secondItem="1qa-33-ovF" secondAttribute="trailing" constant="16" id="Pn4-gK-NFy"/>
                        </constraints>
                        <connections>
                            <outletCollection property="gestureRecognizers" destination="UNR-EL-usp" appends="YES" id="6dE-8z-pgD"/>
                        </connections>
                    </view>
                    <nil key="simulatedTopBarMetrics"/>
                    <connections>
                        <outlet property="descriptionLabel" destination="WGk-iP-Ea8" id="lZc-4O-sll"/>
                        <outlet property="icon" destination="v7t-tc-0qh" id="6A6-lC-f2N"/>
                        <outlet property="primaryButton" destination="1qa-33-ovF" id="gqu-30-5dP"/>
                        <outlet property="secondaryButton" destination="JxF-Rn-MsR" id="WsO-Gi-kiz"/>
                    </connections>
                </viewController>
                <placeholder placeholderIdentifier="IBFirstResponder" id="k2v-Vb-eUr" userLabel="First Responder" sceneMemberID="firstResponder"/>
                <tapGestureRecognizer id="UNR-EL-usp">
                    <connections>
                        <action selector="handleTapGesture:" destination="TLA-Qm-IoF" id="aCi-V9-0YM"/>
                    </connections>
                </tapGestureRecognizer>
            </objects>
            <point key="canvasLocation" x="1752" y="-397"/>
        </scene>
        <!--Login Link Request View Controller-->
        <scene sceneID="lHx-fY-p45">
            <objects>
                <viewController storyboardIdentifier="LoginLinkRequestViewController" extendedLayoutIncludesOpaqueBars="YES" useStoryboardIdentifierAsRestorationIdentifier="YES" id="Kvo-Y2-yhG" customClass="LoginLinkRequestViewController" customModule="WordPress" customModuleProvider="target" sceneMemberID="viewController">
                    <layoutGuides>
                        <viewControllerLayoutGuide type="top" id="q8R-wf-TMO"/>
                        <viewControllerLayoutGuide type="bottom" id="h4a-j8-84P"/>
                    </layoutGuides>
                    <view key="view" contentMode="scaleToFill" id="HnR-5a-suO">
                        <rect key="frame" x="0.0" y="0.0" width="383" height="676"/>
                        <autoresizingMask key="autoresizingMask" widthSizable="YES" heightSizable="YES"/>
                        <subviews>
                            <stackView opaque="NO" contentMode="scaleToFill" axis="vertical" alignment="center" spacing="30" translatesAutoresizingMaskIntoConstraints="NO" id="Mq6-n0-6iO">
                                <rect key="frame" x="36" y="189" width="311" height="258.5"/>
                                <subviews>
                                    <imageView userInteractionEnabled="NO" contentMode="scaleToFill" horizontalHuggingPriority="251" verticalHuggingPriority="251" translatesAutoresizingMaskIntoConstraints="NO" id="Ukv-qo-ql4" customClass="CircularImageView" customModule="WordPress" customModuleProvider="target">
                                        <rect key="frame" x="105.5" y="0.0" width="100" height="100"/>
                                        <constraints>
                                            <constraint firstAttribute="width" constant="100" id="3wv-b7-gzu"/>
                                            <constraint firstAttribute="height" constant="100" id="aMT-Sa-KA3"/>
                                        </constraints>
                                    </imageView>
                                    <label opaque="NO" userInteractionEnabled="NO" contentMode="left" horizontalHuggingPriority="251" verticalHuggingPriority="251" text="We'll email you a magic link that'll log you in instantly, no password needed. Hunt and peck no more!" textAlignment="center" lineBreakMode="tailTruncation" numberOfLines="0" baselineAdjustment="alignBaselines" adjustsFontSizeToFit="NO" translatesAutoresizingMaskIntoConstraints="NO" id="CmN-ir-1YK">
                                        <rect key="frame" x="0.0" y="130" width="311" height="64.5"/>
                                        <fontDescription key="fontDescription" style="UICTFontTextStyleHeadline"/>
                                        <color key="textColor" red="0.18039215689999999" green="0.2274509804" blue="0.32549019610000002" alpha="1" colorSpace="calibratedRGB"/>
                                        <nil key="highlightedColor"/>
                                    </label>
                                    <button opaque="NO" contentMode="scaleToFill" verticalCompressionResistancePriority="749" contentHorizontalAlignment="center" contentVerticalAlignment="center" lineBreakMode="middleTruncation" translatesAutoresizingMaskIntoConstraints="NO" id="iIy-Sm-1r0" customClass="LoginButton" customModule="WordPress" customModuleProvider="target">
                                        <rect key="frame" x="119.5" y="224.5" width="72" height="34"/>
                                        <constraints>
                                            <constraint firstAttribute="height" relation="greaterThanOrEqual" constant="34" id="GRI-y6-q3i"/>
                                        </constraints>
                                        <fontDescription key="fontDescription" type="system" pointSize="14"/>
                                        <state key="normal" title="SEND LINK">
                                            <color key="titleColor" red="1" green="1" blue="1" alpha="1" colorSpace="custom" customColorSpace="sRGB"/>
                                        </state>
                                        <userDefinedRuntimeAttributes>
                                            <userDefinedRuntimeAttribute type="boolean" keyPath="isPrimary" value="YES"/>
                                        </userDefinedRuntimeAttributes>
                                        <connections>
                                            <action selector="handleSendLinkTapped:" destination="Kvo-Y2-yhG" eventType="touchUpInside" id="YlN-8X-mwf"/>
                                        </connections>
                                    </button>
                                </subviews>
                                <constraints>
                                    <constraint firstItem="CmN-ir-1YK" firstAttribute="width" secondItem="Mq6-n0-6iO" secondAttribute="width" id="Lcr-XS-PSo"/>
                                    <constraint firstAttribute="width" constant="383" id="mgH-Q8-cJr"/>
                                </constraints>
                                <variation key="default">
                                    <mask key="constraints">
                                        <exclude reference="mgH-Q8-cJr"/>
                                    </mask>
                                </variation>
                                <variation key="heightClass=regular-widthClass=regular">
                                    <mask key="constraints">
                                        <include reference="mgH-Q8-cJr"/>
                                    </mask>
                                </variation>
                            </stackView>
                            <button opaque="NO" contentMode="scaleToFill" contentHorizontalAlignment="center" contentVerticalAlignment="center" buttonType="roundedRect" lineBreakMode="middleTruncation" translatesAutoresizingMaskIntoConstraints="NO" id="B6x-b7-hU9">
                                <rect key="frame" x="105.5" y="628" width="172" height="28"/>
                                <fontDescription key="fontDescription" type="system" pointSize="13"/>
                                <state key="normal" title="Enter your password instead">
                                    <color key="titleColor" red="0.0" green="0.52941176469999995" blue="0.74509803919999995" alpha="1" colorSpace="custom" customColorSpace="sRGB"/>
                                </state>
                                <connections>
                                    <action selector="handleUsePasswordTapped:" destination="Kvo-Y2-yhG" eventType="touchUpInside" id="T8m-o8-zic"/>
                                    <segue destination="lmD-c6-SLs" kind="show" id="0ao-yi-yZI"/>
                                </connections>
                            </button>
                        </subviews>
                        <color key="backgroundColor" red="0.95294117649999999" green="0.96470588239999999" blue="0.97254901959999995" alpha="1" colorSpace="calibratedRGB"/>
                        <constraints>
                            <constraint firstAttribute="trailingMargin" secondItem="Mq6-n0-6iO" secondAttribute="trailing" constant="20" id="CoO-Ax-hqg"/>
                            <constraint firstItem="Mq6-n0-6iO" firstAttribute="centerX" secondItem="HnR-5a-suO" secondAttribute="centerX" id="H21-tP-R9E"/>
                            <constraint firstItem="h4a-j8-84P" firstAttribute="top" secondItem="B6x-b7-hU9" secondAttribute="bottom" priority="900" constant="20" id="asJ-6Y-anx"/>
                            <constraint firstItem="Mq6-n0-6iO" firstAttribute="centerY" secondItem="HnR-5a-suO" secondAttribute="centerY" constant="-20" id="gQ3-og-ak7"/>
                            <constraint firstItem="B6x-b7-hU9" firstAttribute="centerX" secondItem="HnR-5a-suO" secondAttribute="centerX" id="iMu-uo-e9U"/>
                            <constraint firstItem="Mq6-n0-6iO" firstAttribute="leading" secondItem="HnR-5a-suO" secondAttribute="leadingMargin" constant="20" id="rtb-lw-VMZ"/>
                        </constraints>
                        <variation key="heightClass=regular-widthClass=regular">
                            <mask key="constraints">
                                <exclude reference="CoO-Ax-hqg"/>
                                <exclude reference="rtb-lw-VMZ"/>
                            </mask>
                        </variation>
                    </view>
                    <connections>
                        <outlet property="gravatarView" destination="Ukv-qo-ql4" id="8BJ-j2-Ci2"/>
                        <outlet property="label" destination="CmN-ir-1YK" id="Xhc-3L-kvy"/>
                        <outlet property="sendLinkButton" destination="iIy-Sm-1r0" id="9My-fJ-l9S"/>
                        <outlet property="usePasswordButton" destination="B6x-b7-hU9" id="mB8-03-VBa"/>
                        <segue destination="GSd-vy-rpZ" kind="show" identifier="showLinkMailView" id="xs3-qG-RaP"/>
                    </connections>
                </viewController>
                <placeholder placeholderIdentifier="IBFirstResponder" id="cja-vu-y88" userLabel="First Responder" sceneMemberID="firstResponder"/>
            </objects>
            <point key="canvasLocation" x="1752" y="262"/>
        </scene>
        <!--Login Link Mail View Controller-->
        <scene sceneID="zhV-IL-bW4">
            <objects>
                <viewController storyboardIdentifier="SigninLinkMailViewController" extendedLayoutIncludesOpaqueBars="YES" useStoryboardIdentifierAsRestorationIdentifier="YES" id="GSd-vy-rpZ" customClass="LoginLinkMailViewController" customModule="WordPress" customModuleProvider="target" sceneMemberID="viewController">
                    <layoutGuides>
                        <viewControllerLayoutGuide type="top" id="s8Z-uG-nj5"/>
                        <viewControllerLayoutGuide type="bottom" id="vKK-Mm-0yR"/>
                    </layoutGuides>
                    <view key="view" contentMode="scaleToFill" id="Xyo-MA-Ddd">
                        <rect key="frame" x="0.0" y="0.0" width="383" height="676"/>
                        <autoresizingMask key="autoresizingMask" widthSizable="YES" heightSizable="YES"/>
                        <subviews>
                            <stackView opaque="NO" contentMode="scaleToFill" axis="vertical" alignment="center" spacing="30" translatesAutoresizingMaskIntoConstraints="NO" id="L3o-Cy-vXw">
                                <rect key="frame" x="36" y="148" width="311" height="340.5"/>
                                <subviews>
                                    <imageView userInteractionEnabled="NO" contentMode="scaleToFill" horizontalHuggingPriority="251" verticalHuggingPriority="251" image="login-magic-link" translatesAutoresizingMaskIntoConstraints="NO" id="upR-OL-iQF">
                                        <rect key="frame" x="75.5" y="0.0" width="160" height="160"/>
                                        <constraints>
                                            <constraint firstAttribute="height" constant="160" id="CtE-yp-T3g"/>
                                            <constraint firstAttribute="width" constant="160" id="LVD-7T-c7k"/>
                                        </constraints>
                                    </imageView>
                                    <label opaque="NO" userInteractionEnabled="NO" contentMode="left" horizontalHuggingPriority="251" verticalHuggingPriority="251" text="Your magic link is on its way! Check your email on this device, and tap the link in the email you receive from WordPress.com" textAlignment="center" lineBreakMode="wordWrap" numberOfLines="0" baselineAdjustment="alignBaselines" adjustsFontSizeToFit="NO" translatesAutoresizingMaskIntoConstraints="NO" id="pkM-xx-821">
                                        <rect key="frame" x="5" y="190" width="301.5" height="86.5"/>
                                        <constraints>
                                            <constraint firstAttribute="height" relation="greaterThanOrEqual" constant="21" id="0nV-Yg-je4"/>
                                            <constraint firstAttribute="width" constant="320" id="2JY-7V-RVK"/>
                                        </constraints>
                                        <fontDescription key="fontDescription" style="UICTFontTextStyleHeadline"/>
                                        <color key="textColor" red="0.18039215689999999" green="0.2274509804" blue="0.32549019610000002" alpha="1" colorSpace="calibratedRGB"/>
                                        <nil key="highlightedColor"/>
                                        <variation key="default">
                                            <mask key="constraints">
                                                <exclude reference="2JY-7V-RVK"/>
                                            </mask>
                                        </variation>
                                        <variation key="heightClass=regular-widthClass=regular">
                                            <mask key="constraints">
                                                <include reference="2JY-7V-RVK"/>
                                            </mask>
                                        </variation>
                                    </label>
                                    <button opaque="NO" contentMode="scaleToFill" verticalCompressionResistancePriority="749" contentHorizontalAlignment="center" contentVerticalAlignment="center" lineBreakMode="middleTruncation" translatesAutoresizingMaskIntoConstraints="NO" id="0Iy-9H-ykD" customClass="LoginButton" customModule="WordPress" customModuleProvider="target">
                                        <rect key="frame" x="118" y="306.5" width="75" height="34"/>
                                        <constraints>
                                            <constraint firstAttribute="height" relation="greaterThanOrEqual" constant="34" id="tyz-kt-Arb"/>
                                        </constraints>
                                        <fontDescription key="fontDescription" type="system" pointSize="14"/>
                                        <state key="normal" title="OPEN MAIL">
                                            <color key="titleColor" red="1" green="1" blue="1" alpha="1" colorSpace="custom" customColorSpace="sRGB"/>
                                        </state>
                                        <userDefinedRuntimeAttributes>
                                            <userDefinedRuntimeAttribute type="boolean" keyPath="isPrimary" value="YES"/>
                                        </userDefinedRuntimeAttributes>
                                        <connections>
                                            <action selector="handleOpenMailTapped:" destination="GSd-vy-rpZ" eventType="touchUpInside" id="aHi-O1-8ah"/>
                                        </connections>
                                    </button>
                                </subviews>
                                <constraints>
                                    <constraint firstAttribute="width" constant="383" id="lQv-V1-jm1"/>
                                </constraints>
                                <variation key="default">
                                    <mask key="constraints">
                                        <exclude reference="lQv-V1-jm1"/>
                                    </mask>
                                </variation>
                                <variation key="heightClass=regular-widthClass=regular">
                                    <mask key="constraints">
                                        <include reference="lQv-V1-jm1"/>
                                    </mask>
                                </variation>
                            </stackView>
                            <button opaque="NO" contentMode="scaleToFill" contentHorizontalAlignment="center" contentVerticalAlignment="center" buttonType="roundedRect" lineBreakMode="middleTruncation" translatesAutoresizingMaskIntoConstraints="NO" id="b0O-LO-6ax">
                                <rect key="frame" x="105.5" y="628" width="172" height="28"/>
                                <fontDescription key="fontDescription" type="system" pointSize="13"/>
                                <state key="normal" title="Enter your password instead">
                                    <color key="titleColor" red="0.0" green="0.52941176469999995" blue="0.74509803919999995" alpha="1" colorSpace="custom" customColorSpace="sRGB"/>
                                </state>
                                <connections>
                                    <action selector="handleUsePasswordTapped:" destination="GSd-vy-rpZ" eventType="touchUpInside" id="I1f-Mc-BbK"/>
                                    <segue destination="lmD-c6-SLs" kind="show" id="Jfl-Zm-PRR"/>
                                </connections>
                            </button>
                        </subviews>
                        <color key="backgroundColor" red="0.95294117649999999" green="0.96470588239999999" blue="0.97254901959999995" alpha="1" colorSpace="calibratedRGB"/>
                        <constraints>
                            <constraint firstItem="L3o-Cy-vXw" firstAttribute="leading" secondItem="Xyo-MA-Ddd" secondAttribute="leadingMargin" constant="20" id="EG6-tW-icm"/>
                            <constraint firstItem="b0O-LO-6ax" firstAttribute="centerX" secondItem="Xyo-MA-Ddd" secondAttribute="centerX" id="RM7-fX-URR"/>
                            <constraint firstItem="vKK-Mm-0yR" firstAttribute="top" secondItem="b0O-LO-6ax" secondAttribute="bottom" priority="900" constant="20" id="T3w-we-LXY"/>
                            <constraint firstItem="L3o-Cy-vXw" firstAttribute="centerY" secondItem="Xyo-MA-Ddd" secondAttribute="centerY" constant="-20" id="ece-WV-24S"/>
                            <constraint firstAttribute="trailingMargin" secondItem="L3o-Cy-vXw" secondAttribute="trailing" constant="20" id="pS9-2a-bJD"/>
                            <constraint firstItem="L3o-Cy-vXw" firstAttribute="centerX" secondItem="Xyo-MA-Ddd" secondAttribute="centerX" id="xII-A3-ICI"/>
                        </constraints>
                        <variation key="heightClass=regular-widthClass=regular">
                            <mask key="constraints">
                                <exclude reference="EG6-tW-icm"/>
                                <exclude reference="pS9-2a-bJD"/>
                            </mask>
                        </variation>
                    </view>
                    <connections>
                        <outlet property="label" destination="pkM-xx-821" id="nOS-5r-86h"/>
                        <outlet property="openMailButton" destination="0Iy-9H-ykD" id="Xwh-40-c65"/>
                        <outlet property="usePasswordButton" destination="b0O-LO-6ax" id="mqE-R7-rGj"/>
                    </connections>
                </viewController>
                <placeholder placeholderIdentifier="IBFirstResponder" id="ypF-IN-pDx" userLabel="First Responder" sceneMemberID="firstResponder"/>
            </objects>
            <point key="canvasLocation" x="2534" y="260"/>
        </scene>
        <!--Login Site Address View Controller-->
        <scene sceneID="idG-jg-gxH">
            <objects>
                <viewController storyboardIdentifier="siteAddress" extendedLayoutIncludesOpaqueBars="YES" useStoryboardIdentifierAsRestorationIdentifier="YES" id="anK-hg-K4j" customClass="LoginSiteAddressViewController" customModule="WordPress" customModuleProvider="target" sceneMemberID="viewController">
                    <layoutGuides>
                        <viewControllerLayoutGuide type="top" id="pmp-Uj-4NW"/>
                        <viewControllerLayoutGuide type="bottom" id="rYV-q2-blN"/>
                    </layoutGuides>
                    <view key="view" contentMode="scaleToFill" id="CvY-vN-fn9">
                        <rect key="frame" x="0.0" y="0.0" width="383" height="676"/>
                        <autoresizingMask key="autoresizingMask" widthSizable="YES" heightSizable="YES"/>
                        <subviews>
                            <view contentMode="scaleToFill" translatesAutoresizingMaskIntoConstraints="NO" id="a59-c7-WBk">
                                <rect key="frame" x="-4" y="64" width="391" height="612"/>
                                <subviews>
                                    <view contentMode="scaleToFill" translatesAutoresizingMaskIntoConstraints="NO" id="PIc-wF-cQF">
                                        <rect key="frame" x="0.0" y="0.0" width="391" height="548"/>
                                        <subviews>
                                            <label opaque="NO" userInteractionEnabled="NO" contentMode="left" horizontalHuggingPriority="251" verticalHuggingPriority="750" text="Enter the address of the WordPress site you'd like to connect." textAlignment="natural" lineBreakMode="tailTruncation" numberOfLines="0" baselineAdjustment="alignBaselines" adjustsFontSizeToFit="NO" translatesAutoresizingMaskIntoConstraints="NO" id="eFO-bF-n1P">
                                                <rect key="frame" x="20" y="194" width="351" height="38"/>
                                                <fontDescription key="fontDescription" style="UICTFontTextStyleSubhead"/>
                                                <color key="textColor" red="0.18039215689999999" green="0.2666666667" blue="0.32549019610000002" alpha="1" colorSpace="calibratedRGB"/>
                                                <nil key="highlightedColor"/>
                                            </label>
                                            <textField opaque="NO" clipsSubviews="YES" contentMode="scaleToFill" semanticContentAttribute="forceLeftToRight" verticalHuggingPriority="251" contentHorizontalAlignment="left" contentVerticalAlignment="center" placeholder="example.wordpress.com" minimumFontSize="17" translatesAutoresizingMaskIntoConstraints="NO" id="ZrT-CY-qD7" customClass="LoginTextField" customModule="WordPress" customModuleProvider="target">
                                                <rect key="frame" x="0.0" y="252" width="391" height="44"/>
                                                <color key="backgroundColor" red="1" green="1" blue="1" alpha="1" colorSpace="custom" customColorSpace="sRGB"/>
                                                <accessibility key="accessibilityConfiguration" identifier="usernameField"/>
                                                <constraints>
                                                    <constraint firstAttribute="height" relation="greaterThanOrEqual" constant="44" id="A6G-yu-Aix"/>
                                                </constraints>
                                                <fontDescription key="fontDescription" style="UICTFontTextStyleBody"/>
                                                <textInputTraits key="textInputTraits" autocorrectionType="no" spellCheckingType="no" keyboardType="URL" returnKeyType="next" enablesReturnKeyAutomatically="YES"/>
                                                <userDefinedRuntimeAttributes>
                                                    <userDefinedRuntimeAttribute type="image" keyPath="leftViewImage" value="icon-url-field"/>
                                                    <userDefinedRuntimeAttribute type="boolean" keyPath="showTopLineSeparator" value="YES"/>
                                                </userDefinedRuntimeAttributes>
                                                <connections>
                                                    <action selector="handleSubmitForm" destination="anK-hg-K4j" eventType="primaryActionTriggered" id="9op-PL-dLy"/>
                                                    <action selector="handleTextFieldDidChange:" destination="anK-hg-K4j" eventType="editingChanged" id="HdI-gj-hRv"/>
                                                    <action selector="handleTextFieldDidChange:" destination="anK-hg-K4j" eventType="editingDidBegin" id="o3I-NR-Vk3"/>
                                                    <outlet property="delegate" destination="anK-hg-K4j" id="LHf-xJ-KYE"/>
                                                </connections>
                                            </textField>
                                            <label opaque="NO" userInteractionEnabled="NO" contentMode="left" horizontalHuggingPriority="251" verticalHuggingPriority="750" text="" textAlignment="natural" lineBreakMode="tailTruncation" numberOfLines="0" baselineAdjustment="alignBaselines" adjustsFontSizeToFit="NO" translatesAutoresizingMaskIntoConstraints="NO" id="SIW-Up-9bc">
                                                <rect key="frame" x="20" y="316" width="351" height="0.0"/>
                                                <fontDescription key="fontDescription" style="UICTFontTextStyleSubhead"/>
                                                <color key="textColor" red="0.85098039219999999" green="0.30980392159999998" blue="0.30980392159999998" alpha="1" colorSpace="calibratedRGB"/>
                                                <nil key="highlightedColor"/>
                                            </label>
                                        </subviews>
                                        <constraints>
                                            <constraint firstItem="SIW-Up-9bc" firstAttribute="leading" secondItem="PIc-wF-cQF" secondAttribute="leading" constant="20" id="0tS-1w-zS9"/>
                                            <constraint firstAttribute="trailing" secondItem="SIW-Up-9bc" secondAttribute="trailing" constant="20" id="5NZ-US-fyT"/>
                                            <constraint firstItem="SIW-Up-9bc" firstAttribute="top" secondItem="ZrT-CY-qD7" secondAttribute="bottom" constant="20" id="CaE-Bk-bQW"/>
                                            <constraint firstItem="ZrT-CY-qD7" firstAttribute="leading" secondItem="PIc-wF-cQF" secondAttribute="leading" id="HJe-BW-8s9"/>
                                            <constraint firstItem="eFO-bF-n1P" firstAttribute="top" relation="greaterThanOrEqual" secondItem="PIc-wF-cQF" secondAttribute="top" constant="20" id="JPa-oE-J0z"/>
                                            <constraint firstItem="ZrT-CY-qD7" firstAttribute="top" secondItem="eFO-bF-n1P" secondAttribute="bottom" constant="20" id="PCW-0h-eOf"/>
                                            <constraint firstAttribute="trailing" secondItem="eFO-bF-n1P" secondAttribute="trailing" constant="20" id="VZw-e6-4cN"/>
                                            <constraint firstItem="ZrT-CY-qD7" firstAttribute="centerY" secondItem="PIc-wF-cQF" secondAttribute="centerY" priority="900" id="eTI-5L-VeE"/>
                                            <constraint firstItem="eFO-bF-n1P" firstAttribute="leading" secondItem="PIc-wF-cQF" secondAttribute="leading" constant="20" id="ffC-rd-dHn"/>
                                            <constraint firstAttribute="trailing" secondItem="ZrT-CY-qD7" secondAttribute="trailing" id="vOF-yi-MPL"/>
                                        </constraints>
                                    </view>
                                    <stackView contentMode="scaleToFill" verticalHuggingPriority="750" horizontalCompressionResistancePriority="250" distribution="equalSpacing" alignment="center" spacing="8" translatesAutoresizingMaskIntoConstraints="NO" id="mlx-XY-MGX">
                                        <rect key="frame" x="20" y="548" width="351" height="44"/>
                                        <subviews>
                                            <button opaque="NO" contentMode="scaleToFill" horizontalCompressionResistancePriority="250" contentHorizontalAlignment="left" contentVerticalAlignment="center" buttonType="roundedRect" lineBreakMode="middleTruncation" translatesAutoresizingMaskIntoConstraints="NO" id="roL-ID-k8n">
                                                <rect key="frame" x="0.0" y="7" width="250" height="30"/>
                                                <accessibility key="accessibilityConfiguration" identifier="addSelfHostedButton"/>
                                                <fontDescription key="fontDescription" style="UICTFontTextStyleSubhead"/>
                                                <state key="normal" title="Need help finding your site address?">
                                                    <color key="titleColor" red="0.0" green="0.52941176469999995" blue="0.74509803919999995" alpha="1" colorSpace="custom" customColorSpace="sRGB"/>
                                                </state>
                                                <connections>
                                                    <action selector="handleSiteAddressHelpButtonTapped:" destination="anK-hg-K4j" eventType="touchUpInside" id="PXe-Yc-xaK"/>
                                                </connections>
                                            </button>
                                            <button opaque="NO" contentMode="scaleToFill" horizontalHuggingPriority="750" verticalCompressionResistancePriority="749" contentHorizontalAlignment="center" contentVerticalAlignment="center" lineBreakMode="middleTruncation" translatesAutoresizingMaskIntoConstraints="NO" id="ltO-hW-mbe" customClass="LoginButton" customModule="WordPress" customModuleProvider="target">
                                                <rect key="frame" x="315" y="0.0" width="36" height="44"/>
                                                <accessibility key="accessibilityConfiguration" identifier="nextButton"/>
                                                <constraints>
                                                    <constraint firstAttribute="height" constant="44" id="6c7-EA-1KF"/>
                                                </constraints>
                                                <fontDescription key="fontDescription" type="system" pointSize="17"/>
                                                <state key="normal" title="Next">
                                                    <color key="titleColor" red="1" green="1" blue="1" alpha="1" colorSpace="custom" customColorSpace="sRGB"/>
                                                </state>
                                                <userDefinedRuntimeAttributes>
                                                    <userDefinedRuntimeAttribute type="boolean" keyPath="isPrimary" value="YES"/>
                                                </userDefinedRuntimeAttributes>
                                                <connections>
                                                    <action selector="handleSubmitButtonTapped:" destination="anK-hg-K4j" eventType="touchUpInside" id="FmW-Ni-UiM"/>
                                                </connections>
                                            </button>
                                        </subviews>
                                        <color key="backgroundColor" red="0.02390592004" green="1" blue="0.002390008849" alpha="1" colorSpace="custom" customColorSpace="displayP3"/>
                                    </stackView>
                                </subviews>
                                <constraints>
                                    <constraint firstAttribute="trailing" secondItem="PIc-wF-cQF" secondAttribute="trailing" id="77c-zg-8kc"/>
                                    <constraint firstItem="PIc-wF-cQF" firstAttribute="leading" secondItem="a59-c7-WBk" secondAttribute="leading" id="IvI-xu-FTq"/>
                                    <constraint firstAttribute="bottom" secondItem="mlx-XY-MGX" secondAttribute="bottom" constant="20" id="KZS-hN-8sw"/>
                                    <constraint firstAttribute="width" constant="383" id="M81-Xp-Ndj"/>
                                    <constraint firstItem="mlx-XY-MGX" firstAttribute="leading" secondItem="a59-c7-WBk" secondAttribute="leading" constant="20" id="NNf-uc-zgc"/>
                                    <constraint firstItem="PIc-wF-cQF" firstAttribute="top" secondItem="a59-c7-WBk" secondAttribute="top" id="cb9-Xe-IDv"/>
                                    <constraint firstAttribute="trailing" secondItem="mlx-XY-MGX" secondAttribute="trailing" constant="20" id="hAI-09-g1p"/>
                                    <constraint firstItem="mlx-XY-MGX" firstAttribute="top" secondItem="PIc-wF-cQF" secondAttribute="bottom" id="pNr-TP-P4M"/>
                                </constraints>
                                <variation key="default">
                                    <mask key="constraints">
                                        <exclude reference="M81-Xp-Ndj"/>
                                    </mask>
                                </variation>
                                <variation key="heightClass=regular-widthClass=regular">
                                    <mask key="constraints">
                                        <include reference="M81-Xp-Ndj"/>
                                    </mask>
                                </variation>
                            </view>
                        </subviews>
                        <color key="backgroundColor" red="0.95294117649999999" green="0.96470588239999999" blue="0.97254901959999995" alpha="1" colorSpace="calibratedRGB"/>
                        <constraints>
                            <constraint firstItem="a59-c7-WBk" firstAttribute="centerX" secondItem="CvY-vN-fn9" secondAttribute="centerX" id="R8E-Gd-gVZ"/>
                            <constraint firstItem="a59-c7-WBk" firstAttribute="leading" secondItem="CvY-vN-fn9" secondAttribute="leadingMargin" constant="-20" id="atB-bL-5qa"/>
                            <constraint firstItem="a59-c7-WBk" firstAttribute="top" secondItem="pmp-Uj-4NW" secondAttribute="bottom" id="kCi-CC-wxN"/>
                            <constraint firstAttribute="trailingMargin" secondItem="a59-c7-WBk" secondAttribute="trailing" constant="-20" id="slk-Sa-O2b"/>
                            <constraint firstItem="rYV-q2-blN" firstAttribute="top" secondItem="a59-c7-WBk" secondAttribute="bottom" id="tAJ-7d-k9u"/>
                        </constraints>
                        <variation key="heightClass=regular-widthClass=regular">
                            <mask key="constraints">
                                <exclude reference="atB-bL-5qa"/>
                                <exclude reference="slk-Sa-O2b"/>
                            </mask>
                        </variation>
                    </view>
                    <navigationItem key="navigationItem" id="fMh-LG-dbq"/>
                    <freeformSimulatedSizeMetrics key="simulatedDestinationMetrics"/>
                    <size key="freeformSize" width="383" height="676"/>
                    <connections>
                        <outlet property="bottomContentConstraint" destination="tAJ-7d-k9u" id="uH5-Q4-kG3"/>
                        <outlet property="errorLabel" destination="SIW-Up-9bc" id="rcO-eL-PuF"/>
                        <outlet property="instructionLabel" destination="eFO-bF-n1P" id="MVi-cw-csX"/>
                        <outlet property="siteAddressHelpButton" destination="roL-ID-k8n" id="QB2-ri-X5V"/>
                        <outlet property="siteURLField" destination="ZrT-CY-qD7" id="561-Zw-Ja9"/>
                        <outlet property="submitButton" destination="ltO-hW-mbe" id="wwr-D5-5kK"/>
                        <segue destination="SZS-o3-1P7" kind="show" identifier="showURLUsernamePassword" id="TkG-0R-c3i"/>
                    </connections>
                </viewController>
                <placeholder placeholderIdentifier="IBFirstResponder" id="WlT-Oa-AoS" userLabel="First Responder" sceneMemberID="firstResponder"/>
            </objects>
            <point key="canvasLocation" x="769" y="1209"/>
        </scene>
        <!--Login Prologue Promo View Controller-->
        <scene sceneID="YRP-Hs-zcm">
            <objects>
                <viewController storyboardIdentifier="promo1" id="3Oh-Om-Uwc" customClass="LoginProloguePromoViewController" customModule="WordPress" customModuleProvider="target" sceneMemberID="viewController">
                    <layoutGuides>
                        <viewControllerLayoutGuide type="top" id="GM3-YT-Ote"/>
                        <viewControllerLayoutGuide type="bottom" id="2ZB-XC-Hbd"/>
                    </layoutGuides>
                    <view key="view" contentMode="scaleToFill" id="6DO-hT-Ikx">
                        <rect key="frame" x="0.0" y="0.0" width="320" height="350"/>
                        <autoresizingMask key="autoresizingMask" widthSizable="YES" heightSizable="YES"/>
                        <subviews>
                            <stackView opaque="NO" contentMode="scaleToFill" axis="vertical" spacing="20" translatesAutoresizingMaskIntoConstraints="NO" id="xq1-9j-UiF">
                                <rect key="frame" x="16" y="60" width="288" height="290"/>
                                <subviews>
                                    <label opaque="NO" userInteractionEnabled="NO" contentMode="left" horizontalCompressionResistancePriority="1000" verticalCompressionResistancePriority="1000" text="Post Promo" textAlignment="center" lineBreakMode="tailTruncation" numberOfLines="0" baselineAdjustment="alignBaselines" adjustsFontSizeToFit="NO" translatesAutoresizingMaskIntoConstraints="NO" id="xC8-Qq-5Qg">
                                        <rect key="frame" x="0.0" y="0.0" width="288" height="26.5"/>
                                        <constraints>
                                            <constraint firstAttribute="width" relation="lessThanOrEqual" constant="600" id="Utj-fH-zVQ"/>
                                            <constraint firstAttribute="height" relation="greaterThanOrEqual" constant="21" id="oqA-ZY-DKn"/>
                                        </constraints>
                                        <fontDescription key="fontDescription" style="UICTFontTextStyleTitle2"/>
                                        <color key="textColor" red="0.1237269788980484" green="0.30550399422645569" blue="0.50205004215240479" alpha="1" colorSpace="custom" customColorSpace="displayP3"/>
                                        <nil key="highlightedColor"/>
                                    </label>
                                    <view contentMode="scaleToFill" horizontalHuggingPriority="750" verticalHuggingPriority="750" horizontalCompressionResistancePriority="250" verticalCompressionResistancePriority="250" translatesAutoresizingMaskIntoConstraints="NO" id="1gv-MT-FDM" userLabel="Animation Placeholder">
                                        <rect key="frame" x="0.0" y="46.5" width="288" height="243.5"/>
                                        <color key="backgroundColor" white="0.0" alpha="0.0" colorSpace="calibratedWhite"/>
                                        <constraints>
                                            <constraint firstAttribute="width" relation="greaterThanOrEqual" secondItem="1gv-MT-FDM" secondAttribute="height" multiplier="1:1.5" id="qub-ki-jW1"/>
                                        </constraints>
                                    </view>
                                </subviews>
                                <variation key="heightClass=compact-widthClass=compact" axis="horizontal"/>
                                <variation key="heightClass=regular-widthClass=regular" alignment="center"/>
                            </stackView>
                        </subviews>
                        <color key="backgroundColor" red="0.56590038539999998" green="0.85461586710000004" blue="0.96472489829999997" alpha="1" colorSpace="custom" customColorSpace="displayP3"/>
                        <constraints>
                            <constraint firstItem="xq1-9j-UiF" firstAttribute="bottom" secondItem="6DO-hT-Ikx" secondAttribute="bottomMargin" id="4OS-7m-XxM"/>
                            <constraint firstItem="xq1-9j-UiF" firstAttribute="trailing" secondItem="6DO-hT-Ikx" secondAttribute="trailing" constant="-16" id="OAN-3Z-Jhz"/>
                            <constraint firstItem="xq1-9j-UiF" firstAttribute="leading" secondItem="6DO-hT-Ikx" secondAttribute="leading" constant="16" id="Ra1-pm-Q54"/>
                            <constraint firstItem="xq1-9j-UiF" firstAttribute="top" secondItem="GM3-YT-Ote" secondAttribute="bottom" constant="40" id="U6t-Xv-Ucp"/>
                        </constraints>
                    </view>
                    <freeformSimulatedSizeMetrics key="simulatedDestinationMetrics"/>
                    <size key="freeformSize" width="320" height="350"/>
                    <userDefinedRuntimeAttributes>
                        <userDefinedRuntimeAttribute type="number" keyPath="pageNum">
                            <integer key="value" value="1"/>
                        </userDefinedRuntimeAttribute>
                    </userDefinedRuntimeAttributes>
                    <connections>
                        <outlet property="animationHolder" destination="1gv-MT-FDM" id="rBB-m1-e4B"/>
                        <outlet property="headingLabel" destination="xC8-Qq-5Qg" id="sD9-is-BZX"/>
                        <outlet property="stackView" destination="xq1-9j-UiF" id="bWU-ah-jVM"/>
                    </connections>
                </viewController>
                <placeholder placeholderIdentifier="IBFirstResponder" id="RId-Cg-tVW" userLabel="First Responder" sceneMemberID="firstResponder"/>
            </objects>
            <point key="canvasLocation" x="-1620" y="-844.0140845070423"/>
        </scene>
        <!--Login Prologue Promo View Controller-->
        <scene sceneID="EtW-lD-NN1">
            <objects>
                <viewController storyboardIdentifier="promo2" id="7Ti-sW-YB0" customClass="LoginProloguePromoViewController" customModule="WordPress" customModuleProvider="target" sceneMemberID="viewController">
                    <layoutGuides>
                        <viewControllerLayoutGuide type="top" id="Oh8-T9-yMr"/>
                        <viewControllerLayoutGuide type="bottom" id="vYh-A0-8bC"/>
                    </layoutGuides>
                    <view key="view" contentMode="scaleToFill" id="TcR-HQ-P1U">
                        <rect key="frame" x="0.0" y="0.0" width="320" height="350"/>
                        <autoresizingMask key="autoresizingMask" widthSizable="YES" heightSizable="YES"/>
                        <subviews>
                            <stackView opaque="NO" contentMode="scaleToFill" axis="vertical" spacing="20" translatesAutoresizingMaskIntoConstraints="NO" id="4g1-pG-vfv">
                                <rect key="frame" x="16" y="60" width="288" height="290"/>
                                <subviews>
                                    <label opaque="NO" userInteractionEnabled="NO" contentMode="left" horizontalCompressionResistancePriority="1000" verticalCompressionResistancePriority="1000" text="Stats Promo" textAlignment="center" lineBreakMode="tailTruncation" numberOfLines="0" baselineAdjustment="alignBaselines" adjustsFontSizeToFit="NO" translatesAutoresizingMaskIntoConstraints="NO" id="6II-1H-TGx">
                                        <rect key="frame" x="0.0" y="0.0" width="288" height="26.5"/>
                                        <constraints>
                                            <constraint firstAttribute="height" relation="greaterThanOrEqual" constant="21" id="KIm-eM-VVY"/>
                                            <constraint firstAttribute="width" relation="lessThanOrEqual" constant="600" id="N5S-GQ-csI"/>
                                        </constraints>
                                        <fontDescription key="fontDescription" style="UICTFontTextStyleTitle2"/>
                                        <color key="textColor" white="1" alpha="1" colorSpace="calibratedWhite"/>
                                        <nil key="highlightedColor"/>
                                    </label>
                                    <view contentMode="scaleToFill" horizontalHuggingPriority="750" verticalHuggingPriority="750" horizontalCompressionResistancePriority="250" verticalCompressionResistancePriority="250" translatesAutoresizingMaskIntoConstraints="NO" id="YzG-0n-3SK" userLabel="Animation Placeholder">
                                        <rect key="frame" x="0.0" y="46.5" width="288" height="243.5"/>
                                        <color key="backgroundColor" white="0.0" alpha="0.0" colorSpace="calibratedWhite"/>
                                        <constraints>
                                            <constraint firstAttribute="width" relation="greaterThanOrEqual" secondItem="YzG-0n-3SK" secondAttribute="height" multiplier="1:1.5" id="fFU-vU-S65"/>
                                        </constraints>
                                    </view>
                                </subviews>
                                <variation key="heightClass=compact-widthClass=compact" axis="horizontal"/>
                                <variation key="heightClass=regular-widthClass=regular" alignment="center"/>
                            </stackView>
                        </subviews>
                        <color key="backgroundColor" red="0.56590038539999998" green="0.85461586710000004" blue="0.96472489829999997" alpha="1" colorSpace="custom" customColorSpace="displayP3"/>
                        <constraints>
                            <constraint firstItem="4g1-pG-vfv" firstAttribute="top" secondItem="Oh8-T9-yMr" secondAttribute="bottom" constant="40" id="41b-4q-WJG"/>
                            <constraint firstItem="4g1-pG-vfv" firstAttribute="leading" secondItem="TcR-HQ-P1U" secondAttribute="leading" constant="16" id="Nnj-Dg-Swc"/>
                            <constraint firstItem="4g1-pG-vfv" firstAttribute="bottom" secondItem="TcR-HQ-P1U" secondAttribute="bottomMargin" id="xFY-4T-SSu"/>
                            <constraint firstItem="4g1-pG-vfv" firstAttribute="trailing" secondItem="TcR-HQ-P1U" secondAttribute="trailing" constant="-16" id="zZV-EZ-1fL"/>
                        </constraints>
                    </view>
                    <freeformSimulatedSizeMetrics key="simulatedDestinationMetrics"/>
                    <size key="freeformSize" width="320" height="350"/>
                    <userDefinedRuntimeAttributes>
                        <userDefinedRuntimeAttribute type="number" keyPath="pageNum">
                            <integer key="value" value="2"/>
                        </userDefinedRuntimeAttribute>
                    </userDefinedRuntimeAttributes>
                    <connections>
                        <outlet property="animationHolder" destination="YzG-0n-3SK" id="tXS-yY-UOm"/>
                        <outlet property="headingLabel" destination="6II-1H-TGx" id="gzj-Rl-oKy"/>
                        <outlet property="stackView" destination="4g1-pG-vfv" id="Ni6-8C-7dE"/>
                    </connections>
                </viewController>
                <placeholder placeholderIdentifier="IBFirstResponder" id="SbZ-Ep-Led" userLabel="First Responder" sceneMemberID="firstResponder"/>
            </objects>
            <point key="canvasLocation" x="-966" y="-844"/>
        </scene>
        <!--Login Prologue Promo View Controller-->
        <scene sceneID="koW-oN-EEH">
            <objects>
                <viewController storyboardIdentifier="promo3" id="imr-Yh-xOP" customClass="LoginProloguePromoViewController" customModule="WordPress" customModuleProvider="target" sceneMemberID="viewController">
                    <layoutGuides>
                        <viewControllerLayoutGuide type="top" id="N95-ly-HHg"/>
                        <viewControllerLayoutGuide type="bottom" id="2it-r1-Rfa"/>
                    </layoutGuides>
                    <view key="view" contentMode="scaleToFill" id="731-eN-NXa">
                        <rect key="frame" x="0.0" y="0.0" width="320" height="350"/>
                        <autoresizingMask key="autoresizingMask" widthSizable="YES" heightSizable="YES"/>
                        <subviews>
                            <stackView opaque="NO" contentMode="scaleToFill" axis="vertical" spacing="20" translatesAutoresizingMaskIntoConstraints="NO" id="KwF-Us-eoP">
                                <rect key="frame" x="16" y="60" width="288" height="290"/>
                                <subviews>
                                    <label opaque="NO" userInteractionEnabled="NO" contentMode="left" horizontalCompressionResistancePriority="1000" verticalCompressionResistancePriority="1000" text="Reader Promo" textAlignment="center" lineBreakMode="tailTruncation" numberOfLines="0" baselineAdjustment="alignBaselines" adjustsFontSizeToFit="NO" translatesAutoresizingMaskIntoConstraints="NO" id="uYi-zo-IMR">
                                        <rect key="frame" x="0.0" y="0.0" width="288" height="26.5"/>
                                        <constraints>
                                            <constraint firstAttribute="width" relation="lessThanOrEqual" constant="600" id="e0x-sV-ikb"/>
                                            <constraint firstAttribute="height" relation="greaterThanOrEqual" constant="21" id="pFa-LR-9pd"/>
                                        </constraints>
                                        <fontDescription key="fontDescription" style="UICTFontTextStyleTitle2"/>
                                        <color key="textColor" red="0.1237269788980484" green="0.30550399422645569" blue="0.50205004215240479" alpha="1" colorSpace="custom" customColorSpace="displayP3"/>
                                        <nil key="highlightedColor"/>
                                    </label>
                                    <view contentMode="scaleToFill" horizontalHuggingPriority="750" verticalHuggingPriority="750" horizontalCompressionResistancePriority="250" verticalCompressionResistancePriority="250" translatesAutoresizingMaskIntoConstraints="NO" id="WQJ-5K-ga4" userLabel="Animation Placeholder">
                                        <rect key="frame" x="0.0" y="46.5" width="288" height="243.5"/>
                                        <color key="backgroundColor" white="0.0" alpha="0.0" colorSpace="calibratedWhite"/>
                                        <constraints>
                                            <constraint firstAttribute="width" relation="greaterThanOrEqual" secondItem="WQJ-5K-ga4" secondAttribute="height" multiplier="1:1.5" id="bPj-c8-iLD"/>
                                        </constraints>
                                    </view>
                                </subviews>
                                <variation key="heightClass=compact-widthClass=compact" axis="horizontal"/>
                                <variation key="heightClass=regular-widthClass=regular" alignment="center"/>
                            </stackView>
                        </subviews>
                        <color key="backgroundColor" red="0.56590038539999998" green="0.85461586710000004" blue="0.96472489829999997" alpha="1" colorSpace="custom" customColorSpace="displayP3"/>
                        <constraints>
                            <constraint firstItem="KwF-Us-eoP" firstAttribute="top" secondItem="N95-ly-HHg" secondAttribute="bottom" constant="40" id="172-Cv-qtE"/>
                            <constraint firstItem="KwF-Us-eoP" firstAttribute="bottom" secondItem="731-eN-NXa" secondAttribute="bottomMargin" id="8Go-zV-U9C"/>
                            <constraint firstItem="KwF-Us-eoP" firstAttribute="leading" secondItem="731-eN-NXa" secondAttribute="leadingMargin" id="CmY-Kr-Fzl"/>
                            <constraint firstItem="KwF-Us-eoP" firstAttribute="trailing" secondItem="731-eN-NXa" secondAttribute="trailingMargin" id="kkb-s3-PaS"/>
                        </constraints>
                    </view>
                    <freeformSimulatedSizeMetrics key="simulatedDestinationMetrics"/>
                    <size key="freeformSize" width="320" height="350"/>
                    <userDefinedRuntimeAttributes>
                        <userDefinedRuntimeAttribute type="number" keyPath="pageNum">
                            <integer key="value" value="3"/>
                        </userDefinedRuntimeAttribute>
                    </userDefinedRuntimeAttributes>
                    <connections>
                        <outlet property="animationHolder" destination="WQJ-5K-ga4" id="ik9-as-ktw"/>
                        <outlet property="headingLabel" destination="uYi-zo-IMR" id="R34-oK-xPZ"/>
                        <outlet property="stackView" destination="KwF-Us-eoP" id="Mjd-E6-Kt0"/>
                    </connections>
                </viewController>
                <placeholder placeholderIdentifier="IBFirstResponder" id="9CG-3D-B7D" userLabel="First Responder" sceneMemberID="firstResponder"/>
            </objects>
            <point key="canvasLocation" x="-313" y="-844"/>
        </scene>
        <!--Login Prologue Promo View Controller-->
        <scene sceneID="iuD-L3-wQ7">
            <objects>
                <viewController storyboardIdentifier="promo4" id="E7V-RM-S47" customClass="LoginProloguePromoViewController" customModule="WordPress" customModuleProvider="target" sceneMemberID="viewController">
                    <layoutGuides>
                        <viewControllerLayoutGuide type="top" id="xFV-bo-oAO"/>
                        <viewControllerLayoutGuide type="bottom" id="Pat-uX-4S8"/>
                    </layoutGuides>
                    <view key="view" contentMode="scaleToFill" id="Dy9-Kq-JDO">
                        <rect key="frame" x="0.0" y="0.0" width="320" height="350"/>
                        <autoresizingMask key="autoresizingMask" widthSizable="YES" heightSizable="YES"/>
                        <subviews>
                            <stackView opaque="NO" contentMode="scaleToFill" axis="vertical" spacing="20" translatesAutoresizingMaskIntoConstraints="NO" id="v6z-Zy-UEl">
                                <rect key="frame" x="16" y="60" width="288" height="290"/>
                                <subviews>
                                    <label opaque="NO" userInteractionEnabled="NO" contentMode="left" horizontalCompressionResistancePriority="1000" verticalCompressionResistancePriority="1000" text="Notifications Promo" textAlignment="center" lineBreakMode="tailTruncation" numberOfLines="0" baselineAdjustment="alignBaselines" adjustsFontSizeToFit="NO" translatesAutoresizingMaskIntoConstraints="NO" id="HjO-8B-fDF">
                                        <rect key="frame" x="0.0" y="0.0" width="288" height="26.5"/>
                                        <constraints>
                                            <constraint firstAttribute="height" relation="greaterThanOrEqual" constant="21" id="LGw-pS-rRa"/>
                                            <constraint firstAttribute="width" relation="lessThanOrEqual" constant="600" id="Wjc-GY-0Uj"/>
                                        </constraints>
                                        <fontDescription key="fontDescription" style="UICTFontTextStyleTitle2"/>
                                        <color key="textColor" white="1" alpha="1" colorSpace="calibratedWhite"/>
                                        <nil key="highlightedColor"/>
                                    </label>
                                    <view contentMode="scaleToFill" horizontalHuggingPriority="750" verticalHuggingPriority="750" horizontalCompressionResistancePriority="250" verticalCompressionResistancePriority="250" translatesAutoresizingMaskIntoConstraints="NO" id="yJ7-Gg-Hak" userLabel="Animation Placeholder">
                                        <rect key="frame" x="0.0" y="46.5" width="288" height="243.5"/>
                                        <color key="backgroundColor" white="0.0" alpha="0.0" colorSpace="calibratedWhite"/>
                                        <constraints>
                                            <constraint firstAttribute="width" relation="greaterThanOrEqual" secondItem="yJ7-Gg-Hak" secondAttribute="height" multiplier="1:1.5" id="BHD-hU-Rkq"/>
                                        </constraints>
                                    </view>
                                </subviews>
                                <variation key="heightClass=compact-widthClass=compact" axis="horizontal"/>
                                <variation key="heightClass=regular-widthClass=regular" alignment="center"/>
                            </stackView>
                        </subviews>
                        <color key="backgroundColor" red="0.56590038539999998" green="0.85461586710000004" blue="0.96472489829999997" alpha="1" colorSpace="custom" customColorSpace="displayP3"/>
                        <constraints>
                            <constraint firstItem="v6z-Zy-UEl" firstAttribute="bottom" secondItem="Dy9-Kq-JDO" secondAttribute="bottomMargin" id="2X5-uF-lu1"/>
                            <constraint firstItem="v6z-Zy-UEl" firstAttribute="trailing" secondItem="Dy9-Kq-JDO" secondAttribute="trailingMargin" id="Bi2-KU-CXg"/>
                            <constraint firstItem="v6z-Zy-UEl" firstAttribute="leading" secondItem="Dy9-Kq-JDO" secondAttribute="leadingMargin" id="GHH-Td-tA5"/>
                            <constraint firstItem="v6z-Zy-UEl" firstAttribute="top" secondItem="xFV-bo-oAO" secondAttribute="bottom" constant="40" id="tLn-Ii-932"/>
                        </constraints>
                    </view>
                    <freeformSimulatedSizeMetrics key="simulatedDestinationMetrics"/>
                    <size key="freeformSize" width="320" height="350"/>
                    <userDefinedRuntimeAttributes>
                        <userDefinedRuntimeAttribute type="number" keyPath="pageNum">
                            <integer key="value" value="4"/>
                        </userDefinedRuntimeAttribute>
                    </userDefinedRuntimeAttributes>
                    <connections>
                        <outlet property="animationHolder" destination="yJ7-Gg-Hak" id="fzw-Rt-Kdt"/>
                        <outlet property="headingLabel" destination="HjO-8B-fDF" id="u8A-Qv-k0T"/>
                        <outlet property="stackView" destination="v6z-Zy-UEl" id="cBE-Ev-CWW"/>
                    </connections>
                </viewController>
                <placeholder placeholderIdentifier="IBFirstResponder" id="uS4-ze-ID0" userLabel="First Responder" sceneMemberID="firstResponder"/>
            </objects>
            <point key="canvasLocation" x="337.5" y="-844.0140845070423"/>
        </scene>
        <!--Login Prologue Promo View Controller-->
        <scene sceneID="Xna-BX-xAL">
            <objects>
                <viewController storyboardIdentifier="promo5" id="K4y-I6-pGS" customClass="LoginProloguePromoViewController" customModule="WordPress" customModuleProvider="target" sceneMemberID="viewController">
                    <layoutGuides>
                        <viewControllerLayoutGuide type="top" id="58J-Tn-Ryp"/>
                        <viewControllerLayoutGuide type="bottom" id="AeG-hl-XVr"/>
                    </layoutGuides>
                    <view key="view" contentMode="scaleToFill" id="jgm-0C-6O9">
                        <rect key="frame" x="0.0" y="0.0" width="320" height="350"/>
                        <autoresizingMask key="autoresizingMask" widthSizable="YES" heightSizable="YES"/>
                        <subviews>
                            <stackView opaque="NO" contentMode="scaleToFill" axis="vertical" spacing="20" translatesAutoresizingMaskIntoConstraints="NO" id="JhT-7T-zWc">
                                <rect key="frame" x="16" y="60" width="288" height="290"/>
                                <subviews>
                                    <label opaque="NO" userInteractionEnabled="NO" contentMode="left" horizontalCompressionResistancePriority="1000" verticalCompressionResistancePriority="1000" text="Jetpack Promo" textAlignment="center" lineBreakMode="tailTruncation" numberOfLines="0" baselineAdjustment="alignBaselines" adjustsFontSizeToFit="NO" translatesAutoresizingMaskIntoConstraints="NO" id="qVS-7O-qS3">
                                        <rect key="frame" x="0.0" y="0.0" width="288" height="26.5"/>
                                        <constraints>
                                            <constraint firstAttribute="height" relation="greaterThanOrEqual" constant="21" id="o0v-mE-owG"/>
                                            <constraint firstAttribute="width" relation="lessThanOrEqual" constant="600" id="vda-bj-3lo"/>
                                        </constraints>
                                        <fontDescription key="fontDescription" style="UICTFontTextStyleTitle2"/>
                                        <color key="textColor" red="0.1237269788980484" green="0.30550399422645569" blue="0.50205004215240479" alpha="1" colorSpace="custom" customColorSpace="displayP3"/>
                                        <nil key="highlightedColor"/>
                                    </label>
                                    <view contentMode="scaleToFill" horizontalHuggingPriority="750" verticalHuggingPriority="750" horizontalCompressionResistancePriority="250" verticalCompressionResistancePriority="250" translatesAutoresizingMaskIntoConstraints="NO" id="gsU-JO-tq7" userLabel="Animation Placeholder">
                                        <rect key="frame" x="0.0" y="46.5" width="288" height="243.5"/>
                                        <color key="backgroundColor" white="0.0" alpha="0.0" colorSpace="calibratedWhite"/>
                                        <constraints>
                                            <constraint firstAttribute="width" relation="greaterThanOrEqual" secondItem="gsU-JO-tq7" secondAttribute="height" multiplier="1:1.5" id="i8a-1B-h6k"/>
                                        </constraints>
                                    </view>
                                </subviews>
                                <variation key="heightClass=compact-widthClass=compact" axis="horizontal"/>
                                <variation key="heightClass=regular-widthClass=regular" alignment="center"/>
                            </stackView>
                        </subviews>
                        <color key="backgroundColor" red="0.56590038539999998" green="0.85461586710000004" blue="0.96472489829999997" alpha="1" colorSpace="custom" customColorSpace="displayP3"/>
                        <constraints>
                            <constraint firstItem="JhT-7T-zWc" firstAttribute="leading" secondItem="jgm-0C-6O9" secondAttribute="leadingMargin" id="Lef-pR-0PO"/>
                            <constraint firstItem="JhT-7T-zWc" firstAttribute="top" secondItem="58J-Tn-Ryp" secondAttribute="bottom" constant="40" id="Qim-m9-nxQ"/>
                            <constraint firstItem="JhT-7T-zWc" firstAttribute="bottom" secondItem="jgm-0C-6O9" secondAttribute="bottomMargin" id="h2G-l1-2HL"/>
                            <constraint firstItem="JhT-7T-zWc" firstAttribute="trailing" secondItem="jgm-0C-6O9" secondAttribute="trailingMargin" id="zRu-7W-yZ4"/>
                        </constraints>
                    </view>
                    <freeformSimulatedSizeMetrics key="simulatedDestinationMetrics"/>
                    <size key="freeformSize" width="320" height="350"/>
                    <userDefinedRuntimeAttributes>
                        <userDefinedRuntimeAttribute type="number" keyPath="pageNum">
                            <integer key="value" value="5"/>
                        </userDefinedRuntimeAttribute>
                    </userDefinedRuntimeAttributes>
                    <connections>
                        <outlet property="animationHolder" destination="gsU-JO-tq7" id="YIf-3l-lsA"/>
                        <outlet property="headingLabel" destination="qVS-7O-qS3" id="vpj-XJ-Ej8"/>
                        <outlet property="stackView" destination="JhT-7T-zWc" id="PWv-72-MFx"/>
                    </connections>
                </viewController>
                <placeholder placeholderIdentifier="IBFirstResponder" id="OOc-06-dzU" userLabel="First Responder" sceneMemberID="firstResponder"/>
            </objects>
            <point key="canvasLocation" x="994" y="-844"/>
        </scene>
    </scenes>
    <resources>
        <image name="beveled-blue-button" width="18" height="19"/>
        <image name="beveled-blue-button-down" width="18" height="19"/>
        <image name="beveled-secondary-button" width="18" height="19"/>
        <image name="darkgrey-shadow" width="10" height="10"/>
        <image name="icon-alert" width="62" height="52"/>
        <image name="icon-email-field" width="18" height="22"/>
        <image name="icon-password-field" width="18" height="22"/>
        <image name="icon-url-field" width="18" height="22"/>
        <image name="icon-username-field" width="18" height="18"/>
        <image name="icon-wp" width="50" height="52"/>
        <image name="login-magic-link" width="160" height="160"/>
    </resources>
    <inferredMetricsTieBreakers>
<<<<<<< HEAD
        <segue reference="qLI-qX-rkG"/>
        <segue reference="ySQ-EM-6JI"/>
        <segue reference="lIb-sw-yM7"/>
=======
        <segue reference="gAE-di-Wyf"/>
        <segue reference="ySQ-EM-6JI"/>
        <segue reference="qLI-qX-rkG"/>
>>>>>>> 660b5588
    </inferredMetricsTieBreakers>
</document><|MERGE_RESOLUTION|>--- conflicted
+++ resolved
@@ -1086,24 +1086,14 @@
                         <rect key="frame" x="0.0" y="0.0" width="375" height="667"/>
                         <autoresizingMask key="autoresizingMask" widthSizable="YES" heightSizable="YES"/>
                         <subviews>
-<<<<<<< HEAD
-                            <containerView opaque="NO" contentMode="scaleToFill" translatesAutoresizingMaskIntoConstraints="NO" id="Onf-X6-J5w">
+                            <containerView opaque="NO" contentMode="scaleToFill" layoutMarginsFollowReadableWidth="YES" translatesAutoresizingMaskIntoConstraints="NO" id="Onf-X6-J5w">
                                 <rect key="frame" x="0.0" y="20" width="375" height="495"/>
-=======
-                            <containerView opaque="NO" contentMode="scaleToFill" layoutMarginsFollowReadableWidth="YES" translatesAutoresizingMaskIntoConstraints="NO" id="Onf-X6-J5w">
-                                <rect key="frame" x="0.0" y="20" width="375" height="563"/>
->>>>>>> 660b5588
                                 <connections>
                                     <segue destination="0GP-rM-Hvu" kind="embed" id="taY-7m-sQh"/>
                                 </connections>
                             </containerView>
-<<<<<<< HEAD
-                            <view opaque="NO" clearsContextBeforeDrawing="NO" contentMode="scaleToFill" translatesAutoresizingMaskIntoConstraints="NO" id="juu-ng-v2N">
+                            <view opaque="NO" clearsContextBeforeDrawing="NO" contentMode="scaleToFill" preservesSuperviewLayoutMargins="YES" layoutMarginsFollowReadableWidth="YES" translatesAutoresizingMaskIntoConstraints="NO" id="juu-ng-v2N">
                                 <rect key="frame" x="0.0" y="515" width="375" height="152"/>
-=======
-                            <view opaque="NO" clearsContextBeforeDrawing="NO" contentMode="scaleToFill" preservesSuperviewLayoutMargins="YES" layoutMarginsFollowReadableWidth="YES" translatesAutoresizingMaskIntoConstraints="NO" id="juu-ng-v2N">
-                                <rect key="frame" x="0.0" y="583" width="375" height="84"/>
->>>>>>> 660b5588
                                 <subviews>
                                     <imageView hidden="YES" opaque="NO" userInteractionEnabled="NO" contentMode="scaleToFill" horizontalHuggingPriority="251" verticalHuggingPriority="251" image="darkgrey-shadow" translatesAutoresizingMaskIntoConstraints="NO" id="cmz-zv-QBQ">
                                         <rect key="frame" x="0.0" y="-10" width="375" height="10"/>
@@ -1187,13 +1177,8 @@
         <scene sceneID="YcQ-wo-pmy">
             <objects>
                 <tableViewController id="0GP-rM-Hvu" customClass="LoginEpilogueTableView" customModule="WordPress" customModuleProvider="target" sceneMemberID="viewController">
-<<<<<<< HEAD
-                    <tableView key="view" clipsSubviews="YES" contentMode="scaleToFill" alwaysBounceVertical="YES" dataMode="prototypes" style="plain" separatorStyle="none" allowsSelection="NO" rowHeight="154" sectionHeaderHeight="28" sectionFooterHeight="28" id="TzF-S4-1lW">
+                    <tableView key="view" clipsSubviews="YES" contentMode="scaleToFill" layoutMarginsFollowReadableWidth="YES" alwaysBounceVertical="YES" dataMode="prototypes" style="plain" separatorStyle="none" allowsSelection="NO" rowHeight="154" sectionHeaderHeight="28" sectionFooterHeight="28" id="TzF-S4-1lW">
                         <rect key="frame" x="0.0" y="0.0" width="375" height="495"/>
-=======
-                    <tableView key="view" clipsSubviews="YES" contentMode="scaleToFill" layoutMarginsFollowReadableWidth="YES" alwaysBounceVertical="YES" dataMode="prototypes" style="plain" separatorStyle="none" allowsSelection="NO" rowHeight="154" sectionHeaderHeight="28" sectionFooterHeight="28" id="TzF-S4-1lW">
-                        <rect key="frame" x="0.0" y="0.0" width="375" height="563"/>
->>>>>>> 660b5588
                         <autoresizingMask key="autoresizingMask" widthSizable="YES" heightSizable="YES"/>
                         <color key="backgroundColor" red="0.95294117647058818" green="0.96470588235294119" blue="0.97254901960784312" alpha="1" colorSpace="calibratedRGB"/>
                         <inset key="separatorInset" minX="20" minY="0.0" maxX="0.0" maxY="0.0"/>
@@ -2113,14 +2098,8 @@
         <image name="login-magic-link" width="160" height="160"/>
     </resources>
     <inferredMetricsTieBreakers>
-<<<<<<< HEAD
-        <segue reference="qLI-qX-rkG"/>
-        <segue reference="ySQ-EM-6JI"/>
-        <segue reference="lIb-sw-yM7"/>
-=======
-        <segue reference="gAE-di-Wyf"/>
         <segue reference="ySQ-EM-6JI"/>
         <segue reference="qLI-qX-rkG"/>
->>>>>>> 660b5588
+        <segue reference="lIb-sw-yM7"/>
     </inferredMetricsTieBreakers>
 </document>