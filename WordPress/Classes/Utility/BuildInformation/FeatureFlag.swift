--- conflicted
+++ resolved
@@ -30,16 +30,10 @@
             }
             return true
         case .postScheduling:
-<<<<<<< HEAD
-            return BuildConfiguration.current ~= [.localDeveloper,
-                                                  .a8cBranchTest,
-                                                  .a8cPrereleaseTesting]
+            return BuildConfiguration.current == .localDeveloper
         case .debugMenu:
             return BuildConfiguration.current ~= [.localDeveloper,
                                                   .a8cBranchTest]
-=======
-            return BuildConfiguration.current == .localDeveloper
->>>>>>> 1523fd26
         }
     }
 }
