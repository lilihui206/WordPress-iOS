--- conflicted
+++ resolved
@@ -893,11 +893,7 @@
     CGRect keyboardFrame = [[[notification userInfo] objectForKey:UIKeyboardFrameEndUserInfoKey] CGRectValue];
     keyboardFrame = [self.view convertRect:keyboardFrame fromView:nil];
     CGFloat newKeyboardOffset = (CGRectGetMaxY(_signInButton.frame) - CGRectGetMinY(keyboardFrame)) + 0.5 * GeneralWalkthroughStandardOffset;
-<<<<<<< HEAD
-
-=======
-    
->>>>>>> c92bd4ed
+
     if (newKeyboardOffset < 0) {
         newKeyboardOffset = 0;
         return;
@@ -926,11 +922,7 @@
     
     CGFloat currentKeyboardOffset = _keyboardOffset;
     _keyboardOffset = 0;
-<<<<<<< HEAD
-
-=======
-    
->>>>>>> c92bd4ed
+
     [UIView animateWithDuration:animationDuration animations:^{
         for (UIControl *control in [self controlsToMoveForTextEntry]) {
             CGRect frame = control.frame;
