--- conflicted
+++ resolved
@@ -129,13 +129,7 @@
     - CocoaLumberjack (~> 2.2.0)
     - NSObject-SafeExpectations (~> 0.0.2)
     - WordPressCom-Analytics-iOS (~> 0.1.0)
-<<<<<<< HEAD
-  - WordPressCom-Analytics-iOS (0.1.25)
-=======
-  - WordPress-iOS-Shared (0.8.2):
-    - CocoaLumberjack (~> 2.2.0)
   - WordPressCom-Analytics-iOS (0.1.27)
->>>>>>> eefafdfe
   - WordPressComKit (0.0.6):
     - Alamofire (= 4.0.1)
   - WPMediaPicker (0.16)
@@ -170,12 +164,7 @@
   - WordPress-AppbotX (from `https://github.com/wordpress-mobile/appbotx.git`, commit `479d05f7d6b963c9b44040e6ea9f190e8bd9a47a`)
   - WordPress-Aztec-iOS (= 1.0.0-beta.1)
   - WordPress-iOS-Editor (= 1.9.1)
-<<<<<<< HEAD
-  - WordPressCom-Analytics-iOS (= 0.1.25)
-=======
-  - WordPress-iOS-Shared (= 0.8.2)
   - WordPressCom-Analytics-iOS (= 0.1.27)
->>>>>>> eefafdfe
   - WordPressComKit (from `https://github.com/Automattic/WordPressComKit.git`, tag `0.0.6`)
   - WPMediaPicker (= 0.16)
   - wpxmlrpc (= 0.8.3)
@@ -238,20 +227,11 @@
   WordPress-AppbotX: b5abc0ba45e3da5827f84e9f346c963180f1b545
   WordPress-Aztec-iOS: b6ab82e2570fe20954a824f8622767cf9f58b156
   WordPress-iOS-Editor: 995f47fbf745f34fb392103ec97c0edb7f062f21
-<<<<<<< HEAD
-  WordPressCom-Analytics-iOS: ec36976259d733430ba0fc2f8a51765947d2c7ba
-=======
-  WordPress-iOS-Shared: 999f5bfcf5744f94ebe9cb7459a138f5990fbf3a
   WordPressCom-Analytics-iOS: 43aedcbc4363896c5d40a4fe7f71bdeac8d6a98e
->>>>>>> eefafdfe
   WordPressComKit: 119ae1d20bfb090769274732b51e7bd186a96f7e
   WPMediaPicker: 126e4dc5aca121cf63f0a4096cc3854572d42c19
   wpxmlrpc: bfc572f62ce7ee897f6f38b098d2ba08732ecef4
 
-<<<<<<< HEAD
-PODFILE CHECKSUM: 955411856b975f880e992d5369d0157937869133
-=======
-PODFILE CHECKSUM: 3edb11a55afe535c0e8c82c09496e6f414c798bf
->>>>>>> eefafdfe
+PODFILE CHECKSUM: c39631bca8c2c941c7c0a976f218fea271c5380f
 
 COCOAPODS: 1.2.1