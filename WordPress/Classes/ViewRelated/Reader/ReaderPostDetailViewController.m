#import "ReaderPostDetailViewController.h"
#import "ReaderPostsViewController.h"

#import <MediaPlayer/MediaPlayer.h>
#import <MessageUI/MFMailComposeViewController.h>
#import "WPActivityDefaults.h"
#import "WordPressAppDelegate.h"
#import "ReaderComment.h"
#import "ReaderCommentTableViewCell.h"
#import "IOS7CorrectedTextView.h"
#import "ReaderImageView.h"
#import "ReaderVideoView.h"
#import "WPImageViewController.h"
#import "WPWebVideoViewController.h"
#import "WPWebViewController.h"
#import "ContextManager.h"
#import "InlineComposeView.h"
#import "ReaderCommentPublisher.h"
#import "RebloggingViewController.h"
#import "WPAvatarSource.h"
#import "ReaderPostService.h"
#import "ReaderPost.h"

#import "ReaderCommentTableViewCell.h"
#import "ReaderPostRichContentView.h"

static NSInteger const ReaderCommentsToSync = 100;
static NSTimeInterval const ReaderPostDetailViewControllerRefreshTimeout = 300; // 5 minutes
static CGFloat const SectionHeaderHeight = 25.0f;

typedef enum {
    ReaderDetailContentSection = 0,
    ReaderDetailCommentsSection,
    ReaderDetailSectionCount
} ReaderDetailSection;

@interface ReaderPostDetailViewController ()<UIActionSheetDelegate,
                                            MFMailComposeViewControllerDelegate,
                                            UIPopoverControllerDelegate,
                                            ReaderCommentPublisherDelegate,
                                            RebloggingViewControllerDelegate,
                                            ReaderPostContentViewDelegate,
                                            WPRichTextViewDelegate,
                                            ReaderCommentTableViewCellDelegate,
                                            NSFetchedResultsControllerDelegate>

@property (nonatomic, strong) UIPopoverController *popover;
@property (nonatomic, strong) UIGestureRecognizer *tapOffKeyboardGesture;
@property (nonatomic, strong) ReaderPostRichContentView *postView;
@property (nonatomic, strong) UIImage *featuredImage;
@property (nonatomic, strong) UIImage *avatarImage;
@property (nonatomic) BOOL infiniteScrollEnabled;
@property (nonatomic, strong) UIActivityIndicatorView *activityFooter;
@property (nonatomic, strong) UIBarButtonItem *commentButton;
@property (nonatomic, strong) UIBarButtonItem *likeButton;
@property (nonatomic, strong) UIBarButtonItem *reblogButton;
@property (nonatomic, strong) UIBarButtonItem *shareButton;
@property (nonatomic, strong) NSMutableArray *comments;
@property (nonatomic, strong) NSFetchedResultsController *resultsController;
@property (nonatomic) BOOL hasMoreContent;
@property (nonatomic) BOOL loadingMore;
@property (nonatomic) CGPoint savedScrollOffset;
@property (nonatomic) CGFloat keyboardOffset;
@property (nonatomic) BOOL isSyncing;
@property (nonatomic, strong) InlineComposeView *inlineComposeView;
@property (nonatomic, strong) ReaderCommentPublisher *commentPublisher;

@end

@implementation ReaderPostDetailViewController

#pragma mark - LifeCycle Methods

<<<<<<< HEAD
- (void)dealloc {
    // Note: If the view isn't already loaded, hitting self.tableView will effectively trigger loadView sequence.
    // Let's prevent that, whenever possible
    if (self.isViewLoaded) {
        self.tableView.delegate = nil;
    }
    
	_resultsController.delegate = nil;
=======
- (void)dealloc
{
	self.resultsController.delegate = nil;
    self.tableView.delegate = nil;
>>>>>>> 2cd218ef
    self.postView.delegate = nil;
    self.commentPublisher.delegate = nil;

    [[NSNotificationCenter defaultCenter] removeObserver:self];
}

<<<<<<< HEAD
- (id)init {
	self = [super init];
	if (self) {
		_comments = [NSMutableArray array];
        _showInlineActionBar = YES;
	}
	return self;
}

- (id)initWithPost:(ReaderPost *)post featuredImage:(UIImage *)image avatarImage:(UIImage *)avatarImage {
	self = [self init];
	if (self) {
		_post = post;
=======
- (instancetype)initWithPost:(ReaderPost *)post featuredImage:(UIImage *)image avatarImage:(UIImage *)avatarImage
{
	self = [super init];
	if (self) {
        _post = post;
        _comments = [NSMutableArray array];
>>>>>>> 2cd218ef
        _featuredImage = image;
        _avatarImage = avatarImage;
	}
	return self;
}

<<<<<<< HEAD
- (id)initWithPost:(ReaderPost *)post avatarImageURL:(NSURL *)avatarImageURL {
	self = [self init];
	if (self) {
		_post = post;
=======
- (instancetype)initWithPost:(ReaderPost *)post avatarImageURL:(NSURL *)avatarImageURL
{
	self = [self initWithPost:post featuredImage:nil avatarImage:nil];
	if (self) {
>>>>>>> 2cd218ef
        _avatarImageURL = avatarImageURL;
    }
	return self;
}

- (void)viewDidLoad
{
	[super viewDidLoad];

    self.tableView.keyboardDismissMode = UIScrollViewKeyboardDismissModeInteractive;

	if (self.infiniteScrollEnabled) {
        [self enableInfiniteScrolling];
    }
	
	self.title = self.post.postTitle;
	
	self.tableView.separatorStyle = UITableViewCellSeparatorStyleNone;
    [self.tableView registerClass:[WPTableViewCell class] forCellReuseIdentifier:@"PostCell"];
    [WPStyleGuide configureColorsForView:self.view andTableView:self.tableView];
    self.tableView.backgroundColor = [UIColor whiteColor];

	[self buildHeader];
	[WPStyleGuide setRightBarButtonItemWithCorrectSpacing:self.shareButton forNavigationItem:self.navigationItem];

	[self prepareComments];

    self.inlineComposeView = [[InlineComposeView alloc] initWithFrame:CGRectZero];
    [self.inlineComposeView setButtonTitle:NSLocalizedString(@"Post", nil)];



    self.tapOffKeyboardGesture = [[UITapGestureRecognizer alloc] initWithTarget:self
                                                                         action:@selector(dismissKeyboard:)];

    // comment composer responds to the inline compose view to publish comments
    self.commentPublisher = [[ReaderCommentPublisher alloc]
                             initWithComposer:self.inlineComposeView
                             andPost:self.post];

    self.commentPublisher.delegate = self;

    self.tableView.tableHeaderView = self.inlineComposeView;
}

- (void)viewWillAppear:(BOOL)animated
{
	[super viewWillAppear:animated];
	
	CGSize contentSize = self.tableView.contentSize;
    if (contentSize.height > self.savedScrollOffset.y) {
        [self.tableView scrollRectToVisible:CGRectMake(self.savedScrollOffset.x, self.savedScrollOffset.y, 0.0f, 0.0f) animated:NO];
    } else {
        [self.tableView scrollRectToVisible:CGRectMake(0.0f, contentSize.height, 0.0f, 0.0f) animated:NO];
    }

	[[NSNotificationCenter defaultCenter] addObserver:self selector:@selector(handleKeyboardWillHide:) name:UIKeyboardWillHideNotification object:nil];

	UIToolbar *toolbar = self.navigationController.toolbar;
    toolbar.barTintColor = [WPStyleGuide littleEddieGrey];
    toolbar.tintColor = [UIColor whiteColor];
    toolbar.translucent = NO;

}

- (void)viewDidAppear:(BOOL)animated {
	[super viewDidAppear:animated];
	
    // Do not start auto-sync if connection is down
	WordPressAppDelegate *appDelegate = [WordPressAppDelegate sharedWordPressApplicationDelegate];
    if (appDelegate.connectionAvailable == NO)
        return;
	
    NSDate *lastSynced = [self lastSyncDate];
    if ((lastSynced == nil || ABS([lastSynced timeIntervalSinceNow]) > ReaderPostDetailViewControllerRefreshTimeout) && self.post.isWPCom) {
		[self syncWithUserInteraction:NO];
    }
    
    [self.tableView reloadData];
}

- (void)viewWillDisappear:(BOOL)animated {
    [super viewWillDisappear:animated];
	
	if (IS_IPHONE) {
        self.savedScrollOffset = self.tableView.contentOffset;
    }

    [self.inlineComposeView dismissComposer];

    [[NSNotificationCenter defaultCenter] removeObserver:self name:UIKeyboardWillShowNotification object:nil];
	[[NSNotificationCenter defaultCenter] removeObserver:self name:UIKeyboardWillHideNotification object:nil];
}

- (void)didRotateFromInterfaceOrientation:(UIInterfaceOrientation)fromInterfaceOrientation
{
	[super didRotateFromInterfaceOrientation:fromInterfaceOrientation];
    [self.postView refreshMediaLayout]; // Resize media in the post detail to match the width of the new orientation.

	// Make sure a selected comment is visible after rotating.
	if ([self.tableView indexPathForSelectedRow] != nil && self.inlineComposeView.isDisplayed) {
		[self.tableView scrollToNearestSelectedRowAtScrollPosition:UITableViewScrollPositionNone animated:NO];
	}
}

- (void)refreshPostViewCell
{
    NSIndexPath *indexPath = [NSIndexPath indexPathForRow:0 inSection:0];
    [self.tableView beginUpdates];
    [self.tableView reloadRowsAtIndexPaths:@[indexPath] withRowAnimation:UITableViewRowAnimationNone];
    [self.tableView endUpdates];
}


#pragma mark - Actions

- (void)dismissKeyboard:(id)sender
{
    for (UIGestureRecognizer *gesture in self.view.gestureRecognizers) {
        if ([gesture isEqual:self.tapOffKeyboardGesture]) {
            [self.view removeGestureRecognizer:gesture];
        }
    }
    
    [self.inlineComposeView dismissComposer];
}

#pragma mark - View getters/builders

- (void)updateFeaturedImage: (UIImage *)image
{
    self.featuredImage = image;
    [self.postView setFeaturedImage:self.featuredImage];
}

- (void)buildHeader
{
    self.postView = [[ReaderPostRichContentView alloc] init];
    self.postView.translatesAutoresizingMaskIntoConstraints = NO;
    self.postView.delegate = self;
    self.postView.shouldShowActions = self.post.isWPCom;
    [self.postView configurePost:self.post];
    self.postView.backgroundColor = [UIColor whiteColor];

    CGSize imageSize = CGSizeMake(WPContentViewAuthorAvatarSize, WPContentViewAuthorAvatarSize);
    UIImage *image = [self.post cachedAvatarWithSize:imageSize];
    if (image) {
        [self.postView setAvatarImage:image];
    } else {
        [self.post fetchAvatarWithSize:imageSize success:^(UIImage *image) {
            [self.postView setAvatarImage:image];
        }];
    }

    // Only show featured image if one exists and its not already in the post content.
    NSURL *featuredImageURL = [self.post featuredImageURLForDisplay];
    if (featuredImageURL) {
        // If ReaderPostView has a featured image, show it unless you're showing full detail & featured image is in the post already
        NSString *content = [self.post contentForDisplay];
        if ([content rangeOfString:[featuredImageURL absoluteString]].length > 0) {
            self.postView.alwaysHidesFeaturedImage = YES;
        } else {
            if (self.featuredImage) {
                [self.postView setFeaturedImage:self.featuredImage];
            }
        }
    }
}

- (UIBarButtonItem *)shareButton
{
    if (_shareButton) {
        return _shareButton;
    }

	// Top Navigation bar and Sharing
    UIImage *image = [UIImage imageNamed:@"icon-posts-share"];
    UIButton *button = [[UIButton alloc] initWithFrame:CGRectMake(0, 0, image.size.width, image.size.height)];
    [button setImage:image forState:UIControlStateNormal];
    [button addTarget:self action:@selector(handleShareButtonTapped:) forControlEvents:UIControlEventTouchUpInside];
    _shareButton = [[UIBarButtonItem alloc] initWithCustomView:button];
    _shareButton.accessibilityLabel = NSLocalizedString(@"Share", @"Spoken accessibility label");

    return _shareButton;
}

- (UIActivityIndicatorView *)activityFooter
{
    if (_activityFooter) {
        return _activityFooter;
    }
    
    CGRect rect = CGRectMake(145.0f, 10.0f, 30.0f, 30.0f);
    _activityFooter = [[UIActivityIndicatorView alloc] initWithFrame:rect];
    _activityFooter.activityIndicatorViewStyle = UIActivityIndicatorViewStyleGray;
    _activityFooter.hidesWhenStopped = YES;
    _activityFooter.autoresizingMask = UIViewAutoresizingFlexibleLeftMargin | UIViewAutoresizingFlexibleRightMargin;
    [_activityFooter stopAnimating];
    
    return _activityFooter;
}


#pragma mark - Comments

- (BOOL)canComment
{
	return self.post.commentsOpen;
}

- (void)prepareComments
{
	self.resultsController = nil;
	[self.comments removeAllObjects];
	
	__block void(__unsafe_unretained ^flattenComments)(NSArray *) = ^void (NSArray *comments) {
		// Ensure the array is correctly sorted. 
		comments = [comments sortedArrayUsingComparator: ^(id obj1, id obj2) {
			ReaderComment *a = obj1;
			ReaderComment *b = obj2;
			if ([[a dateCreated] timeIntervalSince1970] > [[b dateCreated] timeIntervalSince1970]) {
				return (NSComparisonResult)NSOrderedDescending;
			}
			if ([[a dateCreated] timeIntervalSince1970] < [[b dateCreated] timeIntervalSince1970]) {
				return (NSComparisonResult)NSOrderedAscending;
			}
			return (NSComparisonResult)NSOrderedSame;
		}];
		
		for (ReaderComment *comment in comments) {
			[self.comments addObject:comment];
			if ([comment.childComments count] > 0) {
				flattenComments([comment.childComments allObjects]);
			}
		}
	};
	
	flattenComments(self.resultsController.fetchedObjects);
	
	// Cache attributed strings.
	dispatch_async(dispatch_get_global_queue(DISPATCH_QUEUE_PRIORITY_DEFAULT, NULL), ^{
		for (ReaderComment *comment in self.comments) {
			comment.attributedContent = [ReaderCommentTableViewCell convertHTMLToAttributedString:comment.content withOptions:nil];
		}
        __weak ReaderPostDetailViewController *weakSelf = self;
        dispatch_async(dispatch_get_main_queue(), ^{
            [weakSelf.tableView reloadData];
        });
	});
}

- (void)handleShareButtonTapped:(id)sender
{
    NSString *permaLink = self.post.permaLink;
    NSString *title = self.post.postTitle;
    NSString *summary = self.post.summary;
    NSString *tags = self.post.tags;

    NSMutableArray *activityItems = [NSMutableArray array];
	NSMutableDictionary *postDictionary = [NSMutableDictionary dictionary];
	
    if (title) {
        postDictionary[@"title"] = title;
    }
    if (summary) {
        postDictionary[@"summary"] = summary;
    }
    if (tags) {
        postDictionary[@"tags"] = tags;
    }
    [activityItems addObject:postDictionary];
    
    [activityItems addObject:[NSURL URLWithString:permaLink]];
    UIActivityViewController *activityViewController = [[UIActivityViewController alloc] initWithActivityItems:activityItems applicationActivities:[WPActivityDefaults defaultActivities]];
    if (title) {
        [activityViewController setValue:title forKey:@"subject"];
    }
    activityViewController.completionHandler = ^(NSString *activityType, BOOL completed) {
        if (!completed) {
            return;
        }
        [WPActivityDefaults trackActivityType:activityType];
    };

    if (IS_IPAD) {
        if (self.popover) {
            [self dismissPopover];
            return;
        }
        self.popover = [[UIPopoverController alloc] initWithContentViewController:activityViewController];
        self.popover.delegate = self;
        [self.popover presentPopoverFromBarButtonItem:self.shareButton permittedArrowDirections:UIPopoverArrowDirectionAny animated:YES];
    } else {
        [self presentViewController:activityViewController animated:YES completion:nil];
    }
}

- (BOOL)isReplying
{
	return ([self.tableView indexPathForSelectedRow] != nil) ? YES : NO;
}

- (CGSize)tabBarSize
{
    CGSize tabBarSize = CGSizeZero;
    if ([self tabBarController]) {
        tabBarSize = [[[self tabBarController] tabBar] bounds].size;
    }
    
    return tabBarSize;
}

- (void)dismissPopover
{
    if (self.popover) {
        [self.popover dismissPopoverAnimated:YES];
        self.popover = nil;
    }
}

- (void)popoverControllerDidDismissPopover:(UIPopoverController *)popoverController
{
    self.popover = nil;
}

- (void)handleKeyboardWillHide:(NSNotification *)notification
{

    //deselect the selected comment if there is one
    NSArray *selection = [self.tableView indexPathsForSelectedRows];
    if ([selection count] > 0) {
        [self.tableView deselectRowAtIndexPath:[selection objectAtIndex:0] animated:YES];
    }
}

- (void)moviePlaybackDidFinish:(NSNotification *)notification
{
    // Obtain the reason why the movie playback finished
    NSNumber *finishReason = [[notification userInfo] objectForKey:MPMoviePlayerPlaybackDidFinishReasonUserInfoKey];
    
    // Dismiss the view controller ONLY when the reason is not "playback ended"
    if ([finishReason intValue] != MPMovieFinishReasonPlaybackEnded) {
        MPMoviePlayerController *moviePlayer = [notification object];
        
        // Remove this class from the observers
        [[NSNotificationCenter defaultCenter] removeObserver:self
                                                        name:MPMoviePlayerPlaybackDidFinishNotification
                                                      object:moviePlayer];
        
        // Dismiss the view controller
        [[[WordPressAppDelegate sharedWordPressApplicationDelegate].window rootViewController] dismissViewControllerAnimated:YES completion:nil];
    }
}


#pragma mark - ReaderPostView delegate methods

- (void)contentView:(UIView *)contentView didReceiveFeaturedImageAction:(id)sender
{
    UITapGestureRecognizer *gesture = (UITapGestureRecognizer *)sender;
    UIImageView *imageView = (UIImageView *)gesture.view;
    WPImageViewController *controller = [[WPImageViewController alloc] initWithImage:imageView.image];

    controller.modalTransitionStyle = UIModalTransitionStyleCrossDissolve;
    controller.modalPresentationStyle = UIModalPresentationFullScreen;
    [self.navigationController pushViewController:controller animated:YES];
}

- (void)contentView:(UIView *)contentView didReceiveAttributionLinkAction:(id)sender
{
    UIButton *followButton = (UIButton *)sender;
    ReaderPost *post = self.post;

    if (![post isFollowable]) {
        return;
    }

    if (!post.isFollowing) {
        [WPAnalytics track:WPAnalyticsStatReaderFollowedSite];
    }

    [followButton setSelected:!post.isFollowing]; // Set it optimistically

    NSManagedObjectContext *context = [[ContextManager sharedInstance] newDerivedContext];
    ReaderPostService *service = [[ReaderPostService alloc] initWithManagedObjectContext:context];
    [service toggleFollowingForPost:post success:^{
        //noop
    } failure:^(NSError *error) {
		DDLogError(@"Error Following Blog : %@", [error localizedDescription]);
		[followButton setSelected:post.isFollowing];
    }];
}

- (void)postView:(ReaderPostContentView *)postView didReceiveReblogAction:(id)sender
{
    RebloggingViewController *controller = [[RebloggingViewController alloc] initWithPost:self.post featuredImage:self.featuredImage avatarImage:self.avatarImage];
    controller.delegate = self;
    UINavigationController *navController = [[UINavigationController alloc] initWithRootViewController:controller];
    navController.modalPresentationStyle = UIModalPresentationFormSheet;
    navController.modalTransitionStyle = UIModalTransitionStyleCoverVertical;
    [self presentViewController:navController animated:YES completion:nil];
}

- (void)postView:(ReaderPostContentView *)postView didReceiveLikeAction:(id)sender
{
    ReaderPost *post = self.post;
    NSManagedObjectContext *context = [[ContextManager sharedInstance] mainContext];
    ReaderPostService *service = [[ReaderPostService alloc] initWithManagedObjectContext:context];
    [service toggleLikedForPost:post success:^{
        if (post.isLiked) {
            [WPAnalytics track:WPAnalyticsStatReaderLikedArticle];
        }
    } failure:^(NSError *error) {
		DDLogError(@"Error Liking Post : %@", [error localizedDescription]);
		[postView updateActionButtons];
    }];
	[postView updateActionButtons];
}

- (void)postView:(ReaderPostContentView *)postView didReceiveCommentAction:(id)sender
{
    [self.view addGestureRecognizer:self.tapOffKeyboardGesture];

    self.commentPublisher.comment = nil;
    [self.inlineComposeView toggleComposer];
}


# pragma mark - Rich Text Delegate Methods

- (void)richTextView:(WPRichTextView *)richTextView didReceiveLinkAction:(NSURL *)linkURL
{
    WPWebViewController *controller = [[WPWebViewController alloc] init];
	[controller setUrl:linkURL];
	[self.navigationController pushViewController:controller animated:YES];
}

- (void)richTextView:(WPRichTextView *)richTextView didReceiveImageLinkAction:(ReaderImageView *)readerImageView
{
	UIViewController *controller;
    
	if (readerImageView.linkURL) {
		NSString *url = [readerImageView.linkURL absoluteString];
		
		BOOL matched = NO;
		NSArray *types = @[@".png", @".jpg", @".gif", @".jpeg"];
		for (NSString *type in types) {
			if (NSNotFound != [url rangeOfString:type].location) {
				matched = YES;
				break;
			}
		}
		
		if (matched) {
            controller = [[WPImageViewController alloc] initWithImage:readerImageView.image andURL:readerImageView.linkURL];
		} else {
            controller = [[WPWebViewController alloc] init];
			[(WPWebViewController *)controller setUrl:readerImageView.linkURL];
		}
	} else {
        controller = [[WPImageViewController alloc] initWithImage:readerImageView.image];
	}
    
    controller.modalTransitionStyle = UIModalTransitionStyleCrossDissolve;
    controller.modalPresentationStyle = UIModalPresentationFullScreen;
    [self.navigationController pushViewController:controller animated:YES];
}

- (void)richTextView:(WPRichTextView *)richTextView didReceiveVideoLinkAction:(ReaderVideoView *)readerVideoView
{
	if (readerVideoView.contentType == ReaderVideoContentTypeVideo) {

		MPMoviePlayerViewController *controller = [[MPMoviePlayerViewController alloc] initWithContentURL:readerVideoView.contentURL];
        // Remove the movie player view controller from the "playback did finish" notification observers
        [[NSNotificationCenter defaultCenter] removeObserver:controller
                                                        name:MPMoviePlayerPlaybackDidFinishNotification
                                                      object:controller.moviePlayer];

        // Register this class as an observer instead
        [[NSNotificationCenter defaultCenter] addObserver:self
                                                 selector:@selector(moviePlaybackDidFinish:)
                                                     name:MPMoviePlayerPlaybackDidFinishNotification
                                                   object:controller.moviePlayer];

		controller.modalTransitionStyle = UIModalTransitionStyleCrossDissolve;
		controller.modalPresentationStyle = UIModalPresentationFullScreen;
        [self.navigationController presentViewController:controller animated:YES completion:nil];

	} else {
		// Should either be an iframe, or an object embed. In either case a src attribute should have been parsed for the contentURL.
		// Assume this is content we can show and try to load it.
        UIViewController *controller = [[WPWebVideoViewController alloc] initWithURL:readerVideoView.contentURL];
        UINavigationController *navController = [[UINavigationController alloc] initWithRootViewController:controller];
        navController.navigationBar.translucent = NO;
        navController.modalTransitionStyle = UIModalTransitionStyleCrossDissolve;
        navController.modalPresentationStyle = UIModalPresentationFullScreen;
		navController.title = (readerVideoView.title != nil) ? readerVideoView.title : @"Video";
        [self.navigationController presentViewController:navController animated:YES completion:nil];
	}
}

- (void)richTextViewDidLoadAllMedia:(WPRichTextView *)richTextView
{
    [self.postView layoutIfNeeded];
    [self refreshPostViewCell];
}


#pragma mark - RebloggingViewController Delegate Methods

- (void)postWasReblogged:(ReaderPost *)post
{
    [self.postView updateActionButtons];
}


#pragma mark - Sync methods

- (NSDate *)lastSyncDate
{
	return self.post.dateCommentsSynced;
}

- (void)syncWithUserInteraction:(BOOL)userInteraction
{
	if ([self.post.postID integerValue] == 0 ) { // Weird that this should ever happen. 
		self.post.dateCommentsSynced = [NSDate date];
		return;
	}
	self.isSyncing = YES;
	NSDictionary *params = @{@"number":[NSNumber numberWithInteger:ReaderCommentsToSync]};

	[ReaderPost getCommentsForPost:[self.post.postID integerValue]
						  fromSite:[self.post.siteID stringValue]
					withParameters:params
						   success:^(AFHTTPRequestOperation *operation, id responseObject) {
							   [self onSyncSuccess:operation response:responseObject];
						   } failure:^(AFHTTPRequestOperation *operation, NSError *error) {
						   }];
}

- (void)loadMoreWithSuccess:(void (^)())success failure:(void (^)(NSError *error))failure
{
	if ([self.resultsController.fetchedObjects count] == 0) {
		return;
    }
	
	if (self.loadingMore) {
        return;
    }

	self.loadingMore = YES;
	self.isSyncing = YES;
	NSUInteger numberToSync = [self.comments count] + ReaderCommentsToSync;
	NSDictionary *params = @{@"number":[NSNumber numberWithInteger:numberToSync]};

	[ReaderPost getCommentsForPost:[self.post.postID integerValue]
						  fromSite:[self.post.siteID stringValue]
					withParameters:params
						   success:^(AFHTTPRequestOperation *operation, id responseObject) {
							   [self onSyncSuccess:operation response:responseObject];
						   } failure:^(AFHTTPRequestOperation *operation, NSError *error) {
						   }];
}

- (void)onSyncSuccess:(AFHTTPRequestOperation *)operation response:(id)responseObject
{
	self.post.dateCommentsSynced = [NSDate date];
	self.loadingMore = NO;
	self.isSyncing = NO;
	NSDictionary *resp = (NSDictionary *)responseObject;
	NSArray *commentsArr = [resp arrayForKey:@"comments"];
	
	if (!commentsArr) {
		self.hasMoreContent = NO;
		return;
	}
	
	if ([commentsArr count] < ([self.comments count] + ReaderCommentsToSync)) {
		self.hasMoreContent = NO;
	}
	
	[ReaderComment syncAndThreadComments:commentsArr
								 forPost:self.post
							 withContext:[[ContextManager sharedInstance] mainContext]];
	
	[self prepareComments];
}


#pragma mark - Infinite Scrolling

- (void)setInfiniteScrollEnabled:(BOOL)infiniteScrollEnabled
{
    if (infiniteScrollEnabled == self.infiniteScrollEnabled) {
        return;
    }
	
    self.infiniteScrollEnabled = infiniteScrollEnabled;
    if (self.isViewLoaded) {
        if (self.infiniteScrollEnabled) {
            [self enableInfiniteScrolling];
        } else {
            [self disableInfiniteScrolling];
        }
    }
}

- (void)enableInfiniteScrolling
{
    UIView *footerView = [[UIView alloc] initWithFrame:CGRectMake(0.0f, 0.0f, 320.0f, 50.0f)];
    footerView.autoresizingMask = UIViewAutoresizingFlexibleWidth;
    [footerView addSubview:self.activityFooter];
    self.tableView.tableFooterView = footerView;
}

- (void)disableInfiniteScrolling
{
    self.tableView.tableFooterView = nil;
    self.activityFooter = nil;
}


#pragma mark - UITableView Delegate Methods

- (UIView *)tableView:(UITableView *)tableView viewForHeaderInSection:(NSInteger)section
{
    return [[UIView alloc] initWithFrame:CGRectZero];
}

- (CGFloat)tableView:(UITableView *)tableView heightForHeaderInSection:(NSInteger)section
{
    if (section == 0) {
        return IS_IPHONE ? 1 : WPTableViewTopMargin;
    }
    
    return SectionHeaderHeight;
}

- (CGFloat)tableView:(UITableView *)tableView heightForRowAtIndexPath:(NSIndexPath *)indexPath
{
    if (indexPath.section == ReaderDetailContentSection) {
        CGSize size = [self.postView sizeThatFits:CGSizeMake(CGRectGetWidth(self.tableView.bounds), CGFLOAT_MAX)];
        return size.height + 1;
    }
    
	if ([self.comments count] == 0) {
		return 0.0f;
	}
    
    CGFloat width = IS_IPAD ? WPTableViewFixedWidth : tableView.frame.size.width;
	
	ReaderComment *comment = [self.comments objectAtIndex:indexPath.row];
	return [ReaderCommentTableViewCell heightForComment:comment
												  width:width
											 tableStyle:tableView.style
										  accessoryType:UITableViewCellAccessoryNone];
}

- (NSInteger)tableView:(UITableView *)tableView numberOfRowsInSection:(NSInteger)section
{
    if (section == ReaderDetailContentSection) {
        return 1;
    }
	return [self.comments count];
}

- (NSInteger)numberOfSectionsInTableView:(UITableView *)tableView
{
	return ReaderDetailSectionCount;
}

- (UITableViewCell *)tableView:(UITableView *)tableView cellForRowAtIndexPath:(NSIndexPath *)indexPath
{
    if (indexPath.section == ReaderDetailContentSection) {
        UITableViewCell *postCell = [self.tableView dequeueReusableCellWithIdentifier:@"PostCell"];
        postCell.selectionStyle = UITableViewCellSelectionStyleNone;

        [postCell.contentView addSubview:self.postView];

        NSDictionary *views = NSDictionaryOfVariableBindings(_postView);
        [postCell.contentView addConstraints:[NSLayoutConstraint constraintsWithVisualFormat:@"|[_postView]|"
                                                                                 options:0
                                                                                 metrics:nil
                                                                                   views:views]];
        [postCell.contentView addConstraints:[NSLayoutConstraint constraintsWithVisualFormat:@"V:|[_postView]|"
                                                                                 options:0
                                                                                 metrics:nil
                                                                                   views:views]];
        return postCell;
    }
    
	NSString *cellIdentifier = @"ReaderCommentCell";
    ReaderCommentTableViewCell *cell = (ReaderCommentTableViewCell *)[self.tableView dequeueReusableCellWithIdentifier:cellIdentifier];
    if (cell == nil) {
        cell = [[ReaderCommentTableViewCell alloc] initWithStyle:UITableViewCellStyleDefault reuseIdentifier:cellIdentifier];
        cell.delegate = self;
    }
	cell.accessoryType = UITableViewCellAccessoryNone;
	
	ReaderComment *comment = [self.comments objectAtIndex:indexPath.row];
	[cell configureCell:comment];
    [self setAvatarForComment:comment forCell:cell indexPath:indexPath];

	return cell;
}

- (void)setAvatarForComment:(ReaderComment *)comment forCell:(ReaderCommentTableViewCell *)cell indexPath:(NSIndexPath *)indexPath
{
    WPAvatarSource *source = [WPAvatarSource sharedSource];

    NSString *hash;
    CGSize size = CGSizeMake(32.0, 32.0);
    NSURL *url = [comment avatarURLForDisplay];
    WPAvatarSourceType type = [source parseURL:url forAvatarHash:&hash];

    UIImage *image = [source cachedImageForAvatarHash:hash ofType:type withSize:size];
    if (image) {
        [cell setAvatar:image];
        return;
    }

    [cell setAvatar:[UIImage imageNamed:@"default-identicon"]];
    if (hash) {
        [source fetchImageForAvatarHash:hash ofType:type withSize:size success:^(UIImage *image) {
            if (cell == [self.tableView cellForRowAtIndexPath:indexPath]) {
                [cell setAvatar:image];
            }
        }];
    }
}

- (NSIndexPath *)tableView:(UITableView *)tableView willSelectRowAtIndexPath:(NSIndexPath *)indexPath
{
    ReaderComment *comment = [self.comments objectAtIndex:indexPath.row];

    // if a row is already selected don't allow selection of another
    if (self.inlineComposeView.isDisplayed) {
        if (comment == self.commentPublisher.comment) {
            [self.inlineComposeView toggleComposer];
        }
        return nil;
    }

    self.commentPublisher.comment = comment;

	if ([self canComment]) {
        [self.view addGestureRecognizer:self.tapOffKeyboardGesture];
        
		[self.inlineComposeView displayComposer];
	}
	
	return indexPath;
}

- (void)tableView:(UITableView *)tableView didSelectRowAtIndexPath:(NSIndexPath *)indexPath
{
    if (indexPath.section == ReaderDetailContentSection) {
        return;
    }
    
	if (![self canComment]) {
		[self.tableView deselectRowAtIndexPath:indexPath animated:NO];
		return;
	}

    [self.tableView scrollToNearestSelectedRowAtScrollPosition:UITableViewRowAnimationTop animated:YES];
}

- (BOOL)tableView:(UITableView *)tableView shouldHighlightRowAtIndexPath:(NSIndexPath *)indexPath
{
    if (indexPath.section == ReaderDetailContentSection) {
        return NO;
    }

    // if we selected the already active comment allow highlight
    // so we can toggle the inline composer
    ReaderComment *comment = [self.comments objectAtIndex:indexPath.row];
    if (comment == self.commentPublisher.comment) {
        return YES;
    }

    return !self.inlineComposeView.isDisplayed;
}

- (UITableViewCellEditingStyle)tableView:(UITableView *)tableView editingStyleForRowAtIndexPath:(NSIndexPath *)indexPath
{
    return UITableViewCellEditingStyleNone;
}

- (BOOL)tableView:(UITableView *)tableView shouldIndentWhileEditingRowAtIndexPath:(NSIndexPath *)indexPath
{
    return NO;
}

- (void)tableView:(UITableView *)tableView willDisplayCell:(UITableViewCell *)cell forRowAtIndexPath:(NSIndexPath *)indexPath
{
    if (indexPath.section == ReaderDetailContentSection) {
        return;
    }
    
	if (IS_IPAD) {
		cell.accessoryType = UITableViewCellAccessoryNone;
	}
	
    // Are we approaching the end of the table?
    if ((indexPath.section + 1 == [self numberOfSectionsInTableView:tableView]) &&
		(indexPath.row + 4 >= [self tableView:tableView numberOfRowsInSection:indexPath.section]) &&
		[self tableView:tableView numberOfRowsInSection:indexPath.section] > 10) {
        
		// Only 3 rows till the end of table
        if (!self.isSyncing && self.hasMoreContent) {
            [self.activityFooter startAnimating];
            [self loadMoreWithSuccess:^{
                [self.activityFooter stopAnimating];
            } failure:^(NSError *error) {
                [self.activityFooter stopAnimating];
            }];
        }
    }
}


#pragma mark - UIScrollView Delegate Methods

- (void)scrollViewDidEndDecelerating:(UIScrollView *)scrollView
{
    NSArray *selectedRows = [self.tableView indexPathsForSelectedRows];
    [self.tableView deselectRowAtIndexPath:[selectedRows objectAtIndex:0] animated:YES];

    if (self.inlineComposeView.isDisplayed) {
        [self.inlineComposeView dismissComposer];
    }
}

#pragma mark - ReaderCommentPublisherDelegate methods

- (void)commentPublisherDidPublishComment:(ReaderCommentPublisher *)composer
{
    [WPAnalytics track:WPAnalyticsStatReaderCommentedOnArticle];
    [self.inlineComposeView dismissComposer];
    [self syncWithUserInteraction:NO];
}

#pragma mark - ReaderCommentTableViewCellDelegate methods

- (void)readerCommentTableViewCell:(ReaderCommentTableViewCell *)cell didTapURL:(NSURL *)url
{
    WPWebViewController *controller = [[WPWebViewController alloc] init];
	[controller setUrl:url];
	[self.navigationController pushViewController:controller animated:YES];
}

#pragma mark - Fetched results controller

- (NSFetchedResultsController *)resultsController
{
    if (_resultsController != nil) {
        return _resultsController;
    }
	
	NSString *entityName = @"ReaderComment";
	NSManagedObjectContext *moc = [[ContextManager sharedInstance] mainContext];
	
	NSFetchRequest *fetchRequest = [[NSFetchRequest alloc] init];
    [fetchRequest setEntity:[NSEntityDescription entityForName:@"ReaderComment" inManagedObjectContext:moc]];
    NSPredicate *predicate = [NSPredicate predicateWithFormat:@"(post = %@) && (parentID = 0)", self.post];
    [fetchRequest setPredicate:predicate];
    NSSortDescriptor *sortDescriptor = [[NSSortDescriptor alloc] initWithKey:@"dateCreated" ascending:YES];
    [fetchRequest setSortDescriptors:[NSArray arrayWithObject:sortDescriptor]];
    
	_resultsController = [[NSFetchedResultsController alloc] initWithFetchRequest:fetchRequest
                                                             managedObjectContext:moc
                                                               sectionNameKeyPath:nil
                                                                        cacheName:nil];
    
    _resultsController.delegate = self;
	
    NSError *error = nil;
    if (![_resultsController performFetch:&error]) {
        DDLogError(@"%@ couldn't fetch %@: %@", self, entityName, [error localizedDescription]);
        _resultsController = nil;
    }
    
    return _resultsController;
}

- (void)controllerWillChangeContent:(NSFetchedResultsController *)controller
{
    // noop
}

- (void)controllerDidChangeContent:(NSFetchedResultsController *)controller
{
    [self.tableView reloadData];
}

- (void)controller:(NSFetchedResultsController *)controller
   didChangeObject:(id)anObject
       atIndexPath:(NSIndexPath *)indexPath
     forChangeType:(NSFetchedResultsChangeType)type
      newIndexPath:(NSIndexPath *)newIndexPath
{
    // noop
}


#pragma mark - MFMailComposeViewControllerDelegate

- (void)mailComposeController:(MFMailComposeViewController*)controller didFinishWithResult:(MFMailComposeResult)result error:(NSError*)error
{
    [self dismissViewControllerAnimated:YES completion:nil];
}

//Returns true if the ToAddress field was found any of the sub views and made first responder
//passing in @"MFComposeSubjectView"     as the value for field makes the subject become first responder
//passing in @"MFComposeTextContentView" as the value for field makes the body become first responder
//passing in @"RecipientTextField"       as the value for field makes the to address field become first responder
- (BOOL)setMFMailFieldAsFirstResponder:(UIView*)view mfMailField:(NSString*)field
{
    for (UIView *subview in view.subviews) {
        NSString *className = [NSString stringWithFormat:@"%@", [subview class]];
        if ([className isEqualToString:field]) {
            //Found the sub view we need to set as first responder
            [subview becomeFirstResponder];
            return YES;
        }
        
        if ([subview.subviews count] > 0) {
            if ([self setMFMailFieldAsFirstResponder:subview mfMailField:field]){
                //Field was found and made first responder in a subview
                return YES;
            }
        }
    }
    
    //field not found in this view.
    return NO;
}

@end<|MERGE_RESOLUTION|>--- conflicted
+++ resolved
@@ -49,6 +49,7 @@
 @property (nonatomic, strong) ReaderPostRichContentView *postView;
 @property (nonatomic, strong) UIImage *featuredImage;
 @property (nonatomic, strong) UIImage *avatarImage;
+@property (nonatomic, strong) NSURL *avatarImageURL;
 @property (nonatomic) BOOL infiniteScrollEnabled;
 @property (nonatomic, strong) UIActivityIndicatorView *activityFooter;
 @property (nonatomic, strong) UIBarButtonItem *commentButton;
@@ -71,66 +72,32 @@
 
 #pragma mark - LifeCycle Methods
 
-<<<<<<< HEAD
-- (void)dealloc {
-    // Note: If the view isn't already loaded, hitting self.tableView will effectively trigger loadView sequence.
-    // Let's prevent that, whenever possible
-    if (self.isViewLoaded) {
-        self.tableView.delegate = nil;
-    }
-    
-	_resultsController.delegate = nil;
-=======
 - (void)dealloc
 {
 	self.resultsController.delegate = nil;
     self.tableView.delegate = nil;
->>>>>>> 2cd218ef
     self.postView.delegate = nil;
     self.commentPublisher.delegate = nil;
 
     [[NSNotificationCenter defaultCenter] removeObserver:self];
 }
 
-<<<<<<< HEAD
-- (id)init {
-	self = [super init];
-	if (self) {
-		_comments = [NSMutableArray array];
-        _showInlineActionBar = YES;
-	}
-	return self;
-}
-
-- (id)initWithPost:(ReaderPost *)post featuredImage:(UIImage *)image avatarImage:(UIImage *)avatarImage {
-	self = [self init];
-	if (self) {
-		_post = post;
-=======
 - (instancetype)initWithPost:(ReaderPost *)post featuredImage:(UIImage *)image avatarImage:(UIImage *)avatarImage
 {
 	self = [super init];
 	if (self) {
         _post = post;
         _comments = [NSMutableArray array];
->>>>>>> 2cd218ef
         _featuredImage = image;
         _avatarImage = avatarImage;
 	}
 	return self;
 }
 
-<<<<<<< HEAD
-- (id)initWithPost:(ReaderPost *)post avatarImageURL:(NSURL *)avatarImageURL {
-	self = [self init];
-	if (self) {
-		_post = post;
-=======
 - (instancetype)initWithPost:(ReaderPost *)post avatarImageURL:(NSURL *)avatarImageURL
 {
 	self = [self initWithPost:post featuredImage:nil avatarImage:nil];
 	if (self) {
->>>>>>> 2cd218ef
         _avatarImageURL = avatarImageURL;
     }
 	return self;
