--- conflicted
+++ resolved
@@ -185,15 +185,9 @@
 
     pod 'Gridicons', '~> 1.0.1'
 
-<<<<<<< HEAD
     #pod 'WordPressAuthenticator', '~> 1.13.0-beta.3'
     # While in PR
     pod 'WordPressAuthenticator', :git => 'https://github.com/wordpress-mobile/WordPressAuthenticator-iOS.git', :branch => 'issue/239-remove-showURLUsernamePassword'
-=======
-    pod 'WordPressAuthenticator', '~> 1.13.0-beta.2'
-    # While in PR
-#     pod 'WordPressAuthenticator', :git => 'https://github.com/wordpress-mobile/WordPressAuthenticator-iOS.git', :branch => 'try/switch-primary-button'
->>>>>>> 5e44c8a5
     # pod 'WordPressAuthenticator', :git => 'https://github.com/wordpress-mobile/WordPressAuthenticator-iOS.git', :commit => ''
 #    pod 'WordPressAuthenticator', :path => '../WordPressAuthenticator-iOS'
 
