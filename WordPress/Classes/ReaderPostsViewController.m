//
//  ReaderPostsViewController.m
//  WordPress
//
//  Created by Eric J on 3/21/13.
//  Copyright (c) 2013 WordPress. All rights reserved.
//

#import <DTCoreText/DTCoreText.h>
#import "DTCoreTextFontDescriptor.h"
#import "WPTableViewControllerSubclass.h"
#import "ReaderPostsViewController.h"
#import "ReaderPostTableViewCell.h"
#import "ReaderTopicsViewController.h"
#import "ReaderPostDetailViewController.h"
#import "ReaderPost.h"
#import "WordPressComApi.h"
#import "WordPressAppDelegate.h"
#import "NSString+XMLExtensions.h"
#import "ReaderReblogFormView.h"
#import "WPFriendFinderViewController.h"
#import "WPAccount.h"
#import "WPTableImageSource.h"
#import "WPNoResultsView.h"
#import "WPCookie.h"
#import "NSString+Helpers.h"
#import "IOS7CorrectedTextView.h"
#import "WPAnimatedBox.h"
#import "InlineComposeView.h"
#import "ReaderCommentPublisher.h"
#import "ContextManager.h"

static CGFloat const RPVCScrollingFastVelocityThreshold = 30.f;
static CGFloat const RPVCHeaderHeightPhone = 10.f;
static CGFloat const RPVCMaxImageHeightPercentage = 0.58f;
static CGFloat const RPVCExtraTableViewHeightPercentage = 2.0f;

NSString * const ReaderTopicDidChangeNotification = @"ReaderTopicDidChangeNotification";
NSString * const RPVCDisplayedNativeFriendFinder = @"DisplayedNativeFriendFinder";

@interface ReaderPostsViewController ()<ReaderTextFormDelegate, WPTableImageSourceDelegate, ReaderCommentPublisherDelegate> {
	BOOL _hasMoreContent;
	BOOL _loadingMore;
    WPTableImageSource *_featuredImageSource;
	CGFloat keyboardOffset;
    CGFloat _lastOffset;
    UIPopoverController *_popover;
    WPAnimatedBox *_animatedBox;
}

@property (nonatomic, strong) ReaderReblogFormView *readerReblogFormView;
@property (nonatomic, strong) ReaderPostDetailViewController *detailController;
@property (nonatomic, strong) UINavigationBar *navBar;
@property (nonatomic) BOOL isShowingReblogForm;
@property (nonatomic, strong) InlineComposeView *inlineComposeView;
@property (nonatomic, strong) ReaderCommentPublisher *commentPublisher;

@end

@implementation ReaderPostsViewController

+ (void)initialize {
	// DTCoreText will cache font descriptors on a background thread. However, because the font cache
	// updated synchronously, the detail view controller ends up waiting for the fonts to load anyway
	// (at least for the first time). We'll have DTCoreText prime its font cache here so things are ready
	// for the detail view, and avoid a perceived lag. 
	[DTCoreTextFontDescriptor fontDescriptorWithFontAttributes:nil];
    
    [AFImageRequestOperation addAcceptableContentTypes:[NSSet setWithObject:@"image/jpg"]];
}


#pragma mark - Life Cycle methods

- (void)dealloc {
    _featuredImageSource.delegate = nil;
	self.readerReblogFormView = nil;
    self.inlineComposeView.delegate = nil;
    self.inlineComposeView = nil;
    self.commentPublisher = nil;
    [[NSNotificationCenter defaultCenter] removeObserver:self];
}

- (id)init {
	self = [super init];
	if (self) {
		// This is a convenient place to check for the user's blogs and primary blog for reblogging.
		_hasMoreContent = YES;
		self.infiniteScrollEnabled = YES;
        self.incrementalLoadingSupported = YES;
        
        [[NSNotificationCenter defaultCenter] addObserver:self selector:@selector(readerTopicDidChange:) name:ReaderTopicDidChangeNotification object:nil];        
	}
	return self;
}

- (void)viewDidLoad {
	[super viewDidLoad];

    self.tableView.keyboardDismissMode = UIScrollViewKeyboardDismissModeInteractive;

    [self fetchBlogsAndPrimaryBlog];

    CGFloat maxWidth = self.tableView.bounds.size.width;
    if (IS_IPHONE) {
        maxWidth = MAX(self.tableView.bounds.size.width, self.tableView.bounds.size.height);
    } else {
        maxWidth = WPTableViewFixedWidth;
    }

    CGFloat maxHeight = maxWidth * RPVCMaxImageHeightPercentage;
    _featuredImageSource = [[WPTableImageSource alloc] initWithMaxSize:CGSizeMake(maxWidth, maxHeight)];
    _featuredImageSource.delegate = self;
	self.tableView.separatorStyle = UITableViewCellSeparatorStyleNone;
    
	// Topics button
	UIBarButtonItem *button = nil;
    UIButton *topicsButton = [UIButton buttonWithType:UIButtonTypeCustom];
    [topicsButton setImage:[UIImage imageNamed:@"icon-reader-topics"] forState:UIControlStateNormal];
    [topicsButton setImage:[UIImage imageNamed:@"icon-reader-topics-active"] forState:UIControlStateHighlighted];

    CGSize imageSize = [UIImage imageNamed:@"icon-reader-topics"].size;
    topicsButton.frame = CGRectMake(0.0, 0.0, imageSize.width, imageSize.height);
    topicsButton.contentEdgeInsets = UIEdgeInsetsMake(0, 16, 0, -16);
    
    [topicsButton addTarget:self action:@selector(topicsAction:) forControlEvents:UIControlEventTouchUpInside];
    button = [[UIBarButtonItem alloc] initWithCustomView:topicsButton];
    [button setAccessibilityLabel:NSLocalizedString(@"Browse", @"")];
    self.navigationItem.rightBarButtonItem = button;
    
	CGRect frame = CGRectMake(0.0f, self.view.bounds.size.height, self.view.bounds.size.width, [ReaderReblogFormView desiredHeight]);
	self.readerReblogFormView = [[ReaderReblogFormView alloc] initWithFrame:frame];
	_readerReblogFormView.autoresizingMask = UIViewAutoresizingFlexibleWidth | UIViewAutoresizingFlexibleTopMargin;
	_readerReblogFormView.navigationItem = self.navigationItem;
	_readerReblogFormView.delegate = self;
	
	if (_isShowingReblogForm) {
		[self showReblogForm];
	}

    [WPMobileStats trackEventForWPCom:StatsEventReaderOpened properties:[self categoryPropertyForStats]];
    [WPMobileStats pingWPComStatsEndpoint:@"home_page"];
    [WPMobileStats logQuantcastEvent:@"newdash.home_page"];
    [WPMobileStats logQuantcastEvent:@"mobile.home_page"];
    if ([self isCurrentCategoryFreshlyPressed]) {
        [WPMobileStats logQuantcastEvent:@"newdash.freshly"];
        [WPMobileStats logQuantcastEvent:@"mobile.freshly"];
    }
    
    // Sync content as soon as login or creation occurs
    [[NSNotificationCenter defaultCenter] addObserverForName:WordPressComApiDidLoginNotification
                                                      object:nil
                                                       queue:nil
                                                  usingBlock:^(NSNotification *notification){
                                                      [self syncItems];
                                                  }];

    self.inlineComposeView = [[InlineComposeView alloc] initWithFrame:CGRectZero];

    self.commentPublisher = [[ReaderCommentPublisher alloc]
                             initWithComposer:self.inlineComposeView
                             andPost:nil];

    self.commentPublisher.delegate = self;

    self.tableView.tableFooterView = self.inlineComposeView;
}

- (void)viewWillAppear:(BOOL)animated {
	[super viewWillAppear:animated];
	   
	self.title = [[[ReaderPost currentTopic] objectForKey:@"title"] capitalizedString];
	
	[[NSNotificationCenter defaultCenter] addObserver:self selector:@selector(handleKeyboardDidShow:) name:UIKeyboardWillShowNotification object:nil];
	[[NSNotificationCenter defaultCenter] addObserver:self selector:@selector(handleKeyboardWillHide:) name:UIKeyboardWillHideNotification object:nil];
    
    if (self.noResultsView && _animatedBox) {
        [_animatedBox prepareAnimation:NO];
    }
}

- (void)viewDidAppear:(BOOL)animated {
    // WPTableViewController's viewDidAppear triggers a sync, but only do it if authenticated
    // (this prevents an attempted sync when the app launches for the first time before authenticating)
    if ([[WordPressAppDelegate sharedWordPressApplicationDelegate] isWPcomAuthenticated]) {
        [super viewDidAppear:animated];
    }

    NSIndexPath *selectedIndexPath = [self.tableView indexPathForSelectedRow];
    if (selectedIndexPath) {
        [self.tableView deselectRowAtIndexPath:selectedIndexPath animated:YES];
    }
    
    [self resizeTableViewForImagePreloading];

    // Delay box animation after the view appears
    double delayInSeconds = 0.3;
    dispatch_time_t popTime = dispatch_time(DISPATCH_TIME_NOW, (int64_t)(delayInSeconds * NSEC_PER_SEC));
    dispatch_after(popTime, dispatch_get_main_queue(), ^(void){
        if (self.noResultsView && _animatedBox) {
            [_animatedBox animate];
        }
    });
}

- (void)viewWillDisappear:(BOOL)animated {
    [self.inlineComposeView endEditing:YES];
    [super viewWillDisappear:animated];

	[[NSNotificationCenter defaultCenter] removeObserver:self name:UIKeyboardWillShowNotification object:nil];
	[[NSNotificationCenter defaultCenter] removeObserver:self name:UIKeyboardWillHideNotification object:nil];
}

- (void)willAnimateRotationToInterfaceOrientation:(UIInterfaceOrientation)toInterfaceOrientation duration:(NSTimeInterval)duration {
    // Remove the no results view or else the position will abruptly adjust after rotation
    // due to the table view sizing for image preloading
    [self.noResultsView removeFromSuperview];
    
    [super willAnimateRotationToInterfaceOrientation:toInterfaceOrientation duration:duration];
}

- (void)didRotateFromInterfaceOrientation:(UIInterfaceOrientation)fromInterfaceOrientation {
    [super didRotateFromInterfaceOrientation:fromInterfaceOrientation];
    [self resizeTableViewForImagePreloading];
    [self configureNoResultsView];
}

<<<<<<< HEAD
=======

#pragma mark - Instance Methods

- (void)resizeTableViewForImagePreloading {
    
    // Use a little trick to preload more images by making the table view longer
    CGRect rect = self.tableView.frame;
    CGFloat navigationHeight = self.navigationController.view.frame.size.height - self.navigationController.navigationBar.frame.size.height - self.navigationController.navigationBar.frame.origin.y;
    CGFloat extraHeight = navigationHeight * RPVCExtraTableViewHeightPercentage;
    rect.size.height = navigationHeight + extraHeight;
    self.tableView.frame = rect;
    
    // Move insets up to compensate
    UIEdgeInsets insets = self.tableView.contentInset;
    insets.bottom = extraHeight + [self tabBarSize].height;
    self.tableView.contentInset = insets;
    
    // Adjust the scroll insets as well
    UIEdgeInsets scrollInsets = self.tableView.scrollIndicatorInsets;
    scrollInsets.bottom = insets.bottom;
    self.tableView.scrollIndicatorInsets = scrollInsets;
    [self.tableView layoutIfNeeded];
}

>>>>>>> 54a92a1f
- (void)setTitle:(NSString *)title {
    [super setTitle:title];
    
    // Reset the tab bar title; this isn't a great solution, but works
    NSInteger tabIndex = [self.tabBarController.viewControllers indexOfObject:self.navigationController];
    UITabBarItem *tabItem = [[[self.tabBarController tabBar] items] objectAtIndex:tabIndex];
    tabItem.title = NSLocalizedString(@"Reader", @"Description of the Reader tab");
}

- (void)dismissPopover {
    if (_popover) {
        [_popover dismissPopoverAnimated:YES];
        _popover = nil;
    }
}

- (void)handleKeyboardDidShow:(NSNotification *)notification {
    if (self.inlineComposeView.isDisplayed) {
        return;
    }
    UIView *view = self.view.superview;
	CGRect frame = view.frame;
	CGRect startFrame = [[[notification userInfo] objectForKey:UIKeyboardFrameBeginUserInfoKey] CGRectValue];
	CGRect endFrame = [[[notification userInfo] objectForKey:UIKeyboardFrameEndUserInfoKey] CGRectValue];
	
	// Figure out the difference between the bottom of this view, and the top of the keyboard.
	// This should account for any toolbars.
	CGPoint point = [view.window convertPoint:startFrame.origin toView:view];
	keyboardOffset = point.y - (frame.origin.y + frame.size.height);
	
	// if we're upside down, we need to adjust the origin.
	if (endFrame.origin.x == 0 && endFrame.origin.y == 0) {
		endFrame.origin.y = endFrame.origin.x += MIN(endFrame.size.height, endFrame.size.width);
	}
	
	point = [view.window convertPoint:endFrame.origin toView:view];
    CGSize tabBarSize = [self tabBarSize];
	frame.size.height = point.y + tabBarSize.height;
	
	[UIView animateWithDuration:0.3f delay:0.0f options:UIViewAnimationOptionBeginFromCurrentState animations:^{
		view.frame = frame;
	} completion:^(BOOL finished) {
		// BUG: When dismissing a modal view, and the keyboard is showing again, the animation can get clobbered in some cases.
		// When this happens the view is set to the dimensions of its wrapper view, hiding content that should be visible
		// above the keyboard.
		// For now use a fallback animation.
		if (!CGRectEqualToRect(view.frame, frame)) {
			[UIView animateWithDuration:0.3 animations:^{
				view.frame = frame;
			}];
		}
	}];
}

- (void)handleKeyboardWillHide:(NSNotification *)notification {

    if (self.inlineComposeView.isDisplayed) {
        return;
    }

    UIView *view = self.view.superview;
	CGRect frame = view.frame;
	CGRect keyFrame = [[[notification userInfo] objectForKey:UIKeyboardFrameEndUserInfoKey] CGRectValue];
	
	CGPoint point = [view.window convertPoint:keyFrame.origin toView:view];
	frame.size.height = point.y - (frame.origin.y + keyboardOffset);
	view.frame = frame;
}

- (void)showReblogForm {
	if (_readerReblogFormView.superview != nil)
		return;
	
	NSIndexPath *path = [self.tableView indexPathForSelectedRow];
	_readerReblogFormView.post = (ReaderPost *)[self.resultsController objectAtIndexPath:path];
	
	CGFloat reblogHeight = [ReaderReblogFormView desiredHeight];
	CGRect tableFrame = self.tableView.frame;
    CGRect superviewFrame = self.view.superview.frame;
    
    // The table's frame is artifically tall due to resizeTableViewForImagePreloading, so effectively undo that
	tableFrame.size.height = superviewFrame.size.height - tableFrame.origin.y - reblogHeight - [self tabBarSize].height;
	self.tableView.frame = tableFrame;
	
	CGFloat y = tableFrame.origin.y + tableFrame.size.height;
	_readerReblogFormView.frame = CGRectMake(0.0f, y, self.view.bounds.size.width, reblogHeight);
	[self.view.superview addSubview:_readerReblogFormView];
	self.isShowingReblogForm = YES;
	[_readerReblogFormView.textView becomeFirstResponder];
}

- (void)hideReblogForm {
	if (_readerReblogFormView.superview == nil)
		return;
	
	[self.tableView deselectRowAtIndexPath:[self.tableView indexPathForSelectedRow] animated:NO];
	
	CGRect tableFrame = self.tableView.frame;
	tableFrame.size.height = self.tableView.frame.size.height + _readerReblogFormView.frame.size.height;
	
	self.tableView.frame = tableFrame;
    [self resizeTableViewForImagePreloading];
	[_readerReblogFormView removeFromSuperview];
	self.isShowingReblogForm = NO;
	[self.view endEditing:YES];
}


#pragma mark - ReaderPostView delegate methods

- (void)postView:(ReaderPostView *)postView didReceiveReblogAction:(id)sender {
    NSIndexPath *selectedPath = [self.tableView indexPathForSelectedRow];
	UITableViewCell *cell = [ReaderPostTableViewCell cellForSubview:sender];
	NSIndexPath *path = [self.tableView indexPathForCell:cell];
	
	// if not showing form, show the form.
	if (!selectedPath) {
		[self.tableView selectRowAtIndexPath:path animated:NO scrollPosition:UITableViewScrollPositionNone];
		[self showReblogForm];
		return;
	}
	
	// if showing form && same cell as before, dismiss the form.
	if ([selectedPath compare:path] == NSOrderedSame) {
		[self hideReblogForm];
	} else {
		[self.tableView selectRowAtIndexPath:path animated:NO scrollPosition:UITableViewScrollPositionNone];
	}
}

- (void)postView:(ReaderPostView *)postView didReceiveLikeAction:(id)sender {
    ReaderPost *post = postView.post;
	[post toggleLikedWithSuccess:^{
        if ([post.isLiked boolValue]) {
            [WPMobileStats trackEventForWPCom:StatsEventReaderLikedPost];
        } else {
            [WPMobileStats trackEventForWPCom:StatsEventReaderUnlikedPost];
        }
	} failure:^(NSError *error) {
		DDLogError(@"Error Liking Post : %@", [error localizedDescription]);
		[postView updateActionButtons];
	}];
	
	[postView updateActionButtons];
}

- (void)postView:(ReaderPostView *)postView didReceiveFollowAction:(id)sender {
    UIButton *followButton = (UIButton *)sender;
    ReaderPostTableViewCell *cell = [ReaderPostTableViewCell cellForSubview:sender];
    ReaderPost *post = postView.post;
    
    if (![post isFollowable])
        return;

    followButton.selected = ![post.isFollowing boolValue]; // Set it optimistically
	[cell setNeedsLayout];
	[post toggleFollowingWithSuccess:^{
	} failure:^(NSError *error) {
		DDLogError(@"Error Following Blog : %@", [error localizedDescription]);
		[followButton setSelected:[post.isFollowing boolValue]];
		[cell setNeedsLayout];
	}];
}

- (void)postView:(ReaderPostView *)postView didReceiveCommentAction:(id)sender {
    if (self.commentPublisher.post == postView.post) {
        [self.inlineComposeView toggleComposer];
        return;
    }

    self.commentPublisher.post = postView.post;
    [self.inlineComposeView displayComposer];

    // scroll the item into view if possible
    NSIndexPath *indexPath = [self.resultsController indexPathForObject:postView.post];

    [self.tableView scrollToRowAtIndexPath:indexPath
                          atScrollPosition:UITableViewScrollPositionTop
                                  animated:YES];

}

- (void)postView:(ReaderPostView *)postView didReceiveTagAction:(id)sender {
    ReaderPost *post = postView.post;

    NSString *endpoint = [NSString stringWithFormat:@"read/tags/%@/posts", post.primaryTagSlug];
    NSDictionary *dict = @{@"endpoint" : endpoint,
                           @"title" : post.primaryTagName};
    
	[[NSUserDefaults standardUserDefaults] setObject:dict forKey:ReaderCurrentTopicKey];
	[[NSUserDefaults standardUserDefaults] synchronize];
    [self readerTopicDidChange:nil];
}


#pragma mark - Actions

- (void)topicsAction:(id)sender {
	ReaderTopicsViewController *controller = [[ReaderTopicsViewController alloc] initWithStyle:UITableViewStyleGrouped];
    if (IS_IPAD) {
        if (_popover) {
            [self dismissPopover];
            return;
        }
        
        _popover = [[UIPopoverController alloc] initWithContentViewController:controller];
        
        UIBarButtonItem *shareButton = self.navigationItem.rightBarButtonItem;
        [_popover presentPopoverFromBarButtonItem:shareButton permittedArrowDirections:UIPopoverArrowDirectionAny animated:YES];
    } else {
        UINavigationController *navController = [[UINavigationController alloc] initWithRootViewController:controller];
        navController.navigationBar.translucent = NO;
        [self presentViewController:navController animated:YES completion:nil];
    }
}

#pragma mark - ReaderCommentPublisherDelegate Methods

- (void)commentPublisherDidPublishComment:(ReaderCommentPublisher *)publisher {
    publisher.post.dateCommentsSynced = nil;
    [self.inlineComposeView dismissComposer];
}

- (void)openPost:(NSUInteger *)postId onBlog:(NSUInteger)blogId {
    NSString *endpoint = [NSString stringWithFormat:@"sites/%i/posts/%i/?meta=site", blogId, postId];
    
    [ReaderPost getPostsFromEndpoint:endpoint
                      withParameters:nil
                         loadingMore:NO
                             success:^(AFHTTPRequestOperation *operation, id responseObject) {
                                 [ReaderPost createOrUpdateWithDictionary:responseObject
                                                              forEndpoint:endpoint
                                                              withContext:[[ContextManager sharedInstance] mainContext]];
                                 NSArray *posts = [ReaderPost fetchPostsForEndpoint:endpoint
                                                                        withContext:[[ContextManager sharedInstance] mainContext]];
                                 
                                 ReaderPostDetailViewController *controller = [[ReaderPostDetailViewController alloc] initWithPost:[posts objectAtIndex:0]
                                                                                                                     featuredImage:nil
                                                                                                                       avatarImage:nil];
                                 
                                 [self.navigationController pushViewController:controller animated:YES];
                             }
                             failure:nil];

}

#pragma mark - ReaderTextForm Delegate Methods

- (void)readerTextFormDidSend:(ReaderTextFormView *)readerTextForm {
	[self hideReblogForm];
}


- (void)readerTextFormDidCancel:(ReaderTextFormView *)readerTextForm {
	[self hideReblogForm];
}


#pragma mark - UIScrollView Delegate Methods

- (void)scrollViewDidEndDecelerating:(UIScrollView *)scrollView {
    [super scrollViewDidEndDecelerating:scrollView];

	NSIndexPath *selectedIndexPath = [self.tableView indexPathForSelectedRow];
	if (!selectedIndexPath)
		return;

	__block BOOL found = NO;
	[[self.tableView indexPathsForVisibleRows] enumerateObjectsUsingBlock:^(id obj, NSUInteger idx, BOOL *stop) {
		NSIndexPath *objPath = (NSIndexPath *)obj;
		if ([objPath compare:selectedIndexPath] == NSOrderedSame) {
			found = YES;
		}
		*stop = YES;
	}];
	
	if (found)
        return;
	
	[self hideReblogForm];
}


#pragma mark - WPTableViewSublass methods

- (NSString *)noResultsTitleText {
	NSString *prompt;
	NSString *endpoint = [ReaderPost currentEndpoint];
	NSArray *endpoints = [ReaderPost readerEndpoints];
	NSInteger idx = [endpoints indexOfObjectPassingTest:^BOOL(id obj, NSUInteger idx, BOOL *stop) {
		BOOL match = NO;
		
		if ([endpoint isEqualToString:[obj objectForKey:@"endpoint"]]) {
			match = YES;
			*stop = YES;
		}
				
		return match;
	}];
	
	switch (idx) {
		case 0:
			// Blogs I follow
			prompt = NSLocalizedString(@"You're not following any blogs yet.", @"");
			break;
			
		case 2:
			// Posts I like
			prompt = NSLocalizedString(@"You have not liked any posts.", @"");
			break;
			
		default:
			// Topics // freshly pressed.
			prompt = NSLocalizedString(@"Sorry. No posts yet.", @"");
			break;
			

	}
	return prompt;
}


- (NSString *)noResultsMessageText {
	return NSLocalizedString(@"Tap the tag icon to browse posts from popular blogs.", nil);
}

- (UIView *)noResultsAccessoryView {
    if (!_animatedBox) {
        _animatedBox = [WPAnimatedBox new];
    }
    return _animatedBox;
}

- (NSString *)entityName {
	return @"ReaderPost";
}

- (NSDate *)lastSyncDate {
	return (NSDate *)[[NSUserDefaults standardUserDefaults] objectForKey:ReaderLastSyncDateKey];
}

- (NSFetchRequest *)fetchRequest {
	NSString *endpoint = [ReaderPost currentEndpoint];
    NSFetchRequest *fetchRequest = [NSFetchRequest fetchRequestWithEntityName:[self entityName]];
    fetchRequest.predicate = [NSPredicate predicateWithFormat:@"(endpoint == %@)", endpoint];
    NSSortDescriptor *sortDescriptorDate = [NSSortDescriptor sortDescriptorWithKey:@"sortDate" ascending:NO];
    fetchRequest.sortDescriptors = @[sortDescriptorDate];
	fetchRequest.fetchBatchSize = 10;
	return fetchRequest;
}

- (NSString *)sectionNameKeyPath {
	return nil;
}

- (Class)cellClass {
    return [ReaderPostTableViewCell class];
}

- (void)configureCell:(UITableViewCell *)aCell atIndexPath:(NSIndexPath *)indexPath {
	if (!aCell)
        return;

	ReaderPostTableViewCell *cell = (ReaderPostTableViewCell *)aCell;
	cell.selectionStyle = UITableViewCellSelectionStyleNone;
	cell.accessoryType = UITableViewCellAccessoryNone;
	
	ReaderPost *post = (ReaderPost *)[self.resultsController objectAtIndexPath:indexPath];

	[cell configureCell:post];
    [self setImageForPost:post forCell:cell indexPath:indexPath];
    [self setAvatarForPost:post forCell:cell indexPath:indexPath];
    
    cell.postView.delegate = self;

}

- (UIImage *)imageForURL:(NSURL *)imageURL size:(CGSize)imageSize {
    if (!imageURL)
        return nil;
    
    if (CGSizeEqualToSize(imageSize, CGSizeZero)) {
        imageSize.width = self.tableView.bounds.size.width;
        imageSize.height = round(imageSize.width * RPVCMaxImageHeightPercentage);
    }
    return [_featuredImageSource imageForURL:imageURL withSize:imageSize];
}

- (void)setAvatarForPost:(ReaderPost *)post forCell:(ReaderPostTableViewCell *)cell indexPath:(NSIndexPath *)indexPath {
    CGSize imageSize = cell.postView.avatarImageView.bounds.size;
    UIImage *image = [post cachedAvatarWithSize:imageSize];
    if (image) {
        [cell.postView setAvatar:image];
    } else if (!self.tableView.isDragging && !self.tableView.isDecelerating) {
        [post fetchAvatarWithSize:imageSize success:^(UIImage *image) {
            if (cell == [self.tableView cellForRowAtIndexPath:indexPath]) {
                [cell.postView setAvatar:image];
            }
        }];
    }
}

- (void)setImageForPost:(ReaderPost *)post forCell:(ReaderPostTableViewCell *)cell indexPath:(NSIndexPath *)indexPath {
    NSURL *imageURL = post.featuredImageURL;
    
    if (!imageURL)
        return;
    
    // We know the width, but not the height; let the image loader figure that out
    CGFloat imageWidth = self.tableView.frame.size.width;
    if (IS_IPAD) {
        imageWidth = WPTableViewFixedWidth;
    }
    CGSize imageSize = CGSizeMake(imageWidth, 0);
    UIImage *image = [self imageForURL:imageURL size:imageSize];
    
    if (image) {
        [cell.postView setFeaturedImage:image];
    } else {
        [_featuredImageSource fetchImageForURL:imageURL withSize:imageSize indexPath:indexPath isPrivate:post.isPrivate];
    }
}

- (BOOL)hasMoreContent {
	return _hasMoreContent;
}

- (void)syncItemsViaUserInteraction:(BOOL)userInteraction success:(void (^)())success failure:(void (^)(NSError *))failure {
    DDLogMethod();
    // if needs auth.
    if ([WPCookie hasCookieForURL:[NSURL URLWithString:@"https://wordpress.com"] andUsername:[[WPAccount defaultWordPressComAccount] username]]) {
       [self syncReaderItemsWithSuccess:success failure:failure];
        return;
    }

    [[WordPressAppDelegate sharedWordPressApplicationDelegate] useDefaultUserAgent];
    NSString *username = [[WPAccount defaultWordPressComAccount] username];
    NSString *password = [[WPAccount defaultWordPressComAccount] password];
    NSMutableURLRequest *mRequest = [[NSMutableURLRequest alloc] init];
    NSString *requestBody = [NSString stringWithFormat:@"log=%@&pwd=%@&redirect_to=http://wordpress.com",
                             [username stringByUrlEncoding],
                             [password stringByUrlEncoding]];
    
    [mRequest setURL:[NSURL URLWithString:@"https://wordpress.com/wp-login.php"]];
    [mRequest setHTTPBody:[requestBody dataUsingEncoding:NSUTF8StringEncoding]];
    [mRequest setValue:[NSString stringWithFormat:@"%d", [requestBody length]] forHTTPHeaderField:@"Content-Length"];
    [mRequest addValue:@"*/*" forHTTPHeaderField:@"Accept"];
    [mRequest setHTTPMethod:@"POST"];
    
    
    AFHTTPRequestOperation *authRequest = [[AFHTTPRequestOperation alloc] initWithRequest:mRequest];
    [authRequest setCompletionBlockWithSuccess:^(AFHTTPRequestOperation *operation, id responseObject) {
        [[WordPressAppDelegate sharedWordPressApplicationDelegate] useAppUserAgent];
        [self syncReaderItemsWithSuccess:success failure:failure];
    } failure:^(AFHTTPRequestOperation *operation, NSError *error) {
        [[WordPressAppDelegate sharedWordPressApplicationDelegate] useAppUserAgent];
        [self syncReaderItemsWithSuccess:success failure:failure];
    }];
    
    [authRequest start];    
}

- (void)syncReaderItemsWithSuccess:(void (^)())success failure:(void (^)(NSError *))failure {
    DDLogMethod();
	NSString *endpoint = [ReaderPost currentEndpoint];
	NSNumber *numberToSync = [NSNumber numberWithInteger:ReaderPostsToSync];
	NSDictionary *params = @{@"number":numberToSync, @"per_page":numberToSync};
	[ReaderPost getPostsFromEndpoint:endpoint
					  withParameters:params
						 loadingMore:_loadingMore
							 success:^(AFHTTPRequestOperation *operation, id responseObject) {
								 if (success) {
									success();
								 }
								 [self onSyncSuccess:operation response:responseObject];
							 }
							 failure:^(AFHTTPRequestOperation *operation, NSError *error) {
								 if (failure) {
									 failure(error);
								 }
							 }];
    [WPMobileStats trackEventForWPCom:StatsEventReaderHomePageRefresh];
    [WPMobileStats pingWPComStatsEndpoint:@"home_page_refresh"];
}

- (void)loadMoreWithSuccess:(void (^)())success failure:(void (^)(NSError *error))failure {
    DDLogMethod();
	if ([self.resultsController.fetchedObjects count] == 0)
		return;
	
	if (_loadingMore)
        return;
    
	_loadingMore = YES;
	
	ReaderPost *post = self.resultsController.fetchedObjects.lastObject;
	NSNumber *numberToSync = [NSNumber numberWithInteger:ReaderPostsToSync];
	NSString *endpoint = [ReaderPost currentEndpoint];
	id before;
	if ([endpoint isEqualToString:@"freshly-pressed"]) {
		// freshly-pressed wants an ISO string but the rest want a timestamp.
		before = [DateUtils isoStringFromDate:post.date_created_gmt];
	} else {
		before = [NSNumber numberWithInteger:[post.date_created_gmt timeIntervalSince1970]];
	}

	NSDictionary *params = @{@"before":before, @"number":numberToSync, @"per_page":numberToSync};

	[ReaderPost getPostsFromEndpoint:endpoint
					  withParameters:params
						 loadingMore:_loadingMore
							 success:^(AFHTTPRequestOperation *operation, id responseObject) {
								 if (success) {
									 success();
								 }
								 [self onSyncSuccess:operation response:responseObject];
							 }
							 failure:^(AFHTTPRequestOperation *operation, NSError *error) {
								 if (failure) {
									 failure(error);
								 }
							 }];
    
    [WPMobileStats trackEventForWPCom:StatsEventReaderInfiniteScroll properties:[self categoryPropertyForStats]];
    [WPMobileStats logQuantcastEvent:@"newdash.infinite_scroll"];
    [WPMobileStats logQuantcastEvent:@"mobile.infinite_scroll"];
}

- (UITableViewRowAnimation)tableViewRowAnimation {
	return UITableViewRowAnimationNone;
}

- (void)onSyncSuccess:(AFHTTPRequestOperation *)operation response:(id)responseObject {
    DDLogMethod();
	BOOL wasLoadingMore = _loadingMore;
	_loadingMore = NO;
	
	NSDictionary *resp = (NSDictionary *)responseObject;
	NSArray *postsArr = [resp arrayForKey:@"posts"];
	
	if (!postsArr) {
		if (wasLoadingMore) {
			_hasMoreContent = NO;
		}
		return;
	}
	
	// if # of results is less than # requested then no more content.
	if ([postsArr count] < ReaderPostsToSync && wasLoadingMore) {
		_hasMoreContent = NO;
	}
}


#pragma mark -
#pragma mark TableView Methods

- (CGFloat)tableView:(UITableView *)tableView estimatedHeightForRowAtIndexPath:(NSIndexPath *)indexPath {
     return [ReaderPostTableViewCell cellHeightForPost:[self.resultsController objectAtIndexPath:indexPath] withWidth:self.tableView.bounds.size.width];
}

- (CGFloat)tableView:(UITableView *)tableView heightForRowAtIndexPath:(NSIndexPath *)indexPath {
    return [ReaderPostTableViewCell cellHeightForPost:[self.resultsController objectAtIndexPath:indexPath] withWidth:self.tableView.bounds.size.width];
}

- (UIView *)tableView:(UITableView *)tableView viewForHeaderInSection:(NSInteger)section {
    return [[UIView alloc] initWithFrame:CGRectZero];
}

- (CGFloat)tableView:(UITableView *)tableView heightForHeaderInSection:(NSInteger)section {
    if (IS_IPHONE)
        return RPVCHeaderHeightPhone;
    
    return [super tableView:tableView heightForHeaderInSection:section];
}

- (NSIndexPath *)tableView:(UITableView *)tableView willSelectRowAtIndexPath:(NSIndexPath *)indexPath {
	if (_readerReblogFormView.superview != nil) {
		[self hideReblogForm];
		return nil;
	}
	
	UITableViewCell *cell = [tableView cellForRowAtIndexPath:indexPath];
	if ([cell isSelected]) {
		_readerReblogFormView.post = nil;
		[tableView deselectRowAtIndexPath:indexPath animated:NO];
		[self hideReblogForm];
		return nil;
	}
	
	return indexPath;
}

- (void)tableView:(UITableView *)tableView didSelectRowAtIndexPath:(NSIndexPath *)indexPath {
    if (IS_IPAD) {
        [tableView deselectRowAtIndexPath:indexPath animated:YES];
    }

    // Pass the image forward
	ReaderPost *post = [self.resultsController.fetchedObjects objectAtIndex:indexPath.row];
    ReaderPostTableViewCell *cell = (ReaderPostTableViewCell *)[self.tableView cellForRowAtIndexPath:indexPath];
    CGSize imageSize = cell.postView.cellImageView.image.size;
    UIImage *image = [_featuredImageSource imageForURL:post.featuredImageURL withSize:imageSize];
    UIImage *avatarImage = cell.postView.avatarImageView.image;

	self.detailController = [[ReaderPostDetailViewController alloc] initWithPost:post featuredImage:image avatarImage:avatarImage];
    
    [self.navigationController pushViewController:self.detailController animated:YES];
    
    [WPMobileStats trackEventForWPCom:StatsEventReaderOpenedArticleDetails];
    [WPMobileStats pingWPComStatsEndpoint:@"details_page"];
}


#pragma mark - NSFetchedResultsController overrides

- (void)controllerWillChangeContent:(NSFetchedResultsController *)controller {
    // Do nothing (prevent superclass from adjusting table view)
}

- (void)controllerDidChangeContent:(NSFetchedResultsController *)controller {
    [self.tableView reloadData];
    [self.noResultsView removeFromSuperview];
}

- (void)controller:(NSFetchedResultsController *)controller
   didChangeObject:(id)anObject
       atIndexPath:(NSIndexPath *)indexPath
     forChangeType:(NSFetchedResultsChangeType)type
      newIndexPath:(NSIndexPath *)newIndexPath {
    // Do nothing (prevent superclass from adjusting table view)
}


#pragma mark - Notifications

- (void)readerTopicDidChange:(NSNotification *)notification {
	if (IS_IPAD){
        [self dismissPopover];
	}
	
	_loadingMore = NO;
	_hasMoreContent = YES;
	[(WPNoResultsView *)self.noResultsView setTitleText:[self noResultsTitleText]];

	[self.tableView setContentOffset:CGPointMake(0, 0) animated:NO];
	[self resetResultsController];
	[self.tableView reloadData];
    [self syncItems];
	[self configureNoResultsView];
    
	self.title = [[ReaderPost currentTopic] stringForKey:@"title"];

    if ([WordPressAppDelegate sharedWordPressApplicationDelegate].connectionAvailable == YES && ![self isSyncing] ) {
		[[NSUserDefaults standardUserDefaults] removeObjectForKey:ReaderLastSyncDateKey];
		[NSUserDefaults resetStandardUserDefaults];
    }

    if ([self isCurrentCategoryFreshlyPressed]) {
        [WPMobileStats trackEventForWPCom:StatsEventReaderSelectedFreshlyPressedTopic];
        [WPMobileStats pingWPComStatsEndpoint:@"freshly"];
        [WPMobileStats logQuantcastEvent:@"newdash.fresh"];
        [WPMobileStats logQuantcastEvent:@"mobile.fresh"];
    } else {
        [WPMobileStats trackEventForWPCom:StatsEventReaderSelectedCategory properties:[self categoryPropertyForStats]];
    }
}


#pragma mark - Utility

- (BOOL)isCurrentCategoryFreshlyPressed {
    return [[self currentCategory] isEqualToString:@"freshly-pressed"];
}

- (NSString *)currentCategory {
    NSDictionary *categoryDetails = [[NSUserDefaults standardUserDefaults] objectForKey:ReaderCurrentTopicKey];
    NSString *category = [categoryDetails stringForKey:@"endpoint"];
    if (category == nil)
        return @"reader/following";
    
    return category;
}

- (NSDictionary *)categoryPropertyForStats {
    return @{@"category": [self currentCategory]};
}

- (void)fetchBlogsAndPrimaryBlog {
	NSURL *xmlrpc;
    NSString *username, *password;
    WPAccount *account = [WPAccount defaultWordPressComAccount];
	xmlrpc = [NSURL URLWithString:@"https://wordpress.com/xmlrpc.php"];
	username = account.username;
	password = account.password;
	
    WPXMLRPCClient *api = [WPXMLRPCClient clientWithXMLRPCEndpoint:xmlrpc];
    [api callMethod:@"wp.getUsersBlogs"
         parameters:[NSArray arrayWithObjects:username, password, nil]
            success:^(AFHTTPRequestOperation *operation, id responseObject) {
                NSArray *usersBlogs = responseObject;
				
                if ([usersBlogs count] > 0) {
                    [usersBlogs enumerateObjectsUsingBlock:^(id obj, NSUInteger idx, BOOL *stop) {
                        NSString *title = [obj valueForKey:@"blogName"];
                        title = [title stringByDecodingXMLCharacters];
                        [obj setValue:title forKey:@"blogName"];
                    }];
                }
				
				[[NSUserDefaults standardUserDefaults] setObject:usersBlogs forKey:@"wpcom_users_blogs"];
				
                [[WordPressComApi sharedApi] getPath:@"me"
                                          parameters:nil
                                             success:^(AFHTTPRequestOperation *operation, id responseObject) {
                                                 if ([usersBlogs count] < 1)
                                                     return;
                                                 
                                                 NSDictionary *dict = (NSDictionary *)responseObject;
                                                 NSString *userID = [dict stringForKey:@"ID"];
                                                 if (userID != nil) {
                                                     [WPMobileStats updateUserIDForStats:userID];
                                                     [[NSUserDefaults standardUserDefaults] setObject:userID forKey:@"wpcom_user_id"];
                                                     [NSUserDefaults resetStandardUserDefaults];
                                                 }
                                                 
                                                 __block NSNumber *preferredBlogId;
                                                 NSNumber *primaryBlog = [dict objectForKey:@"primary_blog"];
                                                 [usersBlogs enumerateObjectsUsingBlock:^(id obj, NSUInteger idx, BOOL *stop) {
                                                     if ([primaryBlog isEqualToNumber:[obj numberForKey:@"blogid"]]) {
                                                         preferredBlogId = [obj numberForKey:@"blogid"];
                                                         *stop = YES;
                                                     }
                                                 }];
                                                 
                                                 if (!preferredBlogId) {
                                                     NSDictionary *dict = [usersBlogs objectAtIndex:0];
                                                     preferredBlogId = [dict numberForKey:@"blogid"];
                                                 }
                                                 
                                                 [[NSUserDefaults standardUserDefaults] setObject:preferredBlogId forKey:@"wpcom_users_prefered_blog_id"];
                                                 [NSUserDefaults resetStandardUserDefaults];
                                                 
                                             } failure:^(AFHTTPRequestOperation *operation, NSError *error) {
                                                 // TODO: Handle Failure. Retry maybe?
                                             }];
                
                if ([usersBlogs count] == 0) {
                    return;
                }

			} failure:^(AFHTTPRequestOperation *operation, NSError *error) {
				// Fail silently.
            }];
}

- (CGSize)tabBarSize {
    CGSize tabBarSize = CGSizeZero;
    if ([self tabBarController]) {
        tabBarSize = [[[self tabBarController] tabBar] bounds].size;
    }

    return tabBarSize;
}

#pragma mark - WPTableImageSourceDelegate

- (void)tableImageSource:(WPTableImageSource *)tableImageSource imageReady:(UIImage *)image forIndexPath:(NSIndexPath *)indexPath {
    ReaderPostTableViewCell *cell = (ReaderPostTableViewCell *)[self.tableView cellForRowAtIndexPath:indexPath];
    [cell.postView setFeaturedImage:image];
    
    ReaderPost *post = [self.resultsController objectAtIndexPath:indexPath];
    
    // Update the detail view if it's open and applicable
    if (post == self.detailController.post) {
        [self.detailController updateFeaturedImage:image];
    }
}

@end<|MERGE_RESOLUTION|>--- conflicted
+++ resolved
@@ -225,9 +225,6 @@
     [self configureNoResultsView];
 }
 
-<<<<<<< HEAD
-=======
-
 #pragma mark - Instance Methods
 
 - (void)resizeTableViewForImagePreloading {
@@ -251,7 +248,6 @@
     [self.tableView layoutIfNeeded];
 }
 
->>>>>>> 54a92a1f
 - (void)setTitle:(NSString *)title {
     [super setTitle:title];
     
