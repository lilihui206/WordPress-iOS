PODS:
  - 1PasswordExtension (1.8.5)
  - Alamofire (4.8.0)
  - AlamofireNetworkActivityIndicator (2.4.0):
    - Alamofire (~> 4.8)
  - AppCenter (2.5.1):
    - AppCenter/Analytics (= 2.5.1)
    - AppCenter/Crashes (= 2.5.1)
  - AppCenter/Analytics (2.5.1):
    - AppCenter/Core
  - AppCenter/Core (2.5.1)
  - AppCenter/Crashes (2.5.1):
    - AppCenter/Core
  - AppCenter/Distribute (2.5.1):
    - AppCenter/Core
  - Automattic-Tracks-iOS (0.4.3):
    - CocoaLumberjack (~> 3.5.2)
    - Reachability (~> 3.1)
    - Sentry (~> 4)
    - UIDeviceIdentifier (~> 1)
  - boost-for-react-native (1.63.0)
  - Charts (3.2.2):
    - Charts/Core (= 3.2.2)
  - Charts/Core (3.2.2)
  - CocoaLumberjack (3.5.2):
    - CocoaLumberjack/Core (= 3.5.2)
  - CocoaLumberjack/Core (3.5.2)
  - DoubleConversion (1.1.5)
  - Down (0.6.6)
  - FBLazyVector (0.61.5)
  - FBReactNativeSpec (0.61.5):
    - Folly (= 2018.10.22.00)
    - RCTRequired (= 0.61.5)
    - RCTTypeSafety (= 0.61.5)
    - React-Core (= 0.61.5)
    - React-jsi (= 0.61.5)
    - ReactCommon/turbomodule/core (= 0.61.5)
  - Folly (2018.10.22.00):
    - boost-for-react-native
    - DoubleConversion
    - Folly/Default (= 2018.10.22.00)
    - glog
  - Folly/Default (2018.10.22.00):
    - boost-for-react-native
    - DoubleConversion
    - glog
  - FormatterKit/Resources (1.8.2)
  - FormatterKit/TimeIntervalFormatter (1.8.2):
    - FormatterKit/Resources
  - FSInteractiveMap (0.1.0)
  - Gifu (3.2.0)
  - glog (0.3.5)
  - GoogleSignIn (4.4.0):
    - "GoogleToolboxForMac/NSDictionary+URLArguments (~> 2.1)"
    - "GoogleToolboxForMac/NSString+URLArguments (~> 2.1)"
    - GTMSessionFetcher/Core (~> 1.1)
  - GoogleToolboxForMac/DebugUtils (2.2.2):
    - GoogleToolboxForMac/Defines (= 2.2.2)
  - GoogleToolboxForMac/Defines (2.2.2)
  - "GoogleToolboxForMac/NSDictionary+URLArguments (2.2.2)":
    - GoogleToolboxForMac/DebugUtils (= 2.2.2)
    - GoogleToolboxForMac/Defines (= 2.2.2)
    - "GoogleToolboxForMac/NSString+URLArguments (= 2.2.2)"
  - "GoogleToolboxForMac/NSString+URLArguments (2.2.2)"
  - Gridicons (0.19)
  - GTMSessionFetcher/Core (1.3.1)
  - Gutenberg (1.23.0):
    - React (= 0.61.5)
    - React-CoreModules (= 0.61.5)
    - React-RCTImage (= 0.61.5)
    - RNTAztecView
  - JTAppleCalendar (8.0.2)
  - lottie-ios (2.5.2)
  - MediaEditor (1.0.1):
    - TOCropViewController (~> 2.5.2)
  - MRProgress (0.8.3):
    - MRProgress/ActivityIndicator (= 0.8.3)
    - MRProgress/Blur (= 0.8.3)
    - MRProgress/Circular (= 0.8.3)
    - MRProgress/Icons (= 0.8.3)
    - MRProgress/NavigationBarProgress (= 0.8.3)
    - MRProgress/Overlay (= 0.8.3)
  - MRProgress/ActivityIndicator (0.8.3):
    - MRProgress/Stopable
  - MRProgress/Blur (0.8.3):
    - MRProgress/Helper
  - MRProgress/Circular (0.8.3):
    - MRProgress/Helper
    - MRProgress/ProgressBaseClass
    - MRProgress/Stopable
  - MRProgress/Helper (0.8.3)
  - MRProgress/Icons (0.8.3)
  - MRProgress/NavigationBarProgress (0.8.3):
    - MRProgress/ProgressBaseClass
  - MRProgress/Overlay (0.8.3):
    - MRProgress/ActivityIndicator
    - MRProgress/Blur
    - MRProgress/Circular
    - MRProgress/Helper
    - MRProgress/Icons
  - MRProgress/ProgressBaseClass (0.8.3)
  - MRProgress/Stopable (0.8.3):
    - MRProgress/Helper
  - Nimble (7.3.4)
  - NSObject-SafeExpectations (0.0.3)
  - "NSURL+IDN (0.3)"
  - OCMock (3.4.3)
  - OHHTTPStubs (6.1.0):
    - OHHTTPStubs/Default (= 6.1.0)
  - OHHTTPStubs/Core (6.1.0)
  - OHHTTPStubs/Default (6.1.0):
    - OHHTTPStubs/Core
    - OHHTTPStubs/JSON
    - OHHTTPStubs/NSURLSession
    - OHHTTPStubs/OHPathHelpers
  - OHHTTPStubs/JSON (6.1.0):
    - OHHTTPStubs/Core
  - OHHTTPStubs/NSURLSession (6.1.0):
    - OHHTTPStubs/Core
  - OHHTTPStubs/OHPathHelpers (6.1.0)
  - OHHTTPStubs/Swift (6.1.0):
    - OHHTTPStubs/Default
  - RCTRequired (0.61.5)
  - RCTTypeSafety (0.61.5):
    - FBLazyVector (= 0.61.5)
    - Folly (= 2018.10.22.00)
    - RCTRequired (= 0.61.5)
    - React-Core (= 0.61.5)
  - Reachability (3.2)
  - React (0.61.5):
    - React-Core (= 0.61.5)
    - React-Core/DevSupport (= 0.61.5)
    - React-Core/RCTWebSocket (= 0.61.5)
    - React-RCTActionSheet (= 0.61.5)
    - React-RCTAnimation (= 0.61.5)
    - React-RCTBlob (= 0.61.5)
    - React-RCTImage (= 0.61.5)
    - React-RCTLinking (= 0.61.5)
    - React-RCTNetwork (= 0.61.5)
    - React-RCTSettings (= 0.61.5)
    - React-RCTText (= 0.61.5)
    - React-RCTVibration (= 0.61.5)
  - React-Core (0.61.5):
    - Folly (= 2018.10.22.00)
    - glog
    - React-Core/Default (= 0.61.5)
    - React-cxxreact (= 0.61.5)
    - React-jsi (= 0.61.5)
    - React-jsiexecutor (= 0.61.5)
    - Yoga
  - React-Core/CoreModulesHeaders (0.61.5):
    - Folly (= 2018.10.22.00)
    - glog
    - React-Core/Default
    - React-cxxreact (= 0.61.5)
    - React-jsi (= 0.61.5)
    - React-jsiexecutor (= 0.61.5)
    - Yoga
  - React-Core/Default (0.61.5):
    - Folly (= 2018.10.22.00)
    - glog
    - React-cxxreact (= 0.61.5)
    - React-jsi (= 0.61.5)
    - React-jsiexecutor (= 0.61.5)
    - Yoga
  - React-Core/DevSupport (0.61.5):
    - Folly (= 2018.10.22.00)
    - glog
    - React-Core/Default (= 0.61.5)
    - React-Core/RCTWebSocket (= 0.61.5)
    - React-cxxreact (= 0.61.5)
    - React-jsi (= 0.61.5)
    - React-jsiexecutor (= 0.61.5)
    - React-jsinspector (= 0.61.5)
    - Yoga
  - React-Core/RCTActionSheetHeaders (0.61.5):
    - Folly (= 2018.10.22.00)
    - glog
    - React-Core/Default
    - React-cxxreact (= 0.61.5)
    - React-jsi (= 0.61.5)
    - React-jsiexecutor (= 0.61.5)
    - Yoga
  - React-Core/RCTAnimationHeaders (0.61.5):
    - Folly (= 2018.10.22.00)
    - glog
    - React-Core/Default
    - React-cxxreact (= 0.61.5)
    - React-jsi (= 0.61.5)
    - React-jsiexecutor (= 0.61.5)
    - Yoga
  - React-Core/RCTBlobHeaders (0.61.5):
    - Folly (= 2018.10.22.00)
    - glog
    - React-Core/Default
    - React-cxxreact (= 0.61.5)
    - React-jsi (= 0.61.5)
    - React-jsiexecutor (= 0.61.5)
    - Yoga
  - React-Core/RCTImageHeaders (0.61.5):
    - Folly (= 2018.10.22.00)
    - glog
    - React-Core/Default
    - React-cxxreact (= 0.61.5)
    - React-jsi (= 0.61.5)
    - React-jsiexecutor (= 0.61.5)
    - Yoga
  - React-Core/RCTLinkingHeaders (0.61.5):
    - Folly (= 2018.10.22.00)
    - glog
    - React-Core/Default
    - React-cxxreact (= 0.61.5)
    - React-jsi (= 0.61.5)
    - React-jsiexecutor (= 0.61.5)
    - Yoga
  - React-Core/RCTNetworkHeaders (0.61.5):
    - Folly (= 2018.10.22.00)
    - glog
    - React-Core/Default
    - React-cxxreact (= 0.61.5)
    - React-jsi (= 0.61.5)
    - React-jsiexecutor (= 0.61.5)
    - Yoga
  - React-Core/RCTSettingsHeaders (0.61.5):
    - Folly (= 2018.10.22.00)
    - glog
    - React-Core/Default
    - React-cxxreact (= 0.61.5)
    - React-jsi (= 0.61.5)
    - React-jsiexecutor (= 0.61.5)
    - Yoga
  - React-Core/RCTTextHeaders (0.61.5):
    - Folly (= 2018.10.22.00)
    - glog
    - React-Core/Default
    - React-cxxreact (= 0.61.5)
    - React-jsi (= 0.61.5)
    - React-jsiexecutor (= 0.61.5)
    - Yoga
  - React-Core/RCTVibrationHeaders (0.61.5):
    - Folly (= 2018.10.22.00)
    - glog
    - React-Core/Default
    - React-cxxreact (= 0.61.5)
    - React-jsi (= 0.61.5)
    - React-jsiexecutor (= 0.61.5)
    - Yoga
  - React-Core/RCTWebSocket (0.61.5):
    - Folly (= 2018.10.22.00)
    - glog
    - React-Core/Default (= 0.61.5)
    - React-cxxreact (= 0.61.5)
    - React-jsi (= 0.61.5)
    - React-jsiexecutor (= 0.61.5)
    - Yoga
  - React-CoreModules (0.61.5):
    - FBReactNativeSpec (= 0.61.5)
    - Folly (= 2018.10.22.00)
    - RCTTypeSafety (= 0.61.5)
    - React-Core/CoreModulesHeaders (= 0.61.5)
    - React-RCTImage (= 0.61.5)
    - ReactCommon/turbomodule/core (= 0.61.5)
  - React-cxxreact (0.61.5):
    - boost-for-react-native (= 1.63.0)
    - DoubleConversion
    - Folly (= 2018.10.22.00)
    - glog
    - React-jsinspector (= 0.61.5)
  - React-jsi (0.61.5):
    - boost-for-react-native (= 1.63.0)
    - DoubleConversion
    - Folly (= 2018.10.22.00)
    - glog
    - React-jsi/Default (= 0.61.5)
  - React-jsi/Default (0.61.5):
    - boost-for-react-native (= 1.63.0)
    - DoubleConversion
    - Folly (= 2018.10.22.00)
    - glog
  - React-jsiexecutor (0.61.5):
    - DoubleConversion
    - Folly (= 2018.10.22.00)
    - glog
    - React-cxxreact (= 0.61.5)
    - React-jsi (= 0.61.5)
  - React-jsinspector (0.61.5)
  - react-native-keyboard-aware-scroll-view (0.8.7):
    - React
  - react-native-linear-gradient (2.5.6):
    - React
  - react-native-safe-area (0.5.1):
    - React
  - react-native-slider (2.0.7):
    - React
  - react-native-video (4.4.1):
    - React-Core
    - react-native-video/Video (= 4.4.1)
  - react-native-video/Video (4.4.1):
    - React-Core
  - React-RCTActionSheet (0.61.5):
    - React-Core/RCTActionSheetHeaders (= 0.61.5)
  - React-RCTAnimation (0.61.5):
    - React-Core/RCTAnimationHeaders (= 0.61.5)
  - React-RCTBlob (0.61.5):
    - React-Core/RCTBlobHeaders (= 0.61.5)
    - React-Core/RCTWebSocket (= 0.61.5)
    - React-jsi (= 0.61.5)
    - React-RCTNetwork (= 0.61.5)
  - React-RCTImage (0.61.5):
    - React-Core/RCTImageHeaders (= 0.61.5)
    - React-RCTNetwork (= 0.61.5)
  - React-RCTLinking (0.61.5):
    - React-Core/RCTLinkingHeaders (= 0.61.5)
  - React-RCTNetwork (0.61.5):
    - React-Core/RCTNetworkHeaders (= 0.61.5)
  - React-RCTSettings (0.61.5):
    - React-Core/RCTSettingsHeaders (= 0.61.5)
  - React-RCTText (0.61.5):
    - React-Core/RCTTextHeaders (= 0.61.5)
  - React-RCTVibration (0.61.5):
    - React-Core/RCTVibrationHeaders (= 0.61.5)
  - ReactCommon (0.61.5):
    - ReactCommon/jscallinvoker (= 0.61.5)
    - ReactCommon/turbomodule (= 0.61.5)
  - ReactCommon/jscallinvoker (0.61.5):
    - DoubleConversion
    - Folly (= 2018.10.22.00)
    - glog
    - React-cxxreact (= 0.61.5)
  - ReactCommon/turbomodule (0.61.5):
    - DoubleConversion
    - Folly (= 2018.10.22.00)
    - glog
    - React-Core (= 0.61.5)
    - React-cxxreact (= 0.61.5)
    - React-jsi (= 0.61.5)
    - ReactCommon/jscallinvoker (= 0.61.5)
    - ReactCommon/turbomodule/core (= 0.61.5)
    - ReactCommon/turbomodule/samples (= 0.61.5)
  - ReactCommon/turbomodule/core (0.61.5):
    - DoubleConversion
    - Folly (= 2018.10.22.00)
    - glog
    - React-Core (= 0.61.5)
    - React-cxxreact (= 0.61.5)
    - React-jsi (= 0.61.5)
    - ReactCommon/jscallinvoker (= 0.61.5)
  - ReactCommon/turbomodule/samples (0.61.5):
    - DoubleConversion
    - Folly (= 2018.10.22.00)
    - glog
    - React-Core (= 0.61.5)
    - React-cxxreact (= 0.61.5)
    - React-jsi (= 0.61.5)
    - ReactCommon/jscallinvoker (= 0.61.5)
    - ReactCommon/turbomodule/core (= 0.61.5)
  - ReactNativeDarkMode (0.0.10):
    - React
  - RNSVG (9.13.6-gb):
    - React
  - RNTAztecView (1.23.0):
    - React-Core
    - WordPress-Aztec-iOS (= 1.16.0)
  - Sentry (4.4.3):
    - Sentry/Core (= 4.4.3)
  - Sentry/Core (4.4.3)
  - SimulatorStatusMagic (2.4.1)
  - Starscream (3.0.6)
  - SVProgressHUD (2.2.5)
  - TOCropViewController (2.5.2)
  - UIDeviceIdentifier (1.4.0)
  - WordPress-Aztec-iOS (1.16.0)
  - WordPress-Editor-iOS (1.16.0):
    - WordPress-Aztec-iOS (= 1.16.0)
  - WordPressAuthenticator (1.10.9-beta.1):
    - 1PasswordExtension (= 1.8.5)
    - Alamofire (= 4.8)
    - CocoaLumberjack (~> 3.5)
    - GoogleSignIn (~> 4.4)
    - Gridicons (~> 0.15)
    - lottie-ios (= 2.5.2)
    - "NSURL+IDN (= 0.3)"
    - SVProgressHUD (= 2.2.5)
    - WordPressKit (~> 4.5.9-beta)
    - WordPressShared (~> 1.8.13-beta)
    - WordPressUI (~> 1.4-beta.1)
<<<<<<< HEAD
  - WordPressKit (4.5.9-beta.2):
=======
  - WordPressKit (4.5.9-beta.1):
>>>>>>> 9d533e2a
    - Alamofire (~> 4.8.0)
    - CocoaLumberjack (~> 3.4)
    - NSObject-SafeExpectations (= 0.0.3)
    - UIDeviceIdentifier (~> 1)
    - WordPressShared (~> 1.8.13-beta)
    - wpxmlrpc (= 0.8.4)
  - WordPressMocks (0.0.8)
  - WordPressShared (1.8.15-beta.2):
    - CocoaLumberjack (~> 3.4)
    - FormatterKit/TimeIntervalFormatter (= 1.8.2)
  - WordPressUI (1.5.1)
  - WPMediaPicker (1.6.0)
  - wpxmlrpc (0.8.4)
  - Yoga (1.14.0)
  - ZendeskCommonUISDK (4.0.0):
    - ZendeskSDKConfigurationsSDK (~> 1.1.2)
  - ZendeskCoreSDK (2.2.1)
  - ZendeskMessagingAPISDK (3.0.0):
    - ZendeskSDKConfigurationsSDK (~> 1.1.2)
  - ZendeskMessagingSDK (3.0.0):
    - ZendeskCommonUISDK (~> 4.0.0)
    - ZendeskMessagingAPISDK (~> 3.0.0)
  - ZendeskSDKConfigurationsSDK (1.1.2)
  - ZendeskSupportProvidersSDK (5.0.0):
    - ZendeskCoreSDK (~> 2.2.1)
  - ZendeskSupportSDK (5.0.0):
    - ZendeskMessagingSDK (~> 3.0.0)
    - ZendeskSupportProvidersSDK (~> 5.0.0)
  - ZIPFoundation (0.9.9)

DEPENDENCIES:
  - 1PasswordExtension (= 1.8.5)
  - Alamofire (= 4.8.0)
  - AlamofireNetworkActivityIndicator (~> 2.4)
  - AppCenter (= 2.5.1)
  - AppCenter/Distribute (= 2.5.1)
  - Automattic-Tracks-iOS (~> 0.4.3)
  - Charts (~> 3.2.2)
  - CocoaLumberjack (= 3.5.2)
  - Down (~> 0.6.6)
  - FBLazyVector (from `https://raw.githubusercontent.com/wordpress-mobile/gutenberg-mobile/d377b883c761c2a71d29bd631f3d3227b3e313a2/react-native-gutenberg-bridge/third-party-podspecs/FBLazyVector.podspec.json`)
  - FBReactNativeSpec (from `https://raw.githubusercontent.com/wordpress-mobile/gutenberg-mobile/d377b883c761c2a71d29bd631f3d3227b3e313a2/react-native-gutenberg-bridge/third-party-podspecs/FBReactNativeSpec.podspec.json`)
  - Folly (from `https://raw.githubusercontent.com/wordpress-mobile/gutenberg-mobile/d377b883c761c2a71d29bd631f3d3227b3e313a2/react-native-gutenberg-bridge/third-party-podspecs/Folly.podspec.json`)
  - FormatterKit/TimeIntervalFormatter (= 1.8.2)
  - FSInteractiveMap (from `https://github.com/wordpress-mobile/FSInteractiveMap.git`, tag `0.2.0`)
  - Gifu (= 3.2.0)
  - glog (from `https://raw.githubusercontent.com/wordpress-mobile/gutenberg-mobile/d377b883c761c2a71d29bd631f3d3227b3e313a2/react-native-gutenberg-bridge/third-party-podspecs/glog.podspec.json`)
  - Gridicons (~> 0.16)
  - Gutenberg (from `http://github.com/wordpress-mobile/gutenberg-mobile/`, commit `d377b883c761c2a71d29bd631f3d3227b3e313a2`)
  - JTAppleCalendar (~> 8.0.2)
  - MediaEditor (~> 1.0.1)
  - MRProgress (= 0.8.3)
  - Nimble (~> 7.3.1)
  - NSObject-SafeExpectations (= 0.0.3)
  - "NSURL+IDN (= 0.3)"
  - OCMock (= 3.4.3)
  - OHHTTPStubs (= 6.1.0)
  - OHHTTPStubs/Swift (= 6.1.0)
  - RCTRequired (from `https://raw.githubusercontent.com/wordpress-mobile/gutenberg-mobile/d377b883c761c2a71d29bd631f3d3227b3e313a2/react-native-gutenberg-bridge/third-party-podspecs/RCTRequired.podspec.json`)
  - RCTTypeSafety (from `https://raw.githubusercontent.com/wordpress-mobile/gutenberg-mobile/d377b883c761c2a71d29bd631f3d3227b3e313a2/react-native-gutenberg-bridge/third-party-podspecs/RCTTypeSafety.podspec.json`)
  - Reachability (= 3.2)
  - React (from `https://raw.githubusercontent.com/wordpress-mobile/gutenberg-mobile/d377b883c761c2a71d29bd631f3d3227b3e313a2/react-native-gutenberg-bridge/third-party-podspecs/React.podspec.json`)
  - React-Core (from `https://raw.githubusercontent.com/wordpress-mobile/gutenberg-mobile/d377b883c761c2a71d29bd631f3d3227b3e313a2/react-native-gutenberg-bridge/third-party-podspecs/React-Core.podspec.json`)
  - React-CoreModules (from `https://raw.githubusercontent.com/wordpress-mobile/gutenberg-mobile/d377b883c761c2a71d29bd631f3d3227b3e313a2/react-native-gutenberg-bridge/third-party-podspecs/React-CoreModules.podspec.json`)
  - React-cxxreact (from `https://raw.githubusercontent.com/wordpress-mobile/gutenberg-mobile/d377b883c761c2a71d29bd631f3d3227b3e313a2/react-native-gutenberg-bridge/third-party-podspecs/React-cxxreact.podspec.json`)
  - React-jsi (from `https://raw.githubusercontent.com/wordpress-mobile/gutenberg-mobile/d377b883c761c2a71d29bd631f3d3227b3e313a2/react-native-gutenberg-bridge/third-party-podspecs/React-jsi.podspec.json`)
  - React-jsiexecutor (from `https://raw.githubusercontent.com/wordpress-mobile/gutenberg-mobile/d377b883c761c2a71d29bd631f3d3227b3e313a2/react-native-gutenberg-bridge/third-party-podspecs/React-jsiexecutor.podspec.json`)
  - React-jsinspector (from `https://raw.githubusercontent.com/wordpress-mobile/gutenberg-mobile/d377b883c761c2a71d29bd631f3d3227b3e313a2/react-native-gutenberg-bridge/third-party-podspecs/React-jsinspector.podspec.json`)
  - react-native-keyboard-aware-scroll-view (from `https://raw.githubusercontent.com/wordpress-mobile/gutenberg-mobile/d377b883c761c2a71d29bd631f3d3227b3e313a2/react-native-gutenberg-bridge/third-party-podspecs/react-native-keyboard-aware-scroll-view.podspec.json`)
  - react-native-linear-gradient (from `https://raw.githubusercontent.com/wordpress-mobile/gutenberg-mobile/d377b883c761c2a71d29bd631f3d3227b3e313a2/react-native-gutenberg-bridge/third-party-podspecs/react-native-linear-gradient.podspec.json`)
  - react-native-safe-area (from `https://raw.githubusercontent.com/wordpress-mobile/gutenberg-mobile/d377b883c761c2a71d29bd631f3d3227b3e313a2/react-native-gutenberg-bridge/third-party-podspecs/react-native-safe-area.podspec.json`)
  - react-native-slider (from `https://raw.githubusercontent.com/wordpress-mobile/gutenberg-mobile/d377b883c761c2a71d29bd631f3d3227b3e313a2/react-native-gutenberg-bridge/third-party-podspecs/react-native-slider.podspec.json`)
  - react-native-video (from `https://raw.githubusercontent.com/wordpress-mobile/gutenberg-mobile/d377b883c761c2a71d29bd631f3d3227b3e313a2/react-native-gutenberg-bridge/third-party-podspecs/react-native-video.podspec.json`)
  - React-RCTActionSheet (from `https://raw.githubusercontent.com/wordpress-mobile/gutenberg-mobile/d377b883c761c2a71d29bd631f3d3227b3e313a2/react-native-gutenberg-bridge/third-party-podspecs/React-RCTActionSheet.podspec.json`)
  - React-RCTAnimation (from `https://raw.githubusercontent.com/wordpress-mobile/gutenberg-mobile/d377b883c761c2a71d29bd631f3d3227b3e313a2/react-native-gutenberg-bridge/third-party-podspecs/React-RCTAnimation.podspec.json`)
  - React-RCTBlob (from `https://raw.githubusercontent.com/wordpress-mobile/gutenberg-mobile/d377b883c761c2a71d29bd631f3d3227b3e313a2/react-native-gutenberg-bridge/third-party-podspecs/React-RCTBlob.podspec.json`)
  - React-RCTImage (from `https://raw.githubusercontent.com/wordpress-mobile/gutenberg-mobile/d377b883c761c2a71d29bd631f3d3227b3e313a2/react-native-gutenberg-bridge/third-party-podspecs/React-RCTImage.podspec.json`)
  - React-RCTLinking (from `https://raw.githubusercontent.com/wordpress-mobile/gutenberg-mobile/d377b883c761c2a71d29bd631f3d3227b3e313a2/react-native-gutenberg-bridge/third-party-podspecs/React-RCTLinking.podspec.json`)
  - React-RCTNetwork (from `https://raw.githubusercontent.com/wordpress-mobile/gutenberg-mobile/d377b883c761c2a71d29bd631f3d3227b3e313a2/react-native-gutenberg-bridge/third-party-podspecs/React-RCTNetwork.podspec.json`)
  - React-RCTSettings (from `https://raw.githubusercontent.com/wordpress-mobile/gutenberg-mobile/d377b883c761c2a71d29bd631f3d3227b3e313a2/react-native-gutenberg-bridge/third-party-podspecs/React-RCTSettings.podspec.json`)
  - React-RCTText (from `https://raw.githubusercontent.com/wordpress-mobile/gutenberg-mobile/d377b883c761c2a71d29bd631f3d3227b3e313a2/react-native-gutenberg-bridge/third-party-podspecs/React-RCTText.podspec.json`)
  - React-RCTVibration (from `https://raw.githubusercontent.com/wordpress-mobile/gutenberg-mobile/d377b883c761c2a71d29bd631f3d3227b3e313a2/react-native-gutenberg-bridge/third-party-podspecs/React-RCTVibration.podspec.json`)
  - ReactCommon (from `https://raw.githubusercontent.com/wordpress-mobile/gutenberg-mobile/d377b883c761c2a71d29bd631f3d3227b3e313a2/react-native-gutenberg-bridge/third-party-podspecs/ReactCommon.podspec.json`)
  - ReactNativeDarkMode (from `https://raw.githubusercontent.com/wordpress-mobile/gutenberg-mobile/d377b883c761c2a71d29bd631f3d3227b3e313a2/react-native-gutenberg-bridge/third-party-podspecs/ReactNativeDarkMode.podspec.json`)
  - RNSVG (from `https://raw.githubusercontent.com/wordpress-mobile/gutenberg-mobile/d377b883c761c2a71d29bd631f3d3227b3e313a2/react-native-gutenberg-bridge/third-party-podspecs/RNSVG.podspec.json`)
  - RNTAztecView (from `http://github.com/wordpress-mobile/gutenberg-mobile/`, commit `d377b883c761c2a71d29bd631f3d3227b3e313a2`)
  - SimulatorStatusMagic
  - Starscream (= 3.0.6)
  - SVProgressHUD (= 2.2.5)
  - WordPress-Editor-iOS (~> 1.16.0)
<<<<<<< HEAD
  - WordPressAuthenticator (~> 1.10.9-beta)
  - WordPressKit (~> 4.5.9-beta)
=======
  - WordPressAuthenticator (~> 1.10.8)
  - WordPressKit (~> 4.5.9-beta.1)
>>>>>>> 9d533e2a
  - WordPressMocks (~> 0.0.8)
  - WordPressShared (= 1.8.15-beta.2)
  - WordPressUI (~> 1.5.1)
  - WPMediaPicker (~> 1.6.0)
  - Yoga (from `https://raw.githubusercontent.com/wordpress-mobile/gutenberg-mobile/d377b883c761c2a71d29bd631f3d3227b3e313a2/react-native-gutenberg-bridge/third-party-podspecs/Yoga.podspec.json`)
  - ZendeskSupportSDK (= 5.0.0)
  - ZIPFoundation (~> 0.9.8)

SPEC REPOS:
  trunk:
    - 1PasswordExtension
    - Alamofire
    - AlamofireNetworkActivityIndicator
    - AppCenter
    - Automattic-Tracks-iOS
    - boost-for-react-native
    - Charts
    - CocoaLumberjack
    - DoubleConversion
    - Down
    - FormatterKit
    - Gifu
    - GoogleSignIn
    - GoogleToolboxForMac
    - Gridicons
    - GTMSessionFetcher
    - JTAppleCalendar
    - lottie-ios
    - MediaEditor
    - MRProgress
    - Nimble
    - NSObject-SafeExpectations
    - "NSURL+IDN"
    - OCMock
    - OHHTTPStubs
    - Reachability
    - Sentry
    - SimulatorStatusMagic
    - Starscream
    - SVProgressHUD
    - TOCropViewController
    - UIDeviceIdentifier
    - WordPress-Aztec-iOS
    - WordPress-Editor-iOS
    - WordPressAuthenticator
    - WordPressKit
    - WordPressMocks
    - WordPressShared
    - WordPressUI
    - WPMediaPicker
    - wpxmlrpc
    - ZendeskCommonUISDK
    - ZendeskCoreSDK
    - ZendeskMessagingAPISDK
    - ZendeskMessagingSDK
    - ZendeskSDKConfigurationsSDK
    - ZendeskSupportProvidersSDK
    - ZendeskSupportSDK
    - ZIPFoundation

EXTERNAL SOURCES:
  FBLazyVector:
    :podspec: https://raw.githubusercontent.com/wordpress-mobile/gutenberg-mobile/d377b883c761c2a71d29bd631f3d3227b3e313a2/react-native-gutenberg-bridge/third-party-podspecs/FBLazyVector.podspec.json
  FBReactNativeSpec:
    :podspec: https://raw.githubusercontent.com/wordpress-mobile/gutenberg-mobile/d377b883c761c2a71d29bd631f3d3227b3e313a2/react-native-gutenberg-bridge/third-party-podspecs/FBReactNativeSpec.podspec.json
  Folly:
    :podspec: https://raw.githubusercontent.com/wordpress-mobile/gutenberg-mobile/d377b883c761c2a71d29bd631f3d3227b3e313a2/react-native-gutenberg-bridge/third-party-podspecs/Folly.podspec.json
  FSInteractiveMap:
    :git: https://github.com/wordpress-mobile/FSInteractiveMap.git
    :tag: 0.2.0
  glog:
    :podspec: https://raw.githubusercontent.com/wordpress-mobile/gutenberg-mobile/d377b883c761c2a71d29bd631f3d3227b3e313a2/react-native-gutenberg-bridge/third-party-podspecs/glog.podspec.json
  Gutenberg:
    :commit: d377b883c761c2a71d29bd631f3d3227b3e313a2
    :git: http://github.com/wordpress-mobile/gutenberg-mobile/
  RCTRequired:
    :podspec: https://raw.githubusercontent.com/wordpress-mobile/gutenberg-mobile/d377b883c761c2a71d29bd631f3d3227b3e313a2/react-native-gutenberg-bridge/third-party-podspecs/RCTRequired.podspec.json
  RCTTypeSafety:
    :podspec: https://raw.githubusercontent.com/wordpress-mobile/gutenberg-mobile/d377b883c761c2a71d29bd631f3d3227b3e313a2/react-native-gutenberg-bridge/third-party-podspecs/RCTTypeSafety.podspec.json
  React:
    :podspec: https://raw.githubusercontent.com/wordpress-mobile/gutenberg-mobile/d377b883c761c2a71d29bd631f3d3227b3e313a2/react-native-gutenberg-bridge/third-party-podspecs/React.podspec.json
  React-Core:
    :podspec: https://raw.githubusercontent.com/wordpress-mobile/gutenberg-mobile/d377b883c761c2a71d29bd631f3d3227b3e313a2/react-native-gutenberg-bridge/third-party-podspecs/React-Core.podspec.json
  React-CoreModules:
    :podspec: https://raw.githubusercontent.com/wordpress-mobile/gutenberg-mobile/d377b883c761c2a71d29bd631f3d3227b3e313a2/react-native-gutenberg-bridge/third-party-podspecs/React-CoreModules.podspec.json
  React-cxxreact:
    :podspec: https://raw.githubusercontent.com/wordpress-mobile/gutenberg-mobile/d377b883c761c2a71d29bd631f3d3227b3e313a2/react-native-gutenberg-bridge/third-party-podspecs/React-cxxreact.podspec.json
  React-jsi:
    :podspec: https://raw.githubusercontent.com/wordpress-mobile/gutenberg-mobile/d377b883c761c2a71d29bd631f3d3227b3e313a2/react-native-gutenberg-bridge/third-party-podspecs/React-jsi.podspec.json
  React-jsiexecutor:
    :podspec: https://raw.githubusercontent.com/wordpress-mobile/gutenberg-mobile/d377b883c761c2a71d29bd631f3d3227b3e313a2/react-native-gutenberg-bridge/third-party-podspecs/React-jsiexecutor.podspec.json
  React-jsinspector:
    :podspec: https://raw.githubusercontent.com/wordpress-mobile/gutenberg-mobile/d377b883c761c2a71d29bd631f3d3227b3e313a2/react-native-gutenberg-bridge/third-party-podspecs/React-jsinspector.podspec.json
  react-native-keyboard-aware-scroll-view:
    :podspec: https://raw.githubusercontent.com/wordpress-mobile/gutenberg-mobile/d377b883c761c2a71d29bd631f3d3227b3e313a2/react-native-gutenberg-bridge/third-party-podspecs/react-native-keyboard-aware-scroll-view.podspec.json
  react-native-linear-gradient:
    :podspec: https://raw.githubusercontent.com/wordpress-mobile/gutenberg-mobile/d377b883c761c2a71d29bd631f3d3227b3e313a2/react-native-gutenberg-bridge/third-party-podspecs/react-native-linear-gradient.podspec.json
  react-native-safe-area:
    :podspec: https://raw.githubusercontent.com/wordpress-mobile/gutenberg-mobile/d377b883c761c2a71d29bd631f3d3227b3e313a2/react-native-gutenberg-bridge/third-party-podspecs/react-native-safe-area.podspec.json
  react-native-slider:
    :podspec: https://raw.githubusercontent.com/wordpress-mobile/gutenberg-mobile/d377b883c761c2a71d29bd631f3d3227b3e313a2/react-native-gutenberg-bridge/third-party-podspecs/react-native-slider.podspec.json
  react-native-video:
    :podspec: https://raw.githubusercontent.com/wordpress-mobile/gutenberg-mobile/d377b883c761c2a71d29bd631f3d3227b3e313a2/react-native-gutenberg-bridge/third-party-podspecs/react-native-video.podspec.json
  React-RCTActionSheet:
    :podspec: https://raw.githubusercontent.com/wordpress-mobile/gutenberg-mobile/d377b883c761c2a71d29bd631f3d3227b3e313a2/react-native-gutenberg-bridge/third-party-podspecs/React-RCTActionSheet.podspec.json
  React-RCTAnimation:
    :podspec: https://raw.githubusercontent.com/wordpress-mobile/gutenberg-mobile/d377b883c761c2a71d29bd631f3d3227b3e313a2/react-native-gutenberg-bridge/third-party-podspecs/React-RCTAnimation.podspec.json
  React-RCTBlob:
    :podspec: https://raw.githubusercontent.com/wordpress-mobile/gutenberg-mobile/d377b883c761c2a71d29bd631f3d3227b3e313a2/react-native-gutenberg-bridge/third-party-podspecs/React-RCTBlob.podspec.json
  React-RCTImage:
    :podspec: https://raw.githubusercontent.com/wordpress-mobile/gutenberg-mobile/d377b883c761c2a71d29bd631f3d3227b3e313a2/react-native-gutenberg-bridge/third-party-podspecs/React-RCTImage.podspec.json
  React-RCTLinking:
    :podspec: https://raw.githubusercontent.com/wordpress-mobile/gutenberg-mobile/d377b883c761c2a71d29bd631f3d3227b3e313a2/react-native-gutenberg-bridge/third-party-podspecs/React-RCTLinking.podspec.json
  React-RCTNetwork:
    :podspec: https://raw.githubusercontent.com/wordpress-mobile/gutenberg-mobile/d377b883c761c2a71d29bd631f3d3227b3e313a2/react-native-gutenberg-bridge/third-party-podspecs/React-RCTNetwork.podspec.json
  React-RCTSettings:
    :podspec: https://raw.githubusercontent.com/wordpress-mobile/gutenberg-mobile/d377b883c761c2a71d29bd631f3d3227b3e313a2/react-native-gutenberg-bridge/third-party-podspecs/React-RCTSettings.podspec.json
  React-RCTText:
    :podspec: https://raw.githubusercontent.com/wordpress-mobile/gutenberg-mobile/d377b883c761c2a71d29bd631f3d3227b3e313a2/react-native-gutenberg-bridge/third-party-podspecs/React-RCTText.podspec.json
  React-RCTVibration:
    :podspec: https://raw.githubusercontent.com/wordpress-mobile/gutenberg-mobile/d377b883c761c2a71d29bd631f3d3227b3e313a2/react-native-gutenberg-bridge/third-party-podspecs/React-RCTVibration.podspec.json
  ReactCommon:
    :podspec: https://raw.githubusercontent.com/wordpress-mobile/gutenberg-mobile/d377b883c761c2a71d29bd631f3d3227b3e313a2/react-native-gutenberg-bridge/third-party-podspecs/ReactCommon.podspec.json
  ReactNativeDarkMode:
    :podspec: https://raw.githubusercontent.com/wordpress-mobile/gutenberg-mobile/d377b883c761c2a71d29bd631f3d3227b3e313a2/react-native-gutenberg-bridge/third-party-podspecs/ReactNativeDarkMode.podspec.json
  RNSVG:
    :podspec: https://raw.githubusercontent.com/wordpress-mobile/gutenberg-mobile/d377b883c761c2a71d29bd631f3d3227b3e313a2/react-native-gutenberg-bridge/third-party-podspecs/RNSVG.podspec.json
  RNTAztecView:
    :commit: d377b883c761c2a71d29bd631f3d3227b3e313a2
    :git: http://github.com/wordpress-mobile/gutenberg-mobile/
  Yoga:
    :podspec: https://raw.githubusercontent.com/wordpress-mobile/gutenberg-mobile/d377b883c761c2a71d29bd631f3d3227b3e313a2/react-native-gutenberg-bridge/third-party-podspecs/Yoga.podspec.json

CHECKOUT OPTIONS:
  FSInteractiveMap:
    :git: https://github.com/wordpress-mobile/FSInteractiveMap.git
    :tag: 0.2.0
  Gutenberg:
    :commit: d377b883c761c2a71d29bd631f3d3227b3e313a2
    :git: http://github.com/wordpress-mobile/gutenberg-mobile/
  RNTAztecView:
    :commit: d377b883c761c2a71d29bd631f3d3227b3e313a2
    :git: http://github.com/wordpress-mobile/gutenberg-mobile/

SPEC CHECKSUMS:
  1PasswordExtension: 0e95bdea64ec8ff2f4f693be5467a09fac42a83d
  Alamofire: 3ec537f71edc9804815215393ae2b1a8ea33a844
  AlamofireNetworkActivityIndicator: 9acc3de3ca6645bf0efed462396b0df13dd3e7b8
  AppCenter: fddcbac6e4baae3d93a196ceb0bfe0e4ce407dec
  Automattic-Tracks-iOS: 5515b3e6a5e55183a244ca6cb013df26810fa994
  boost-for-react-native: 39c7adb57c4e60d6c5479dd8623128eb5b3f0f2c
  Charts: f69cf0518b6d1d62608ca504248f1bbe0b6ae77e
  CocoaLumberjack: 118bf4a820efc641f79fa487b75ed928dccfae23
  DoubleConversion: e22e0762848812a87afd67ffda3998d9ef29170c
  Down: 71bf4af3c04fa093e65dffa25c4b64fa61287373
  FBLazyVector: 47798d43f20e85af0d3cef09928b6e2d16dbbe4c
  FBReactNativeSpec: 8d0bf8eca089153f4196975ca190cda8c2d5dbd2
  Folly: 30e7936e1c45c08d884aa59369ed951a8e68cf51
  FormatterKit: 4b8f29acc9b872d5d12a63efb560661e8f2e1b98
  FSInteractiveMap: a396f610f48b76cb540baa87139d056429abda86
  Gifu: 7bcb6427457d85e0b4dff5a84ec5947ac19a93ea
  glog: 1f3da668190260b06b429bb211bfbee5cd790c28
  GoogleSignIn: 7ff245e1a7b26d379099d3243a562f5747e23d39
  GoogleToolboxForMac: 800648f8b3127618c1b59c7f97684427630c5ea3
  Gridicons: dc92efbe5fd60111d2e8ea051d84a60cca552abc
  GTMSessionFetcher: cea130bbfe5a7edc8d06d3f0d17288c32ffe9925
  Gutenberg: fd94d54ccf8605564288cc6ef0f762da70f18b01
  JTAppleCalendar: bb3dd3752e2bcc85cb798ab763fbdd6e142715fc
  lottie-ios: 3fef45d3fabe63e3c7c2eb603dd64ddfffc73062
  MediaEditor: 7296cd01d7a0548fb2bc909aa72153b376a56a61
  MRProgress: 16de7cc9f347e8846797a770db102a323fe7ef09
  Nimble: 051e3d8912d40138fa5591c78594f95fb172af37
  NSObject-SafeExpectations: b989b68a8a9b7b9f2b264a8b52ba9d7aab8f3129
  "NSURL+IDN": 82355a0afd532fe1de08f6417c134b49b1a1c4b3
  OCMock: 43565190abc78977ad44a61c0d20d7f0784d35ab
  OHHTTPStubs: 1e21c7d2c084b8153fc53d48400d8919d2d432d0
  RCTRequired: 3ca691422140f76f04fd2af6dc90914cf0f81ef1
  RCTTypeSafety: aab4e9679dbb3682bf0404fded7b9557d7306795
  Reachability: 33e18b67625424e47b6cde6d202dce689ad7af96
  React: 5a954890216a4493df5ab2149f70f18592b513ac
  React-Core: 865fa241faa644ff20cb5ec87787b32a5acc43b3
  React-CoreModules: 026fafece67a3802aa8bb1995d27227b0d95e0f5
  React-cxxreact: 9c76312456310d1b486e23edb9ce576a5397ebc2
  React-jsi: 6d6afac4873e8a3433334378589a0a8190d58070
  React-jsiexecutor: 9dfdcd0db23042623894dcbc02d61a772da8e3c1
  React-jsinspector: 89927b9ec6d75759882949d2043ba704565edaec
  react-native-keyboard-aware-scroll-view: 01c4b2303c4ef1c49c4d239c9c5856f0393104df
  react-native-linear-gradient: 258ba8c61848324b1f2019bed5f460e6396137b7
  react-native-safe-area: e8230b0017d76c00de6b01e2412dcf86b127c6a3
  react-native-slider: b36527edad24d49d9f3b53f3078334f45558f97b
  react-native-video: 9de661e89386bb7ab78cc68e61a146cbdf5ad4ad
  React-RCTActionSheet: e8f642cfaa396b6b09fd38f53378506c2d63af35
  React-RCTAnimation: cec1abbcfb006978a288c5072e3d611d6ff76d4c
  React-RCTBlob: 7596eb2048150e429127a92a701e6cd40a8c0a74
  React-RCTImage: 03c7e36877a579ee51dcc33079cc8bc98658a722
  React-RCTLinking: cdc3f1aaff5f321bc954a98b7ffae3f864a6eaa3
  React-RCTNetwork: 33b3da6944786edea496a5fc6afea466633fd711
  React-RCTSettings: a3b7b3124315f8c91fad5d8aff08ee97d4b471cd
  React-RCTText: ee9c8b70180fb58d062483d9664cd921d14b5961
  React-RCTVibration: 20deb1f6f001000d1f2603722ec110c66c74796b
  ReactCommon: 48926fc48fcd7c8a629860049ffba9c23b4005dc
  ReactNativeDarkMode: f61376360c5d983907e5c316e8e1c853a8c2f348
  RNSVG: 68a534a5db06dcbdaebfd5079349191598caef7b
  RNTAztecView: 48948d6a92e3202dca86fbb3c579b0b3065c89fd
  Sentry: 14bdd673870e8cf64932b149fad5bbbf39a9b390
  SimulatorStatusMagic: 28d4a9d1a500ac7cea0b2b5a43c1c6ddb40ba56c
  Starscream: ef3ece99d765eeccb67de105bfa143f929026cf5
  SVProgressHUD: 1428aafac632c1f86f62aa4243ec12008d7a51d6
  TOCropViewController: e9da34f484aedd4e5d5a8ab230ba217cfe16c729
  UIDeviceIdentifier: 44f805037d21b94394821828f4fcaba34b38c2d0
  WordPress-Aztec-iOS: 64a2989d25befb5ce086fac440315f696026ffd5
  WordPress-Editor-iOS: 63ef6a532af2c92e3301421f5c4af41ad3be8721
<<<<<<< HEAD
  WordPressAuthenticator: 64239e90c2bb2b1885789da6510575744674a65d
  WordPressKit: 54b1c041c59b871e91a331f24a2fb5d347e070b0
=======
  WordPressAuthenticator: 0bc92d42c942e7139c3a75d5988b4b3649eb32e2
  WordPressKit: 14ba7fe2570587b9f7cfede7f3ab11ad61f752fe
>>>>>>> 9d533e2a
  WordPressMocks: b4064b99a073117bbc304abe82df78f2fbe60992
  WordPressShared: 28f28c072d5d97fbd892fa23d58f4205c2e09e90
  WordPressUI: ce0ac522146dabcd0a68ace24c0104dfdf6f4b0d
  WPMediaPicker: e5d28197da6b467d4e5975d64a49255977e39455
  wpxmlrpc: 6ba55c773cfa27083ae4a2173e69b19f46da98e2
  Yoga: c920bf12bf8146aa5cd118063378c2cf5682d16c
  ZendeskCommonUISDK: 3c432801e31abff97d6e30441ea102eaef6b99e2
  ZendeskCoreSDK: f264e849b941a4b9b22215520765b8d9980478c3
  ZendeskMessagingAPISDK: 7c0cbd1d2c941f05b36f73e7db5faee5863fe8b0
  ZendeskMessagingSDK: 6f168161d834dd66668344f645f7a6b6b121b58a
  ZendeskSDKConfigurationsSDK: 13eaf9b688504aaf7d5803c33772ced314b2e837
  ZendeskSupportProvidersSDK: 96b704d58bf0d44978de135607059f379c766e58
  ZendeskSupportSDK: a87ab1e4badace92c75eb11dc77ede1e995b2adc
  ZIPFoundation: 89df685c971926b0323087952320bdfee9f0b6ef

<<<<<<< HEAD
PODFILE CHECKSUM: d8601b8dd1b61ca07cf4285860e3e089ad3059b5
=======
PODFILE CHECKSUM: 60e33fa2031d8cc2c0cea8ed5e2586da558c9856
>>>>>>> 9d533e2a

COCOAPODS: 1.8.4<|MERGE_RESOLUTION|>--- conflicted
+++ resolved
@@ -384,11 +384,7 @@
     - WordPressKit (~> 4.5.9-beta)
     - WordPressShared (~> 1.8.13-beta)
     - WordPressUI (~> 1.4-beta.1)
-<<<<<<< HEAD
   - WordPressKit (4.5.9-beta.2):
-=======
-  - WordPressKit (4.5.9-beta.1):
->>>>>>> 9d533e2a
     - Alamofire (~> 4.8.0)
     - CocoaLumberjack (~> 3.4)
     - NSObject-SafeExpectations (= 0.0.3)
@@ -479,13 +475,8 @@
   - Starscream (= 3.0.6)
   - SVProgressHUD (= 2.2.5)
   - WordPress-Editor-iOS (~> 1.16.0)
-<<<<<<< HEAD
   - WordPressAuthenticator (~> 1.10.9-beta)
   - WordPressKit (~> 4.5.9-beta)
-=======
-  - WordPressAuthenticator (~> 1.10.8)
-  - WordPressKit (~> 4.5.9-beta.1)
->>>>>>> 9d533e2a
   - WordPressMocks (~> 0.0.8)
   - WordPressShared (= 1.8.15-beta.2)
   - WordPressUI (~> 1.5.1)
@@ -698,13 +689,8 @@
   UIDeviceIdentifier: 44f805037d21b94394821828f4fcaba34b38c2d0
   WordPress-Aztec-iOS: 64a2989d25befb5ce086fac440315f696026ffd5
   WordPress-Editor-iOS: 63ef6a532af2c92e3301421f5c4af41ad3be8721
-<<<<<<< HEAD
   WordPressAuthenticator: 64239e90c2bb2b1885789da6510575744674a65d
   WordPressKit: 54b1c041c59b871e91a331f24a2fb5d347e070b0
-=======
-  WordPressAuthenticator: 0bc92d42c942e7139c3a75d5988b4b3649eb32e2
-  WordPressKit: 14ba7fe2570587b9f7cfede7f3ab11ad61f752fe
->>>>>>> 9d533e2a
   WordPressMocks: b4064b99a073117bbc304abe82df78f2fbe60992
   WordPressShared: 28f28c072d5d97fbd892fa23d58f4205c2e09e90
   WordPressUI: ce0ac522146dabcd0a68ace24c0104dfdf6f4b0d
@@ -720,10 +706,6 @@
   ZendeskSupportSDK: a87ab1e4badace92c75eb11dc77ede1e995b2adc
   ZIPFoundation: 89df685c971926b0323087952320bdfee9f0b6ef
 
-<<<<<<< HEAD
-PODFILE CHECKSUM: d8601b8dd1b61ca07cf4285860e3e089ad3059b5
-=======
-PODFILE CHECKSUM: 60e33fa2031d8cc2c0cea8ed5e2586da558c9856
->>>>>>> 9d533e2a
+PODFILE CHECKSUM: 9405bf223f24480ab74f14e9cb3eec6313182ab4
 
 COCOAPODS: 1.8.4