--- conflicted
+++ resolved
@@ -21,13 +21,8 @@
   - AFNetworking/UIKit (2.6.3):
     - AFNetworking/NSURLConnection
     - AFNetworking/NSURLSession
-<<<<<<< HEAD
-  - AMPopTip (0.9.12)
+  - AMPopTip (0.9.13)
   - Automattic-Tracks-iOS (0.0.12):
-=======
-  - AMPopTip (0.9.13)
-  - Automattic-Tracks-iOS (0.0.8):
->>>>>>> 2721ae1c
     - CocoaLumberjack (= 2.0.0)
     - Reachability (~> 3.1)
     - UIDeviceIdentifier (~> 0.4)
@@ -157,11 +152,7 @@
   - Simperium/SocketRocket (0.8.9)
   - Simperium/SPReachability (0.8.9)
   - Simperium/SSKeychain (0.8.9)
-<<<<<<< HEAD
   - Specta (1.0.5)
-=======
-  - Specta (1.0.3)
->>>>>>> 2721ae1c
   - SVProgressHUD (1.1.3)
   - UIDeviceIdentifier (0.4.5)
   - WordPress-AppbotX (1.0.6)
@@ -176,7 +167,6 @@
   - WordPressApi (0.3.6):
     - AFNetworking (~> 2.6.0)
     - wpxmlrpc (~> 0.7)
-<<<<<<< HEAD
   - WordPressCom-Analytics-iOS (0.1.0)
   - WordPressCom-Stats-iOS (0.5.0):
     - AFNetworking (~> 2.6.0)
@@ -199,32 +189,7 @@
     - WordPress-iOS-Shared (~> 0.5.0)
     - WordPressCom-Analytics-iOS (~> 0.1.0)
     - WordPressCom-Stats-iOS/Services
-  - WPMediaPicker (0.6.1)
-=======
-  - WordPressCom-Analytics-iOS (0.0.41)
-  - WordPressCom-Stats-iOS (0.4.12):
-    - AFNetworking (~> 2.6.0)
-    - CocoaLumberjack (= 2.0.0)
-    - NSObject-SafeExpectations (= 0.0.2)
-    - WordPress-iOS-Shared (~> 0.4.4)
-    - WordPressCom-Analytics-iOS (~> 0.0.41)
-    - WordPressCom-Stats-iOS/Services (= 0.4.12)
-    - WordPressCom-Stats-iOS/UI (= 0.4.12)
-  - WordPressCom-Stats-iOS/Services (0.4.12):
-    - AFNetworking (~> 2.6.0)
-    - CocoaLumberjack (= 2.0.0)
-    - NSObject-SafeExpectations (= 0.0.2)
-    - WordPress-iOS-Shared (~> 0.4.4)
-    - WordPressCom-Analytics-iOS (~> 0.0.41)
-  - WordPressCom-Stats-iOS/UI (0.4.12):
-    - AFNetworking (~> 2.6.0)
-    - CocoaLumberjack (= 2.0.0)
-    - NSObject-SafeExpectations (= 0.0.2)
-    - WordPress-iOS-Shared (~> 0.4.4)
-    - WordPressCom-Analytics-iOS (~> 0.0.41)
-    - WordPressCom-Stats-iOS/Services
-  - WPMediaPicker (0.7.0)
->>>>>>> 2721ae1c
+  - WPMediaPicker (0.7.1)
   - wpxmlrpc (0.8.1)
 
 DEPENDENCIES:
@@ -257,11 +222,7 @@
   - Reachability (= 3.2)
   - ReactiveCocoa (~> 2.4.7)
   - Simperium (= 0.8.9)
-<<<<<<< HEAD
   - Specta (= 1.0.5)
-=======
-  - Specta (= 1.0.3)
->>>>>>> 2721ae1c
   - SVProgressHUD (~> 1.1.3)
   - UIDeviceIdentifier (~> 0.1)
   - WordPress-AppbotX (from `https://github.com/wordpress-mobile/appbotx.git`, commit
@@ -269,17 +230,10 @@
   - WordPress-iOS-Editor (= 1.1)
   - WordPress-iOS-Shared (= 0.5.0)
   - WordPressApi (from `https://github.com/wordpress-mobile/WordPress-API-iOS.git`)
-<<<<<<< HEAD
   - WordPressCom-Analytics-iOS (= 0.1.0)
   - WordPressCom-Stats-iOS (= 0.5.0)
   - WordPressCom-Stats-iOS/Services (= 0.5.0)
-  - WPMediaPicker (~> 0.6.1)
-=======
-  - WordPressCom-Analytics-iOS (= 0.0.41)
-  - WordPressCom-Stats-iOS (= 0.4.12)
-  - WordPressCom-Stats-iOS/Services (= 0.4.12)
   - WPMediaPicker (~> 0.7.0)
->>>>>>> 2721ae1c
   - wpxmlrpc (~> 0.8)
 
 EXTERNAL SOURCES:
@@ -320,13 +274,8 @@
 SPEC CHECKSUMS:
   1PasswordExtension: 9f471645d378283cb88c6d4bf502e4381a42c0ad
   AFNetworking: cb8d14a848e831097108418f5d49217339d4eb60
-<<<<<<< HEAD
-  AMPopTip: 3c98a9b38148868366b57765064bd9565f653038
+  AMPopTip: 17c0fc2bffc9d81314228073f63ea0320f204b11
   Automattic-Tracks-iOS: 0fe58abad2aee92dd9d57132589e03556cd9a96a
-=======
-  AMPopTip: 17c0fc2bffc9d81314228073f63ea0320f204b11
-  Automattic-Tracks-iOS: d731323e0f33cab21971c9b506577a7b484a077b
->>>>>>> 2721ae1c
   CocoaLumberjack: a6f77d987d65dc7ba86b0f84db7d0b9084f77bcb
   DTCoreText: 934a16fe9ffdd169c96261721b39dc312b75713d
   DTFoundation: 46e2b2fafe78d67febfd8d1f85fe9845a093f00e
@@ -351,26 +300,16 @@
   Reachability: 33e18b67625424e47b6cde6d202dce689ad7af96
   ReactiveCocoa: eb38dee0a0e698f73a9b25e5c1faea2bb4c79240
   Simperium: 6c3b944c7d72477d83b3355331b8fa879b35afb2
-<<<<<<< HEAD
   Specta: ac94d110b865115fe60ff2c6d7281053c6f8e8a2
-=======
-  Specta: cf3e4188cf35375c3ee2cd03f8db8f1f4ef98234
->>>>>>> 2721ae1c
   SVProgressHUD: 748080e4f36e603f6c02aec292664239df5279c1
   UIDeviceIdentifier: f7b32c087f4d4957badbb6181a4c78520c5806ae
   WordPress-AppbotX: d0ebf5bb2d70bee56272796e1e7a97787b5bfb14
   WordPress-iOS-Editor: 71a7112d49e5d2ad817914bc72e50928901dd21f
   WordPress-iOS-Shared: 5480e7b5c9c55158ea22c89ff44fca5597852224
   WordPressApi: 39ca2b950a95fd0bf7ae5c86c92a272fb350187b
-<<<<<<< HEAD
   WordPressCom-Analytics-iOS: 355b8c6cf1d50d64ca7667e6f9e94c989e466775
   WordPressCom-Stats-iOS: 2564e78a4584381da8fc884a7b7d840bb57f4a9a
-  WPMediaPicker: 1596fcd29afc5a7d0c4baf9361a2b96887a2c3ad
-=======
-  WordPressCom-Analytics-iOS: 73de8c9a0f1a43bac03fd2fcd881389be73ee820
-  WordPressCom-Stats-iOS: 950454010791a4661952f92e3935ba03951caf94
-  WPMediaPicker: f721cacd4113c6e718a1c7296083b9fd4a040536
->>>>>>> 2721ae1c
+  WPMediaPicker: d3d46adfbc9f34a4350f0f2defdafb04f32701f2
   wpxmlrpc: bd391dab54e9bdceb5d1de23d161ecf1ba80f0e0
 
 COCOAPODS: 0.39.0