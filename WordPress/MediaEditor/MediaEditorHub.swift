--- conflicted
+++ resolved
@@ -55,11 +55,9 @@
         isSingleImage && capabilities.count == 1
     }
 
-<<<<<<< HEAD
     private var styles: MediaEditorStyles?
-=======
+
     private var hubDidAppeared = false
->>>>>>> 2b2fdfb6
 
     override func viewDidLoad() {
         super.viewDidLoad()
