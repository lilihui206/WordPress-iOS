source 'https://cdn.cocoapods.org/'

inhibit_all_warnings!
use_frameworks!

platform :ios, '11.0'
workspace 'WordPress.xcworkspace'

## Pods shared between all the targets
## ===================================
##
def wordpress_shared
    ## for production:
    pod 'WordPressShared', '1.9.0'

    ## for development:
    # pod 'WordPressShared', :path => '../WordPress-iOS-Shared'

    ## while PR is in review:
    # pod 'WordPressShared', :git => 'https://github.com/wordpress-mobile/WordPress-iOS-Shared.git', :branch => ''
    # pod 'WordPressShared', :git => 'https://github.com/wordpress-mobile/WordPress-iOS-Shared.git', :commit  => 'efe5a065f3ace331353595ef85eef502baa23497'
end

def aztec
    ## When using a tagged version, feel free to comment out the WordPress-Aztec-iOS line below.
    ## When using a commit number (during development) you should provide the same commit number for both pods.
    ##
    ## pod 'WordPress-Aztec-iOS', :git => 'https://github.com/wordpress-mobile/AztecEditor-iOS.git', :commit => 'ba8524aba1332550efb05cad583a85ed3511beb5'
    ## pod 'WordPress-Editor-iOS', :git => 'https://github.com/wordpress-mobile/AztecEditor-iOS.git', :commit => 'ba8524aba1332550efb05cad583a85ed3511beb5'
    ## pod 'WordPress-Editor-iOS', :git => 'https://github.com/wordpress-mobile/AztecEditor-iOS.git', :tag => '1.5.0.beta.1'
    ## pod 'WordPress-Editor-iOS', :path => '../AztecEditor-iOS'
    pod 'WordPress-Editor-iOS', '~> 1.19.2'
end

def wordpress_ui
    ## for production:
    pod 'WordPressUI', '~> 1.7.1'
    ## for development:
    #pod 'WordPressUI', :path => '../WordPressUI-iOS'
    ## while PR is in review:
    #pod 'WordPressUI', :git => 'https://github.com/wordpress-mobile/WordPressUI-iOS', :branch => 'task/bottomsheet_child_handle_dismiss'
    # pod 'WordPressUI', :git => 'https://github.com/wordpress-mobile/WordPressUI-iOS', :commit => '85b2a8cfb9d3c27194a14bdcb3c8391e13fbaa0f'
end

def wordpress_kit
    pod 'WordPressKit', '4.11.0-beta.1'
    #pod 'WordPressKit', :git => 'https://github.com/wordpress-mobile/WordPressKit-iOS.git', :tag => ''
    #pod 'WordPressKit', :git => 'https://github.com/wordpress-mobile/WordPressKit-iOS.git', :branch => 'issue/14313_remove_post_content_sanitization'
    #pod 'WordPressKit', :git => 'https://github.com/wordpress-mobile/WordPressKit-iOS.git', :commit => ''
    #pod 'WordPressKit', :path => '../WordPressKit-iOS'
end

def shared_with_all_pods
    wordpress_shared
    pod 'CocoaLumberjack', '3.5.2'
    pod 'NSObject-SafeExpectations', '~> 0.0.4'
end

def shared_with_networking_pods
    pod 'Alamofire', '4.8.0'
    pod 'Reachability', '3.2'

    wordpress_kit
end

def shared_test_pods
    pod 'OHHTTPStubs', '6.1.0'
    pod 'OHHTTPStubs/Swift', '6.1.0'
    pod 'OCMock', '3.4.3'
end

def shared_with_extension_pods
    pod 'Gridicons', '~> 1.0.1'
    pod 'ZIPFoundation', '~> 0.9.8'
    pod 'Down', '~> 0.6.6'
end

def gutenberg(options)
    options[:git] = 'http://github.com/wordpress-mobile/gutenberg-mobile/'
    local_gutenberg = ENV['LOCAL_GUTENBERG']
    if local_gutenberg
      options = { :path => local_gutenberg.include?('/') ? local_gutenberg : '../gutenberg-mobile' }
    end
    pod 'Gutenberg', options
    pod 'RNTAztecView', options

    gutenberg_dependencies options
end

def gutenberg_dependencies(options)
    dependencies = [
        'FBReactNativeSpec',
        'FBLazyVector',
        'React',
        'ReactCommon',
        'RCTRequired',
        'RCTTypeSafety',
        'React-Core',
        'React-CoreModules',
        'React-RCTActionSheet',
        'React-RCTAnimation',
        'React-RCTBlob',
        'React-RCTImage',
        'React-RCTLinking',
        'React-RCTNetwork',
        'React-RCTSettings',
        'React-RCTText',
        'React-RCTVibration',
        'React-cxxreact',
        'React-jsinspector',
        'React-jsi',
        'React-jsiexecutor',
        'Yoga',
        'Folly',
        'glog',
        'react-native-keyboard-aware-scroll-view',
        'react-native-safe-area',
        'react-native-video',
        'RNSVG',
        'ReactNativeDarkMode',
        'react-native-slider',
        'react-native-linear-gradient'
    ]
    if options[:path]
        podspec_prefix = options[:path]
    else
        tag_or_commit = options[:tag] || options[:commit]
        podspec_prefix = "https://raw.githubusercontent.com/wordpress-mobile/gutenberg-mobile/#{tag_or_commit}"
    end

    for pod_name in dependencies do
        pod pod_name, :podspec => "#{podspec_prefix}/react-native-gutenberg-bridge/third-party-podspecs/#{pod_name}.podspec.json"
    end
end

## WordPress iOS
## =============
##
target 'WordPress' do
    project 'WordPress/WordPress.xcodeproj'

    shared_with_all_pods
    shared_with_networking_pods
    shared_with_extension_pods

    ## Gutenberg (React Native)
    ## =====================
    ##
    gutenberg :commit => '74f2bb2c58b1fcd9a10125b78673318d5ef8d0a4'

    ## Third party libraries
    ## =====================
    ##
    pod 'Charts', '~> 3.2.2'
    pod 'Gifu', '3.2.0'
    pod 'AppCenter', '2.5.1', :configurations => ['Release-Internal', 'Release-Alpha']
    pod 'AppCenter/Distribute', '2.5.1', :configurations => ['Release-Internal', 'Release-Alpha']
    pod 'MRProgress', '0.8.3'
    pod 'Starscream', '3.0.6'
    pod 'SVProgressHUD', '2.2.5'
    pod 'ZendeskSupportSDK', '5.0.0'
    pod 'AlamofireImage', '3.5.2'
    pod 'AlamofireNetworkActivityIndicator', '~> 2.4'
    pod 'FSInteractiveMap', :git => 'https://github.com/wordpress-mobile/FSInteractiveMap.git', :tag => '0.2.0'
    pod 'JTAppleCalendar', '~> 8.0.2'
    pod 'AMScrollingNavbar', '5.6.0'

    ## Automattic libraries
    ## ====================
    ##
    wordpress_kit
    wordpress_shared

    # Production
    pod 'Automattic-Tracks-iOS', '~> 0.4.4'
    # While in PR
    # pod 'Automattic-Tracks-iOS', :git => 'https://github.com/Automattic/Automattic-Tracks-iOS.git', :branch => 'feature/Swift-5-migration'

    pod 'NSURL+IDN', '~> 0.4'

    pod 'WPMediaPicker', '~> 1.7.0'
    #pod 'WPMediaPicker', :git => 'https://github.com/wordpress-mobile/MediaPicker-iOS.git', :tag => '1.7.0'
    ## while PR is in review:
    # pod 'WPMediaPicker', :git => 'https://github.com/wordpress-mobile/MediaPicker-iOS.git', :branch => ''
    # pod 'WPMediaPicker', :path => '../MediaPicker-iOS'

    pod 'Gridicons', '~> 1.0.1'

<<<<<<< HEAD
    #pod 'WordPressAuthenticator', '~> 1.19.0-beta'
=======
    pod 'WordPressAuthenticator', '~> 1.19.0-beta'
>>>>>>> 9f2a6061
    # While in PR
    # pod 'WordPressAuthenticator', :git => 'https://github.com/wordpress-mobile/WordPressAuthenticator-iOS.git', :branch => ''
    pod 'WordPressAuthenticator', :git => 'https://github.com/wordpress-mobile/WordPressAuthenticator-iOS.git', :commit => '9178b70'
    # pod 'WordPressAuthenticator', :path => '../WordPressAuthenticator-iOS'

    pod 'MediaEditor', '~> 1.1.0'
    # pod 'MediaEditor', :git => 'https://github.com/wordpress-mobile/MediaEditor-iOS.git', :commit => 'a4178ed9b0f3622faafb41dd12503e26c5523a32'
    # pod 'MediaEditor', :path => '../MediaEditor-iOS'

    aztec
    wordpress_ui

    target 'WordPressTest' do
        inherit! :search_paths

        shared_test_pods
        pod 'Nimble', '~> 7.3.1'
    end


    post_install do
        project_root = File.dirname(__FILE__)

        puts 'Patching RCTShadowView to fix nested group block - it could be removed after upgrade to 0.62'
        %x(patch "#{project_root}/Pods/React-Core/React/Views/RCTShadowView.m" < "#{project_root}/patches/react-native+0.61.5.patch")
        puts 'Patching RCTActionSheet to add possibility to disable action sheet buttons -
        it could be removed once PR with that functionality will be merged into RN'
        %x(patch "#{project_root}/Pods/React-RCTActionSheet/RCTActionSheetManager.m" < "#{project_root}/patches/react-native+0.61.5.patch")

        ## Convert the 3rd-party license acknowledgements markdown into html for use in the app
        require 'commonmarker'

        acknowledgements = 'Acknowledgments'
        markdown = File.read("#{project_root}/Pods/Target Support Files/Pods-WordPress/Pods-WordPress-acknowledgements.markdown")
        rendered_html = CommonMarker.render_html(markdown, :DEFAULT)
        styled_html = "<head>
                         <meta name=\"viewport\" content=\"width=device-width, initial-scale=1\">
                         <style>
                           body {
                             font-family: -apple-system, BlinkMacSystemFont, 'Segoe UI', Roboto, Oxygen, Ubuntu, Cantarell, 'Open Sans', 'Helvetica Neue', sans-serif;
                             font-size: 16px;
                             color: #1a1a1a;
                             margin: 20px;
                           }
                          @media (prefers-color-scheme: dark) {
                           body {
                            background: #1a1a1a;
                            color: white;
                           }
                          }
                           pre {
                            white-space: pre-wrap;
                           }
                         </style>
                         <title>
                           #{acknowledgements}
                         </title>
                       </head>
                       <body>
                         #{rendered_html}
                       </body>"

          ## Remove the <h1>, since we've promoted it to <title>
          styled_html = styled_html.sub("<h1>Acknowledgements</h1>", '')

          ## The glog library's license contains a URL that does not wrap in the web view,
          ## leading to a large right-hand whitespace gutter.  Work around this by explicitly
          ## inserting a <br> in the HTML.  Use gsub juuust in case another one sneaks in later.
          styled_html = styled_html.gsub('p?hl=en#dR3YEbitojA/COPYING', 'p?hl=en#dR3YEbitojA/COPYING<br>')

        File.write("#{project_root}/Pods/Target Support Files/Pods-WordPress/acknowledgements.html", styled_html)
    end
end


## Share Extension
## ===============
##
target 'WordPressShareExtension' do
    project 'WordPress/WordPress.xcodeproj'

    shared_with_extension_pods

    aztec
    shared_with_all_pods
    shared_with_networking_pods
    wordpress_ui
end


## DraftAction Extension
## =====================
##
target 'WordPressDraftActionExtension' do
    project 'WordPress/WordPress.xcodeproj'

    shared_with_extension_pods

    aztec
    shared_with_all_pods
    shared_with_networking_pods
    wordpress_ui
end


## Today Widget
## ============
##
target 'WordPressTodayWidget' do
    project 'WordPress/WordPress.xcodeproj'

    shared_with_all_pods
    shared_with_networking_pods

    wordpress_ui
end

## All Time Widget
## ============
##
target 'WordPressAllTimeWidget' do
    project 'WordPress/WordPress.xcodeproj'

    shared_with_all_pods
    shared_with_networking_pods

    wordpress_ui
end

## This Week Widget
## ============
##
target 'WordPressThisWeekWidget' do
    project 'WordPress/WordPress.xcodeproj'

    shared_with_all_pods
    shared_with_networking_pods

    wordpress_ui
end

## Notification Content Extension
## ==============================
##
target 'WordPressNotificationContentExtension' do
    project 'WordPress/WordPress.xcodeproj'

    wordpress_kit
    wordpress_shared
    wordpress_ui
end



## Notification Service Extension
## ==============================
##
target 'WordPressNotificationServiceExtension' do
    project 'WordPress/WordPress.xcodeproj'

    wordpress_kit
    wordpress_shared
    wordpress_ui
end


## Mocks
## ===================
##
def wordpress_mocks
  pod 'WordPressMocks', '~> 0.0.8'
  # pod 'WordPressMocks', :git => 'https://github.com/wordpress-mobile/WordPressMocks.git', :commit => ''
  # pod 'WordPressMocks', :git => 'https://github.com/wordpress-mobile/WordPressMocks.git', :branch => 'add/screenshot-mocks'
  # pod 'WordPressMocks', :path => '../WordPressMocks'
end


## Screenshot Generation
## ===================
##
target 'WordPressScreenshotGeneration' do
    project 'WordPress/WordPress.xcodeproj'

    wordpress_mocks
    pod 'SimulatorStatusMagic'
end

## UI Tests
## ===================
##
target 'WordPressUITests' do
    project 'WordPress/WordPress.xcodeproj'

    wordpress_mocks
end

# Static Frameworks:
# ============
#
# Make all pods that are not shared across multiple targets into static frameworks by overriding the static_framework? function to return true
# Linking the shared frameworks statically would lead to duplicate symbols
# A future version of CocoaPods may make this easier to do. See https://github.com/CocoaPods/CocoaPods/issues/7428
shared_targets = ['WordPressFlux']
pre_install do |installer|
    static = []
    dynamic = []
    installer.pod_targets.each do |pod|

        # Statically linking Sentry results in a conflict with `NSDictionary.objectAtKeyPath`, but dynamically
        # linking it resolves this.
        if pod.name == "Sentry"
          dynamic << pod
          next
        end

        # If this pod is a dependency of one of our shared targets, it must be linked dynamically
        if pod.target_definitions.any? { |t| shared_targets.include? t.name }
          dynamic << pod
          next
        end
        static << pod
		pod.instance_variable_set(:@build_type, Pod::Target::BuildType.static_framework)
    end
    puts "Installing #{static.count} pods as static frameworks"
    puts "Installing #{dynamic.count} pods as dynamic frameworks"
end<|MERGE_RESOLUTION|>--- conflicted
+++ resolved
@@ -186,11 +186,7 @@
 
     pod 'Gridicons', '~> 1.0.1'
 
-<<<<<<< HEAD
     #pod 'WordPressAuthenticator', '~> 1.19.0-beta'
-=======
-    pod 'WordPressAuthenticator', '~> 1.19.0-beta'
->>>>>>> 9f2a6061
     # While in PR
     # pod 'WordPressAuthenticator', :git => 'https://github.com/wordpress-mobile/WordPressAuthenticator-iOS.git', :branch => ''
     pod 'WordPressAuthenticator', :git => 'https://github.com/wordpress-mobile/WordPressAuthenticator-iOS.git', :commit => '9178b70'
