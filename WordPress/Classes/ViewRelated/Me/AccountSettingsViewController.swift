import Foundation
import UIKit
import RxSwift
import WordPressComAnalytics

func AccountSettingsViewController(account account: WPAccount) -> ImmuTableViewController {    
    let service = AccountSettingsService(userID: account.userID.integerValue, api: account.restApi)
    return AccountSettingsViewController(service: service)
}

func AccountSettingsViewController(service service: AccountSettingsService) -> ImmuTableViewController {
    let controller = AccountSettingsController(service: service)
    let viewController = ImmuTableViewController(controller: controller)
    return viewController
}

private struct AccountSettingsController: SettingsController {
    let title = NSLocalizedString("Account Settings", comment: "Account Settings Title");

    var immuTableRows: [ImmuTableRow.Type] {
        return [
            TextRow.self,
            EditableTextRow.self
        ]
    }

    // MARK: - Initialization

    let service: AccountSettingsService

    init(service: AccountSettingsService) {
        self.service = service
    }
    
    // MARK: - ImmuTableViewController

    func tableViewModelWithPresenter(presenter: ImmuTablePresenter) -> Observable<ImmuTable> {
        return service.settings.map({ settings in
            self.mapViewModel(settings, service: self.service, presenter: presenter)
        })
    }

    var refreshStatusMessage: Observable<String?> {
        return service.refresh
            // replace errors with .Failed status
            .catchErrorJustReturn(.Failed)
            // convert status to string
            .map({ $0.errorMessage })
    }

    var emailNoticeMessage: Observable<String?> {
        return service.settings.map {
            return self.noticeForAccountSettings($0)
        }
    }
    
    var noticeMessage: Observable<String?> {
        return Observable.combineLatest(refreshStatusMessage, emailNoticeMessage) { refresh, email -> String? in
            return refresh ?? email
        }
    }

    
    // MARK: - Model mapping

    func mapViewModel(settings: AccountSettings?, service: AccountSettingsService, presenter: ImmuTablePresenter) -> ImmuTable {
        let primarySiteName = settings.flatMap { service.primarySiteNameForSettings($0) }
        
        let username = TextRow(
            title: NSLocalizedString("Username", comment: "Account Settings Username label"),
            value: settings?.username ?? "")
        
        let email = EditableTextRow(
            title: NSLocalizedString("Email", comment: "Account Settings Email label"),
<<<<<<< HEAD
            value: settings?.emailForDisplay ?? "",
            action: presenter.present(insideNavigationController(editEmailAddress(settings, service: service)))
=======
            value: settings?.email ?? "",
            action: presenter.prompt(editEmailAddress(service))
>>>>>>> 100fb56e
        )
        
        let primarySite = EditableTextRow(
            title: NSLocalizedString("Primary Site", comment: "Primary Web Site"),
            value: primarySiteName ?? "",
            action: presenter.present(insideNavigationController(editPrimarySite(settings, service: service)))
        )
        
        let webAddress = EditableTextRow(
            title: NSLocalizedString("Web Address", comment: "Account Settings Web Address label"),
            value: settings?.webAddress ?? "",
            action: presenter.prompt(editWebAddress(service))
        )
        
        return ImmuTable(sections: [
            ImmuTableSection(
                rows: [
                    username,
                    email,
                    primarySite,
                    webAddress
                ])
            ])
    }
    
    
    // MARK: - Actions

<<<<<<< HEAD
    func editEmailAddress(settings: AccountSettings?, service: AccountSettingsService) -> ImmuTableRowControllerGenerator {
        return { row in
            let editableRow = row as! EditableTextRow
            let hint = NSLocalizedString("Will not be publicly displayed.", comment: "Help text when editing email address")
            let settingsViewController =  self.controllerForEditableText(editableRow,
                                                                         changeType: AccountSettingsChange.Email,
                                                                         hint: hint,
                                                                         displaysNavigationButtons: true,
                                                                         service: service)
            settingsViewController.mode = .Email
            settingsViewController.notice = self.noticeForAccountSettings(settings)
            settingsViewController.displaysActionButton = settings?.emailPendingChange ?? false
            settingsViewController.actionText = NSLocalizedString("Revert Pending Change", comment: "Cancels a pending Email Change")
            settingsViewController.onActionPress = {
                let change = AccountSettingsChange.EmailPendingChange(false)
                service.saveChange(change)
            }
            
            return settingsViewController
        }
=======
    func editEmailAddress(service: AccountSettingsService) -> ImmuTableRow -> SettingsTextViewController {
        let hint = NSLocalizedString("Will not be publicly displayed.", comment: "Help text when editing email address")
        return editEmailAddress(AccountSettingsChange.Email, hint: hint, service: service)
>>>>>>> 100fb56e
    }
    
    func editWebAddress(service: AccountSettingsService) -> ImmuTableRow -> SettingsTextViewController {
        let hint = NSLocalizedString("Shown publicly when you comment on blogs.", comment: "Help text when editing web address")
        return editText(AccountSettingsChange.WebAddress, hint: hint, service: service)
    }
    
    func editPrimarySite(settings: AccountSettings?, service: AccountSettingsService) -> ImmuTableRowControllerGenerator {
        return {
            row in

            let selectorViewController = BlogSelectorViewController(selectedBlogDotComID: settings?.primarySiteID,
                successHandler: { (dotComID : NSNumber!) in
                    let change = AccountSettingsChange.PrimarySite(dotComID as Int)
                    service.saveChange(change)
                },
                dismissHandler: nil)

            selectorViewController.title = NSLocalizedString("Primary Site", comment: "Primary Site Picker's Title");
            selectorViewController.displaysOnlyDefaultAccountSites = true
            selectorViewController.displaysCancelButton = true
            selectorViewController.dismissOnCompletion = true
            selectorViewController.dismissOnCancellation = true
            
            return selectorViewController
        }
    }
    
    
    // MARK: - Private Helpers
    
    private func noticeForAccountSettings(settings: AccountSettings?) -> String? {
        guard let pendingAddress = settings?.emailPendingAddress where settings?.emailPendingChange == true else {
            return nil
        }
        
        return NSLocalizedString("There is a pending change of your email to \(pendingAddress). Please check your inbox for a confirmation link.",
                                 comment: "Displayed when there's a pending Email Change")
    }
}<|MERGE_RESOLUTION|>--- conflicted
+++ resolved
@@ -72,13 +72,8 @@
         
         let email = EditableTextRow(
             title: NSLocalizedString("Email", comment: "Account Settings Email label"),
-<<<<<<< HEAD
             value: settings?.emailForDisplay ?? "",
-            action: presenter.present(insideNavigationController(editEmailAddress(settings, service: service)))
-=======
-            value: settings?.email ?? "",
-            action: presenter.prompt(editEmailAddress(service))
->>>>>>> 100fb56e
+            action: presenter.prompt(editEmailAddress(settings, service: service))
         )
         
         let primarySite = EditableTextRow(
@@ -106,16 +101,14 @@
     
     
     // MARK: - Actions
-
-<<<<<<< HEAD
-    func editEmailAddress(settings: AccountSettings?, service: AccountSettingsService) -> ImmuTableRowControllerGenerator {
+    
+    func editEmailAddress(settings: AccountSettings?, service: AccountSettingsService) -> ImmuTableRow -> SettingsTextViewController {
         return { row in
             let editableRow = row as! EditableTextRow
             let hint = NSLocalizedString("Will not be publicly displayed.", comment: "Help text when editing email address")
             let settingsViewController =  self.controllerForEditableText(editableRow,
                                                                          changeType: AccountSettingsChange.Email,
                                                                          hint: hint,
-                                                                         displaysNavigationButtons: true,
                                                                          service: service)
             settingsViewController.mode = .Email
             settingsViewController.notice = self.noticeForAccountSettings(settings)
@@ -128,11 +121,6 @@
             
             return settingsViewController
         }
-=======
-    func editEmailAddress(service: AccountSettingsService) -> ImmuTableRow -> SettingsTextViewController {
-        let hint = NSLocalizedString("Will not be publicly displayed.", comment: "Help text when editing email address")
-        return editEmailAddress(AccountSettingsChange.Email, hint: hint, service: service)
->>>>>>> 100fb56e
     }
     
     func editWebAddress(service: AccountSettingsService) -> ImmuTableRow -> SettingsTextViewController {
