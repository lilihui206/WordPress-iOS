--- conflicted
+++ resolved
@@ -9,11 +9,8 @@
 #import "BlogService.h"
 #import "ContextManager.h"
 #import "WPToast.h"
-<<<<<<< HEAD
 #import "WPTableImageSource.h"
-=======
 #import <WordPress-iOS-Shared/WPFontManager.h>
->>>>>>> f779710f
 
 CGFloat const ReblogViewPostMargin = 10;
 CGFloat const ReblogViewTextBottomInset = 30;
@@ -370,21 +367,14 @@
         [self dismiss];
 
     } failure:^(NSError *error) {
-<<<<<<< HEAD
-        DDLogError(@"Error Reblogging Post : %@", [error localizedDescription]);
-=======
         NSString *localizedDescription = [error localizedDescription];
         DDLogError(@"Error Reblogging Post : %@", localizedDescription);
->>>>>>> f779710f
+
         [self.textView setEditable:YES];
         self.navigationItem.leftBarButtonItem.enabled = YES;
         [self.activityView stopAnimating];
         self.navigationItem.rightBarButtonItem = self.publishBarItem;
 
-<<<<<<< HEAD
-        // TODO: Failure reason.
-        [WPError showAlertWithTitle:NSLocalizedString(@"Reblog failed", nil) message:NSLocalizedString(@"There was a problem reblogging. Please try again.", nil)];
-=======
         NSString *message;
         if ([localizedDescription length]) {
             message = localizedDescription;
@@ -393,7 +383,6 @@
         }
 
         [WPError showAlertWithTitle:NSLocalizedString(@"Could not reblog post", @"Error message title stating that an attempt to reblog a post failed.") message:message];
->>>>>>> f779710f
     }];
 }
 
