import Foundation
import XCTest
@testable import WordPress


/// GravatarService Unit Tests
///
<<<<<<< HEAD
class GravatarServiceTests : XCTestCase
{
    fileprivate var contextManager : TestContextManager!
=======
class GravatarServiceTests : XCTestCase {
    class GravatarServiceRemoteMock : GravatarServiceRemote {
        let capturedAccountToken: String
        let capturedAccountEmail: String

        override init(accountToken: String, accountEmail: String) {
            capturedAccountToken = accountToken
            capturedAccountEmail = accountEmail

            super.init(accountToken: accountToken, accountEmail: accountEmail)
        }

        override func uploadImage(image: UIImage, completion: ((error: NSError?) -> ())?) {
            if let completion = completion {
                completion(error: nil)
            }
        }
    }

    class GravatarServiceTester : GravatarService {
        var gravatarServiceRemoteMock : GravatarServiceRemoteMock?

        override func gravatarServiceRemoteForAccountToken(accountToken: String, andAccountEmail accountEmail: String) -> GravatarServiceRemote {
            gravatarServiceRemoteMock = GravatarServiceRemoteMock(accountToken: accountToken, accountEmail: accountEmail)
            return gravatarServiceRemoteMock!
        }
    }

    private var contextManager : TestContextManager!
>>>>>>> 7eddbb4a

    override func setUp() {
        super.setUp()
        contextManager = TestContextManager()
    }

    override func tearDown() {
        super.tearDown()
        ContextManager.overrideSharedInstance(nil)
    }

    func testServiceInitializerFailsWhenMissingDefaultAccount() {
        let mainContext = contextManager.mainContext

        let accountService = AccountService(managedObjectContext: mainContext)
        accountService?.removeDefaultWordPressComAccount()

        let gravatarService = GravatarService(context: mainContext!)
        XCTAssertNil(gravatarService)
    }

    func testServiceInitializerSucceedsWhenTokenAndMailAreBothValid() {
        createTestAccount(username: "some", token: "1234", emailAddress: "email@wordpress.com")

        let mainContext = contextManager.mainContext
        let gravatarService = GravatarService(context: mainContext)
        XCTAssertNotNil(gravatarService)
    }

    func testServiceInitializerSanitizesEmailAddressCapitals() {
        createTestAccount(username: "some", token: "1234", emailAddress: "emAil@wordpress.com")

        let mainContext = contextManager.mainContext
        let gravatarService = GravatarServiceTester(context: mainContext)
        gravatarService?.uploadImage(UIImage())

        XCTAssertEqual("email@wordpress.com", gravatarService!.gravatarServiceRemoteMock!.capturedAccountEmail)
    }

    func testServiceInitializerSanitizesEmailAddressTrimsSpaces() {
        createTestAccount(username: "some", token: "1234", emailAddress: " email@wordpress.com ")

        let mainContext = contextManager.mainContext
        let gravatarService = GravatarServiceTester(context: mainContext)
        gravatarService?.uploadImage(UIImage())

        XCTAssertEqual("email@wordpress.com", gravatarService!.gravatarServiceRemoteMock!.capturedAccountEmail)
    }

    private func createTestAccount(username username: String, token: String, emailAddress: String) {
        let mainContext = contextManager.mainContext

        let accountService = AccountService(managedObjectContext: mainContext)
<<<<<<< HEAD
        let defaultAccount = accountService?.createOrUpdateAccount(withUsername: "some", authToken: "1234")
        defaultAccount?.email = "email@wordpress.com"
=======
        let defaultAccount = accountService.createOrUpdateAccountWithUsername(username, authToken: token)
        defaultAccount.email = emailAddress
>>>>>>> 7eddbb4a
        contextManager.saveContextAndWait(mainContext)

        accountService?.setDefaultWordPressComAccount(defaultAccount!)
        XCTAssertNotNil(accountService?.defaultWordPressComAccount())

<<<<<<< HEAD
        let gravatarService = GravatarService(context: mainContext!)
        XCTAssertNotNil(gravatarService)
=======
>>>>>>> 7eddbb4a
    }
}<|MERGE_RESOLUTION|>--- conflicted
+++ resolved
@@ -5,11 +5,6 @@
 
 /// GravatarService Unit Tests
 ///
-<<<<<<< HEAD
-class GravatarServiceTests : XCTestCase
-{
-    fileprivate var contextManager : TestContextManager!
-=======
 class GravatarServiceTests : XCTestCase {
     class GravatarServiceRemoteMock : GravatarServiceRemote {
         let capturedAccountToken: String
@@ -39,7 +34,6 @@
     }
 
     private var contextManager : TestContextManager!
->>>>>>> 7eddbb4a
 
     override func setUp() {
         super.setUp()
@@ -93,22 +87,11 @@
         let mainContext = contextManager.mainContext
 
         let accountService = AccountService(managedObjectContext: mainContext)
-<<<<<<< HEAD
-        let defaultAccount = accountService?.createOrUpdateAccount(withUsername: "some", authToken: "1234")
-        defaultAccount?.email = "email@wordpress.com"
-=======
         let defaultAccount = accountService.createOrUpdateAccountWithUsername(username, authToken: token)
         defaultAccount.email = emailAddress
->>>>>>> 7eddbb4a
         contextManager.saveContextAndWait(mainContext)
 
         accountService?.setDefaultWordPressComAccount(defaultAccount!)
         XCTAssertNotNil(accountService?.defaultWordPressComAccount())
-
-<<<<<<< HEAD
-        let gravatarService = GravatarService(context: mainContext!)
-        XCTAssertNotNil(gravatarService)
-=======
->>>>>>> 7eddbb4a
     }
 }