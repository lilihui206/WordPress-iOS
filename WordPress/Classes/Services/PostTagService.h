--- conflicted
+++ resolved
@@ -14,15 +14,6 @@
                 success:(nullable void (^)())success
                 failure:(nullable void (^)(NSError *error))failure;
 
-<<<<<<< HEAD
-/* Sync an explicit number tags paginated by an offset for blog.
- */
-- (void)syncTagsForBlog:(Blog *)blog
-                  number:(NSNumber *)number
-                 offset:(NSNumber *)offset
-                    success:(void (^)(NSArray <PostTag *> *tags))success
-                    failure:(void (^)(NSError *error))failure;
-=======
 /**
  Sync an explicit number tags paginated by an offset for blog.
  */
@@ -31,7 +22,6 @@
                  offset:(nullable NSNumber *)offset
                 success:(nullable void (^)(NSArray <PostTag *> *tags))success
                 failure:(nullable void (^)(NSError *error))failure;
->>>>>>> 078f1cd7
 
 /**
  Search tags for blog matching a name or slug of the query. Case-insensitive search.
