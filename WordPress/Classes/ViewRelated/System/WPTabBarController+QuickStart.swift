private var spotlightView: QuickStartSpotlightView?
private let spotlightViewOffset: CGFloat = -5.0
private var quickStartObserver: NSObject?

extension WPTabBarController {
    @objc func startWatchingQuickTours() {
        let observer = NotificationCenter.default.addObserver(forName: .QuickStartTourElementChangedNotification, object: nil, queue: nil) { [weak self] (notification) in
            spotlightView?.removeFromSuperview()
            spotlightView = nil

            guard let userInfo = notification.userInfo,
                let element = userInfo[QuickStartTourGuide.notificationElementKey] as? QuickStartTourElement,
<<<<<<< HEAD
                element == .readerTab,
=======
                [.readerTab].contains(element),
>>>>>>> 830a0e24
                let tabBar = self?.tabBar else {
                    return
            }

            let newSpotlight = QuickStartSpotlightView()
            tabBar.addSubview(newSpotlight)

<<<<<<< HEAD
            let x = tabBar.bounds.size.width * 0.40 - newSpotlight.frame.size.width
=======
            let x = tabBar.bounds.size.width / 2.0

>>>>>>> 830a0e24
            newSpotlight.frame = CGRect(x: x, y: spotlightViewOffset, width: newSpotlight.frame.width, height: newSpotlight.frame.height)
            spotlightView = newSpotlight
        }

        quickStartObserver = observer as? NSObject
    }

    @objc func alertQuickStartThatReaderWasTapped() {
        tourGuide.visited(.readerTab)
    }

    @objc func alertQuickStartThatOtherTabWasTapped() {
        tourGuide.visited(.tabFlipped)
    }

    @objc func stopWatchingQuickTours() {
        NotificationCenter.default.removeObserver(quickStartObserver as Any)
        quickStartObserver = nil
    }
}<|MERGE_RESOLUTION|>--- conflicted
+++ resolved
@@ -10,11 +10,7 @@
 
             guard let userInfo = notification.userInfo,
                 let element = userInfo[QuickStartTourGuide.notificationElementKey] as? QuickStartTourElement,
-<<<<<<< HEAD
-                element == .readerTab,
-=======
                 [.readerTab].contains(element),
->>>>>>> 830a0e24
                 let tabBar = self?.tabBar else {
                     return
             }
@@ -22,12 +18,8 @@
             let newSpotlight = QuickStartSpotlightView()
             tabBar.addSubview(newSpotlight)
 
-<<<<<<< HEAD
-            let x = tabBar.bounds.size.width * 0.40 - newSpotlight.frame.size.width
-=======
             let x = tabBar.bounds.size.width / 2.0
 
->>>>>>> 830a0e24
             newSpotlight.frame = CGRect(x: x, y: spotlightViewOffset, width: newSpotlight.frame.width, height: newSpotlight.frame.height)
             spotlightView = newSpotlight
         }
