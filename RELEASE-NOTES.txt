--- conflicted
+++ resolved
@@ -1,12 +1,9 @@
 12.6
 -----
-<<<<<<< HEAD
-* Removed the limit of number of photos that can be shared from other apps
-=======
-Account Settings Primary Site now shows the site domain if the site has no name.
+* Removed the limit of number of photos that can be shared from other apps.
+* Account Settings Primary Site now shows the site domain if the site has no name.
 * The app now launches a bit more quickly.
 * Added a list of third-party library acknowledgements.
->>>>>>> 23aa85c0
 
 12.5
 -----
