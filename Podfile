source 'https://github.com/CocoaPods/Specs.git'

inhibit_all_warnings!
use_frameworks!

platform :ios, '10.0'
workspace 'WordPress.xcworkspace'

## Pods shared between all the targets
def shared_with_all_pods
  pod 'CocoaLumberjack', '3.2.0'
  pod 'FormatterKit/TimeIntervalFormatter', '1.8.2'
  pod 'NSObject-SafeExpectations', '0.0.2'
  pod 'UIDeviceIdentifier', '~> 0.4'
end

def shared_with_networking_pods
  pod 'AFNetworking', '3.1.0'
  pod 'wpxmlrpc', '0.8.3'
end

def shared_test_pods
  pod 'OHHTTPStubs'
  pod 'OHHTTPStubs/Swift'
  pod 'OCMock', '~> 3.4'
end

target 'WordPress' do
  project 'WordPress/WordPress.xcodeproj'

  shared_with_all_pods
  shared_with_networking_pods

  # ---------------------
  # Third party libraries
  # ---------------------
  pod '1PasswordExtension', '1.8.4'
  pod 'HockeySDK', '4.1.6', :configurations => ['Release-Internal', 'Release-Alpha']
  pod 'MRProgress', '0.8.3'
  pod 'Reachability',	'3.2'
  pod 'SVProgressHUD', '2.1.2'
  pod 'Crashlytics', '3.8.5'
  pod 'BuddyBuildSDK', '1.0.16', :configurations => ['Release-Alpha']
  pod 'FLAnimatedImage', '1.0.12'
  pod 'MGSwipeTableCell', '1.5.6'
  pod 'lottie-ios', '1.5.1'
  pod 'Starscream', '2.1.0'

  # --------------------
  # WordPress components
  # --------------------
  pod 'Automattic-Tracks-iOS', :git => 'https://github.com/Automattic/Automattic-Tracks-iOS.git', :tag => '0.2.0'
  pod 'Gridicons', '0.10'
  pod 'NSURL+IDN', '0.3'
  pod 'WPMediaPicker', '0.18'
  pod 'WordPress-iOS-Editor', '1.9.3'
<<<<<<< HEAD
  pod 'WordPress-Aztec-iOS', :git => 'https://github.com/wordpress-mobile/AztecEditor-iOS.git', :commit => 'b3e93d4837832db970a7007b82c175db9f1b3883'
=======
  pod 'WordPress-Aztec-iOS', '1.0.0-beta.8.1'
>>>>>>> e9670826

  target 'WordPressTest' do
    inherit! :search_paths

    shared_test_pods
    pod 'Specta', '1.0.5'
    pod 'Expecta', '1.0.5'
    pod 'Nimble', '~> 7.0.0'
  end

  target 'WordPressShareExtension' do
    inherit! :search_paths

    shared_with_all_pods
    shared_with_networking_pods

    pod 'WordPressComKit', :git => 'https://github.com/Automattic/WordPressComKit.git', :tag => '0.0.6'
  end

  target 'WordPressTodayWidget' do
    inherit! :search_paths

    shared_with_all_pods
    shared_with_networking_pods
  end
end


target 'WordPressComStatsiOS' do
  project 'WordPressComStatsiOS/WordPressComStatsiOS.xcodeproj'

  shared_with_all_pods
  shared_with_networking_pods

  target 'WordPressComStatsiOSTests' do
    inherit! :search_paths

    shared_test_pods
  end
end

target 'WordPressKit' do
  project 'WordPressKit/WordPressKit.xcodeproj'

  shared_with_networking_pods
  shared_with_all_pods

  target 'WordPressKitTests' do
    inherit! :search_paths

    shared_test_pods
  end
end

target 'WordPressShared' do
  project 'WordPressShared/WordPressShared.xcodeproj'

  shared_with_all_pods

  target 'WordPressSharedTests' do
    inherit! :search_paths

    shared_test_pods
    pod 'Specta', '1.0.5'
    pod 'Expecta', '1.0.5'
  end
end<|MERGE_RESOLUTION|>--- conflicted
+++ resolved
@@ -54,11 +54,7 @@
   pod 'NSURL+IDN', '0.3'
   pod 'WPMediaPicker', '0.18'
   pod 'WordPress-iOS-Editor', '1.9.3'
-<<<<<<< HEAD
-  pod 'WordPress-Aztec-iOS', :git => 'https://github.com/wordpress-mobile/AztecEditor-iOS.git', :commit => 'b3e93d4837832db970a7007b82c175db9f1b3883'
-=======
-  pod 'WordPress-Aztec-iOS', '1.0.0-beta.8.1'
->>>>>>> e9670826
+  pod 'WordPress-Aztec-iOS', :git => 'https://github.com/wordpress-mobile/AztecEditor-iOS.git', :branch => 'release/1.0.0-beta.9'
 
   target 'WordPressTest' do
     inherit! :search_paths
