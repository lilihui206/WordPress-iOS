--- conflicted
+++ resolved
@@ -491,14 +491,10 @@
 - (NSIndexPath *)restorableSelectedIndexPath
 {
     if (!_restorableSelectedIndexPath) {
-<<<<<<< HEAD
         // If nil, default to stats subsection.
         BlogDetailsSubsection subsection = BlogDetailsSubsectionStats;
         BlogDetailsSectionCategory sectionCategory = [self sectionCategoryWithSubsection:subsection];
         NSUInteger section = [self findSectionIndexWithSections:self.tableSections category:sectionCategory];
-=======
-        NSUInteger section = [self shouldShowQuickStartChecklist] ? 1 : 0;
->>>>>>> f976028f
         _restorableSelectedIndexPath = [NSIndexPath indexPathForRow:0 inSection:section];
     }
 
@@ -594,14 +590,10 @@
 - (void)configureTableViewData
 {
     NSMutableArray *marr = [NSMutableArray array];
-<<<<<<< HEAD
     if ([Feature enabled:FeatureFlagDomainCredit]) {
         [marr addObject:[self domainCreditSectionViewModel]];
     }
-    if ([self shouldShowQuickStartChecklist] && [Feature enabled:FeatureFlagQuickStartV2]) {
-=======
     if ([self shouldShowQuickStartChecklist]) {
->>>>>>> f976028f
         [marr addObject:[self quickStartSectionViewModel]];
     }
     [marr addObject:[self generalSectionViewModel]];
@@ -1538,40 +1530,17 @@
         [self.navigationController popToRootViewControllerAnimated:NO];
     }
 
-<<<<<<< HEAD
-    NSInteger generalSectionIndex = [self findSectionIndexWithSections:self.tableSections category:BlogDetailsSectionCategoryGeneral];
-    NSUInteger generalSectionCountBefore = self.tableSections[generalSectionIndex].rows.count;
     BOOL isQuickStartSectionShownBefore = [self findSectionIndexWithSections:self.tableSections category:BlogDetailsSectionCategoryQuickStart] != NSNotFound;
-=======
-    BlogDetailsSection *firstSectionBefore = [self.tableSections objectAtIndex:0];
->>>>>>> f976028f
 
     NSSet *updatedObjects = note.userInfo[NSUpdatedObjectsKey];
     if ([updatedObjects containsObject:self.blog] || [updatedObjects containsObject:self.blog.settings]) {
         self.navigationItem.title = self.blog.settings.name;
         [self configureTableViewData];
-<<<<<<< HEAD
+        BOOL isQuickStartSectionShownAfter = [self findSectionIndexWithSections:self.tableSections category:BlogDetailsSectionCategoryQuickStart] != NSNotFound;
         
         // quick start was just enabled
-
-        if ([Feature enabled:FeatureFlagQuickStartV2]) {
-            BOOL isQuickStartSectionShownAfter = [self findSectionIndexWithSections:self.tableSections category:BlogDetailsSectionCategoryQuickStart] != NSNotFound;
-            if (!isQuickStartSectionShownBefore && isQuickStartSectionShownAfter) {
-                [self showQuickStartCustomize];
-            }
-        } else {
-            NSInteger generalSectionIndex = [self findSectionIndexWithSections:self.tableSections category:BlogDetailsSectionCategoryGeneral];
-            NSUInteger generalSectionCountAfter = self.tableSections[generalSectionIndex].rows.count;
-            if (generalSectionCountBefore != generalSectionCountAfter && [self shouldShowQuickStartChecklist]) {
-                [self showQuickStartV1];
-            }
-=======
-        BlogDetailsSection *firstSectionAfter = [self.tableSections objectAtIndex:0];
-
-        // quick start was just enabled
-        if (!firstSectionBefore.showQuickStartMenu && firstSectionAfter.showQuickStartMenu) {
+        if (!isQuickStartSectionShownBefore && isQuickStartSectionShownAfter) {
             [self showQuickStartCustomize];
->>>>>>> f976028f
         }
         [self reloadTableViewPreservingSelection];
     }
