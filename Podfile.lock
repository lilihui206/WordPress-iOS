--- conflicted
+++ resolved
@@ -376,11 +376,7 @@
   - WordPress-Aztec-iOS (1.17.1)
   - WordPress-Editor-iOS (1.17.1):
     - WordPress-Aztec-iOS (= 1.17.1)
-<<<<<<< HEAD
-  - WordPressAuthenticator (1.15.0-beta.1):
-=======
   - WordPressAuthenticator (1.15.0-beta.3):
->>>>>>> 0701e5a5
     - 1PasswordExtension (= 1.8.6)
     - Alamofire (= 4.8)
     - CocoaLumberjack (~> 3.5)
@@ -483,11 +479,7 @@
   - Starscream (= 3.0.6)
   - SVProgressHUD (= 2.2.5)
   - WordPress-Editor-iOS (~> 1.17.1)
-<<<<<<< HEAD
-  - WordPressAuthenticator (~> 1.15.0-beta.1)
-=======
   - WordPressAuthenticator (~> 1.15.0-beta.3)
->>>>>>> 0701e5a5
   - WordPressKit (~> 4.8.0)
   - WordPressMocks (~> 0.0.8)
   - WordPressShared (~> 1.8.16)
@@ -705,11 +697,7 @@
   UIDeviceIdentifier: 44f805037d21b94394821828f4fcaba34b38c2d0
   WordPress-Aztec-iOS: 319620514af963ca519bd83b96a2c0ebdf3a0f03
   WordPress-Editor-iOS: 497b55838ef0030cc6ca82eb92da84e661423521
-<<<<<<< HEAD
-  WordPressAuthenticator: 40d62176f5db217280bcdd48c153cdcb0fd651e9
-=======
   WordPressAuthenticator: 67f2d668f7ae8d7c16aabbebd2ec4a71d713f394
->>>>>>> 0701e5a5
   WordPressKit: 84045e236949248632a2c644149e5657733011bb
   WordPressMocks: b4064b99a073117bbc304abe82df78f2fbe60992
   WordPressShared: 1bc316ed162f42af4e0fa2869437e9e28b532b01
@@ -726,10 +714,6 @@
   ZendeskSupportSDK: a87ab1e4badace92c75eb11dc77ede1e995b2adc
   ZIPFoundation: 249fa8890597086cd536bb2df5c9804d84e122b0
 
-<<<<<<< HEAD
-PODFILE CHECKSUM: 03b8d140f037e1b8049b37f0fd95c24a29e1d742
-=======
 PODFILE CHECKSUM: 84222f6335f33aacda6a214377567daf5ac7d975
->>>>>>> 0701e5a5
 
 COCOAPODS: 1.8.4