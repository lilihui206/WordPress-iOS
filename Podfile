source 'https://github.com/CocoaPods/Specs.git'

inhibit_all_warnings!
use_frameworks!

platform :ios, '11.0'
workspace 'WordPress.xcworkspace'

plugin 'cocoapods-repo-update'

## Pods shared between all the targets
## ===================================
##
def wordpress_shared
    ## for production:
    # pod 'WordPressShared', '~> 1.8.3'

    ## for development:
    # pod 'WordPressShared', :path => '../WordPress-iOS-Shared'

    ## while PR is in review:
    pod 'WordPressShared', :git => 'https://github.com/wordpress-mobile/WordPress-iOS-Shared.git', :branch => 'issues/11946-remove-table-styling'
    # pod 'WordPressShared', :git => 'https://github.com/wordpress-mobile/WordPress-iOS-Shared.git', :commit	=> ''
end

def aztec
    ## When using a tagged version, feel free to comment out the WordPress-Aztec-iOS line below.
    ## When using a commit number (during development) you should provide the same commit number for both pods.
    ##
    ## pod 'WordPress-Aztec-iOS', :git => 'https://github.com/wordpress-mobile/AztecEditor-iOS.git', :commit => '8a37b93fcc7d7ecb109aef1da2af0e2ec57f2633'
    ## pod 'WordPress-Editor-iOS', :git => 'https://github.com/wordpress-mobile/AztecEditor-iOS.git', :commit => '8a37b93fcc7d7ecb109aef1da2af0e2ec57f2633'
    ## pod 'WordPress-Editor-iOS', :git => 'https://github.com/wordpress-mobile/AztecEditor-iOS.git', :tag => '1.5.0.beta.1'
    pod 'WordPress-Editor-iOS', '~> 1.7.0'
end

def wordpress_ui
    ## for production:
    pod 'WordPressUI', '~> 1.3.4'
    ## for development:
    ## pod 'WordPressUI', :path => '../WordPressUI-iOS'
    ## while PR is in review:
    ## pod 'WordPressUI', :git => 'https://github.com/wordpress-mobile/WordPressUI-iOS.git', :commit => 'edd2908'
end

def wordpress_kit
    pod 'WordPressKit', '~> 4.2.0-beta.1'
<<<<<<< HEAD
    # pod 'WordPressKit', :git => 'https://github.com/wordpress-mobile/WordPressKit-iOS.git', :branch => 'feature/stats-fetch-likes-separately'
    # pod 'WordPressKit', :path => '../WordPressKit-iOS'
=======
    #pod 'WordPressKit', :git => 'https://github.com/wordpress-mobile/WordPressKit-iOS.git', :branch => 'feature/stats_get_all_annual_insights'
    #pod 'WordPressKit', :git => 'https://github.com/wordpress-mobile/WordPressKit-iOS.git', :commit => 'ef4f184f5a33ef628c053892e8f706046191d66c'
    #pod 'WordPressKit', :path => '../WordPressKit-iOS'
>>>>>>> 0368a375
end

def shared_with_all_pods
    wordpress_shared
    pod 'CocoaLumberjack', '3.5.2'
    pod 'FormatterKit/TimeIntervalFormatter', '1.8.2'
    pod 'NSObject-SafeExpectations', '0.0.3'
    pod 'Sentry', '4.3.1'
end

def shared_with_networking_pods    
    pod 'Alamofire', '4.7.3'
    pod 'Reachability', '3.2'

    wordpress_kit
end

def shared_test_pods
    pod 'OHHTTPStubs', '6.1.0'
    pod 'OHHTTPStubs/Swift', '6.1.0'
    pod 'OCMock', '~> 3.4'
end

def shared_with_extension_pods
    pod 'Gridicons', '~> 0.16'
    pod 'ZIPFoundation', '~> 0.9.8'
    pod 'Down', '~> 0.6.6'
end

def gutenberg(options)
    options[:git] = 'http://github.com/wordpress-mobile/gutenberg-mobile/'
    local_gutenberg = ENV['LOCAL_GUTENBERG']
    if local_gutenberg
      options = { :path => local_gutenberg.include?('/') ? local_gutenberg : '../gutenberg-mobile' }
    end
    pod 'Gutenberg', options
    pod 'RNTAztecView', options

    gutenberg_dependencies options
end

def gutenberg_dependencies(options)
    dependencies = [
        'React',
        'yoga',
        'Folly',
        'react-native-safe-area',
        'react-native-video',
    ]
    if options[:path]
        podspec_prefix = options[:path]
    else
        tag_or_commit = options[:tag] || options[:commit]
        podspec_prefix = "https://raw.githubusercontent.com/wordpress-mobile/gutenberg-mobile/#{tag_or_commit}"
    end

    for pod_name in dependencies do
        pod pod_name, :podspec => "#{podspec_prefix}/react-native-gutenberg-bridge/third-party-podspecs/#{pod_name}.podspec.json"
    end
end

## WordPress iOS
## =============
##
target 'WordPress' do
    project 'WordPress/WordPress.xcodeproj'

    shared_with_all_pods
    shared_with_networking_pods
    shared_with_extension_pods

    ## Gutenberg (React Native)
    ## =====================
    ##
    gutenberg :tag => 'v1.7.0'

    pod 'RNSVG', :git => 'https://github.com/wordpress-mobile/react-native-svg.git', :tag => '9.3.3-gb'
    pod 'react-native-keyboard-aware-scroll-view', :git => 'https://github.com/wordpress-mobile/react-native-keyboard-aware-scroll-view.git', :tag => 'gb-v0.8.7'

    ## Third party libraries
    ## =====================
    ##
    pod '1PasswordExtension', '1.8.5'
    pod 'Charts', '~> 3.2.2'
    pod 'Gifu', '3.2.0'
    pod 'GiphyCoreSDK', '~> 1.4.0'
    pod 'HockeySDK', '5.1.4', :configurations => ['Release-Internal', 'Release-Alpha']
    pod 'MGSwipeTableCell', '1.6.8'
    pod 'MRProgress', '0.8.3'
    pod 'Starscream', '3.0.6'
    pod 'SVProgressHUD', '2.2.5'
    pod 'ZendeskSDK', '2.3.1'
    pod 'AlamofireNetworkActivityIndicator', '~> 2.3'
    pod 'FSInteractiveMap', '0.1.0'

    ## Automattic libraries
    ## ====================
    ##

    # Production
    pod 'Automattic-Tracks-iOS', '0.3.5'
    # While in PR
    # pod 'Automattic-Tracks-iOS', :git => 'https://github.com/Automattic/Automattic-Tracks-iOS.git', :commit => 'a15db91a24499913affae84243d45be0e353472a'

    pod 'NSURL+IDN', '0.3'

    pod 'WPMediaPicker', '~> 1.4.2'
    ## while PR is in review:
    ## pod 'WPMediaPicker', :git => 'https://github.com/wordpress-mobile/MediaPicker-iOS.git', :commit => '7c3cb8f00400b9316a803640b42bb88a66bbc648'
    
    pod 'Gridicons', '~> 0.16'

<<<<<<< HEAD
    # pod 'WordPressAuthenticator', '~> 1.5.3'
=======
    pod 'WordPressAuthenticator', '~> 1.5.4-beta.1'
>>>>>>> 0368a375
    # pod 'WordPressAuthenticator', :path => '../WordPressAuthenticator-iOS'
    pod 'WordPressAuthenticator', :git => 'https://github.com/wordpress-mobile/WordPressAuthenticator-iOS.git', :commit => '19efd8b8e7dadad66b5be9988fbc071acb766222'

    aztec
    wordpress_ui

    target 'WordPressTest' do
        inherit! :search_paths

        shared_test_pods
        pod 'Nimble', '~> 7.3.1'
    end

    ## Convert the 3rd-party license acknowledgements markdown into html for use in the app
    post_install do
        require 'commonmarker'
        
        project_root = File.dirname(__FILE__)
        acknowledgements = 'Acknowledgements'
        markdown = File.read("#{project_root}/Pods/Target Support Files/Pods-WordPress/Pods-WordPress-acknowledgements.markdown")
        rendered_html = CommonMarker.render_html(markdown, :DEFAULT)
        styled_html = "<head>
                         <meta name=\"viewport\" content=\"width=device-width, initial-scale=1\">
                         <style>
                           body {
                             font-family: -apple-system, BlinkMacSystemFont, 'Segoe UI', Roboto, Oxygen, Ubuntu, Cantarell, 'Open Sans', 'Helvetica Neue', sans-serif;
                             font-size: 16px;
                             color: #1a1a1a;
                             margin: 20px;
                           }
                           pre {
                            white-space: pre-wrap;
                           }
                         </style>
                         <title>
                           #{acknowledgements}
                         </title>
                       </head>
                       <body>
                         #{rendered_html}
                       </body>"
          
          ## Remove the <h1>, since we've promoted it to <title>
          styled_html = styled_html.sub("<h1>#{acknowledgements}</h1>", '')
          
          ## The glog library's license contains a URL that does not wrap in the web view,
          ## leading to a large right-hand whitespace gutter.  Work around this by explicitly
          ## inserting a <br> in the HTML.  Use gsub juuust in case another one sneaks in later.
          styled_html = styled_html.gsub('p?hl=en#dR3YEbitojA/COPYING', 'p?hl=en#dR3YEbitojA/COPYING<br>')
                        
        File.write("#{project_root}/Pods/Target Support Files/Pods-WordPress/acknowledgements.html", styled_html)    
    end
end


## Share Extension
## ===============
##
target 'WordPressShareExtension' do
    project 'WordPress/WordPress.xcodeproj'

    shared_with_extension_pods

    aztec
    shared_with_all_pods
    shared_with_networking_pods
    wordpress_ui
end


## DraftAction Extension
## =====================
##
target 'WordPressDraftActionExtension' do
    project 'WordPress/WordPress.xcodeproj'

    shared_with_extension_pods

    aztec
    shared_with_all_pods
    shared_with_networking_pods
    wordpress_ui
end


## Today Widget
## ============
##
target 'WordPressTodayWidget' do
    project 'WordPress/WordPress.xcodeproj'
  
    shared_with_all_pods
    shared_with_networking_pods
end



## Notification Content Extension
## ==============================
##
target 'WordPressNotificationContentExtension' do
    project 'WordPress/WordPress.xcodeproj'

    wordpress_kit
    wordpress_shared
    wordpress_ui
end



## Notification Service Extension
## ==============================
##
target 'WordPressNotificationServiceExtension' do
    project 'WordPress/WordPress.xcodeproj'

    wordpress_kit
    wordpress_shared
    wordpress_ui
end



## WordPress.com Stats
## ===================
##
target 'WordPressComStatsiOS' do
    project 'WordPressComStatsiOS/WordPressComStatsiOS.xcodeproj'

    shared_with_all_pods
    shared_with_networking_pods

    ## Automattic libraries
    ## ====================
    ##
    wordpress_ui
end

## WordPress.com Stats Tests
## =========================
##
target 'WordPressComStatsiOSTests' do
  project 'WordPressComStatsiOS/WordPressComStatsiOS.xcodeproj'

  shared_with_all_pods
  shared_with_networking_pods

  ## Automattic libraries
  ## ====================
  ##
  wordpress_ui

  shared_test_pods
end

def wordpress_mocks
  pod 'WordPressMocks', '~> 0.0.5'
  # pod 'WordPressMocks', :git => 'https://github.com/wordpress-mobile/WordPressMocks.git', :commit => ''
  # pod 'WordPressMocks', :path => '../WordPressMocks'
end

## Screenshot Generation
## ===================
##
target 'WordPressScreenshotGeneration' do
    project 'WordPress/WordPress.xcodeproj'

    wordpress_mocks
    pod 'SimulatorStatusMagic'
end

## UI Tests
## ===================
##
target 'WordPressUITests' do
    project 'WordPress/WordPress.xcodeproj'

    wordpress_mocks
end

# Static Frameworks:
# ============
#
# Make all pods that are not shared across multiple targets into static frameworks by overriding the static_framework? function to return true
# Linking the shared frameworks statically would lead to duplicate symbols
# A future version of CocoaPods may make this easier to do. See https://github.com/CocoaPods/CocoaPods/issues/7428
shared_targets = ['WordPressFlux', 'WordPressComStatsiOS']
pre_install do |installer|
    static = []
    dynamic = []
    installer.pod_targets.each do |pod|
        # If this pod is a dependency of one of our shared targets, it must be linked dynamically
        if pod.target_definitions.any? { |t| shared_targets.include? t.name }
          dynamic << pod
          next
        end
        static << pod
        def pod.static_framework?;
          true
        end
    end
    puts "Installing #{static.count} pods as static frameworks"
    puts "Installing #{dynamic.count} pods as dynamic frameworks"
end<|MERGE_RESOLUTION|>--- conflicted
+++ resolved
@@ -13,13 +13,13 @@
 ##
 def wordpress_shared
     ## for production:
-    # pod 'WordPressShared', '~> 1.8.3'
+    pod 'WordPressShared', '~> 1.8.4-beta.1'
 
     ## for development:
     # pod 'WordPressShared', :path => '../WordPress-iOS-Shared'
 
     ## while PR is in review:
-    pod 'WordPressShared', :git => 'https://github.com/wordpress-mobile/WordPress-iOS-Shared.git', :branch => 'issues/11946-remove-table-styling'
+    # pod 'WordPressShared', :git => 'https://github.com/wordpress-mobile/WordPress-iOS-Shared.git', :branch => 'issues/11946-remove-table-styling'
     # pod 'WordPressShared', :git => 'https://github.com/wordpress-mobile/WordPress-iOS-Shared.git', :commit	=> ''
 end
 
@@ -44,14 +44,8 @@
 
 def wordpress_kit
     pod 'WordPressKit', '~> 4.2.0-beta.1'
-<<<<<<< HEAD
     # pod 'WordPressKit', :git => 'https://github.com/wordpress-mobile/WordPressKit-iOS.git', :branch => 'feature/stats-fetch-likes-separately'
     # pod 'WordPressKit', :path => '../WordPressKit-iOS'
-=======
-    #pod 'WordPressKit', :git => 'https://github.com/wordpress-mobile/WordPressKit-iOS.git', :branch => 'feature/stats_get_all_annual_insights'
-    #pod 'WordPressKit', :git => 'https://github.com/wordpress-mobile/WordPressKit-iOS.git', :commit => 'ef4f184f5a33ef628c053892e8f706046191d66c'
-    #pod 'WordPressKit', :path => '../WordPressKit-iOS'
->>>>>>> 0368a375
 end
 
 def shared_with_all_pods
@@ -164,13 +158,9 @@
     
     pod 'Gridicons', '~> 0.16'
 
-<<<<<<< HEAD
-    # pod 'WordPressAuthenticator', '~> 1.5.3'
-=======
-    pod 'WordPressAuthenticator', '~> 1.5.4-beta.1'
->>>>>>> 0368a375
+    pod 'WordPressAuthenticator', '~> 1.5.4-beta.2'
     # pod 'WordPressAuthenticator', :path => '../WordPressAuthenticator-iOS'
-    pod 'WordPressAuthenticator', :git => 'https://github.com/wordpress-mobile/WordPressAuthenticator-iOS.git', :commit => '19efd8b8e7dadad66b5be9988fbc071acb766222'
+    # pod 'WordPressAuthenticator', :git => 'https://github.com/wordpress-mobile/WordPressAuthenticator-iOS.git', :commit => '19efd8b8e7dadad66b5be9988fbc071acb766222'
 
     aztec
     wordpress_ui
