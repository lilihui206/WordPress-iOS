<?xml version="1.0" encoding="UTF-8"?>
<document type="com.apple.InterfaceBuilder3.CocoaTouch.Storyboard.XIB" version="3.0" toolsVersion="13771" targetRuntime="iOS.CocoaTouch" propertyAccessControl="none" useAutolayout="YES" useTraitCollections="YES" colorMatched="YES" initialViewController="Ck1-vY-O11">
    <device id="retina4_7" orientation="portrait">
        <adaptation id="fullscreen"/>
    </device>
    <dependencies>
        <deployment identifier="iOS"/>
        <plugIn identifier="com.apple.InterfaceBuilder.IBCocoaTouchPlugin" version="13772"/>
        <capability name="Constraints to layout margins" minToolsVersion="6.0"/>
        <capability name="documents saved in the Xcode 8 format" minToolsVersion="8.0"/>
    </dependencies>
    <scenes>
        <!--googleSignup-->
        <scene sceneID="GBa-1v-wvb">
            <objects>
                <viewControllerPlaceholder storyboardIdentifier="Signup" storyboardName="Signup" referencedIdentifier="googleSignup" id="MEg-KS-Afs" sceneMemberID="viewController"/>
                <placeholder placeholderIdentifier="IBFirstResponder" id="bjg-XU-5Rh" userLabel="First Responder" sceneMemberID="firstResponder"/>
            </objects>
            <point key="canvasLocation" x="-90" y="-231"/>
        </scene>
        <!--Login Prologue Page View Controller-->
        <scene sceneID="Jbm-5H-sqY">
            <objects>
                <pageViewController autoresizesArchivedViewToFullSize="NO" transitionStyle="scroll" navigationOrientation="horizontal" spineLocation="none" id="TP5-re-Ncg" customClass="LoginProloguePageViewController" customModule="WordPress" customModuleProvider="target" sceneMemberID="viewController">
                    <freeformSimulatedSizeMetrics key="simulatedDestinationMetrics"/>
                    <size key="freeformSize" width="320" height="350"/>
                </pageViewController>
                <placeholder placeholderIdentifier="IBFirstResponder" id="sJg-F8-ikt" userLabel="First Responder" sceneMemberID="firstResponder"/>
            </objects>
            <point key="canvasLocation" x="626" y="-345"/>
        </scene>
        <!--Login Prologue Signup Method View Controller-->
        <scene sceneID="8K7-Gj-yNn">
            <objects>
                <viewController id="IwV-3R-6dB" customClass="LoginPrologueSignupMethodViewController" customModule="WordPress" customModuleProvider="target" sceneMemberID="viewController">
                    <layoutGuides>
                        <viewControllerLayoutGuide type="top" id="LS5-8f-iNn"/>
                        <viewControllerLayoutGuide type="bottom" id="NZ0-gC-OHl"/>
                    </layoutGuides>
                    <view key="view" contentMode="scaleToFill" id="1bR-Uc-YPO">
                        <rect key="frame" x="0.0" y="0.0" width="375" height="667"/>
                        <autoresizingMask key="autoresizingMask" widthSizable="YES" heightSizable="YES"/>
                        <subviews>
                            <button opaque="NO" contentMode="scaleToFill" contentHorizontalAlignment="center" contentVerticalAlignment="center" buttonType="roundedRect" lineBreakMode="middleTruncation" translatesAutoresizingMaskIntoConstraints="NO" id="gpM-nW-lFQ">
                                <rect key="frame" x="0.0" y="0.0" width="375" height="667"/>
                                <connections>
                                    <action selector="dismissTapped" destination="IwV-3R-6dB" eventType="touchDown" id="E6x-JG-Ve8"/>
                                </connections>
                            </button>
                            <containerView opaque="NO" contentMode="scaleToFill" translatesAutoresizingMaskIntoConstraints="NO" id="V2N-XU-yx0">
                                <rect key="frame" x="0.0" y="501" width="375" height="166"/>
                                <constraints>
                                    <constraint firstAttribute="height" constant="166" placeholder="YES" id="c05-ur-bLz"/>
                                </constraints>
                                <connections>
                                    <segue destination="A3H-HK-nmU" kind="embed" id="iD4-VS-n3M"/>
                                </connections>
                            </containerView>
                        </subviews>
                        <color key="backgroundColor" white="0.0" alpha="0.0" colorSpace="custom" customColorSpace="genericGamma22GrayColorSpace"/>
                        <constraints>
                            <constraint firstAttribute="trailing" secondItem="gpM-nW-lFQ" secondAttribute="trailing" id="2id-by-lnA"/>
                            <constraint firstItem="V2N-XU-yx0" firstAttribute="leading" secondItem="1bR-Uc-YPO" secondAttribute="leading" id="3e9-yc-R9r"/>
                            <constraint firstItem="NZ0-gC-OHl" firstAttribute="top" secondItem="gpM-nW-lFQ" secondAttribute="bottom" id="Fiw-SH-C5m"/>
                            <constraint firstItem="gpM-nW-lFQ" firstAttribute="top" secondItem="1bR-Uc-YPO" secondAttribute="top" id="Ivq-bt-puo"/>
                            <constraint firstItem="gpM-nW-lFQ" firstAttribute="leading" secondItem="1bR-Uc-YPO" secondAttribute="leading" id="QDG-Ta-wW5"/>
                            <constraint firstAttribute="trailing" secondItem="V2N-XU-yx0" secondAttribute="trailing" id="goV-pb-UDh"/>
                            <constraint firstAttribute="bottom" secondItem="V2N-XU-yx0" secondAttribute="bottom" id="y2t-8w-Bh7"/>
                        </constraints>
                    </view>
                    <connections>
                        <segue destination="fwZ-QE-5et" kind="show" identifier="showEmailLogin" id="1xT-tL-sp6"/>
                    </connections>
                </viewController>
                <placeholder placeholderIdentifier="IBFirstResponder" id="fbD-KM-2nK" userLabel="First Responder" sceneMemberID="firstResponder"/>
            </objects>
            <point key="canvasLocation" x="853.60000000000002" y="258.62068965517244"/>
        </scene>
        <!--Login Prologue View Controller-->
        <scene sceneID="nGd-KO-sMQ">
            <objects>
                <viewController id="xro-OF-z8b" customClass="LoginPrologueViewController" customModule="WordPress" customModuleProvider="target" sceneMemberID="viewController">
                    <layoutGuides>
                        <viewControllerLayoutGuide type="top" id="bfJ-T5-JnD"/>
                        <viewControllerLayoutGuide type="bottom" id="dPr-Tg-feW"/>
                    </layoutGuides>
                    <view key="view" contentMode="scaleToFill" id="EnO-7f-1yO">
                        <rect key="frame" x="0.0" y="0.0" width="375" height="667"/>
                        <autoresizingMask key="autoresizingMask" widthSizable="YES" heightSizable="YES"/>
                        <subviews>
                            <containerView opaque="NO" contentMode="scaleToFill" translatesAutoresizingMaskIntoConstraints="NO" id="6cw-FO-hjb">
                                <rect key="frame" x="0.0" y="0.0" width="375" height="501"/>
                                <constraints>
                                    <constraint firstAttribute="height" relation="greaterThanOrEqual" constant="200" id="tlO-rf-p4Q"/>
                                </constraints>
                                <connections>
                                    <segue destination="TP5-re-Ncg" kind="embed" id="mLC-uB-YYS"/>
                                </connections>
                            </containerView>
                            <stackView opaque="NO" contentMode="scaleToFill" axis="vertical" distribution="fillEqually" spacing="22" translatesAutoresizingMaskIntoConstraints="NO" id="Icw-wp-UXX" userLabel="Button Stack View">
                                <rect key="frame" x="20" y="523" width="335" height="122"/>
                                <subviews>
                                    <button opaque="NO" contentMode="scaleToFill" horizontalHuggingPriority="750" verticalHuggingPriority="750" verticalCompressionResistancePriority="749" contentHorizontalAlignment="center" contentVerticalAlignment="center" lineBreakMode="middleTruncation" translatesAutoresizingMaskIntoConstraints="NO" id="Lhb-JH-DQG" customClass="NUXButton" customModule="WordPress" customModuleProvider="target">
                                        <rect key="frame" x="0.0" y="0.0" width="335" height="50"/>
                                        <accessibility key="accessibilityConfiguration" identifier="nextButton"/>
                                        <constraints>
                                            <constraint firstAttribute="height" relation="greaterThanOrEqual" constant="50" id="utn-AU-aRl"/>
                                        </constraints>
                                        <fontDescription key="fontDescription" type="system" pointSize="17"/>
                                        <state key="normal" title="Log In">
                                            <color key="titleColor" red="1" green="1" blue="1" alpha="1" colorSpace="custom" customColorSpace="sRGB"/>
                                        </state>
                                        <userDefinedRuntimeAttributes>
                                            <userDefinedRuntimeAttribute type="boolean" keyPath="isPrimary" value="YES"/>
                                        </userDefinedRuntimeAttributes>
                                        <connections>
                                            <segue destination="fwZ-QE-5et" kind="show" identifier="showEmailLogin" id="ttc-1d-dkK"/>
                                        </connections>
                                    </button>
                                    <button opaque="NO" contentMode="scaleToFill" horizontalHuggingPriority="750" verticalHuggingPriority="750" verticalCompressionResistancePriority="749" contentHorizontalAlignment="center" contentVerticalAlignment="center" lineBreakMode="middleTruncation" translatesAutoresizingMaskIntoConstraints="NO" id="5na-fB-S4z" customClass="NUXButton" customModule="WordPress" customModuleProvider="target">
                                        <rect key="frame" x="0.0" y="72" width="335" height="50"/>
                                        <accessibility key="accessibilityConfiguration" identifier="nextButton"/>
                                        <constraints>
                                            <constraint firstAttribute="height" relation="greaterThanOrEqual" constant="50" id="bid-K8-ZUQ"/>
                                        </constraints>
                                        <fontDescription key="fontDescription" type="system" pointSize="17"/>
                                        <state key="normal" title="Create a WordPress site">
                                            <color key="titleColor" red="1" green="1" blue="1" alpha="1" colorSpace="custom" customColorSpace="sRGB"/>
                                        </state>
                                        <userDefinedRuntimeAttributes>
                                            <userDefinedRuntimeAttribute type="boolean" keyPath="isPrimary" value="NO"/>
                                        </userDefinedRuntimeAttributes>
                                        <connections>
                                            <action selector="signupTapped" destination="xro-OF-z8b" eventType="touchUpInside" id="VG3-SL-8DF"/>
                                        </connections>
                                    </button>
                                </subviews>
                                <variation key="widthClass=regular" axis="horizontal"/>
                                <variation key="heightClass=compact-widthClass=compact" axis="horizontal"/>
                            </stackView>
                            <containerView opaque="NO" contentMode="scaleToFill" translatesAutoresizingMaskIntoConstraints="NO" id="G3G-Ap-6ix">
                                <rect key="frame" x="0.0" y="501" width="375" height="166"/>
                                <constraints>
                                    <constraint firstAttribute="height" constant="166" placeholder="YES" id="Cxl-Vh-qEI"/>
                                </constraints>
                                <connections>
                                    <segue destination="A3H-HK-nmU" kind="embed" id="swV-lc-6gI"/>
                                </connections>
                            </containerView>
                            <imageView opaque="NO" userInteractionEnabled="NO" contentMode="scaleToFill" horizontalHuggingPriority="251" verticalHuggingPriority="251" image="darkgrey-shadow" translatesAutoresizingMaskIntoConstraints="NO" id="X1p-73-aGm">
                                <rect key="frame" x="0.0" y="491" width="375" height="10"/>
                                <constraints>
                                    <constraint firstAttribute="height" constant="10" id="5fL-Mc-SKT"/>
                                </constraints>
                            </imageView>
                        </subviews>
                        <color key="backgroundColor" red="0.95294117649999999" green="0.96470588239999999" blue="0.97254901959999995" alpha="1" colorSpace="calibratedRGB"/>
                        <constraints>
                            <constraint firstAttribute="trailing" secondItem="Icw-wp-UXX" secondAttribute="trailing" constant="20" id="1Nu-oS-ZG5"/>
                            <constraint firstItem="dPr-Tg-feW" firstAttribute="top" secondItem="Icw-wp-UXX" secondAttribute="bottom" constant="22" id="7IO-0C-0w6"/>
                            <constraint firstItem="6cw-FO-hjb" firstAttribute="leading" secondItem="EnO-7f-1yO" secondAttribute="leading" id="7Z8-mD-FWN"/>
                            <constraint firstAttribute="trailing" secondItem="G3G-Ap-6ix" secondAttribute="trailing" id="96a-eB-JlD"/>
                            <constraint firstItem="G3G-Ap-6ix" firstAttribute="top" secondItem="6cw-FO-hjb" secondAttribute="bottom" id="Cuw-sd-C5k"/>
                            <constraint firstAttribute="trailing" secondItem="6cw-FO-hjb" secondAttribute="trailing" id="Hgo-qC-AqF"/>
                            <constraint firstItem="X1p-73-aGm" firstAttribute="leading" secondItem="EnO-7f-1yO" secondAttribute="leading" id="bvL-2u-7AR"/>
                            <constraint firstItem="6cw-FO-hjb" firstAttribute="top" secondItem="EnO-7f-1yO" secondAttribute="top" id="dXg-NZ-hRY"/>
                            <constraint firstItem="X1p-73-aGm" firstAttribute="bottom" secondItem="6cw-FO-hjb" secondAttribute="bottom" id="jeg-wN-ua6"/>
                            <constraint firstAttribute="bottom" secondItem="G3G-Ap-6ix" secondAttribute="bottom" id="lOP-Up-00c"/>
                            <constraint firstAttribute="trailing" secondItem="X1p-73-aGm" secondAttribute="trailing" id="u95-1f-lmm"/>
                            <constraint firstItem="Icw-wp-UXX" firstAttribute="leading" secondItem="EnO-7f-1yO" secondAttribute="leading" constant="20" id="uOW-oB-IHd"/>
                            <constraint firstItem="G3G-Ap-6ix" firstAttribute="leading" secondItem="EnO-7f-1yO" secondAttribute="leading" id="uzT-mw-eJq"/>
                        </constraints>
                    </view>
                    <navigationItem key="navigationItem" id="42E-2e-kOq"/>
                    <connections>
                        <outlet property="loginButton" destination="Lhb-JH-DQG" id="RIH-uM-wDl"/>
                        <outlet property="signupButton" destination="5na-fB-S4z" id="3Bd-jn-IhO"/>
                        <segue destination="QDy-AC-sAr" kind="show" identifier="showSigninV1" id="32U-G0-qXg"/>
                        <segue destination="IwV-3R-6dB" kind="presentation" identifier="showSignupMethod" id="gD5-d0-X3t"/>
                        <segue destination="T5n-nb-cOW" kind="show" identifier="showSigninV2" id="nCA-u7-fKm"/>
                        <segue destination="MEg-KS-Afs" kind="show" identifier="showGoogle" id="aSC-hU-lzE"/>
                    </connections>
                </viewController>
                <placeholder placeholderIdentifier="IBFirstResponder" id="Ieq-Ar-5OF" userLabel="First Responder" sceneMemberID="firstResponder"/>
            </objects>
            <point key="canvasLocation" x="-120.8" y="258.62068965517244"/>
        </scene>
        <!--Login Navigation Controller-->
        <scene sceneID="1BJ-CW-C88">
            <objects>
                <navigationController id="Ck1-vY-O11" customClass="LoginNavigationController" customModule="WordPress" customModuleProvider="target" sceneMemberID="viewController">
                    <navigationBar key="navigationBar" contentMode="scaleToFill" misplaced="YES" id="mKb-UO-KoA">
                        <rect key="frame" x="0.0" y="20" width="375" height="44"/>
                        <autoresizingMask key="autoresizingMask"/>
                    </navigationBar>
                    <connections>
                        <segue destination="xro-OF-z8b" kind="relationship" relationship="rootViewController" id="nOm-m1-dp5"/>
                    </connections>
                </navigationController>
                <placeholder placeholderIdentifier="IBFirstResponder" id="Fyf-cj-9zh" userLabel="First Responder" sceneMemberID="firstResponder"/>
            </objects>
            <point key="canvasLocation" x="-948" y="260"/>
        </scene>
        <!--ButtonView-->
        <scene sceneID="Ebq-7X-91Z">
            <objects>
                <viewControllerPlaceholder storyboardName="NUXButtonView" referencedIdentifier="ButtonView" id="A3H-HK-nmU" sceneMemberID="viewController"/>
                <placeholder placeholderIdentifier="IBFirstResponder" id="2gc-Kt-f0P" userLabel="First Responder" sceneMemberID="firstResponder"/>
            </objects>
            <point key="canvasLocation" x="362" y="717"/>
        </scene>
        <!--Login Email View Controller-->
        <scene sceneID="w6Y-pB-a3f">
            <objects>
                <viewController storyboardIdentifier="emailEntry" extendedLayoutIncludesOpaqueBars="YES" useStoryboardIdentifierAsRestorationIdentifier="YES" id="fwZ-QE-5et" customClass="LoginEmailViewController" customModule="WordPress" customModuleProvider="target" sceneMemberID="viewController">
                    <layoutGuides>
                        <viewControllerLayoutGuide type="top" id="bn3-aC-RIM"/>
                        <viewControllerLayoutGuide type="bottom" id="tip-gy-Hwr"/>
                    </layoutGuides>
                    <view key="view" contentMode="scaleToFill" id="e5n-Bf-JaL">
                        <rect key="frame" x="0.0" y="0.0" width="383" height="676"/>
                        <autoresizingMask key="autoresizingMask" widthSizable="YES" heightSizable="YES"/>
                        <subviews>
                            <view contentMode="scaleToFill" translatesAutoresizingMaskIntoConstraints="NO" id="ozJ-hT-OEw">
                                <rect key="frame" x="0.0" y="20" width="383" height="656"/>
                                <subviews>
                                    <view contentMode="scaleToFill" translatesAutoresizingMaskIntoConstraints="NO" id="KAn-ug-oE6">
                                        <rect key="frame" x="0.0" y="0.0" width="383" height="606"/>
                                        <subviews>
                                            <stackView opaque="NO" contentMode="scaleToFill" axis="vertical" alignment="center" translatesAutoresizingMaskIntoConstraints="NO" id="JdU-yW-tzf">
                                                <rect key="frame" x="0.0" y="223" width="383" height="167"/>
                                                <subviews>
                                                    <label opaque="NO" userInteractionEnabled="NO" contentMode="left" horizontalHuggingPriority="251" verticalHuggingPriority="750" verticalCompressionResistancePriority="1000" text="Log in to WordPress.com using an email address to manage all your WordPress sites." textAlignment="natural" lineBreakMode="tailTruncation" numberOfLines="0" baselineAdjustment="alignBaselines" adjustsFontSizeToFit="NO" translatesAutoresizingMaskIntoConstraints="NO" id="DKR-9c-zZQ">
                                                        <rect key="frame" x="20" y="0.0" width="343" height="38"/>
                                                        <fontDescription key="fontDescription" style="UICTFontTextStyleSubhead"/>
                                                        <color key="textColor" red="0.1803921568627451" green="0.26666666666666666" blue="0.32549019607843138" alpha="1" colorSpace="calibratedRGB"/>
                                                        <nil key="highlightedColor"/>
                                                    </label>
                                                    <view contentMode="scaleToFill" translatesAutoresizingMaskIntoConstraints="NO" id="WRS-Yr-gSS">
                                                        <rect key="frame" x="0.0" y="38" width="383" height="20"/>
                                                        <color key="backgroundColor" white="0.0" alpha="0.0" colorSpace="custom" customColorSpace="genericGamma22GrayColorSpace"/>
                                                        <constraints>
                                                            <constraint firstAttribute="height" constant="20" id="nUZ-Ew-0l4"/>
                                                        </constraints>
                                                    </view>
                                                    <textField opaque="NO" clipsSubviews="YES" contentMode="scaleToFill" verticalHuggingPriority="251" contentHorizontalAlignment="left" contentVerticalAlignment="center" placeholder="Email address" textAlignment="natural" minimumFontSize="17" translatesAutoresizingMaskIntoConstraints="NO" id="XXO-aV-keK" customClass="LoginTextField" customModule="WordPress" customModuleProvider="target">
                                                        <rect key="frame" x="0.0" y="58" width="383" height="44"/>
                                                        <color key="backgroundColor" red="1" green="1" blue="1" alpha="1" colorSpace="custom" customColorSpace="sRGB"/>
                                                        <accessibility key="accessibilityConfiguration" identifier="usernameField"/>
                                                        <constraints>
                                                            <constraint firstAttribute="height" relation="greaterThanOrEqual" constant="44" id="c8B-Ol-kY2"/>
                                                        </constraints>
                                                        <fontDescription key="fontDescription" style="UICTFontTextStyleBody"/>
                                                        <textInputTraits key="textInputTraits" autocorrectionType="no" spellCheckingType="no" keyboardType="emailAddress" returnKeyType="next" enablesReturnKeyAutomatically="YES"/>
                                                        <userDefinedRuntimeAttributes>
                                                            <userDefinedRuntimeAttribute type="image" keyPath="leftViewImage" value="icon-username-field"/>
                                                            <userDefinedRuntimeAttribute type="boolean" keyPath="showTopLineSeparator" value="YES"/>
                                                        </userDefinedRuntimeAttributes>
                                                        <connections>
                                                            <action selector="handleSubmitForm" destination="fwZ-QE-5et" eventType="primaryActionTriggered" id="8l9-uh-Gyz"/>
                                                            <action selector="handleTextFieldDidChange:" destination="fwZ-QE-5et" eventType="editingChanged" id="LoF-5Q-Yw5"/>
                                                            <action selector="handleTextFieldEditingDidBegin:" destination="fwZ-QE-5et" eventType="editingDidBegin" id="Ff8-SJ-F9U"/>
                                                            <outlet property="delegate" destination="fwZ-QE-5et" id="Urv-t1-Fui"/>
                                                        </connections>
                                                    </textField>
                                                    <view contentMode="scaleToFill" translatesAutoresizingMaskIntoConstraints="NO" id="NpA-7J-3I6">
                                                        <rect key="frame" x="0.0" y="102" width="383" height="10"/>
                                                        <color key="backgroundColor" white="0.0" alpha="0.0" colorSpace="custom" customColorSpace="genericGamma22GrayColorSpace"/>
                                                        <constraints>
                                                            <constraint firstAttribute="height" constant="10" id="qDu-yk-MtX"/>
                                                        </constraints>
                                                    </view>
                                                    <label hidden="YES" opaque="NO" userInteractionEnabled="NO" contentMode="left" horizontalHuggingPriority="251" verticalHuggingPriority="750" text="" textAlignment="natural" lineBreakMode="tailTruncation" numberOfLines="0" baselineAdjustment="alignBaselines" adjustsFontSizeToFit="NO" translatesAutoresizingMaskIntoConstraints="NO" id="Qqt-eq-gac">
                                                        <rect key="frame" x="20" y="112" width="343" height="40"/>
                                                        <constraints>
                                                            <constraint firstAttribute="height" constant="40" placeholder="YES" id="0GR-cF-ntU"/>
                                                        </constraints>
                                                        <fontDescription key="fontDescription" style="UICTFontTextStyleSubhead"/>
                                                        <color key="textColor" red="0.85098039215686272" green="0.30980392156862746" blue="0.30980392156862746" alpha="1" colorSpace="calibratedRGB"/>
                                                        <nil key="highlightedColor"/>
                                                    </label>
                                                    <view contentMode="scaleToFill" translatesAutoresizingMaskIntoConstraints="NO" id="3Eo-Qo-jYK">
                                                        <rect key="frame" x="0.0" y="112" width="383" height="10"/>
                                                        <color key="backgroundColor" white="0.0" alpha="0.0" colorSpace="custom" customColorSpace="genericGamma22GrayColorSpace"/>
                                                        <constraints>
                                                            <constraint firstAttribute="height" constant="10" id="gcY-gc-aTL"/>
                                                        </constraints>
                                                    </view>
                                                    <label opaque="NO" userInteractionEnabled="NO" contentMode="left" horizontalHuggingPriority="251" verticalHuggingPriority="750" text="Alternatively:" textAlignment="natural" lineBreakMode="tailTruncation" numberOfLines="0" baselineAdjustment="alignBaselines" adjustsFontSizeToFit="NO" translatesAutoresizingMaskIntoConstraints="NO" id="lMs-zS-N5u">
                                                        <rect key="frame" x="20" y="122" width="343" height="40"/>
                                                        <constraints>
                                                            <constraint firstAttribute="height" constant="40" placeholder="YES" id="Myo-Zc-avd"/>
                                                        </constraints>
                                                        <fontDescription key="fontDescription" style="UICTFontTextStyleSubhead"/>
                                                        <color key="textColor" red="0.18039215689999999" green="0.2666666667" blue="0.32549019610000002" alpha="1" colorSpace="calibratedRGB"/>
                                                        <nil key="highlightedColor"/>
                                                    </label>
                                                    <view contentMode="scaleToFill" translatesAutoresizingMaskIntoConstraints="NO" id="xz2-9h-d3M">
                                                        <rect key="frame" x="0.0" y="162" width="383" height="5"/>
                                                        <color key="backgroundColor" white="0.0" alpha="0.0" colorSpace="custom" customColorSpace="genericGamma22GrayColorSpace"/>
                                                        <constraints>
                                                            <constraint firstAttribute="height" constant="5" id="VbY-AO-ioI"/>
                                                        </constraints>
                                                    </view>
                                                </subviews>
                                                <constraints>
                                                    <constraint firstAttribute="trailing" secondItem="DKR-9c-zZQ" secondAttribute="trailing" constant="20" id="Arc-2j-NIk"/>
                                                    <constraint firstItem="DKR-9c-zZQ" firstAttribute="leading" secondItem="JdU-yW-tzf" secondAttribute="leading" constant="20" id="EhG-eK-xfB"/>
                                                    <constraint firstAttribute="trailing" secondItem="Qqt-eq-gac" secondAttribute="trailing" constant="20" id="G1N-hC-wjG"/>
                                                    <constraint firstItem="XXO-aV-keK" firstAttribute="leading" secondItem="JdU-yW-tzf" secondAttribute="leading" id="Nn2-cS-qMf"/>
                                                    <constraint firstAttribute="trailing" secondItem="lMs-zS-N5u" secondAttribute="trailing" constant="20" id="VD0-5a-Fx4"/>
                                                    <constraint firstItem="WRS-Yr-gSS" firstAttribute="leading" secondItem="JdU-yW-tzf" secondAttribute="leading" id="Y1h-tY-kvR"/>
                                                    <constraint firstItem="Qqt-eq-gac" firstAttribute="leading" secondItem="JdU-yW-tzf" secondAttribute="leading" constant="20" id="Yi1-cS-eg0"/>
                                                    <constraint firstItem="WRS-Yr-gSS" firstAttribute="top" secondItem="DKR-9c-zZQ" secondAttribute="bottom" id="eVj-5q-VLi"/>
                                                    <constraint firstAttribute="trailing" secondItem="WRS-Yr-gSS" secondAttribute="trailing" id="iOr-e9-HRD"/>
                                                    <constraint firstItem="XXO-aV-keK" firstAttribute="top" secondItem="WRS-Yr-gSS" secondAttribute="bottom" id="mer-kU-vVL"/>
                                                    <constraint firstAttribute="trailing" secondItem="XXO-aV-keK" secondAttribute="trailing" id="wb9-QT-CMv"/>
                                                </constraints>
                                            </stackView>
                                        </subviews>
                                        <constraints>
                                            <constraint firstItem="XXO-aV-keK" firstAttribute="centerY" secondItem="KAn-ug-oE6" secondAttribute="centerY" priority="750" id="02j-fV-HrF"/>
                                            <constraint firstItem="JdU-yW-tzf" firstAttribute="width" secondItem="KAn-ug-oE6" secondAttribute="width" id="TL8-5B-Fpy"/>
                                            <constraint firstItem="lMs-zS-N5u" firstAttribute="leading" secondItem="KAn-ug-oE6" secondAttribute="leading" constant="20" id="jW7-dk-6ke"/>
                                            <constraint firstItem="JdU-yW-tzf" firstAttribute="height" relation="lessThanOrEqual" secondItem="KAn-ug-oE6" secondAttribute="height" id="m0i-QV-gVF"/>
                                            <constraint firstItem="JdU-yW-tzf" firstAttribute="top" relation="greaterThanOrEqual" secondItem="KAn-ug-oE6" secondAttribute="top" constant="20" id="pjg-E0-opm"/>
                                            <constraint firstAttribute="trailing" secondItem="JdU-yW-tzf" secondAttribute="trailing" id="qo0-v2-sqg"/>
                                            <constraint firstItem="JdU-yW-tzf" firstAttribute="leading" secondItem="KAn-ug-oE6" secondAttribute="leading" id="yAg-ul-Rff"/>
                                        </constraints>
                                    </view>
                                    <button opaque="NO" contentMode="scaleToFill" horizontalHuggingPriority="750" verticalCompressionResistancePriority="749" contentHorizontalAlignment="center" contentVerticalAlignment="center" lineBreakMode="middleTruncation" translatesAutoresizingMaskIntoConstraints="NO" id="OZC-xf-OAn" customClass="NUXButton" customModule="WordPress" customModuleProvider="target">
                                        <rect key="frame" x="327" y="592" width="36" height="44"/>
                                        <accessibility key="accessibilityConfiguration" identifier="nextButton"/>
                                        <constraints>
                                            <constraint firstAttribute="height" constant="44" id="PgU-lW-anB"/>
                                        </constraints>
                                        <fontDescription key="fontDescription" type="system" pointSize="17"/>
                                        <state key="normal" title="Next">
                                            <color key="titleColor" red="1" green="1" blue="1" alpha="1" colorSpace="custom" customColorSpace="sRGB"/>
                                        </state>
                                        <userDefinedRuntimeAttributes>
                                            <userDefinedRuntimeAttribute type="boolean" keyPath="isPrimary" value="YES"/>
                                        </userDefinedRuntimeAttributes>
                                        <connections>
                                            <action selector="handleSubmitButtonTapped:" destination="fwZ-QE-5et" eventType="touchUpInside" id="bLs-uJ-s0q"/>
                                        </connections>
                                    </button>
                                </subviews>
                                <constraints>
                                    <constraint firstItem="KAn-ug-oE6" firstAttribute="leading" secondItem="ozJ-hT-OEw" secondAttribute="leading" id="K1C-YL-EQU"/>
                                    <constraint firstAttribute="bottom" secondItem="OZC-xf-OAn" secondAttribute="bottom" constant="20" id="OQG-w0-WfY"/>
                                    <constraint firstAttribute="trailing" secondItem="KAn-ug-oE6" secondAttribute="trailing" id="PPm-oa-8dA"/>
                                    <constraint firstAttribute="width" constant="383" id="RDo-Cc-ZDN"/>
                                    <constraint firstAttribute="trailing" secondItem="OZC-xf-OAn" secondAttribute="trailing" constant="20" id="mQy-Et-qW3"/>
                                    <constraint firstItem="KAn-ug-oE6" firstAttribute="top" secondItem="ozJ-hT-OEw" secondAttribute="top" id="nCb-yc-mV0"/>
                                    <constraint firstAttribute="bottom" secondItem="KAn-ug-oE6" secondAttribute="bottom" constant="50" id="ySF-OO-GfG"/>
                                </constraints>
                                <variation key="default">
                                    <mask key="constraints">
                                        <exclude reference="RDo-Cc-ZDN"/>
                                    </mask>
                                </variation>
                                <variation key="heightClass=regular-widthClass=regular">
                                    <mask key="constraints">
                                        <include reference="RDo-Cc-ZDN"/>
                                    </mask>
                                </variation>
                            </view>
                        </subviews>
                        <color key="backgroundColor" red="0.95294117649999999" green="0.96470588239999999" blue="0.97254901959999995" alpha="1" colorSpace="calibratedRGB"/>
                        <constraints>
                            <constraint firstItem="ozJ-hT-OEw" firstAttribute="top" secondItem="bn3-aC-RIM" secondAttribute="bottom" id="S6n-FZ-9Yc"/>
                            <constraint firstAttribute="trailing" secondItem="ozJ-hT-OEw" secondAttribute="trailing" id="Uuo-bm-Be2"/>
                            <constraint firstItem="ozJ-hT-OEw" firstAttribute="centerX" secondItem="e5n-Bf-JaL" secondAttribute="centerX" id="ZpP-No-8Mw"/>
                            <constraint firstItem="tip-gy-Hwr" firstAttribute="top" secondItem="ozJ-hT-OEw" secondAttribute="bottom" id="h6K-00-qtf"/>
                            <constraint firstItem="ozJ-hT-OEw" firstAttribute="leading" secondItem="e5n-Bf-JaL" secondAttribute="leading" id="lqe-jU-dLs"/>
                        </constraints>
                        <variation key="heightClass=regular-widthClass=regular">
                            <mask key="constraints">
                                <exclude reference="Uuo-bm-Be2"/>
                                <exclude reference="lqe-jU-dLs"/>
                            </mask>
                        </variation>
                    </view>
                    <navigationItem key="navigationItem" id="Au9-gn-veI"/>
                    <freeformSimulatedSizeMetrics key="simulatedDestinationMetrics"/>
                    <size key="freeformSize" width="383" height="676"/>
                    <connections>
                        <outlet property="alternativeLoginLabel" destination="lMs-zS-N5u" id="9dx-1m-431"/>
                        <outlet property="bottomContentConstraint" destination="h6K-00-qtf" id="qRz-TA-WAC"/>
                        <outlet property="emailTextField" destination="XXO-aV-keK" id="GZQ-cn-hKd"/>
                        <outlet property="errorLabel" destination="Qqt-eq-gac" id="4mV-5J-TJ2"/>
                        <outlet property="inputStack" destination="JdU-yW-tzf" id="99m-CN-GKR"/>
                        <outlet property="instructionLabel" destination="DKR-9c-zZQ" id="2Rj-ad-hnL"/>
                        <outlet property="submitButton" destination="OZC-xf-OAn" id="k1c-SJ-qiK"/>
                        <segue destination="Kvo-Y2-yhG" kind="show" identifier="startMagicLinkFlow" id="db9-5R-Qq7"/>
                        <segue destination="lmD-c6-SLs" kind="show" identifier="showWPComLogin" id="ySQ-EM-6JI"/>
                        <segue destination="Mwz-tq-5A8" kind="custom" identifier="showEpilogue" customClass="EpilogueSegue" customModule="WordPress" customModuleProvider="target" id="gAE-di-Wyf"/>
                        <segue destination="bAd-Df-IzS" kind="show" identifier="show2FA" id="kRR-qz-Hu2"/>
                        <segue destination="anK-hg-K4j" kind="show" identifier="showSelfHostedLogin" id="bK1-J1-hfT"/>
                    </connections>
                </viewController>
                <placeholder placeholderIdentifier="IBFirstResponder" id="wWl-qb-1Yp" userLabel="First Responder" sceneMemberID="firstResponder"/>
            </objects>
            <point key="canvasLocation" x="1730" y="255"/>
        </scene>
        <!--emailEntry-->
        <scene sceneID="CQL-qu-sjW">
            <objects>
                <viewControllerPlaceholder storyboardName="Signup" referencedIdentifier="emailEntry" id="T5n-nb-cOW" sceneMemberID="viewController"/>
                <placeholder placeholderIdentifier="IBFirstResponder" id="UdV-y0-6AN" userLabel="First Responder" sceneMemberID="firstResponder"/>
            </objects>
            <point key="canvasLocation" x="-530" y="760"/>
        </scene>
        <!--Signup View Controller-->
        <scene sceneID="w7c-Xj-AH8">
            <objects>
                <viewController storyboardIdentifier="SignupViewController" modalPresentationStyle="currentContext" useStoryboardIdentifierAsRestorationIdentifier="YES" id="QDy-AC-sAr" customClass="SignupViewController" customModule="WordPress" customModuleProvider="target" sceneMemberID="viewController">
                    <layoutGuides>
                        <viewControllerLayoutGuide type="top" id="xVe-C0-YwI"/>
                        <viewControllerLayoutGuide type="bottom" id="1LT-yq-zZx"/>
                    </layoutGuides>
                    <view key="view" contentMode="scaleToFill" id="UIh-jp-oRJ">
                        <rect key="frame" x="0.0" y="0.0" width="375" height="667"/>
                        <autoresizingMask key="autoresizingMask" widthSizable="YES" heightSizable="YES"/>
                        <subviews>
                            <view contentMode="scaleToFill" translatesAutoresizingMaskIntoConstraints="NO" id="hVk-3I-w7N">
                                <rect key="frame" x="0.0" y="44" width="375" height="623"/>
                                <subviews>
                                    <view contentMode="scaleToFill" semanticContentAttribute="forceLeftToRight" translatesAutoresizingMaskIntoConstraints="NO" id="93K-a0-Rgt">
                                        <rect key="frame" x="0.0" y="64.5" width="375" height="353"/>
                                        <subviews>
                                            <imageView userInteractionEnabled="NO" contentMode="center" horizontalHuggingPriority="251" verticalHuggingPriority="251" image="icon-wp" translatesAutoresizingMaskIntoConstraints="NO" id="tdS-XJ-7yJ">
                                                <rect key="frame" x="155.5" y="0.0" width="64" height="59"/>
                                                <color key="tintColor" red="0.18039215689999999" green="0.2274509804" blue="0.32549019610000002" alpha="1" colorSpace="calibratedRGB"/>
                                                <constraints>
                                                    <constraint firstAttribute="width" constant="64" id="K9p-Sp-19U"/>
                                                    <constraint firstAttribute="height" constant="59" id="SXQ-ea-8ss"/>
                                                </constraints>
                                            </imageView>
                                            <label opaque="NO" userInteractionEnabled="NO" contentMode="left" horizontalHuggingPriority="251" verticalHuggingPriority="251" verticalCompressionResistancePriority="1000" text="Create an account on WordPress.com" textAlignment="center" lineBreakMode="tailTruncation" numberOfLines="2" baselineAdjustment="alignBaselines" adjustsFontSizeToFit="NO" translatesAutoresizingMaskIntoConstraints="NO" id="onu-DI-gxe">
                                                <rect key="frame" x="16" y="59" width="343" height="24"/>
                                                <fontDescription key="fontDescription" type="system" pointSize="20"/>
                                                <color key="textColor" white="1" alpha="1" colorSpace="calibratedWhite"/>
                                                <nil key="highlightedColor"/>
                                            </label>
                                            <stackView opaque="NO" contentMode="scaleToFill" axis="vertical" distribution="fillEqually" translatesAutoresizingMaskIntoConstraints="NO" id="yx4-Vw-DFk">
                                                <rect key="frame" x="0.0" y="95" width="375" height="176"/>
                                                <subviews>
                                                    <textField opaque="NO" clipsSubviews="YES" contentMode="scaleToFill" contentHorizontalAlignment="left" contentVerticalAlignment="center" placeholder="Email Address" textAlignment="natural" minimumFontSize="17" translatesAutoresizingMaskIntoConstraints="NO" id="It3-g0-cxp" customClass="WPWalkthroughTextField">
                                                        <rect key="frame" x="0.0" y="0.0" width="375" height="44"/>
                                                        <color key="backgroundColor" red="1" green="1" blue="1" alpha="1" colorSpace="custom" customColorSpace="sRGB"/>
                                                        <accessibility key="accessibilityConfiguration" identifier="nuxEmailField"/>
                                                        <fontDescription key="fontDescription" type="system" pointSize="14"/>
                                                        <textInputTraits key="textInputTraits" autocorrectionType="no" spellCheckingType="no" keyboardType="emailAddress" returnKeyType="next" enablesReturnKeyAutomatically="YES"/>
                                                        <userDefinedRuntimeAttributes>
                                                            <userDefinedRuntimeAttribute type="image" keyPath="leftViewImage" value="icon-email-field"/>
                                                            <userDefinedRuntimeAttribute type="boolean" keyPath="showSecureTextEntryToggle" value="NO"/>
                                                        </userDefinedRuntimeAttributes>
                                                        <connections>
                                                            <action selector="handleTextFieldDidChange:" destination="QDy-AC-sAr" eventType="editingChanged" id="rKB-Po-dAH"/>
                                                            <outlet property="delegate" destination="QDy-AC-sAr" id="XW1-iz-4zI"/>
                                                        </connections>
                                                    </textField>
                                                    <textField opaque="NO" clipsSubviews="YES" contentMode="scaleToFill" contentHorizontalAlignment="left" contentVerticalAlignment="center" placeholder="Username" textAlignment="natural" minimumFontSize="17" translatesAutoresizingMaskIntoConstraints="NO" id="MMG-3p-JWU" customClass="WPWalkthroughTextField">
                                                        <rect key="frame" x="0.0" y="44" width="375" height="44"/>
                                                        <color key="backgroundColor" red="1" green="1" blue="1" alpha="1" colorSpace="custom" customColorSpace="sRGB"/>
                                                        <accessibility key="accessibilityConfiguration" identifier="nuxUsernameField"/>
                                                        <fontDescription key="fontDescription" type="system" pointSize="14"/>
                                                        <textInputTraits key="textInputTraits" autocorrectionType="no" spellCheckingType="no" returnKeyType="next" enablesReturnKeyAutomatically="YES"/>
                                                        <userDefinedRuntimeAttributes>
                                                            <userDefinedRuntimeAttribute type="image" keyPath="leftViewImage" value="icon-username-field"/>
                                                            <userDefinedRuntimeAttribute type="boolean" keyPath="showTopLineSeparator" value="YES"/>
                                                            <userDefinedRuntimeAttribute type="boolean" keyPath="showSecureTextEntryToggle" value="NO"/>
                                                        </userDefinedRuntimeAttributes>
                                                        <connections>
                                                            <action selector="handleTextFieldDidChange:" destination="QDy-AC-sAr" eventType="editingChanged" id="aXj-lP-nqP"/>
                                                            <outlet property="delegate" destination="QDy-AC-sAr" id="CdW-xP-Q0C"/>
                                                        </connections>
                                                    </textField>
                                                    <textField opaque="NO" clipsSubviews="YES" contentMode="scaleToFill" contentHorizontalAlignment="left" contentVerticalAlignment="center" placeholder="Password" textAlignment="natural" minimumFontSize="17" translatesAutoresizingMaskIntoConstraints="NO" id="uNv-KX-D1D" customClass="WPWalkthroughTextField">
                                                        <rect key="frame" x="0.0" y="88" width="375" height="44"/>
                                                        <color key="backgroundColor" red="1" green="1" blue="1" alpha="1" colorSpace="custom" customColorSpace="sRGB"/>
                                                        <accessibility key="accessibilityConfiguration" identifier="nuxPasswordField"/>
                                                        <fontDescription key="fontDescription" type="system" pointSize="14"/>
                                                        <textInputTraits key="textInputTraits" autocorrectionType="no" spellCheckingType="no" returnKeyType="next" enablesReturnKeyAutomatically="YES" secureTextEntry="YES"/>
                                                        <userDefinedRuntimeAttributes>
                                                            <userDefinedRuntimeAttribute type="image" keyPath="leftViewImage" value="icon-password-field"/>
                                                            <userDefinedRuntimeAttribute type="boolean" keyPath="showSecureTextEntryToggle" value="YES"/>
                                                            <userDefinedRuntimeAttribute type="boolean" keyPath="showTopLineSeparator" value="YES"/>
                                                        </userDefinedRuntimeAttributes>
                                                        <connections>
                                                            <action selector="handleTextFieldDidChange:" destination="QDy-AC-sAr" eventType="editingChanged" id="gxn-FR-0DF"/>
                                                            <outlet property="delegate" destination="QDy-AC-sAr" id="xqe-J2-thL"/>
                                                        </connections>
                                                    </textField>
                                                    <textField opaque="NO" clipsSubviews="YES" contentMode="scaleToFill" contentHorizontalAlignment="left" contentVerticalAlignment="center" placeholder="Site Address (URL)" textAlignment="natural" minimumFontSize="17" translatesAutoresizingMaskIntoConstraints="NO" id="HNy-PM-AgS" customClass="WPWalkthroughTextField">
                                                        <rect key="frame" x="0.0" y="132" width="375" height="44"/>
                                                        <color key="backgroundColor" red="1" green="1" blue="1" alpha="1" colorSpace="custom" customColorSpace="sRGB"/>
                                                        <accessibility key="accessibilityConfiguration" identifier="nuxUrlField"/>
                                                        <fontDescription key="fontDescription" type="system" pointSize="14"/>
                                                        <textInputTraits key="textInputTraits" autocorrectionType="no" spellCheckingType="no" returnKeyType="done" enablesReturnKeyAutomatically="YES"/>
                                                        <userDefinedRuntimeAttributes>
                                                            <userDefinedRuntimeAttribute type="image" keyPath="leftViewImage" value="icon-url-field"/>
                                                            <userDefinedRuntimeAttribute type="boolean" keyPath="showTopLineSeparator" value="YES"/>
                                                            <userDefinedRuntimeAttribute type="boolean" keyPath="showSecureTextEntryToggle" value="NO"/>
                                                        </userDefinedRuntimeAttributes>
                                                        <connections>
                                                            <action selector="handleTextFieldDidChange:" destination="QDy-AC-sAr" eventType="editingChanged" id="Qfc-Nt-fBu"/>
                                                            <outlet property="delegate" destination="QDy-AC-sAr" id="X1U-dG-m22"/>
                                                        </connections>
                                                    </textField>
                                                </subviews>
                                                <constraints>
                                                    <constraint firstAttribute="height" constant="176" id="DRR-94-zuK"/>
                                                </constraints>
                                            </stackView>
                                            <label opaque="NO" userInteractionEnabled="NO" contentMode="left" semanticContentAttribute="forceLeftToRight" horizontalHuggingPriority="251" verticalHuggingPriority="251" text=".wordpress.com" textAlignment="right" lineBreakMode="tailTruncation" baselineAdjustment="alignBaselines" adjustsFontSizeToFit="NO" translatesAutoresizingMaskIntoConstraints="NO" id="BHQ-iH-Ffv">
                                                <rect key="frame" x="265" y="240" width="102" height="17"/>
                                                <fontDescription key="fontDescription" type="system" pointSize="14"/>
                                                <color key="textColor" red="0.52941176469999995" green="0.65098039220000004" blue="0.73725490199999999" alpha="1" colorSpace="custom" customColorSpace="sRGB"/>
                                                <nil key="highlightedColor"/>
                                            </label>
                                            <button opaque="NO" contentMode="scaleToFill" contentHorizontalAlignment="center" contentVerticalAlignment="center" lineBreakMode="middleTruncation" translatesAutoresizingMaskIntoConstraints="NO" id="b3A-gQ-xPp" customClass="NUXSubmitButton" customModule="WordPress" customModuleProvider="target">
                                                <rect key="frame" x="124.5" y="287" width="125" height="34"/>
                                                <accessibility key="accessibilityConfiguration" identifier="nuxCreateAccountButton"/>
                                                <constraints>
                                                    <constraint firstAttribute="height" relation="greaterThanOrEqual" constant="34" id="K2q-BG-LM9"/>
                                                </constraints>
                                                <fontDescription key="fontDescription" type="system" pointSize="14"/>
                                                <state key="normal" title="CREATE ACCOUNT"/>
                                                <connections>
                                                    <action selector="handleSubmitButtonTapped:" destination="QDy-AC-sAr" eventType="touchUpInside" id="lYE-Ow-tKz"/>
                                                </connections>
                                            </button>
                                            <label opaque="NO" userInteractionEnabled="NO" contentMode="left" horizontalHuggingPriority="251" verticalHuggingPriority="251" text="Label" textAlignment="natural" lineBreakMode="tailTruncation" baselineAdjustment="alignBaselines" adjustsFontSizeToFit="NO" translatesAutoresizingMaskIntoConstraints="NO" id="Unf-Tr-tHZ">
                                                <rect key="frame" x="170.5" y="337" width="33" height="16"/>
                                                <fontDescription key="fontDescription" type="system" pointSize="13"/>
                                                <color key="textColor" red="0.18039215689999999" green="0.2274509804" blue="0.32549019610000002" alpha="1" colorSpace="calibratedRGB"/>
                                                <nil key="highlightedColor"/>
                                            </label>
                                        </subviews>
                                        <color key="backgroundColor" red="0.0" green="0.0" blue="0.0" alpha="0.0" colorSpace="custom" customColorSpace="sRGB"/>
                                        <constraints>
                                            <constraint firstItem="onu-DI-gxe" firstAttribute="centerX" secondItem="93K-a0-Rgt" secondAttribute="centerX" id="10O-iW-GfO"/>
                                            <constraint firstItem="b3A-gQ-xPp" firstAttribute="centerX" secondItem="93K-a0-Rgt" secondAttribute="centerX" id="288-Qq-ppe"/>
                                            <constraint firstItem="tdS-XJ-7yJ" firstAttribute="top" secondItem="93K-a0-Rgt" secondAttribute="top" id="46A-DV-hi4"/>
                                            <constraint firstAttribute="width" constant="320" id="4cv-uP-mt7"/>
                                            <constraint firstItem="onu-DI-gxe" firstAttribute="top" secondItem="tdS-XJ-7yJ" secondAttribute="bottom" id="AeX-iD-nO4"/>
                                            <constraint firstAttribute="bottom" secondItem="Unf-Tr-tHZ" secondAttribute="bottom" id="B6T-DZ-tTF"/>
                                            <constraint firstItem="Unf-Tr-tHZ" firstAttribute="centerX" secondItem="93K-a0-Rgt" secondAttribute="centerX" id="I2X-k5-RfL"/>
                                            <constraint firstItem="BHQ-iH-Ffv" firstAttribute="trailing" secondItem="HNy-PM-AgS" secondAttribute="trailing" constant="-8" id="IPK-cg-i4q"/>
                                            <constraint firstItem="onu-DI-gxe" firstAttribute="leading" secondItem="93K-a0-Rgt" secondAttribute="leading" constant="16" id="RCk-Wm-Z6L"/>
                                            <constraint firstAttribute="trailing" secondItem="onu-DI-gxe" secondAttribute="trailing" constant="16" id="TXk-s9-8zZ"/>
                                            <constraint firstItem="Unf-Tr-tHZ" firstAttribute="top" secondItem="b3A-gQ-xPp" secondAttribute="bottom" constant="16" id="Tqd-Hm-5NC"/>
                                            <constraint firstItem="tdS-XJ-7yJ" firstAttribute="centerX" secondItem="93K-a0-Rgt" secondAttribute="centerX" id="ZmR-Ak-CIs"/>
                                            <constraint firstAttribute="trailing" secondItem="yx4-Vw-DFk" secondAttribute="trailing" id="azV-G7-mF1"/>
                                            <constraint firstItem="yx4-Vw-DFk" firstAttribute="top" secondItem="onu-DI-gxe" secondAttribute="bottom" constant="12" id="f4f-9M-wDB"/>
                                            <constraint firstItem="yx4-Vw-DFk" firstAttribute="leading" secondItem="93K-a0-Rgt" secondAttribute="leading" id="f7s-yd-MIk"/>
                                            <constraint firstItem="yx4-Vw-DFk" firstAttribute="top" relation="greaterThanOrEqual" secondItem="93K-a0-Rgt" secondAttribute="top" id="gdJ-IJ-euW"/>
                                            <constraint firstItem="BHQ-iH-Ffv" firstAttribute="centerY" secondItem="HNy-PM-AgS" secondAttribute="centerY" id="p39-vz-OOj"/>
                                            <constraint firstItem="b3A-gQ-xPp" firstAttribute="top" secondItem="yx4-Vw-DFk" secondAttribute="bottom" constant="16" id="roN-FQ-dac"/>
                                        </constraints>
                                        <variation key="default">
                                            <mask key="constraints">
                                                <exclude reference="4cv-uP-mt7"/>
                                            </mask>
                                        </variation>
                                        <variation key="heightClass=regular-widthClass=regular">
                                            <mask key="constraints">
                                                <include reference="4cv-uP-mt7"/>
                                            </mask>
                                        </variation>
                                    </view>
                                    <button opaque="NO" contentMode="scaleToFill" contentHorizontalAlignment="center" contentVerticalAlignment="center" lineBreakMode="middleTruncation" translatesAutoresizingMaskIntoConstraints="NO" id="h3S-D6-ec5">
                                        <rect key="frame" x="136.5" y="579" width="102" height="28"/>
                                        <fontDescription key="fontDescription" type="system" pointSize="13"/>
                                        <state key="normal" title="Terms of Service">
                                            <color key="titleColor" red="0.0" green="0.52941176469999995" blue="0.74509803919999995" alpha="1" colorSpace="custom" customColorSpace="sRGB"/>
                                        </state>
                                        <connections>
                                            <action selector="handleTermsOfServiceButtonTapped:" destination="QDy-AC-sAr" eventType="touchUpInside" id="HuE-ok-guw"/>
                                        </connections>
                                    </button>
                                </subviews>
                                <color key="backgroundColor" red="0.0" green="0.0" blue="0.0" alpha="0.0" colorSpace="custom" customColorSpace="sRGB"/>
                                <constraints>
                                    <constraint firstAttribute="trailing" secondItem="93K-a0-Rgt" secondAttribute="trailing" id="1lt-lb-VAJ"/>
                                    <constraint firstAttribute="bottom" secondItem="h3S-D6-ec5" secondAttribute="bottom" constant="16" id="6p1-7C-nmj"/>
                                    <constraint firstItem="93K-a0-Rgt" firstAttribute="leading" secondItem="hVk-3I-w7N" secondAttribute="leading" id="9OY-XZ-wb8"/>
                                    <constraint firstItem="h3S-D6-ec5" firstAttribute="centerX" secondItem="hVk-3I-w7N" secondAttribute="centerX" id="Cr4-kb-gM8"/>
                                    <constraint firstItem="h3S-D6-ec5" firstAttribute="top" relation="greaterThanOrEqual" secondItem="Unf-Tr-tHZ" secondAttribute="bottom" constant="16" id="SLU-pw-ZAm"/>
                                    <constraint firstItem="yx4-Vw-DFk" firstAttribute="centerY" secondItem="hVk-3I-w7N" secondAttribute="centerY" priority="900" constant="-64" id="XFf-th-GSA"/>
                                    <constraint firstItem="93K-a0-Rgt" firstAttribute="centerX" secondItem="hVk-3I-w7N" secondAttribute="centerX" id="fId-K5-MEa"/>
                                    <constraint firstItem="93K-a0-Rgt" firstAttribute="top" relation="greaterThanOrEqual" secondItem="hVk-3I-w7N" secondAttribute="top" constant="14" id="jZP-WZ-0lP"/>
                                    <constraint firstAttribute="trailing" relation="greaterThanOrEqual" secondItem="h3S-D6-ec5" secondAttribute="trailing" constant="16" id="rT9-44-do7"/>
                                    <constraint firstItem="h3S-D6-ec5" firstAttribute="leading" relation="greaterThanOrEqual" secondItem="hVk-3I-w7N" secondAttribute="leading" constant="16" id="uaC-t1-Bmq"/>
                                </constraints>
                                <variation key="default">
                                    <mask key="constraints">
                                        <exclude reference="fId-K5-MEa"/>
                                    </mask>
                                </variation>
                                <variation key="heightClass=regular-widthClass=regular">
                                    <mask key="constraints">
                                        <exclude reference="1lt-lb-VAJ"/>
                                        <exclude reference="9OY-XZ-wb8"/>
                                        <include reference="fId-K5-MEa"/>
                                    </mask>
                                </variation>
                            </view>
                        </subviews>
                        <color key="backgroundColor" red="0.95294117649999999" green="0.96470588239999999" blue="0.97254901959999995" alpha="1" colorSpace="calibratedRGB"/>
                        <constraints>
                            <constraint firstAttribute="trailing" secondItem="hVk-3I-w7N" secondAttribute="trailing" id="2ca-fA-mn2"/>
                            <constraint firstItem="1LT-yq-zZx" firstAttribute="top" secondItem="hVk-3I-w7N" secondAttribute="bottom" priority="900" id="WNf-nN-0iK"/>
                            <constraint firstItem="hVk-3I-w7N" firstAttribute="top" secondItem="xVe-C0-YwI" secondAttribute="bottom" constant="-20" id="g5e-48-rwT"/>
                            <constraint firstItem="hVk-3I-w7N" firstAttribute="leading" secondItem="UIh-jp-oRJ" secondAttribute="leading" id="gW5-RK-PmU"/>
                        </constraints>
                    </view>
                    <navigationItem key="navigationItem" id="cd4-7e-3Hq"/>
                    <connections>
                        <outlet property="bottomContentConstraint" destination="WNf-nN-0iK" id="4e0-mU-oxM"/>
                        <outlet property="emailField" destination="It3-g0-cxp" id="w1k-ZE-lBF"/>
                        <outlet property="formTopMarginConstraint" destination="f4f-9M-wDB" id="J5I-Ki-Nbf"/>
                        <outlet property="logoImageView" destination="tdS-XJ-7yJ" id="KYA-ij-Udf"/>
                        <outlet property="passwordField" destination="uNv-KX-D1D" id="Qsl-h4-sci"/>
                        <outlet property="siteURLField" destination="HNy-PM-AgS" id="d94-ca-B83"/>
                        <outlet property="statusLabel" destination="Unf-Tr-tHZ" id="kJB-ac-0z6"/>
                        <outlet property="submitButton" destination="b3A-gQ-xPp" id="rcf-nd-Ofe"/>
                        <outlet property="termsButton" destination="h3S-D6-ec5" id="mBG-tk-Pqf"/>
                        <outlet property="titleLabel" destination="onu-DI-gxe" id="dwm-OD-95C"/>
                        <outlet property="topLayoutGuideAdjustmentConstraint" destination="g5e-48-rwT" id="wK6-By-loG"/>
                        <outlet property="usernameField" destination="MMG-3p-JWU" id="nMk-0h-ogG"/>
                        <outlet property="verticalCenterConstraint" destination="XFf-th-GSA" id="ybo-1G-a14"/>
                        <outlet property="wpcomLabel" destination="BHQ-iH-Ffv" id="5TJ-A2-3Im"/>
                        <outlet property="wpcomLabelTrailingConstraint" destination="IPK-cg-i4q" id="Ss5-ld-6mE"/>
                    </connections>
                </viewController>
                <placeholder placeholderIdentifier="IBFirstResponder" id="lhb-00-kKg" userLabel="First Responder" sceneMemberID="firstResponder"/>
            </objects>
            <point key="canvasLocation" x="-119" y="1164"/>
        </scene>
        <!--Login Self Hosted View Controller-->
        <scene sceneID="b2O-iW-wfB">
            <objects>
                <viewController storyboardIdentifier="selfHosted" useStoryboardIdentifierAsRestorationIdentifier="YES" id="SZS-o3-1P7" customClass="LoginSelfHostedViewController" customModule="WordPress" customModuleProvider="target" sceneMemberID="viewController">
                    <layoutGuides>
                        <viewControllerLayoutGuide type="top" id="Yjk-Cc-Bxb"/>
                        <viewControllerLayoutGuide type="bottom" id="Ktl-It-Kmo"/>
                    </layoutGuides>
                    <view key="view" contentMode="scaleToFill" id="HTO-Y8-god">
                        <rect key="frame" x="0.0" y="0.0" width="375" height="667"/>
                        <autoresizingMask key="autoresizingMask" widthSizable="YES" heightSizable="YES"/>
                        <subviews>
                            <view contentMode="scaleToFill" translatesAutoresizingMaskIntoConstraints="NO" id="dSZ-FR-Cdo">
                                <rect key="frame" x="-4" y="64" width="383" height="603"/>
                                <subviews>
                                    <view contentMode="scaleToFill" translatesAutoresizingMaskIntoConstraints="NO" id="y8j-4r-VXw">
                                        <rect key="frame" x="0.0" y="0.0" width="383" height="539"/>
                                        <subviews>
                                            <stackView opaque="NO" contentMode="scaleToFill" axis="vertical" translatesAutoresizingMaskIntoConstraints="NO" id="rFl-BX-tKE" userLabel="Header Stack View">
                                                <rect key="frame" x="20" y="155.5" width="343" height="72"/>
                                                <subviews>
                                                    <view contentMode="scaleToFill" translatesAutoresizingMaskIntoConstraints="NO" id="n8z-Py-Err" customClass="SiteInfoHeaderView" customModule="WordPress" customModuleProvider="target">
                                                        <rect key="frame" x="0.0" y="0.0" width="343" height="50"/>
                                                        <constraints>
                                                            <constraint firstAttribute="height" constant="50" placeholder="YES" id="NyW-2I-Z3P"/>
                                                        </constraints>
                                                    </view>
                                                    <stackView opaque="NO" contentMode="scaleToFill" spacing="8" translatesAutoresizingMaskIntoConstraints="NO" id="m9N-GQ-6MI">
                                                        <rect key="frame" x="0.0" y="50" width="343" height="22"/>
                                                        <subviews>
                                                            <imageView userInteractionEnabled="NO" contentMode="scaleToFill" horizontalHuggingPriority="750" verticalHuggingPriority="750" image="icon-url-field" translatesAutoresizingMaskIntoConstraints="NO" id="Dfh-U3-cvf">
                                                                <rect key="frame" x="0.0" y="0.0" width="18" height="22"/>
                                                            </imageView>
                                                            <label opaque="NO" userInteractionEnabled="NO" contentMode="left" horizontalHuggingPriority="251" verticalHuggingPriority="251" text="Label" textAlignment="natural" lineBreakMode="tailTruncation" baselineAdjustment="alignBaselines" adjustsFontSizeToFit="NO" translatesAutoresizingMaskIntoConstraints="NO" id="UL4-G6-7G6">
                                                                <rect key="frame" x="26" y="0.0" width="317" height="22"/>
                                                                <fontDescription key="fontDescription" style="UICTFontTextStyleSubhead"/>
                                                                <color key="textColor" red="0.1803921568627451" green="0.26666666666666666" blue="0.32549019607843138" alpha="1" colorSpace="calibratedRGB"/>
                                                                <nil key="highlightedColor"/>
                                                            </label>
                                                        </subviews>
                                                    </stackView>
                                                </subviews>
                                            </stackView>
                                            <stackView opaque="NO" contentMode="scaleToFill" verticalCompressionResistancePriority="1000" axis="vertical" distribution="fillEqually" translatesAutoresizingMaskIntoConstraints="NO" id="tW0-In-DwC">
                                                <rect key="frame" x="0.0" y="247.5" width="383" height="88"/>
                                                <subviews>
                                                    <textField opaque="NO" clipsSubviews="YES" contentMode="scaleToFill" contentHorizontalAlignment="left" contentVerticalAlignment="center" placeholder="Username / Email" textAlignment="natural" minimumFontSize="17" translatesAutoresizingMaskIntoConstraints="NO" id="ESh-DI-dtB" customClass="LoginTextField" customModule="WordPress" customModuleProvider="target">
                                                        <rect key="frame" x="0.0" y="0.0" width="383" height="44"/>
                                                        <color key="backgroundColor" red="1" green="1" blue="1" alpha="1" colorSpace="custom" customColorSpace="sRGB"/>
                                                        <accessibility key="accessibilityConfiguration" identifier="usernameField"/>
                                                        <fontDescription key="fontDescription" type="system" pointSize="14"/>
                                                        <textInputTraits key="textInputTraits" autocorrectionType="no" spellCheckingType="no" keyboardType="emailAddress" returnKeyType="next" enablesReturnKeyAutomatically="YES"/>
                                                        <userDefinedRuntimeAttributes>
                                                            <userDefinedRuntimeAttribute type="image" keyPath="leftViewImage" value="icon-username-field"/>
                                                            <userDefinedRuntimeAttribute type="boolean" keyPath="showSecureTextEntryToggle" value="NO"/>
                                                            <userDefinedRuntimeAttribute type="boolean" keyPath="showTopLineSeparator" value="YES"/>
                                                        </userDefinedRuntimeAttributes>
                                                        <connections>
                                                            <action selector="handleTextFieldDidChange:" destination="SZS-o3-1P7" eventType="editingChanged" id="5b1-ZP-8Yq"/>
                                                            <outlet property="delegate" destination="SZS-o3-1P7" id="NfG-gH-Yct"/>
                                                        </connections>
                                                    </textField>
                                                    <textField opaque="NO" clipsSubviews="YES" contentMode="scaleToFill" contentHorizontalAlignment="left" contentVerticalAlignment="center" placeholder="Password" textAlignment="natural" minimumFontSize="17" translatesAutoresizingMaskIntoConstraints="NO" id="oi5-Kd-TEW" customClass="LoginTextField" customModule="WordPress" customModuleProvider="target">
                                                        <rect key="frame" x="0.0" y="44" width="383" height="44"/>
                                                        <color key="backgroundColor" red="1" green="1" blue="1" alpha="1" colorSpace="custom" customColorSpace="sRGB"/>
                                                        <accessibility key="accessibilityConfiguration" identifier="passwordField"/>
                                                        <fontDescription key="fontDescription" type="system" pointSize="14"/>
                                                        <textInputTraits key="textInputTraits" autocorrectionType="no" spellCheckingType="no" returnKeyType="next" enablesReturnKeyAutomatically="YES" secureTextEntry="YES"/>
                                                        <userDefinedRuntimeAttributes>
                                                            <userDefinedRuntimeAttribute type="boolean" keyPath="showTopLineSeparator" value="YES"/>
                                                            <userDefinedRuntimeAttribute type="boolean" keyPath="showSecureTextEntryToggle" value="YES"/>
                                                            <userDefinedRuntimeAttribute type="image" keyPath="leftViewImage" value="icon-password-field"/>
                                                        </userDefinedRuntimeAttributes>
                                                        <connections>
                                                            <action selector="handleTextFieldDidChange:" destination="SZS-o3-1P7" eventType="editingChanged" id="iSC-pZ-T1j"/>
                                                            <outlet property="delegate" destination="SZS-o3-1P7" id="4VW-gO-0pR"/>
                                                        </connections>
                                                    </textField>
                                                </subviews>
                                                <constraints>
                                                    <constraint firstAttribute="height" constant="88" id="F1M-fZ-NLz"/>
                                                </constraints>
                                            </stackView>
                                            <label opaque="NO" userInteractionEnabled="NO" contentMode="left" horizontalHuggingPriority="251" verticalHuggingPriority="251" text="" textAlignment="natural" lineBreakMode="tailTruncation" numberOfLines="0" baselineAdjustment="alignBaselines" adjustsFontSizeToFit="NO" translatesAutoresizingMaskIntoConstraints="NO" id="Dmn-nh-HTH">
                                                <rect key="frame" x="20" y="355.5" width="343" height="0.0"/>
                                                <fontDescription key="fontDescription" style="UICTFontTextStyleSubhead"/>
                                                <color key="textColor" red="0.85098039219999999" green="0.30980392159999998" blue="0.30980392159999998" alpha="1" colorSpace="calibratedRGB"/>
                                                <nil key="highlightedColor"/>
                                            </label>
                                        </subviews>
                                        <constraints>
                                            <constraint firstAttribute="trailing" secondItem="tW0-In-DwC" secondAttribute="trailing" id="1GR-Jg-n98"/>
                                            <constraint firstAttribute="trailing" secondItem="Dmn-nh-HTH" secondAttribute="trailing" constant="20" id="Fnr-1U-uRo"/>
                                            <constraint firstItem="tW0-In-DwC" firstAttribute="top" secondItem="rFl-BX-tKE" secondAttribute="bottom" constant="20" id="Mh1-XM-rZz"/>
                                            <constraint firstItem="tW0-In-DwC" firstAttribute="leading" secondItem="y8j-4r-VXw" secondAttribute="leading" id="UpW-cT-zMt"/>
                                            <constraint firstItem="ESh-DI-dtB" firstAttribute="centerY" secondItem="y8j-4r-VXw" secondAttribute="centerY" priority="900" id="akh-WO-ER7"/>
                                            <constraint firstItem="rFl-BX-tKE" firstAttribute="top" relation="greaterThanOrEqual" secondItem="y8j-4r-VXw" secondAttribute="top" constant="20" id="c4S-2w-Qws"/>
                                            <constraint firstItem="rFl-BX-tKE" firstAttribute="leading" secondItem="y8j-4r-VXw" secondAttribute="leading" constant="20" id="d1s-fn-y7S"/>
                                            <constraint firstItem="Dmn-nh-HTH" firstAttribute="leading" secondItem="y8j-4r-VXw" secondAttribute="leading" constant="20" id="fJq-9J-ZGR"/>
                                            <constraint firstItem="Dmn-nh-HTH" firstAttribute="top" secondItem="tW0-In-DwC" secondAttribute="bottom" constant="20" id="oo1-Lw-jbc"/>
                                            <constraint firstAttribute="trailing" secondItem="rFl-BX-tKE" secondAttribute="trailing" constant="20" id="tl6-nI-UEm"/>
                                        </constraints>
                                    </view>
                                    <stackView opaque="NO" contentMode="scaleToFill" distribution="equalSpacing" alignment="center" spacing="8" translatesAutoresizingMaskIntoConstraints="NO" id="zbk-h0-lpE">
                                        <rect key="frame" x="20" y="539" width="343" height="44"/>
                                        <subviews>
                                            <button opaque="NO" contentMode="scaleToFill" contentHorizontalAlignment="left" contentVerticalAlignment="center" buttonType="roundedRect" lineBreakMode="middleTruncation" translatesAutoresizingMaskIntoConstraints="NO" id="Gzk-TE-YfP">
                                                <rect key="frame" x="0.0" y="7" width="141" height="30"/>
                                                <fontDescription key="fontDescription" style="UICTFontTextStyleSubhead"/>
                                                <state key="normal" title="Lost your password?">
                                                    <color key="titleColor" red="0.0" green="0.52941176469999995" blue="0.74509803919999995" alpha="1" colorSpace="custom" customColorSpace="sRGB"/>
                                                </state>
                                                <connections>
                                                    <action selector="handleForgotPasswordButtonTapped:" destination="SZS-o3-1P7" eventType="touchUpInside" id="YFl-yy-9UR"/>
                                                </connections>
                                            </button>
                                            <button opaque="NO" contentMode="scaleToFill" horizontalHuggingPriority="750" contentHorizontalAlignment="center" contentVerticalAlignment="center" lineBreakMode="middleTruncation" translatesAutoresizingMaskIntoConstraints="NO" id="SBB-7Z-qWs" customClass="NUXButton" customModule="WordPress" customModuleProvider="target">
                                                <rect key="frame" x="311" y="0.0" width="32" height="44"/>
                                                <accessibility key="accessibilityConfiguration" identifier="submitButton"/>
                                                <constraints>
                                                    <constraint firstAttribute="height" constant="44" id="NKL-1C-mN4"/>
                                                </constraints>
                                                <fontDescription key="fontDescription" style="UICTFontTextStyleSubhead"/>
                                                <state key="normal" title="Next">
                                                    <color key="titleColor" red="1" green="1" blue="1" alpha="1" colorSpace="custom" customColorSpace="sRGB"/>
                                                </state>
                                                <userDefinedRuntimeAttributes>
                                                    <userDefinedRuntimeAttribute type="boolean" keyPath="isPrimary" value="YES"/>
                                                </userDefinedRuntimeAttributes>
                                                <connections>
                                                    <action selector="handleSubmitButtonTapped:" destination="SZS-o3-1P7" eventType="touchUpInside" id="9a6-DP-q7L"/>
                                                </connections>
                                            </button>
                                        </subviews>
                                    </stackView>
                                </subviews>
                                <constraints>
                                    <constraint firstAttribute="width" constant="383" id="4XI-9Q-yp9"/>
                                    <constraint firstItem="zbk-h0-lpE" firstAttribute="leading" secondItem="dSZ-FR-Cdo" secondAttribute="leading" constant="20" id="GXn-FD-lNT"/>
                                    <constraint firstItem="zbk-h0-lpE" firstAttribute="top" secondItem="y8j-4r-VXw" secondAttribute="bottom" id="NSN-ak-hPe"/>
                                    <constraint firstAttribute="bottom" secondItem="zbk-h0-lpE" secondAttribute="bottom" constant="20" id="Sar-1e-T5P"/>
                                    <constraint firstAttribute="trailing" secondItem="zbk-h0-lpE" secondAttribute="trailing" constant="20" id="UwF-dv-d2o"/>
                                    <constraint firstItem="y8j-4r-VXw" firstAttribute="leading" secondItem="dSZ-FR-Cdo" secondAttribute="leading" id="WzD-WT-CPR"/>
                                    <constraint firstAttribute="trailing" secondItem="y8j-4r-VXw" secondAttribute="trailing" id="bQW-83-1aD"/>
                                    <constraint firstItem="y8j-4r-VXw" firstAttribute="top" secondItem="dSZ-FR-Cdo" secondAttribute="top" id="la9-4O-imU"/>
                                </constraints>
                                <variation key="default">
                                    <mask key="constraints">
                                        <exclude reference="4XI-9Q-yp9"/>
                                    </mask>
                                </variation>
                                <variation key="heightClass=regular-widthClass=regular">
                                    <mask key="constraints">
                                        <include reference="4XI-9Q-yp9"/>
                                    </mask>
                                </variation>
                            </view>
                        </subviews>
                        <color key="backgroundColor" red="0.95294117649999999" green="0.96470588239999999" blue="0.97254901959999995" alpha="1" colorSpace="calibratedRGB"/>
                        <constraints>
                            <constraint firstItem="Ktl-It-Kmo" firstAttribute="top" secondItem="dSZ-FR-Cdo" secondAttribute="bottom" id="1qL-V5-NRd"/>
                            <constraint firstItem="dSZ-FR-Cdo" firstAttribute="leading" secondItem="HTO-Y8-god" secondAttribute="leadingMargin" constant="-20" id="E8T-56-rvq"/>
                            <constraint firstAttribute="trailingMargin" secondItem="dSZ-FR-Cdo" secondAttribute="trailing" constant="-20" id="HRv-bN-Rg3"/>
                            <constraint firstItem="dSZ-FR-Cdo" firstAttribute="centerX" secondItem="HTO-Y8-god" secondAttribute="centerX" id="coA-jN-kCz"/>
                            <constraint firstItem="dSZ-FR-Cdo" firstAttribute="top" secondItem="Yjk-Cc-Bxb" secondAttribute="bottom" id="grg-bx-Iir"/>
                        </constraints>
                        <variation key="heightClass=regular-widthClass=regular">
                            <mask key="constraints">
                                <exclude reference="E8T-56-rvq"/>
                                <exclude reference="HRv-bN-Rg3"/>
                            </mask>
                        </variation>
                    </view>
                    <connections>
                        <outlet property="bottomContentConstraint" destination="1qL-V5-NRd" id="u34-Bi-1jY"/>
                        <outlet property="errorLabel" destination="Dmn-nh-HTH" id="MdY-kK-o4s"/>
                        <outlet property="forgotPasswordButton" destination="Gzk-TE-YfP" id="yzb-jL-iRE"/>
                        <outlet property="passwordField" destination="oi5-Kd-TEW" id="ONl-tn-LtT"/>
                        <outlet property="siteAddressLabel" destination="UL4-G6-7G6" id="Vxl-e7-TIl"/>
                        <outlet property="siteAddressStackView" destination="m9N-GQ-6MI" id="bEm-Uu-R4W"/>
                        <outlet property="siteHeaderView" destination="n8z-Py-Err" id="jwf-ai-QSO"/>
                        <outlet property="submitButton" destination="SBB-7Z-qWs" id="jfi-ms-7V1"/>
                        <outlet property="usernameField" destination="ESh-DI-dtB" id="T1z-yJ-peq"/>
                        <segue destination="bAd-Df-IzS" kind="show" identifier="show2FA" id="fWM-mD-lXg"/>
                        <segue destination="Mwz-tq-5A8" kind="show" identifier="showEpilogue" customClass="EpilogueSegue" customModule="WordPress" customModuleProvider="target" id="fA5-mb-vrv"/>
                    </connections>
                </viewController>
                <placeholder placeholderIdentifier="IBFirstResponder" id="X4T-gd-ISx" userLabel="First Responder" sceneMemberID="firstResponder"/>
            </objects>
            <point key="canvasLocation" x="768.79999999999995" y="1946.6266866566718"/>
        </scene>
        <!--LoginWP Com View Controller-->
        <scene sceneID="brQ-1M-iPT">
            <objects>
                <viewController storyboardIdentifier="LoginWPcomPassword" useStoryboardIdentifierAsRestorationIdentifier="YES" id="lmD-c6-SLs" customClass="LoginWPComViewController" customModule="WordPress" customModuleProvider="target" sceneMemberID="viewController">
                    <layoutGuides>
                        <viewControllerLayoutGuide type="top" id="dAs-4b-ACP"/>
                        <viewControllerLayoutGuide type="bottom" id="kOH-fr-1L0"/>
                    </layoutGuides>
                    <view key="view" contentMode="scaleToFill" id="tEh-Nj-xof">
                        <rect key="frame" x="0.0" y="0.0" width="375" height="667"/>
                        <autoresizingMask key="autoresizingMask" widthSizable="YES" heightSizable="YES"/>
                        <subviews>
                            <view contentMode="scaleToFill" translatesAutoresizingMaskIntoConstraints="NO" id="7OQ-0t-1zq">
                                <rect key="frame" x="-4" y="64" width="383" height="603"/>
                                <subviews>
                                    <view contentMode="scaleToFill" verticalCompressionResistancePriority="1000" translatesAutoresizingMaskIntoConstraints="NO" id="ZWc-TJ-W9T">
                                        <rect key="frame" x="0.0" y="0.0" width="383" height="539"/>
                                        <subviews>
                                            <label opaque="NO" userInteractionEnabled="NO" contentMode="left" horizontalHuggingPriority="251" verticalHuggingPriority="251" verticalCompressionResistancePriority="1000" placeholderIntrinsicWidth="343" placeholderIntrinsicHeight="48" text="Enter the password for your WordPress.com account." textAlignment="natural" lineBreakMode="tailTruncation" numberOfLines="0" baselineAdjustment="alignBaselines" adjustsFontSizeToFit="NO" translatesAutoresizingMaskIntoConstraints="NO" id="bBi-2N-RAh">
                                                <rect key="frame" x="20" y="167.5" width="343" height="48"/>
                                                <fontDescription key="fontDescription" style="UICTFontTextStyleSubhead"/>
                                                <color key="textColor" red="0.18039215689999999" green="0.2274509804" blue="0.32549019610000002" alpha="1" colorSpace="calibratedRGB"/>
                                                <nil key="highlightedColor"/>
                                            </label>
                                            <stackView opaque="NO" contentMode="scaleToFill" axis="vertical" distribution="equalSpacing" alignment="center" spacing="8" translatesAutoresizingMaskIntoConstraints="NO" id="3be-99-g62">
                                                <rect key="frame" x="0.0" y="247.5" width="383" height="72.5"/>
                                                <subviews>
                                                    <stackView opaque="NO" contentMode="scaleToFill" alignment="center" spacing="10" translatesAutoresizingMaskIntoConstraints="NO" id="Xgi-ZQ-8YL">
                                                        <rect key="frame" x="20" y="0.0" width="343" height="20.5"/>
                                                        <subviews>
                                                            <imageView userInteractionEnabled="NO" contentMode="scaleToFill" horizontalHuggingPriority="1000" verticalHuggingPriority="251" verticalCompressionResistancePriority="1000" image="icon-username-field" translatesAutoresizingMaskIntoConstraints="NO" id="e88-X2-Rh2">
                                                                <rect key="frame" x="0.0" y="1.5" width="18" height="18"/>
                                                            </imageView>
                                                            <label opaque="NO" userInteractionEnabled="NO" contentMode="left" horizontalHuggingPriority="251" verticalHuggingPriority="251" verticalCompressionResistancePriority="1000" text="Label" textAlignment="natural" lineBreakMode="tailTruncation" baselineAdjustment="alignBaselines" adjustsFontSizeToFit="NO" translatesAutoresizingMaskIntoConstraints="NO" id="avo-E8-mvG">
                                                                <rect key="frame" x="28" y="0.0" width="315" height="20.5"/>
                                                                <fontDescription key="fontDescription" style="UICTFontTextStyleBody"/>
                                                                <color key="textColor" red="0.18039215689999999" green="0.2274509804" blue="0.32549019610000002" alpha="1" colorSpace="calibratedRGB"/>
                                                                <nil key="highlightedColor"/>
                                                            </label>
                                                        </subviews>
                                                    </stackView>
                                                    <textField opaque="NO" clipsSubviews="YES" contentMode="scaleToFill" contentHorizontalAlignment="left" contentVerticalAlignment="center" placeholder="Password" textAlignment="natural" minimumFontSize="17" translatesAutoresizingMaskIntoConstraints="NO" id="BtS-3D-CIU" customClass="LoginTextField" customModule="WordPress" customModuleProvider="target">
                                                        <rect key="frame" x="0.0" y="28.5" width="383" height="44"/>
                                                        <color key="backgroundColor" red="1" green="1" blue="1" alpha="1" colorSpace="custom" customColorSpace="sRGB"/>
                                                        <accessibility key="accessibilityConfiguration" identifier="passwordField"/>
                                                        <constraints>
                                                            <constraint firstAttribute="height" relation="greaterThanOrEqual" constant="44" id="Mzl-m2-DZ7"/>
                                                        </constraints>
                                                        <fontDescription key="fontDescription" type="system" pointSize="14"/>
                                                        <textInputTraits key="textInputTraits" autocorrectionType="no" spellCheckingType="no" returnKeyType="done" enablesReturnKeyAutomatically="YES" secureTextEntry="YES"/>
                                                        <userDefinedRuntimeAttributes>
                                                            <userDefinedRuntimeAttribute type="boolean" keyPath="showTopLineSeparator" value="YES"/>
                                                            <userDefinedRuntimeAttribute type="boolean" keyPath="showSecureTextEntryToggle" value="YES"/>
                                                            <userDefinedRuntimeAttribute type="image" keyPath="leftViewImage" value="icon-password-field"/>
                                                        </userDefinedRuntimeAttributes>
                                                        <connections>
                                                            <action selector="handleTextFieldDidChange:" destination="lmD-c6-SLs" eventType="editingChanged" id="TIx-xK-PLT"/>
                                                            <outlet property="delegate" destination="lmD-c6-SLs" id="8se-wA-BuN"/>
                                                        </connections>
                                                    </textField>
                                                </subviews>
                                                <constraints>
                                                    <constraint firstItem="BtS-3D-CIU" firstAttribute="width" secondItem="3be-99-g62" secondAttribute="width" id="uoX-on-LUd"/>
                                                </constraints>
                                            </stackView>
                                            <label opaque="NO" userInteractionEnabled="NO" contentMode="left" horizontalHuggingPriority="251" verticalHuggingPriority="251" verticalCompressionResistancePriority="1000" text="Label" textAlignment="natural" lineBreakMode="tailTruncation" numberOfLines="0" baselineAdjustment="alignBaselines" adjustsFontSizeToFit="NO" translatesAutoresizingMaskIntoConstraints="NO" id="ZqY-I8-yWG">
                                                <rect key="frame" x="20" y="362" width="343" height="18"/>
                                                <accessibility key="accessibilityConfiguration" identifier="pswdErrorLabel"/>
                                                <fontDescription key="fontDescription" style="UICTFontTextStyleSubhead"/>
                                                <color key="textColor" red="0.85098039219999999" green="0.30980392159999998" blue="0.30980392159999998" alpha="1" colorSpace="calibratedRGB"/>
                                                <nil key="highlightedColor"/>
                                            </label>
                                        </subviews>
                                        <color key="backgroundColor" red="0.0" green="0.0" blue="0.0" alpha="0.0" colorSpace="custom" customColorSpace="sRGB"/>
                                        <constraints>
                                            <constraint firstItem="ZqY-I8-yWG" firstAttribute="top" secondItem="3be-99-g62" secondAttribute="bottom" constant="20" id="3ZX-0F-JMv"/>
                                            <constraint firstItem="3be-99-g62" firstAttribute="leading" secondItem="ZWc-TJ-W9T" secondAttribute="leading" id="7nc-IA-WRQ"/>
                                            <constraint firstAttribute="trailing" secondItem="3be-99-g62" secondAttribute="trailing" id="J3T-Wn-sCt"/>
                                            <constraint firstAttribute="trailing" secondItem="bBi-2N-RAh" secondAttribute="trailing" constant="20" id="JR4-H1-jSu"/>
                                            <constraint firstItem="Xgi-ZQ-8YL" firstAttribute="centerY" secondItem="ZWc-TJ-W9T" secondAttribute="centerY" priority="900" constant="-12" id="Mvg-8n-vRh"/>
                                            <constraint firstItem="Xgi-ZQ-8YL" firstAttribute="width" secondItem="bBi-2N-RAh" secondAttribute="width" id="TEB-A9-Hw8"/>
                                            <constraint firstItem="bBi-2N-RAh" firstAttribute="top" relation="greaterThanOrEqual" secondItem="ZWc-TJ-W9T" secondAttribute="top" constant="20" id="UtP-9Q-0ZZ"/>
                                            <constraint firstItem="3be-99-g62" firstAttribute="top" secondItem="bBi-2N-RAh" secondAttribute="bottom" constant="32" id="Vta-qL-UfT"/>
                                            <constraint firstAttribute="trailing" secondItem="ZqY-I8-yWG" secondAttribute="trailing" constant="20" id="f3e-Y7-O2r"/>
                                            <constraint firstItem="ZqY-I8-yWG" firstAttribute="leading" secondItem="ZWc-TJ-W9T" secondAttribute="leading" constant="20" id="ugU-fq-Kc8"/>
                                            <constraint firstItem="bBi-2N-RAh" firstAttribute="leading" secondItem="ZWc-TJ-W9T" secondAttribute="leading" constant="20" id="xca-YW-pid"/>
                                        </constraints>
                                    </view>
                                    <stackView opaque="NO" contentMode="scaleToFill" distribution="equalSpacing" alignment="center" spacing="8" translatesAutoresizingMaskIntoConstraints="NO" id="ilv-iW-HgP">
                                        <rect key="frame" x="20" y="539" width="343" height="44"/>
                                        <subviews>
                                            <button opaque="NO" contentMode="scaleToFill" contentHorizontalAlignment="center" contentVerticalAlignment="center" buttonType="roundedRect" lineBreakMode="middleTruncation" translatesAutoresizingMaskIntoConstraints="NO" id="0P1-6g-BI3">
                                                <rect key="frame" x="0.0" y="7" width="141" height="30"/>
                                                <fontDescription key="fontDescription" style="UICTFontTextStyleSubhead"/>
                                                <state key="normal" title="Lost your password?">
                                                    <color key="titleColor" red="0.0" green="0.52941176469999995" blue="0.74509803919999995" alpha="1" colorSpace="custom" customColorSpace="sRGB"/>
                                                </state>
                                                <connections>
                                                    <action selector="handleForgotPasswordButtonTapped:" destination="lmD-c6-SLs" eventType="touchUpInside" id="q8s-z9-VIK"/>
                                                </connections>
                                            </button>
                                            <button opaque="NO" contentMode="scaleToFill" contentHorizontalAlignment="center" contentVerticalAlignment="center" lineBreakMode="middleTruncation" translatesAutoresizingMaskIntoConstraints="NO" id="E3x-LN-sUk" customClass="NUXButton" customModule="WordPress" customModuleProvider="target">
                                                <rect key="frame" x="292" y="0.0" width="51" height="44"/>
                                                <accessibility key="accessibilityConfiguration" identifier="submitButton"/>
                                                <constraints>
                                                    <constraint firstAttribute="height" constant="44" id="H3A-PM-OJr"/>
                                                </constraints>
                                                <fontDescription key="fontDescription" type="system" pointSize="14"/>
                                                <state key="normal" title="SIGN IN">
                                                    <color key="titleColor" red="1" green="1" blue="1" alpha="1" colorSpace="custom" customColorSpace="sRGB"/>
                                                </state>
                                                <userDefinedRuntimeAttributes>
                                                    <userDefinedRuntimeAttribute type="boolean" keyPath="isPrimary" value="YES"/>
                                                </userDefinedRuntimeAttributes>
                                                <connections>
                                                    <action selector="handleSubmitButtonTapped:" destination="lmD-c6-SLs" eventType="touchUpInside" id="hX6-w6-i2P"/>
                                                </connections>
                                            </button>
                                        </subviews>
                                    </stackView>
                                </subviews>
                                <color key="backgroundColor" red="0.0" green="0.0" blue="0.0" alpha="0.0" colorSpace="custom" customColorSpace="sRGB"/>
                                <constraints>
                                    <constraint firstItem="ilv-iW-HgP" firstAttribute="leading" secondItem="7OQ-0t-1zq" secondAttribute="leading" constant="20" id="0Zk-0j-bUt"/>
                                    <constraint firstAttribute="bottom" secondItem="ilv-iW-HgP" secondAttribute="bottom" constant="20" id="8xQ-I1-LZB"/>
                                    <constraint firstItem="ZWc-TJ-W9T" firstAttribute="top" secondItem="7OQ-0t-1zq" secondAttribute="top" id="Auv-Qn-vWa"/>
                                    <constraint firstItem="ilv-iW-HgP" firstAttribute="top" secondItem="ZWc-TJ-W9T" secondAttribute="bottom" id="CvW-DU-wCv"/>
                                    <constraint firstItem="ZWc-TJ-W9T" firstAttribute="leading" secondItem="7OQ-0t-1zq" secondAttribute="leading" id="Osp-Ar-qix"/>
                                    <constraint firstAttribute="width" constant="383" id="VgM-uK-kk3"/>
                                    <constraint firstAttribute="trailing" secondItem="ZWc-TJ-W9T" secondAttribute="trailing" id="p8c-n5-W3X"/>
                                    <constraint firstAttribute="trailing" secondItem="ilv-iW-HgP" secondAttribute="trailing" constant="20" id="sLX-Xa-ldK"/>
                                </constraints>
                                <variation key="default">
                                    <mask key="constraints">
                                        <exclude reference="VgM-uK-kk3"/>
                                    </mask>
                                </variation>
                                <variation key="heightClass=regular-widthClass=regular">
                                    <mask key="constraints">
                                        <include reference="VgM-uK-kk3"/>
                                    </mask>
                                </variation>
                            </view>
                        </subviews>
                        <color key="backgroundColor" red="0.95294117649999999" green="0.96470588239999999" blue="0.97254901959999995" alpha="1" colorSpace="calibratedRGB"/>
                        <constraints>
                            <constraint firstItem="7OQ-0t-1zq" firstAttribute="centerX" secondItem="tEh-Nj-xof" secondAttribute="centerX" id="1g8-p2-jnJ"/>
                            <constraint firstItem="7OQ-0t-1zq" firstAttribute="top" secondItem="dAs-4b-ACP" secondAttribute="bottom" id="6Lb-n5-RrE"/>
                            <constraint firstAttribute="trailingMargin" secondItem="7OQ-0t-1zq" secondAttribute="trailing" constant="-20" id="CHX-tt-x4p"/>
                            <constraint firstItem="7OQ-0t-1zq" firstAttribute="leading" secondItem="tEh-Nj-xof" secondAttribute="leadingMargin" constant="-20" id="GcS-IL-8lA"/>
                            <constraint firstItem="kOH-fr-1L0" firstAttribute="top" secondItem="7OQ-0t-1zq" secondAttribute="bottom" priority="900" id="cuz-xK-BSJ"/>
                        </constraints>
                        <variation key="heightClass=regular-widthClass=regular">
                            <mask key="constraints">
                                <exclude reference="CHX-tt-x4p"/>
                                <exclude reference="GcS-IL-8lA"/>
                            </mask>
                        </variation>
                    </view>
                    <connections>
                        <outlet property="bottomContentConstraint" destination="cuz-xK-BSJ" id="fwY-mo-qJg"/>
                        <outlet property="emailLabel" destination="avo-E8-mvG" id="E7g-cm-gDV"/>
                        <outlet property="emailStackView" destination="Xgi-ZQ-8YL" id="nwq-43-TGi"/>
                        <outlet property="errorLabel" destination="ZqY-I8-yWG" id="dD9-4a-eqs"/>
                        <outlet property="forgotPasswordButton" destination="0P1-6g-BI3" id="UkJ-jm-n4v"/>
                        <outlet property="instructionLabel" destination="bBi-2N-RAh" id="NDi-pM-b0p"/>
                        <outlet property="passwordField" destination="BtS-3D-CIU" id="FjI-Ba-FDh"/>
                        <outlet property="submitButton" destination="E3x-LN-sUk" id="9eE-vi-xgc"/>
                        <segue destination="Mwz-tq-5A8" kind="custom" identifier="showEpilogue" customClass="EpilogueSegue" customModule="WordPress" customModuleProvider="target" id="7lv-19-h36"/>
                        <segue destination="bAd-Df-IzS" kind="show" identifier="show2FA" id="qLI-qX-rkG"/>
                    </connections>
                </viewController>
                <placeholder placeholderIdentifier="IBFirstResponder" id="Z8b-3z-D46" userLabel="First Responder" sceneMemberID="firstResponder"/>
            </objects>
            <point key="canvasLocation" x="1649" y="1072"/>
        </scene>
        <!--Login2FA View Controller-->
        <scene sceneID="cQl-0b-Utj">
            <objects>
                <viewController storyboardIdentifier="Login2FAViewController" useStoryboardIdentifierAsRestorationIdentifier="YES" id="bAd-Df-IzS" customClass="Login2FAViewController" customModule="WordPress" customModuleProvider="target" sceneMemberID="viewController">
                    <layoutGuides>
                        <viewControllerLayoutGuide type="top" id="959-UQ-1Jm"/>
                        <viewControllerLayoutGuide type="bottom" id="fG1-qw-2YS"/>
                    </layoutGuides>
                    <view key="view" contentMode="scaleToFill" id="cm5-76-st7">
                        <rect key="frame" x="0.0" y="0.0" width="375" height="667"/>
                        <autoresizingMask key="autoresizingMask" widthSizable="YES" heightSizable="YES"/>
                        <subviews>
                            <view contentMode="scaleToFill" translatesAutoresizingMaskIntoConstraints="NO" id="hTY-xb-H5h">
                                <rect key="frame" x="-4" y="64" width="383" height="603"/>
                                <subviews>
                                    <view contentMode="scaleToFill" translatesAutoresizingMaskIntoConstraints="NO" id="DHF-bN-so0">
                                        <rect key="frame" x="0.0" y="0.0" width="383" height="539"/>
                                        <subviews>
                                            <label opaque="NO" userInteractionEnabled="NO" contentMode="left" horizontalHuggingPriority="251" verticalHuggingPriority="251" verticalCompressionResistancePriority="1000" text="Almost there" textAlignment="natural" lineBreakMode="tailTruncation" numberOfLines="0" baselineAdjustment="alignBaselines" adjustsFontSizeToFit="NO" translatesAutoresizingMaskIntoConstraints="NO" id="h0i-9g-1E6">
                                                <rect key="frame" x="20" y="209.5" width="343" height="18"/>
                                                <fontDescription key="fontDescription" style="UICTFontTextStyleSubhead"/>
                                                <color key="textColor" red="0.18039215689999999" green="0.2666666667" blue="0.32549019610000002" alpha="1" colorSpace="calibratedRGB"/>
                                                <nil key="highlightedColor"/>
                                            </label>
                                            <textField opaque="NO" clipsSubviews="YES" contentMode="scaleToFill" contentHorizontalAlignment="left" contentVerticalAlignment="center" placeholder="Verification Code" textAlignment="natural" clearsOnBeginEditing="YES" minimumFontSize="17" translatesAutoresizingMaskIntoConstraints="NO" id="A2K-lq-6XM" customClass="LoginTextField" customModule="WordPress" customModuleProvider="target">
                                                <rect key="frame" x="0.0" y="269.5" width="383" height="44"/>
                                                <color key="backgroundColor" red="1" green="1" blue="1" alpha="1" colorSpace="custom" customColorSpace="sRGB"/>
                                                <accessibility key="accessibilityConfiguration" identifier="Verification Code"/>
                                                <constraints>
                                                    <constraint firstAttribute="width" constant="320" id="Qxo-90-2Bb"/>
                                                    <constraint firstAttribute="height" constant="44" id="k3e-tQ-PD7"/>
                                                </constraints>
                                                <fontDescription key="fontDescription" type="system" pointSize="14"/>
                                                <textInputTraits key="textInputTraits" autocorrectionType="no" keyboardType="numberPad" returnKeyType="done" enablesReturnKeyAutomatically="YES"/>
                                                <userDefinedRuntimeAttributes>
                                                    <userDefinedRuntimeAttribute type="boolean" keyPath="showSecureTextEntryToggle" value="NO"/>
                                                    <userDefinedRuntimeAttribute type="boolean" keyPath="showTopLineSeparator" value="YES"/>
                                                </userDefinedRuntimeAttributes>
                                                <variation key="default">
                                                    <mask key="constraints">
                                                        <exclude reference="Qxo-90-2Bb"/>
                                                    </mask>
                                                </variation>
                                                <variation key="heightClass=regular-widthClass=regular">
                                                    <mask key="constraints">
                                                        <include reference="Qxo-90-2Bb"/>
                                                    </mask>
                                                </variation>
                                                <connections>
                                                    <action selector="handleSubmitForm" destination="bAd-Df-IzS" eventType="primaryActionTriggered" id="2LU-aF-Jpd"/>
                                                    <action selector="handleTextFieldDidChange:" destination="bAd-Df-IzS" eventType="editingChanged" id="Jxf-Ep-cSb"/>
                                                    <outlet property="delegate" destination="bAd-Df-IzS" id="Bgq-yf-mas"/>
                                                </connections>
                                            </textField>
                                            <label opaque="NO" userInteractionEnabled="NO" contentMode="left" horizontalHuggingPriority="251" verticalHuggingPriority="251" verticalCompressionResistancePriority="1000" text="" textAlignment="natural" lineBreakMode="tailTruncation" numberOfLines="0" baselineAdjustment="alignBaselines" adjustsFontSizeToFit="NO" translatesAutoresizingMaskIntoConstraints="NO" id="zhF-jf-Wcv">
                                                <rect key="frame" x="20" y="311.5" width="343" height="0.0"/>
                                                <fontDescription key="fontDescription" style="UICTFontTextStyleSubhead"/>
                                                <color key="textColor" red="0.85098039215686272" green="0.30980392156862746" blue="0.30980392156862746" alpha="1" colorSpace="calibratedRGB"/>
                                                <nil key="highlightedColor"/>
                                            </label>
                                        </subviews>
                                        <constraints>
                                            <constraint firstItem="h0i-9g-1E6" firstAttribute="top" relation="greaterThanOrEqual" secondItem="DHF-bN-so0" secondAttribute="top" constant="20" id="8th-8P-oNw"/>
                                            <constraint firstItem="h0i-9g-1E6" firstAttribute="leading" secondItem="DHF-bN-so0" secondAttribute="leading" constant="20" id="Aup-2U-fpb"/>
                                            <constraint firstAttribute="trailing" secondItem="h0i-9g-1E6" secondAttribute="trailing" constant="20" id="BoT-2y-HxB"/>
                                            <constraint firstItem="A2K-lq-6XM" firstAttribute="leading" secondItem="DHF-bN-so0" secondAttribute="leading" id="Vea-2w-ZPx"/>
                                            <constraint firstItem="A2K-lq-6XM" firstAttribute="centerY" secondItem="DHF-bN-so0" secondAttribute="centerY" priority="900" id="eUR-3k-wkg"/>
                                            <constraint firstAttribute="trailing" secondItem="A2K-lq-6XM" secondAttribute="trailing" id="frc-ct-lX1"/>
                                            <constraint firstAttribute="trailing" secondItem="zhF-jf-Wcv" secondAttribute="trailing" constant="20" id="g0T-RU-xg3"/>
                                            <constraint firstItem="zhF-jf-Wcv" firstAttribute="top" secondItem="A2K-lq-6XM" secondAttribute="bottom" constant="20" id="pch-pX-ZHu"/>
                                            <constraint firstItem="zhF-jf-Wcv" firstAttribute="leading" secondItem="DHF-bN-so0" secondAttribute="leading" constant="20" id="w65-Uk-ab5"/>
                                            <constraint firstItem="A2K-lq-6XM" firstAttribute="top" secondItem="h0i-9g-1E6" secondAttribute="bottom" constant="20" id="ycZ-Hd-5Z2"/>
                                        </constraints>
                                    </view>
                                    <stackView opaque="NO" contentMode="scaleToFill" distribution="equalSpacing" alignment="center" spacing="8" translatesAutoresizingMaskIntoConstraints="NO" id="x1G-Lf-mra">
                                        <rect key="frame" x="20" y="539" width="343" height="44"/>
                                        <subviews>
                                            <button opaque="NO" contentMode="scaleToFill" horizontalCompressionResistancePriority="250" contentHorizontalAlignment="left" contentVerticalAlignment="center" buttonType="roundedRect" lineBreakMode="middleTruncation" translatesAutoresizingMaskIntoConstraints="NO" id="309-z3-fPx">
                                                <rect key="frame" x="0.0" y="0.0" width="131" height="44"/>
                                                <constraints>
                                                    <constraint firstAttribute="height" constant="44" id="fzI-rH-0f8"/>
                                                    <constraint firstAttribute="width" relation="greaterThanOrEqual" constant="100" id="tFG-e2-XN2"/>
                                                </constraints>
                                                <fontDescription key="fontDescription" style="UICTFontTextStyleSubhead"/>
                                                <state key="normal" title="Send another code">
                                                    <color key="titleColor" red="0.0" green="0.52941176469999995" blue="0.74509803919999995" alpha="1" colorSpace="custom" customColorSpace="sRGB"/>
                                                </state>
                                                <connections>
                                                    <action selector="handleSendVerificationButtonTapped:" destination="bAd-Df-IzS" eventType="touchUpInside" id="rvK-YF-gYu"/>
                                                </connections>
                                            </button>
                                            <button opaque="NO" contentMode="scaleToFill" horizontalHuggingPriority="750" verticalCompressionResistancePriority="250" contentHorizontalAlignment="center" contentVerticalAlignment="center" lineBreakMode="middleTruncation" translatesAutoresizingMaskIntoConstraints="NO" id="6eO-V2-a64" customClass="NUXButton" customModule="WordPress" customModuleProvider="target">
                                                <rect key="frame" x="296" y="0.0" width="47" height="44"/>
                                                <constraints>
                                                    <constraint firstAttribute="height" constant="44" id="eoc-KU-71N"/>
                                                </constraints>
                                                <fontDescription key="fontDescription" type="system" pointSize="14"/>
                                                <state key="normal" title="VERIFY">
                                                    <color key="titleColor" red="1" green="1" blue="1" alpha="1" colorSpace="custom" customColorSpace="sRGB"/>
                                                </state>
                                                <userDefinedRuntimeAttributes>
                                                    <userDefinedRuntimeAttribute type="boolean" keyPath="isPrimary" value="YES"/>
                                                </userDefinedRuntimeAttributes>
                                                <connections>
                                                    <action selector="handleSubmitButtonTapped:" destination="bAd-Df-IzS" eventType="touchUpInside" id="0gY-Sk-Y6W"/>
                                                </connections>
                                            </button>
                                        </subviews>
                                    </stackView>
                                </subviews>
                                <color key="backgroundColor" red="0.0" green="0.0" blue="0.0" alpha="0.0" colorSpace="custom" customColorSpace="sRGB"/>
                                <constraints>
                                    <constraint firstAttribute="trailing" secondItem="x1G-Lf-mra" secondAttribute="trailing" constant="20" id="37l-6r-mKG"/>
                                    <constraint firstItem="DHF-bN-so0" firstAttribute="leading" secondItem="hTY-xb-H5h" secondAttribute="leading" id="3Og-Ew-r3y"/>
                                    <constraint firstItem="DHF-bN-so0" firstAttribute="top" secondItem="hTY-xb-H5h" secondAttribute="top" id="9hm-xn-6lZ"/>
                                    <constraint firstAttribute="bottom" secondItem="x1G-Lf-mra" secondAttribute="bottom" constant="20" id="XBv-Gg-JAY"/>
                                    <constraint firstItem="x1G-Lf-mra" firstAttribute="top" secondItem="DHF-bN-so0" secondAttribute="bottom" id="YdZ-5s-UBx"/>
                                    <constraint firstAttribute="width" constant="383" id="eWE-lA-7Kg"/>
                                    <constraint firstAttribute="trailing" secondItem="DHF-bN-so0" secondAttribute="trailing" id="pId-Zh-c89"/>
                                    <constraint firstItem="x1G-Lf-mra" firstAttribute="leading" secondItem="hTY-xb-H5h" secondAttribute="leading" constant="20" id="yEl-i3-fts"/>
                                </constraints>
                                <variation key="default">
                                    <mask key="constraints">
                                        <exclude reference="eWE-lA-7Kg"/>
                                    </mask>
                                </variation>
                                <variation key="heightClass=regular-widthClass=regular">
                                    <mask key="constraints">
                                        <include reference="eWE-lA-7Kg"/>
                                    </mask>
                                </variation>
                            </view>
                        </subviews>
                        <color key="backgroundColor" red="0.95294117649999999" green="0.96470588239999999" blue="0.97254901959999995" alpha="1" colorSpace="calibratedRGB"/>
                        <constraints>
                            <constraint firstAttribute="trailingMargin" secondItem="hTY-xb-H5h" secondAttribute="trailing" constant="-20" id="23h-QU-eyB"/>
                            <constraint firstItem="hTY-xb-H5h" firstAttribute="centerX" secondItem="cm5-76-st7" secondAttribute="centerX" id="PRb-I7-O07"/>
                            <constraint firstItem="hTY-xb-H5h" firstAttribute="top" secondItem="959-UQ-1Jm" secondAttribute="bottom" id="lqc-JK-kaQ"/>
                            <constraint firstItem="hTY-xb-H5h" firstAttribute="leading" secondItem="cm5-76-st7" secondAttribute="leadingMargin" constant="-20" id="riV-3j-5QK"/>
                            <constraint firstItem="fG1-qw-2YS" firstAttribute="top" secondItem="hTY-xb-H5h" secondAttribute="bottom" id="tJ5-Do-kBC"/>
                        </constraints>
                        <variation key="heightClass=regular-widthClass=regular">
                            <mask key="constraints">
                                <exclude reference="23h-QU-eyB"/>
                                <exclude reference="riV-3j-5QK"/>
                            </mask>
                        </variation>
                    </view>
                    <connections>
                        <outlet property="bottomContentConstraint" destination="tJ5-Do-kBC" id="lfp-1Z-g7f"/>
                        <outlet property="errorLabel" destination="zhF-jf-Wcv" id="NDc-4E-Aqv"/>
                        <outlet property="instructionLabel" destination="h0i-9g-1E6" id="Sga-zQ-GAo"/>
                        <outlet property="sendCodeButton" destination="309-z3-fPx" id="ML8-O4-ZZs"/>
                        <outlet property="submitButton" destination="6eO-V2-a64" id="O2y-fh-zZd"/>
                        <outlet property="verificationCodeField" destination="A2K-lq-6XM" id="U35-Ci-hs6"/>
                        <segue destination="Mwz-tq-5A8" kind="custom" identifier="showEpilogue" customClass="EpilogueSegue" customModule="WordPress" customModuleProvider="target" id="lIb-sw-yM7"/>
                    </connections>
                </viewController>
                <placeholder placeholderIdentifier="IBFirstResponder" id="PwX-lW-aCa" userLabel="First Responder" sceneMemberID="firstResponder"/>
            </objects>
            <point key="canvasLocation" x="2964" y="1072"/>
        </scene>
        <!--Login Epilogue View Controller-->
        <scene sceneID="mq7-wS-hIR">
            <objects>
                <viewController storyboardIdentifier="LoginEpilogue" automaticallyAdjustsScrollViewInsets="NO" id="Mwz-tq-5A8" customClass="LoginEpilogueViewController" customModule="WordPress" customModuleProvider="target" sceneMemberID="viewController">
                    <layoutGuides>
                        <viewControllerLayoutGuide type="top" id="Vw0-RX-ERM"/>
                        <viewControllerLayoutGuide type="bottom" id="pCc-dg-bxb"/>
                    </layoutGuides>
                    <view key="view" contentMode="scaleToFill" layoutMarginsFollowReadableWidth="YES" id="gJB-TV-Tpp">
                        <rect key="frame" x="0.0" y="0.0" width="375" height="667"/>
                        <autoresizingMask key="autoresizingMask" widthSizable="YES" heightSizable="YES"/>
                        <subviews>
                            <containerView opaque="NO" contentMode="scaleToFill" preservesSuperviewLayoutMargins="YES" layoutMarginsFollowReadableWidth="YES" translatesAutoresizingMaskIntoConstraints="NO" id="Onf-X6-J5w">
                                <rect key="frame" x="-4" y="20" width="383" height="495"/>
                                <connections>
                                    <segue destination="0GP-rM-Hvu" kind="embed" id="taY-7m-sQh"/>
                                </connections>
                            </containerView>
                            <view opaque="NO" clearsContextBeforeDrawing="NO" contentMode="scaleToFill" preservesSuperviewLayoutMargins="YES" layoutMarginsFollowReadableWidth="YES" translatesAutoresizingMaskIntoConstraints="NO" id="juu-ng-v2N">
                                <rect key="frame" x="-4" y="515" width="383" height="152"/>
                                <subviews>
                                    <imageView hidden="YES" opaque="NO" userInteractionEnabled="NO" contentMode="scaleToFill" horizontalHuggingPriority="251" verticalHuggingPriority="251" image="darkgrey-shadow" translatesAutoresizingMaskIntoConstraints="NO" id="cmz-zv-QBQ">
                                        <rect key="frame" x="0.0" y="-10" width="383" height="10"/>
                                        <constraints>
                                            <constraint firstAttribute="height" constant="10" id="P6k-Ic-btx"/>
                                        </constraints>
                                    </imageView>
                                    <stackView opaque="NO" contentMode="scaleToFill" axis="vertical" spacing="20" translatesAutoresizingMaskIntoConstraints="NO" id="tnB-lr-Pvr">
                                        <rect key="frame" x="20" y="20" width="343" height="108"/>
                                        <subviews>
                                            <button opaque="NO" contentMode="scaleToFill" contentHorizontalAlignment="center" contentVerticalAlignment="center" lineBreakMode="middleTruncation" translatesAutoresizingMaskIntoConstraints="NO" id="XTC-PV-ffk">
                                                <rect key="frame" x="0.0" y="0.0" width="343" height="44"/>
                                                <accessibility key="accessibilityConfiguration" identifier="connectSite"/>
                                                <constraints>
                                                    <constraint firstAttribute="height" constant="44" id="cSh-Lw-mAl"/>
                                                </constraints>
                                                <fontDescription key="fontDescription" style="UICTFontTextStyleHeadline"/>
                                                <state key="normal" title="Connect another site" backgroundImage="beveled-secondary-button">
                                                    <color key="titleColor" red="0.1803921568627451" green="0.26666666666666666" blue="0.32549019607843138" alpha="1" colorSpace="calibratedRGB"/>
                                                </state>
                                                <connections>
                                                    <action selector="handleConnectAnotherButton" destination="Mwz-tq-5A8" eventType="touchUpInside" id="HJD-RL-8hX"/>
                                                </connections>
                                            </button>
                                            <button opaque="NO" contentMode="scaleToFill" contentHorizontalAlignment="center" contentVerticalAlignment="center" adjustsImageWhenHighlighted="NO" adjustsImageWhenDisabled="NO" lineBreakMode="middleTruncation" translatesAutoresizingMaskIntoConstraints="NO" id="jiQ-IN-bzh">
                                                <rect key="frame" x="0.0" y="64" width="343" height="44"/>
                                                <accessibility key="accessibilityConfiguration" identifier="continueToSites"/>
                                                <constraints>
                                                    <constraint firstAttribute="height" constant="44" id="wlF-fo-JMp"/>
                                                </constraints>
                                                <fontDescription key="fontDescription" style="UICTFontTextStyleHeadline"/>
                                                <state key="normal" title="Continue" backgroundImage="beveled-blue-button">
                                                    <color key="titleColor" white="1" alpha="1" colorSpace="calibratedWhite"/>
                                                </state>
                                                <state key="selected" backgroundImage="beveled-blue-button-down"/>
                                                <state key="highlighted" backgroundImage="beveled-blue-button-down">
                                                    <color key="titleColor" white="1" alpha="1" colorSpace="calibratedWhite"/>
                                                </state>
                                                <connections>
                                                    <action selector="dismissEpilogue" destination="Mwz-tq-5A8" eventType="touchUpInside" id="YjA-Wy-vFv"/>
                                                </connections>
                                            </button>
                                        </subviews>
                                    </stackView>
                                </subviews>
                                <color key="backgroundColor" white="1" alpha="1" colorSpace="calibratedWhite"/>
                                <constraints>
                                    <constraint firstItem="tnB-lr-Pvr" firstAttribute="top" secondItem="cmz-zv-QBQ" secondAttribute="bottom" constant="20" id="40J-9i-XFg"/>
                                    <constraint firstItem="cmz-zv-QBQ" firstAttribute="leading" secondItem="juu-ng-v2N" secondAttribute="leading" id="FGD-LE-owi"/>
                                    <constraint firstAttribute="bottom" secondItem="tnB-lr-Pvr" secondAttribute="bottom" constant="24" id="OQn-af-sdr"/>
                                    <constraint firstAttribute="trailing" secondItem="tnB-lr-Pvr" secondAttribute="trailing" constant="20" id="PeV-l7-k6R"/>
                                    <constraint firstAttribute="trailing" secondItem="cmz-zv-QBQ" secondAttribute="trailing" id="UCI-QQ-LRq"/>
                                    <constraint firstItem="tnB-lr-Pvr" firstAttribute="leading" secondItem="juu-ng-v2N" secondAttribute="leading" constant="20" id="gvl-Gf-kyb"/>
                                    <constraint firstItem="cmz-zv-QBQ" firstAttribute="top" secondItem="juu-ng-v2N" secondAttribute="top" constant="-10" id="szN-7w-7ie"/>
                                </constraints>
                            </view>
                        </subviews>
                        <color key="backgroundColor" red="0.95294117649999999" green="0.96470588239999999" blue="0.97254901959999995" alpha="1" colorSpace="calibratedRGB"/>
                        <constraints>
                            <constraint firstItem="pCc-dg-bxb" firstAttribute="top" secondItem="juu-ng-v2N" secondAttribute="bottom" id="2YQ-AQ-fc2"/>
                            <constraint firstItem="juu-ng-v2N" firstAttribute="leading" secondItem="gJB-TV-Tpp" secondAttribute="leadingMargin" constant="-20" id="LvJ-ZH-lPS"/>
                            <constraint firstAttribute="trailingMargin" secondItem="Onf-X6-J5w" secondAttribute="trailing" constant="-20" id="OQw-38-rm1"/>
                            <constraint firstAttribute="trailingMargin" secondItem="juu-ng-v2N" secondAttribute="trailing" constant="-20" id="UWB-Dd-jb9"/>
                            <constraint firstItem="Onf-X6-J5w" firstAttribute="leading" secondItem="gJB-TV-Tpp" secondAttribute="leadingMargin" constant="-20" id="h9l-pW-sPl"/>
                            <constraint firstItem="juu-ng-v2N" firstAttribute="top" secondItem="Onf-X6-J5w" secondAttribute="bottom" id="kSC-dQ-z75"/>
                            <constraint firstItem="Onf-X6-J5w" firstAttribute="top" secondItem="Vw0-RX-ERM" secondAttribute="bottom" id="zHX-lw-7Nx"/>
                        </constraints>
                    </view>
                    <extendedEdge key="edgesForExtendedLayout"/>
                    <simulatedStatusBarMetrics key="simulatedStatusBarMetrics"/>
                    <connections>
                        <outlet property="buttonPanel" destination="juu-ng-v2N" id="WUF-SL-5Nq"/>
                        <outlet property="connectButton" destination="XTC-PV-ffk" id="m23-fx-dSP"/>
                        <outlet property="continueButton" destination="jiQ-IN-bzh" id="OuY-ju-D4b"/>
                        <outlet property="shadowView" destination="cmz-zv-QBQ" id="z9D-6E-kZE"/>
                    </connections>
                </viewController>
                <placeholder placeholderIdentifier="IBFirstResponder" id="S0K-oR-yFr" userLabel="First Responder" sceneMemberID="firstResponder"/>
            </objects>
            <point key="canvasLocation" x="4117.6000000000004" y="927.88605697151434"/>
        </scene>
        <!--Login Epilogue Table View-->
        <scene sceneID="YcQ-wo-pmy">
            <objects>
                <tableViewController id="0GP-rM-Hvu" customClass="LoginEpilogueTableView" customModule="WordPress" customModuleProvider="target" sceneMemberID="viewController">
                    <tableView key="view" clipsSubviews="YES" contentMode="scaleToFill" layoutMarginsFollowReadableWidth="YES" alwaysBounceVertical="YES" dataMode="prototypes" style="plain" separatorStyle="none" allowsSelection="NO" rowHeight="154" sectionHeaderHeight="28" sectionFooterHeight="28" id="TzF-S4-1lW">
                        <rect key="frame" x="0.0" y="0.0" width="383" height="495"/>
                        <autoresizingMask key="autoresizingMask" widthSizable="YES" heightSizable="YES"/>
                        <color key="backgroundColor" red="0.95294117647058818" green="0.96470588235294119" blue="0.97254901960784312" alpha="1" colorSpace="calibratedRGB"/>
                        <inset key="separatorInset" minX="20" minY="0.0" maxX="0.0" maxY="0.0"/>
                        <prototypes>
                            <tableViewCell clipsSubviews="YES" contentMode="scaleToFill" layoutMarginsFollowReadableWidth="YES" selectionStyle="default" indentationWidth="10" reuseIdentifier="BlogCell" rowHeight="52" id="Efm-ja-Y8C" customClass="LoginEpilogueBlogCell" customModule="WordPress" customModuleProvider="target">
                                <rect key="frame" x="0.0" y="28" width="383" height="52"/>
                                <autoresizingMask key="autoresizingMask"/>
                                <tableViewCellContentView key="contentView" opaque="NO" clipsSubviews="YES" multipleTouchEnabled="YES" contentMode="center" tableViewCell="Efm-ja-Y8C" id="Xid-Yh-Kpa">
                                    <rect key="frame" x="0.0" y="0.0" width="383" height="52"/>
                                    <autoresizingMask key="autoresizingMask"/>
                                    <subviews>
                                        <imageView userInteractionEnabled="NO" contentMode="scaleToFill" horizontalHuggingPriority="251" verticalHuggingPriority="251" translatesAutoresizingMaskIntoConstraints="NO" id="Rtc-ao-Fl6">
                                            <rect key="frame" x="20" y="2" width="40" height="40"/>
                                            <constraints>
                                                <constraint firstAttribute="width" constant="40" id="54N-go-xro"/>
                                                <constraint firstAttribute="height" constant="40" id="mlW-vk-8m6"/>
                                            </constraints>
                                        </imageView>
                                        <label opaque="NO" userInteractionEnabled="NO" contentMode="left" horizontalHuggingPriority="251" verticalHuggingPriority="251" text="Masdftg" textAlignment="natural" lineBreakMode="tailTruncation" numberOfLines="0" baselineAdjustment="alignBaselines" adjustsFontSizeToFit="NO" translatesAutoresizingMaskIntoConstraints="NO" id="OfN-Q9-bSA">
                                            <rect key="frame" x="72" y="2" width="57" height="18"/>
                                            <constraints>
                                                <constraint firstAttribute="height" relation="greaterThanOrEqual" constant="18" id="P3Z-FG-QZ0"/>
                                            </constraints>
                                            <fontDescription key="fontDescription" style="UICTFontTextStyleSubhead"/>
                                            <nil key="textColor"/>
                                            <nil key="highlightedColor"/>
                                        </label>
                                        <label opaque="NO" userInteractionEnabled="NO" contentMode="left" horizontalHuggingPriority="251" verticalHuggingPriority="251" text="Mastg" textAlignment="natural" lineBreakMode="tailTruncation" numberOfLines="0" baselineAdjustment="alignBaselines" adjustsFontSizeToFit="NO" translatesAutoresizingMaskIntoConstraints="NO" id="3Yz-UQ-eSh">
                                            <rect key="frame" x="72" y="24" width="38" height="16"/>
                                            <constraints>
                                                <constraint firstAttribute="height" relation="greaterThanOrEqual" constant="16" id="xnN-P0-Xpf"/>
                                            </constraints>
                                            <fontDescription key="fontDescription" style="UICTFontTextStyleFootnote"/>
                                            <nil key="textColor"/>
                                            <nil key="highlightedColor"/>
                                        </label>
                                    </subviews>
                                    <constraints>
                                        <constraint firstAttribute="bottom" secondItem="3Yz-UQ-eSh" secondAttribute="bottom" constant="12" id="0zb-DY-Y9E"/>
                                        <constraint firstAttribute="bottom" relation="greaterThanOrEqual" secondItem="Rtc-ao-Fl6" secondAttribute="bottom" constant="10" id="1Og-kM-CYS"/>
                                        <constraint firstItem="OfN-Q9-bSA" firstAttribute="top" secondItem="Rtc-ao-Fl6" secondAttribute="top" id="8j1-Sa-1RD"/>
                                        <constraint firstAttribute="trailing" relation="greaterThanOrEqual" secondItem="OfN-Q9-bSA" secondAttribute="trailing" constant="20" id="B7q-Nq-2bp"/>
                                        <constraint firstItem="OfN-Q9-bSA" firstAttribute="leading" secondItem="Rtc-ao-Fl6" secondAttribute="trailing" constant="12" id="ewu-p4-E6y"/>
                                        <constraint firstItem="Rtc-ao-Fl6" firstAttribute="top" secondItem="Xid-Yh-Kpa" secondAttribute="top" constant="2" id="fFy-Ht-Nhg"/>
                                        <constraint firstItem="Rtc-ao-Fl6" firstAttribute="leading" secondItem="Xid-Yh-Kpa" secondAttribute="leading" constant="20" id="joG-nq-PKL"/>
                                        <constraint firstItem="3Yz-UQ-eSh" firstAttribute="top" secondItem="OfN-Q9-bSA" secondAttribute="bottom" constant="4" id="kgK-cW-v6B"/>
                                        <constraint firstItem="3Yz-UQ-eSh" firstAttribute="leading" secondItem="OfN-Q9-bSA" secondAttribute="leading" id="zDF-BH-FcH"/>
                                    </constraints>
                                </tableViewCellContentView>
                                <connections>
                                    <outlet property="siteIcon" destination="Rtc-ao-Fl6" id="4pV-Bx-Jdp"/>
                                    <outlet property="siteNameLabel" destination="OfN-Q9-bSA" id="bES-zE-8MN"/>
                                    <outlet property="urlLabel" destination="3Yz-UQ-eSh" id="mGn-yR-cJx"/>
                                </connections>
                            </tableViewCell>
                        </prototypes>
                        <connections>
                            <outlet property="dataSource" destination="0GP-rM-Hvu" id="xLD-Wu-z2e"/>
                            <outlet property="delegate" destination="0GP-rM-Hvu" id="3k4-jb-Ovg"/>
                        </connections>
                    </tableView>
                </tableViewController>
                <placeholder placeholderIdentifier="IBFirstResponder" id="jiq-6d-L8E" userLabel="First Responder" sceneMemberID="firstResponder"/>
            </objects>
            <point key="canvasLocation" x="4920.8000000000002" y="887.40629685157433"/>
        </scene>
        <!--Login Link Request View Controller-->
        <scene sceneID="lHx-fY-p45">
            <objects>
                <viewController storyboardIdentifier="LoginLinkRequestViewController" extendedLayoutIncludesOpaqueBars="YES" useStoryboardIdentifierAsRestorationIdentifier="YES" id="Kvo-Y2-yhG" customClass="LoginLinkRequestViewController" customModule="WordPress" customModuleProvider="target" sceneMemberID="viewController">
                    <layoutGuides>
                        <viewControllerLayoutGuide type="top" id="q8R-wf-TMO"/>
                        <viewControllerLayoutGuide type="bottom" id="h4a-j8-84P"/>
                    </layoutGuides>
                    <view key="view" contentMode="scaleToFill" id="HnR-5a-suO">
                        <rect key="frame" x="0.0" y="0.0" width="375" height="667"/>
                        <autoresizingMask key="autoresizingMask" widthSizable="YES" heightSizable="YES"/>
                        <subviews>
                            <stackView opaque="NO" contentMode="scaleToFill" axis="vertical" alignment="center" spacing="30" translatesAutoresizingMaskIntoConstraints="NO" id="Mq6-n0-6iO">
                                <rect key="frame" x="36" y="184.5" width="303" height="258.5"/>
                                <subviews>
                                    <imageView userInteractionEnabled="NO" contentMode="scaleToFill" horizontalHuggingPriority="251" verticalHuggingPriority="251" translatesAutoresizingMaskIntoConstraints="NO" id="Ukv-qo-ql4" customClass="CircularImageView" customModule="WordPress" customModuleProvider="target">
                                        <rect key="frame" x="101.5" y="0.0" width="100" height="100"/>
                                        <constraints>
                                            <constraint firstAttribute="width" constant="100" id="3wv-b7-gzu"/>
                                            <constraint firstAttribute="height" constant="100" id="aMT-Sa-KA3"/>
                                        </constraints>
                                    </imageView>
                                    <label opaque="NO" userInteractionEnabled="NO" contentMode="left" horizontalHuggingPriority="251" verticalHuggingPriority="251" text="We'll email you a magic link that'll log you in instantly, no password needed. Hunt and peck no more!" textAlignment="center" lineBreakMode="tailTruncation" numberOfLines="0" baselineAdjustment="alignBaselines" adjustsFontSizeToFit="NO" translatesAutoresizingMaskIntoConstraints="NO" id="CmN-ir-1YK">
                                        <rect key="frame" x="0.0" y="130" width="303" height="64.5"/>
                                        <fontDescription key="fontDescription" style="UICTFontTextStyleHeadline"/>
                                        <color key="textColor" red="0.18039215689999999" green="0.2274509804" blue="0.32549019610000002" alpha="1" colorSpace="calibratedRGB"/>
                                        <nil key="highlightedColor"/>
                                    </label>
                                    <button opaque="NO" contentMode="scaleToFill" verticalCompressionResistancePriority="749" contentHorizontalAlignment="center" contentVerticalAlignment="center" lineBreakMode="middleTruncation" translatesAutoresizingMaskIntoConstraints="NO" id="iIy-Sm-1r0" customClass="NUXButton" customModule="WordPress" customModuleProvider="target">
                                        <rect key="frame" x="115.5" y="224.5" width="72" height="34"/>
                                        <constraints>
                                            <constraint firstAttribute="height" relation="greaterThanOrEqual" constant="34" id="GRI-y6-q3i"/>
                                        </constraints>
                                        <fontDescription key="fontDescription" type="system" pointSize="14"/>
                                        <state key="normal" title="SEND LINK">
                                            <color key="titleColor" red="1" green="1" blue="1" alpha="1" colorSpace="custom" customColorSpace="sRGB"/>
                                        </state>
                                        <userDefinedRuntimeAttributes>
                                            <userDefinedRuntimeAttribute type="boolean" keyPath="isPrimary" value="YES"/>
                                        </userDefinedRuntimeAttributes>
                                        <connections>
                                            <action selector="handleSendLinkTapped:" destination="Kvo-Y2-yhG" eventType="touchUpInside" id="YlN-8X-mwf"/>
                                        </connections>
                                    </button>
                                </subviews>
                                <constraints>
                                    <constraint firstItem="CmN-ir-1YK" firstAttribute="width" secondItem="Mq6-n0-6iO" secondAttribute="width" id="Lcr-XS-PSo"/>
                                    <constraint firstAttribute="width" constant="383" id="mgH-Q8-cJr"/>
                                </constraints>
                                <variation key="default">
                                    <mask key="constraints">
                                        <exclude reference="mgH-Q8-cJr"/>
                                    </mask>
                                </variation>
                                <variation key="heightClass=regular-widthClass=regular">
                                    <mask key="constraints">
                                        <include reference="mgH-Q8-cJr"/>
                                    </mask>
                                </variation>
                            </stackView>
                            <button opaque="NO" contentMode="scaleToFill" contentHorizontalAlignment="center" contentVerticalAlignment="center" buttonType="roundedRect" lineBreakMode="middleTruncation" translatesAutoresizingMaskIntoConstraints="NO" id="B6x-b7-hU9">
                                <rect key="frame" x="90" y="617" width="195" height="30"/>
                                <fontDescription key="fontDescription" style="UICTFontTextStyleSubhead"/>
                                <state key="normal" title="Enter your password instead">
                                    <color key="titleColor" red="0.0" green="0.52941176469999995" blue="0.74509803919999995" alpha="1" colorSpace="custom" customColorSpace="sRGB"/>
                                </state>
                                <connections>
                                    <action selector="handleUsePasswordTapped:" destination="Kvo-Y2-yhG" eventType="touchUpInside" id="T8m-o8-zic"/>
                                    <segue destination="lmD-c6-SLs" kind="show" id="0ao-yi-yZI"/>
                                </connections>
                            </button>
                        </subviews>
                        <color key="backgroundColor" red="0.95294117649999999" green="0.96470588239999999" blue="0.97254901959999995" alpha="1" colorSpace="calibratedRGB"/>
                        <constraints>
                            <constraint firstAttribute="trailingMargin" secondItem="Mq6-n0-6iO" secondAttribute="trailing" constant="20" id="CoO-Ax-hqg"/>
                            <constraint firstItem="Mq6-n0-6iO" firstAttribute="centerX" secondItem="HnR-5a-suO" secondAttribute="centerX" id="H21-tP-R9E"/>
                            <constraint firstItem="h4a-j8-84P" firstAttribute="top" secondItem="B6x-b7-hU9" secondAttribute="bottom" priority="900" constant="20" id="asJ-6Y-anx"/>
                            <constraint firstItem="Mq6-n0-6iO" firstAttribute="centerY" secondItem="HnR-5a-suO" secondAttribute="centerY" constant="-20" id="gQ3-og-ak7"/>
                            <constraint firstItem="B6x-b7-hU9" firstAttribute="centerX" secondItem="HnR-5a-suO" secondAttribute="centerX" id="iMu-uo-e9U"/>
                            <constraint firstItem="Mq6-n0-6iO" firstAttribute="leading" secondItem="HnR-5a-suO" secondAttribute="leadingMargin" constant="20" id="rtb-lw-VMZ"/>
                        </constraints>
                        <variation key="heightClass=regular-widthClass=regular">
                            <mask key="constraints">
                                <exclude reference="CoO-Ax-hqg"/>
                                <exclude reference="rtb-lw-VMZ"/>
                            </mask>
                        </variation>
                    </view>
                    <connections>
                        <outlet property="gravatarView" destination="Ukv-qo-ql4" id="8BJ-j2-Ci2"/>
                        <outlet property="label" destination="CmN-ir-1YK" id="Xhc-3L-kvy"/>
                        <outlet property="sendLinkButton" destination="iIy-Sm-1r0" id="9My-fJ-l9S"/>
                        <outlet property="usePasswordButton" destination="B6x-b7-hU9" id="mB8-03-VBa"/>
                        <segue destination="Aii-0z-zLC" kind="show" identifier="showLinkMailView" id="xs3-qG-RaP"/>
                    </connections>
                </viewController>
                <placeholder placeholderIdentifier="IBFirstResponder" id="cja-vu-y88" userLabel="First Responder" sceneMemberID="firstResponder"/>
            </objects>
            <point key="canvasLocation" x="2671" y="260"/>
        </scene>
        <!--Login Site Address View Controller-->
        <scene sceneID="idG-jg-gxH">
            <objects>
                <viewController storyboardIdentifier="siteAddress" extendedLayoutIncludesOpaqueBars="YES" useStoryboardIdentifierAsRestorationIdentifier="YES" id="anK-hg-K4j" customClass="LoginSiteAddressViewController" customModule="WordPress" customModuleProvider="target" sceneMemberID="viewController">
                    <layoutGuides>
                        <viewControllerLayoutGuide type="top" id="pmp-Uj-4NW"/>
                        <viewControllerLayoutGuide type="bottom" id="rYV-q2-blN"/>
                    </layoutGuides>
                    <view key="view" contentMode="scaleToFill" id="CvY-vN-fn9">
                        <rect key="frame" x="0.0" y="0.0" width="383" height="676"/>
                        <autoresizingMask key="autoresizingMask" widthSizable="YES" heightSizable="YES"/>
                        <subviews>
                            <view contentMode="scaleToFill" translatesAutoresizingMaskIntoConstraints="NO" id="a59-c7-WBk">
                                <rect key="frame" x="-4" y="64" width="391" height="612"/>
                                <subviews>
                                    <view contentMode="scaleToFill" translatesAutoresizingMaskIntoConstraints="NO" id="PIc-wF-cQF">
                                        <rect key="frame" x="0.0" y="0.0" width="391" height="548"/>
                                        <subviews>
                                            <label opaque="NO" userInteractionEnabled="NO" contentMode="left" horizontalHuggingPriority="251" verticalHuggingPriority="750" text="Enter the address of the WordPress site you'd like to connect." textAlignment="natural" lineBreakMode="tailTruncation" numberOfLines="0" baselineAdjustment="alignBaselines" adjustsFontSizeToFit="NO" translatesAutoresizingMaskIntoConstraints="NO" id="eFO-bF-n1P">
                                                <rect key="frame" x="20" y="194" width="351" height="38"/>
                                                <fontDescription key="fontDescription" style="UICTFontTextStyleSubhead"/>
                                                <color key="textColor" red="0.18039215689999999" green="0.2666666667" blue="0.32549019610000002" alpha="1" colorSpace="calibratedRGB"/>
                                                <nil key="highlightedColor"/>
                                            </label>
                                            <textField opaque="NO" clipsSubviews="YES" contentMode="scaleToFill" verticalHuggingPriority="251" contentHorizontalAlignment="left" contentVerticalAlignment="center" placeholder="example.wordpress.com" textAlignment="natural" minimumFontSize="17" translatesAutoresizingMaskIntoConstraints="NO" id="ZrT-CY-qD7" customClass="LoginTextField" customModule="WordPress" customModuleProvider="target">
                                                <rect key="frame" x="0.0" y="274" width="391" height="44"/>
                                                <color key="backgroundColor" red="1" green="1" blue="1" alpha="1" colorSpace="custom" customColorSpace="sRGB"/>
                                                <accessibility key="accessibilityConfiguration" identifier="usernameField"/>
                                                <constraints>
                                                    <constraint firstAttribute="height" relation="greaterThanOrEqual" constant="44" id="A6G-yu-Aix"/>
                                                </constraints>
                                                <fontDescription key="fontDescription" style="UICTFontTextStyleBody"/>
                                                <textInputTraits key="textInputTraits" autocorrectionType="no" spellCheckingType="no" keyboardType="URL" returnKeyType="next" enablesReturnKeyAutomatically="YES"/>
                                                <userDefinedRuntimeAttributes>
                                                    <userDefinedRuntimeAttribute type="image" keyPath="leftViewImage" value="icon-url-field"/>
                                                    <userDefinedRuntimeAttribute type="boolean" keyPath="showTopLineSeparator" value="YES"/>
                                                </userDefinedRuntimeAttributes>
                                                <connections>
                                                    <action selector="handleSubmitForm" destination="anK-hg-K4j" eventType="primaryActionTriggered" id="9op-PL-dLy"/>
                                                    <action selector="handleTextFieldDidChange:" destination="anK-hg-K4j" eventType="editingChanged" id="HdI-gj-hRv"/>
                                                    <action selector="handleTextFieldDidChange:" destination="anK-hg-K4j" eventType="editingDidBegin" id="o3I-NR-Vk3"/>
                                                    <outlet property="delegate" destination="anK-hg-K4j" id="LHf-xJ-KYE"/>
                                                </connections>
                                            </textField>
                                            <label opaque="NO" userInteractionEnabled="NO" contentMode="left" horizontalHuggingPriority="251" verticalHuggingPriority="750" text="" textAlignment="natural" lineBreakMode="tailTruncation" numberOfLines="0" baselineAdjustment="alignBaselines" adjustsFontSizeToFit="NO" translatesAutoresizingMaskIntoConstraints="NO" id="SIW-Up-9bc">
                                                <rect key="frame" x="20" y="316" width="351" height="0.0"/>
                                                <fontDescription key="fontDescription" style="UICTFontTextStyleSubhead"/>
                                                <color key="textColor" red="0.85098039219999999" green="0.30980392159999998" blue="0.30980392159999998" alpha="1" colorSpace="calibratedRGB"/>
                                                <nil key="highlightedColor"/>
                                            </label>
                                        </subviews>
                                        <constraints>
                                            <constraint firstItem="SIW-Up-9bc" firstAttribute="leading" secondItem="PIc-wF-cQF" secondAttribute="leading" constant="20" id="0tS-1w-zS9"/>
                                            <constraint firstAttribute="trailing" secondItem="SIW-Up-9bc" secondAttribute="trailing" constant="20" id="5NZ-US-fyT"/>
                                            <constraint firstItem="SIW-Up-9bc" firstAttribute="top" secondItem="ZrT-CY-qD7" secondAttribute="bottom" constant="20" id="CaE-Bk-bQW"/>
                                            <constraint firstItem="ZrT-CY-qD7" firstAttribute="leading" secondItem="PIc-wF-cQF" secondAttribute="leading" id="HJe-BW-8s9"/>
                                            <constraint firstItem="eFO-bF-n1P" firstAttribute="top" relation="greaterThanOrEqual" secondItem="PIc-wF-cQF" secondAttribute="top" constant="20" id="JPa-oE-J0z"/>
                                            <constraint firstItem="ZrT-CY-qD7" firstAttribute="top" secondItem="eFO-bF-n1P" secondAttribute="bottom" constant="20" id="PCW-0h-eOf"/>
                                            <constraint firstAttribute="trailing" secondItem="eFO-bF-n1P" secondAttribute="trailing" constant="20" id="VZw-e6-4cN"/>
                                            <constraint firstItem="ZrT-CY-qD7" firstAttribute="centerY" secondItem="PIc-wF-cQF" secondAttribute="centerY" priority="900" id="eTI-5L-VeE"/>
                                            <constraint firstItem="eFO-bF-n1P" firstAttribute="leading" secondItem="PIc-wF-cQF" secondAttribute="leading" constant="20" id="ffC-rd-dHn"/>
                                            <constraint firstAttribute="trailing" secondItem="ZrT-CY-qD7" secondAttribute="trailing" id="vOF-yi-MPL"/>
                                        </constraints>
                                    </view>
                                    <stackView contentMode="scaleToFill" verticalHuggingPriority="750" horizontalCompressionResistancePriority="250" distribution="equalSpacing" alignment="center" spacing="8" translatesAutoresizingMaskIntoConstraints="NO" id="mlx-XY-MGX">
                                        <rect key="frame" x="20" y="548" width="351" height="44"/>
                                        <subviews>
                                            <button opaque="NO" contentMode="scaleToFill" horizontalCompressionResistancePriority="250" contentHorizontalAlignment="left" contentVerticalAlignment="center" buttonType="roundedRect" lineBreakMode="middleTruncation" translatesAutoresizingMaskIntoConstraints="NO" id="roL-ID-k8n">
                                                <rect key="frame" x="0.0" y="7" width="250" height="30"/>
                                                <accessibility key="accessibilityConfiguration" identifier="addSelfHostedButton"/>
                                                <fontDescription key="fontDescription" style="UICTFontTextStyleSubhead"/>
                                                <state key="normal" title="Need help finding your site address?">
                                                    <color key="titleColor" red="0.0" green="0.52941176469999995" blue="0.74509803919999995" alpha="1" colorSpace="custom" customColorSpace="sRGB"/>
                                                </state>
                                                <connections>
                                                    <action selector="handleSiteAddressHelpButtonTapped:" destination="anK-hg-K4j" eventType="touchUpInside" id="PXe-Yc-xaK"/>
                                                </connections>
                                            </button>
                                            <button opaque="NO" contentMode="scaleToFill" horizontalHuggingPriority="750" verticalCompressionResistancePriority="749" contentHorizontalAlignment="center" contentVerticalAlignment="center" lineBreakMode="middleTruncation" translatesAutoresizingMaskIntoConstraints="NO" id="ltO-hW-mbe" customClass="NUXButton" customModule="WordPress" customModuleProvider="target">
                                                <rect key="frame" x="315" y="0.0" width="36" height="44"/>
                                                <accessibility key="accessibilityConfiguration" identifier="nextButton"/>
                                                <constraints>
                                                    <constraint firstAttribute="height" constant="44" id="6c7-EA-1KF"/>
                                                </constraints>
                                                <fontDescription key="fontDescription" type="system" pointSize="17"/>
                                                <state key="normal" title="Next">
                                                    <color key="titleColor" red="1" green="1" blue="1" alpha="1" colorSpace="custom" customColorSpace="sRGB"/>
                                                </state>
                                                <userDefinedRuntimeAttributes>
                                                    <userDefinedRuntimeAttribute type="boolean" keyPath="isPrimary" value="YES"/>
                                                </userDefinedRuntimeAttributes>
                                                <connections>
                                                    <action selector="handleSubmitButtonTapped:" destination="anK-hg-K4j" eventType="touchUpInside" id="FmW-Ni-UiM"/>
                                                </connections>
                                            </button>
                                        </subviews>
                                        <color key="backgroundColor" red="0.02390592004" green="1" blue="0.002390008849" alpha="1" colorSpace="custom" customColorSpace="displayP3"/>
                                    </stackView>
                                </subviews>
                                <constraints>
                                    <constraint firstAttribute="trailing" secondItem="PIc-wF-cQF" secondAttribute="trailing" id="77c-zg-8kc"/>
                                    <constraint firstItem="PIc-wF-cQF" firstAttribute="leading" secondItem="a59-c7-WBk" secondAttribute="leading" id="IvI-xu-FTq"/>
                                    <constraint firstAttribute="bottom" secondItem="mlx-XY-MGX" secondAttribute="bottom" constant="20" id="KZS-hN-8sw"/>
                                    <constraint firstAttribute="width" constant="383" id="M81-Xp-Ndj"/>
                                    <constraint firstItem="mlx-XY-MGX" firstAttribute="leading" secondItem="a59-c7-WBk" secondAttribute="leading" constant="20" id="NNf-uc-zgc"/>
                                    <constraint firstItem="PIc-wF-cQF" firstAttribute="top" secondItem="a59-c7-WBk" secondAttribute="top" id="cb9-Xe-IDv"/>
                                    <constraint firstAttribute="trailing" secondItem="mlx-XY-MGX" secondAttribute="trailing" constant="20" id="hAI-09-g1p"/>
                                    <constraint firstItem="mlx-XY-MGX" firstAttribute="top" secondItem="PIc-wF-cQF" secondAttribute="bottom" id="pNr-TP-P4M"/>
                                </constraints>
                                <variation key="default">
                                    <mask key="constraints">
                                        <exclude reference="M81-Xp-Ndj"/>
                                    </mask>
                                </variation>
                                <variation key="heightClass=regular-widthClass=regular">
                                    <mask key="constraints">
                                        <include reference="M81-Xp-Ndj"/>
                                    </mask>
                                </variation>
                            </view>
                        </subviews>
                        <color key="backgroundColor" red="0.95294117649999999" green="0.96470588239999999" blue="0.97254901959999995" alpha="1" colorSpace="calibratedRGB"/>
                        <constraints>
                            <constraint firstItem="a59-c7-WBk" firstAttribute="centerX" secondItem="CvY-vN-fn9" secondAttribute="centerX" id="R8E-Gd-gVZ"/>
                            <constraint firstItem="a59-c7-WBk" firstAttribute="leading" secondItem="CvY-vN-fn9" secondAttribute="leadingMargin" constant="-20" id="atB-bL-5qa"/>
                            <constraint firstItem="a59-c7-WBk" firstAttribute="top" secondItem="pmp-Uj-4NW" secondAttribute="bottom" id="kCi-CC-wxN"/>
                            <constraint firstAttribute="trailingMargin" secondItem="a59-c7-WBk" secondAttribute="trailing" constant="-20" id="slk-Sa-O2b"/>
                            <constraint firstItem="rYV-q2-blN" firstAttribute="top" secondItem="a59-c7-WBk" secondAttribute="bottom" id="tAJ-7d-k9u"/>
                        </constraints>
                        <variation key="heightClass=regular-widthClass=regular">
                            <mask key="constraints">
                                <exclude reference="atB-bL-5qa"/>
                                <exclude reference="slk-Sa-O2b"/>
                            </mask>
                        </variation>
                    </view>
                    <navigationItem key="navigationItem" id="fMh-LG-dbq"/>
                    <freeformSimulatedSizeMetrics key="simulatedDestinationMetrics"/>
                    <size key="freeformSize" width="383" height="676"/>
                    <connections>
                        <outlet property="bottomContentConstraint" destination="tAJ-7d-k9u" id="uH5-Q4-kG3"/>
                        <outlet property="errorLabel" destination="SIW-Up-9bc" id="rcO-eL-PuF"/>
                        <outlet property="instructionLabel" destination="eFO-bF-n1P" id="MVi-cw-csX"/>
                        <outlet property="siteAddressHelpButton" destination="roL-ID-k8n" id="QB2-ri-X5V"/>
                        <outlet property="siteURLField" destination="ZrT-CY-qD7" id="561-Zw-Ja9"/>
                        <outlet property="submitButton" destination="ltO-hW-mbe" id="wwr-D5-5kK"/>
                        <segue destination="SZS-o3-1P7" kind="show" identifier="showURLUsernamePassword" id="TkG-0R-c3i"/>
                    </connections>
                </viewController>
                <placeholder placeholderIdentifier="IBFirstResponder" id="WlT-Oa-AoS" userLabel="First Responder" sceneMemberID="firstResponder"/>
            </objects>
            <point key="canvasLocation" x="769" y="1209"/>
        </scene>
        <!--LinkMailView-->
        <scene sceneID="UUd-M2-Fvg">
            <objects>
                <viewControllerPlaceholder storyboardIdentifier="LinkMailView" storyboardName="EmailMagicLink" referencedIdentifier="LinkMailView" id="Aii-0z-zLC" sceneMemberID="viewController"/>
                <placeholder placeholderIdentifier="IBFirstResponder" id="WTT-3e-E71" userLabel="First Responder" sceneMemberID="firstResponder"/>
            </objects>
            <point key="canvasLocation" x="3021" y="247"/>
        </scene>
    </scenes>
    <resources>
        <image name="beveled-blue-button" width="18" height="19"/>
        <image name="beveled-blue-button-down" width="18" height="19"/>
        <image name="beveled-secondary-button" width="18" height="19"/>
        <image name="darkgrey-shadow" width="10" height="10"/>
        <image name="icon-email-field" width="18" height="22"/>
        <image name="icon-password-field" width="18" height="22"/>
        <image name="icon-url-field" width="18" height="22"/>
        <image name="icon-username-field" width="18" height="18"/>
        <image name="icon-wp" width="50" height="52"/>
    </resources>
    <inferredMetricsTieBreakers>
<<<<<<< HEAD
        <segue reference="7lv-19-h36"/>
        <segue reference="qLI-qX-rkG"/>
        <segue reference="0ao-yi-yZI"/>
        <segue reference="ttc-1d-dkK"/>
        <segue reference="swV-lc-6gI"/>
=======
>>>>>>> 29f3f15d
    </inferredMetricsTieBreakers>
</document><|MERGE_RESOLUTION|>--- conflicted
+++ resolved
@@ -654,13 +654,13 @@
                         <autoresizingMask key="autoresizingMask" widthSizable="YES" heightSizable="YES"/>
                         <subviews>
                             <view contentMode="scaleToFill" translatesAutoresizingMaskIntoConstraints="NO" id="dSZ-FR-Cdo">
-                                <rect key="frame" x="-4" y="64" width="383" height="603"/>
+                                <rect key="frame" x="-4" y="20" width="383" height="647"/>
                                 <subviews>
                                     <view contentMode="scaleToFill" translatesAutoresizingMaskIntoConstraints="NO" id="y8j-4r-VXw">
-                                        <rect key="frame" x="0.0" y="0.0" width="383" height="539"/>
+                                        <rect key="frame" x="0.0" y="0.0" width="383" height="583"/>
                                         <subviews>
                                             <stackView opaque="NO" contentMode="scaleToFill" axis="vertical" translatesAutoresizingMaskIntoConstraints="NO" id="rFl-BX-tKE" userLabel="Header Stack View">
-                                                <rect key="frame" x="20" y="155.5" width="343" height="72"/>
+                                                <rect key="frame" x="20" y="177.5" width="343" height="72"/>
                                                 <subviews>
                                                     <view contentMode="scaleToFill" translatesAutoresizingMaskIntoConstraints="NO" id="n8z-Py-Err" customClass="SiteInfoHeaderView" customModule="WordPress" customModuleProvider="target">
                                                         <rect key="frame" x="0.0" y="0.0" width="343" height="50"/>
@@ -685,7 +685,7 @@
                                                 </subviews>
                                             </stackView>
                                             <stackView opaque="NO" contentMode="scaleToFill" verticalCompressionResistancePriority="1000" axis="vertical" distribution="fillEqually" translatesAutoresizingMaskIntoConstraints="NO" id="tW0-In-DwC">
-                                                <rect key="frame" x="0.0" y="247.5" width="383" height="88"/>
+                                                <rect key="frame" x="0.0" y="269.5" width="383" height="88"/>
                                                 <subviews>
                                                     <textField opaque="NO" clipsSubviews="YES" contentMode="scaleToFill" contentHorizontalAlignment="left" contentVerticalAlignment="center" placeholder="Username / Email" textAlignment="natural" minimumFontSize="17" translatesAutoresizingMaskIntoConstraints="NO" id="ESh-DI-dtB" customClass="LoginTextField" customModule="WordPress" customModuleProvider="target">
                                                         <rect key="frame" x="0.0" y="0.0" width="383" height="44"/>
@@ -725,7 +725,7 @@
                                                 </constraints>
                                             </stackView>
                                             <label opaque="NO" userInteractionEnabled="NO" contentMode="left" horizontalHuggingPriority="251" verticalHuggingPriority="251" text="" textAlignment="natural" lineBreakMode="tailTruncation" numberOfLines="0" baselineAdjustment="alignBaselines" adjustsFontSizeToFit="NO" translatesAutoresizingMaskIntoConstraints="NO" id="Dmn-nh-HTH">
-                                                <rect key="frame" x="20" y="355.5" width="343" height="0.0"/>
+                                                <rect key="frame" x="20" y="377.5" width="343" height="0.0"/>
                                                 <fontDescription key="fontDescription" style="UICTFontTextStyleSubhead"/>
                                                 <color key="textColor" red="0.85098039219999999" green="0.30980392159999998" blue="0.30980392159999998" alpha="1" colorSpace="calibratedRGB"/>
                                                 <nil key="highlightedColor"/>
@@ -745,7 +745,7 @@
                                         </constraints>
                                     </view>
                                     <stackView opaque="NO" contentMode="scaleToFill" distribution="equalSpacing" alignment="center" spacing="8" translatesAutoresizingMaskIntoConstraints="NO" id="zbk-h0-lpE">
-                                        <rect key="frame" x="20" y="539" width="343" height="44"/>
+                                        <rect key="frame" x="20" y="583" width="343" height="44"/>
                                         <subviews>
                                             <button opaque="NO" contentMode="scaleToFill" contentHorizontalAlignment="left" contentVerticalAlignment="center" buttonType="roundedRect" lineBreakMode="middleTruncation" translatesAutoresizingMaskIntoConstraints="NO" id="Gzk-TE-YfP">
                                                 <rect key="frame" x="0.0" y="7" width="141" height="30"/>
@@ -845,19 +845,19 @@
                         <autoresizingMask key="autoresizingMask" widthSizable="YES" heightSizable="YES"/>
                         <subviews>
                             <view contentMode="scaleToFill" translatesAutoresizingMaskIntoConstraints="NO" id="7OQ-0t-1zq">
-                                <rect key="frame" x="-4" y="64" width="383" height="603"/>
+                                <rect key="frame" x="-4" y="20" width="383" height="647"/>
                                 <subviews>
                                     <view contentMode="scaleToFill" verticalCompressionResistancePriority="1000" translatesAutoresizingMaskIntoConstraints="NO" id="ZWc-TJ-W9T">
-                                        <rect key="frame" x="0.0" y="0.0" width="383" height="539"/>
+                                        <rect key="frame" x="0.0" y="0.0" width="383" height="583"/>
                                         <subviews>
                                             <label opaque="NO" userInteractionEnabled="NO" contentMode="left" horizontalHuggingPriority="251" verticalHuggingPriority="251" verticalCompressionResistancePriority="1000" placeholderIntrinsicWidth="343" placeholderIntrinsicHeight="48" text="Enter the password for your WordPress.com account." textAlignment="natural" lineBreakMode="tailTruncation" numberOfLines="0" baselineAdjustment="alignBaselines" adjustsFontSizeToFit="NO" translatesAutoresizingMaskIntoConstraints="NO" id="bBi-2N-RAh">
-                                                <rect key="frame" x="20" y="167.5" width="343" height="48"/>
+                                                <rect key="frame" x="20" y="189.5" width="343" height="48"/>
                                                 <fontDescription key="fontDescription" style="UICTFontTextStyleSubhead"/>
                                                 <color key="textColor" red="0.18039215689999999" green="0.2274509804" blue="0.32549019610000002" alpha="1" colorSpace="calibratedRGB"/>
                                                 <nil key="highlightedColor"/>
                                             </label>
                                             <stackView opaque="NO" contentMode="scaleToFill" axis="vertical" distribution="equalSpacing" alignment="center" spacing="8" translatesAutoresizingMaskIntoConstraints="NO" id="3be-99-g62">
-                                                <rect key="frame" x="0.0" y="247.5" width="383" height="72.5"/>
+                                                <rect key="frame" x="0.0" y="269.5" width="383" height="72.5"/>
                                                 <subviews>
                                                     <stackView opaque="NO" contentMode="scaleToFill" alignment="center" spacing="10" translatesAutoresizingMaskIntoConstraints="NO" id="Xgi-ZQ-8YL">
                                                         <rect key="frame" x="20" y="0.0" width="343" height="20.5"/>
@@ -921,7 +921,7 @@
                                         </constraints>
                                     </view>
                                     <stackView opaque="NO" contentMode="scaleToFill" distribution="equalSpacing" alignment="center" spacing="8" translatesAutoresizingMaskIntoConstraints="NO" id="ilv-iW-HgP">
-                                        <rect key="frame" x="20" y="539" width="343" height="44"/>
+                                        <rect key="frame" x="20" y="583" width="343" height="44"/>
                                         <subviews>
                                             <button opaque="NO" contentMode="scaleToFill" contentHorizontalAlignment="center" contentVerticalAlignment="center" buttonType="roundedRect" lineBreakMode="middleTruncation" translatesAutoresizingMaskIntoConstraints="NO" id="0P1-6g-BI3">
                                                 <rect key="frame" x="0.0" y="7" width="141" height="30"/>
@@ -1021,13 +1021,13 @@
                         <autoresizingMask key="autoresizingMask" widthSizable="YES" heightSizable="YES"/>
                         <subviews>
                             <view contentMode="scaleToFill" translatesAutoresizingMaskIntoConstraints="NO" id="hTY-xb-H5h">
-                                <rect key="frame" x="-4" y="64" width="383" height="603"/>
+                                <rect key="frame" x="-4" y="20" width="383" height="647"/>
                                 <subviews>
                                     <view contentMode="scaleToFill" translatesAutoresizingMaskIntoConstraints="NO" id="DHF-bN-so0">
-                                        <rect key="frame" x="0.0" y="0.0" width="383" height="539"/>
+                                        <rect key="frame" x="0.0" y="0.0" width="383" height="583"/>
                                         <subviews>
                                             <label opaque="NO" userInteractionEnabled="NO" contentMode="left" horizontalHuggingPriority="251" verticalHuggingPriority="251" verticalCompressionResistancePriority="1000" text="Almost there" textAlignment="natural" lineBreakMode="tailTruncation" numberOfLines="0" baselineAdjustment="alignBaselines" adjustsFontSizeToFit="NO" translatesAutoresizingMaskIntoConstraints="NO" id="h0i-9g-1E6">
-                                                <rect key="frame" x="20" y="209.5" width="343" height="18"/>
+                                                <rect key="frame" x="20" y="231.5" width="343" height="18"/>
                                                 <fontDescription key="fontDescription" style="UICTFontTextStyleSubhead"/>
                                                 <color key="textColor" red="0.18039215689999999" green="0.2666666667" blue="0.32549019610000002" alpha="1" colorSpace="calibratedRGB"/>
                                                 <nil key="highlightedColor"/>
@@ -1063,7 +1063,7 @@
                                                 </connections>
                                             </textField>
                                             <label opaque="NO" userInteractionEnabled="NO" contentMode="left" horizontalHuggingPriority="251" verticalHuggingPriority="251" verticalCompressionResistancePriority="1000" text="" textAlignment="natural" lineBreakMode="tailTruncation" numberOfLines="0" baselineAdjustment="alignBaselines" adjustsFontSizeToFit="NO" translatesAutoresizingMaskIntoConstraints="NO" id="zhF-jf-Wcv">
-                                                <rect key="frame" x="20" y="311.5" width="343" height="0.0"/>
+                                                <rect key="frame" x="20" y="333.5" width="343" height="0.0"/>
                                                 <fontDescription key="fontDescription" style="UICTFontTextStyleSubhead"/>
                                                 <color key="textColor" red="0.85098039215686272" green="0.30980392156862746" blue="0.30980392156862746" alpha="1" colorSpace="calibratedRGB"/>
                                                 <nil key="highlightedColor"/>
@@ -1083,7 +1083,7 @@
                                         </constraints>
                                     </view>
                                     <stackView opaque="NO" contentMode="scaleToFill" distribution="equalSpacing" alignment="center" spacing="8" translatesAutoresizingMaskIntoConstraints="NO" id="x1G-Lf-mra">
-                                        <rect key="frame" x="20" y="539" width="343" height="44"/>
+                                        <rect key="frame" x="20" y="583" width="343" height="44"/>
                                         <subviews>
                                             <button opaque="NO" contentMode="scaleToFill" horizontalCompressionResistancePriority="250" contentHorizontalAlignment="left" contentVerticalAlignment="center" buttonType="roundedRect" lineBreakMode="middleTruncation" translatesAutoresizingMaskIntoConstraints="NO" id="309-z3-fPx">
                                                 <rect key="frame" x="0.0" y="0.0" width="131" height="44"/>
@@ -1456,13 +1456,13 @@
                         <autoresizingMask key="autoresizingMask" widthSizable="YES" heightSizable="YES"/>
                         <subviews>
                             <view contentMode="scaleToFill" translatesAutoresizingMaskIntoConstraints="NO" id="a59-c7-WBk">
-                                <rect key="frame" x="-4" y="64" width="391" height="612"/>
+                                <rect key="frame" x="-4" y="20" width="391" height="656"/>
                                 <subviews>
                                     <view contentMode="scaleToFill" translatesAutoresizingMaskIntoConstraints="NO" id="PIc-wF-cQF">
-                                        <rect key="frame" x="0.0" y="0.0" width="391" height="548"/>
+                                        <rect key="frame" x="0.0" y="0.0" width="391" height="592"/>
                                         <subviews>
                                             <label opaque="NO" userInteractionEnabled="NO" contentMode="left" horizontalHuggingPriority="251" verticalHuggingPriority="750" text="Enter the address of the WordPress site you'd like to connect." textAlignment="natural" lineBreakMode="tailTruncation" numberOfLines="0" baselineAdjustment="alignBaselines" adjustsFontSizeToFit="NO" translatesAutoresizingMaskIntoConstraints="NO" id="eFO-bF-n1P">
-                                                <rect key="frame" x="20" y="194" width="351" height="38"/>
+                                                <rect key="frame" x="20" y="216" width="351" height="38"/>
                                                 <fontDescription key="fontDescription" style="UICTFontTextStyleSubhead"/>
                                                 <color key="textColor" red="0.18039215689999999" green="0.2666666667" blue="0.32549019610000002" alpha="1" colorSpace="calibratedRGB"/>
                                                 <nil key="highlightedColor"/>
@@ -1488,7 +1488,7 @@
                                                 </connections>
                                             </textField>
                                             <label opaque="NO" userInteractionEnabled="NO" contentMode="left" horizontalHuggingPriority="251" verticalHuggingPriority="750" text="" textAlignment="natural" lineBreakMode="tailTruncation" numberOfLines="0" baselineAdjustment="alignBaselines" adjustsFontSizeToFit="NO" translatesAutoresizingMaskIntoConstraints="NO" id="SIW-Up-9bc">
-                                                <rect key="frame" x="20" y="316" width="351" height="0.0"/>
+                                                <rect key="frame" x="20" y="338" width="351" height="0.0"/>
                                                 <fontDescription key="fontDescription" style="UICTFontTextStyleSubhead"/>
                                                 <color key="textColor" red="0.85098039219999999" green="0.30980392159999998" blue="0.30980392159999998" alpha="1" colorSpace="calibratedRGB"/>
                                                 <nil key="highlightedColor"/>
@@ -1508,7 +1508,7 @@
                                         </constraints>
                                     </view>
                                     <stackView contentMode="scaleToFill" verticalHuggingPriority="750" horizontalCompressionResistancePriority="250" distribution="equalSpacing" alignment="center" spacing="8" translatesAutoresizingMaskIntoConstraints="NO" id="mlx-XY-MGX">
-                                        <rect key="frame" x="20" y="548" width="351" height="44"/>
+                                        <rect key="frame" x="20" y="592" width="351" height="44"/>
                                         <subviews>
                                             <button opaque="NO" contentMode="scaleToFill" horizontalCompressionResistancePriority="250" contentHorizontalAlignment="left" contentVerticalAlignment="center" buttonType="roundedRect" lineBreakMode="middleTruncation" translatesAutoresizingMaskIntoConstraints="NO" id="roL-ID-k8n">
                                                 <rect key="frame" x="0.0" y="7" width="250" height="30"/>
@@ -1617,13 +1617,10 @@
         <image name="icon-wp" width="50" height="52"/>
     </resources>
     <inferredMetricsTieBreakers>
-<<<<<<< HEAD
-        <segue reference="7lv-19-h36"/>
-        <segue reference="qLI-qX-rkG"/>
+        <segue reference="fA5-mb-vrv"/>
+        <segue reference="fWM-mD-lXg"/>
         <segue reference="0ao-yi-yZI"/>
-        <segue reference="ttc-1d-dkK"/>
-        <segue reference="swV-lc-6gI"/>
-=======
->>>>>>> 29f3f15d
+        <segue reference="1xT-tL-sp6"/>
+        <segue reference="iD4-VS-n3M"/>
     </inferredMetricsTieBreakers>
 </document>