PODS:
  - 1PasswordExtension (1.8.1)
  - AFNetworking (3.1.0):
    - AFNetworking/NSURLSession (= 3.1.0)
    - AFNetworking/Reachability (= 3.1.0)
    - AFNetworking/Security (= 3.1.0)
    - AFNetworking/Serialization (= 3.1.0)
    - AFNetworking/UIKit (= 3.1.0)
  - AFNetworking/NSURLSession (3.1.0):
    - AFNetworking/Reachability
    - AFNetworking/Security
    - AFNetworking/Serialization
  - AFNetworking/Reachability (3.1.0)
  - AFNetworking/Security (3.1.0)
  - AFNetworking/Serialization (3.1.0)
  - AFNetworking/UIKit (3.1.0):
    - AFNetworking/NSURLSession
  - Alamofire (3.4.1)
  - Automattic-Tracks-iOS (0.1.1):
    - CocoaLumberjack (~> 2.2.0)
    - Reachability (~> 3.1)
    - UIDeviceIdentifier (~> 0.4)
  - BuddyBuildSDK (1.0.11)
  - CocoaLumberjack (2.2.0):
    - CocoaLumberjack/Default (= 2.2.0)
    - CocoaLumberjack/Extensions (= 2.2.0)
  - CocoaLumberjack/Core (2.2.0)
  - CocoaLumberjack/Default (2.2.0):
    - CocoaLumberjack/Core
  - CocoaLumberjack/Extensions (2.2.0):
    - CocoaLumberjack/Default
  - Crashlytics (3.7.3):
    - Fabric (~> 1.6.3)
  - DTCoreText (1.6.16):
    - DTFoundation/Core (~> 1.7.5)
    - DTFoundation/DTAnimatedGIF (~> 1.7.5)
    - DTFoundation/DTHTMLParser (~> 1.7.5)
    - DTFoundation/UIKit (~> 1.7.5)
  - DTFoundation/Core (1.7.10)
  - DTFoundation/DTAnimatedGIF (1.7.10)
  - DTFoundation/DTHTMLParser (1.7.10):
    - DTFoundation/Core
  - DTFoundation/UIKit (1.7.10):
    - DTFoundation/Core
  - Expecta (1.0.5)
  - Fabric (1.6.8)
  - FormatterKit (1.8.1):
    - FormatterKit/AddressFormatter (= 1.8.1)
    - FormatterKit/ArrayFormatter (= 1.8.1)
    - FormatterKit/ColorFormatter (= 1.8.1)
    - FormatterKit/LocationFormatter (= 1.8.1)
    - FormatterKit/NameFormatter (= 1.8.1)
    - FormatterKit/OrdinalNumberFormatter (= 1.8.1)
    - FormatterKit/Resources (= 1.8.1)
    - FormatterKit/TimeIntervalFormatter (= 1.8.1)
    - FormatterKit/UnitOfInformationFormatter (= 1.8.1)
    - FormatterKit/URLRequestFormatter (= 1.8.1)
  - FormatterKit/AddressFormatter (1.8.1):
    - FormatterKit/Resources
  - FormatterKit/ArrayFormatter (1.8.1):
    - FormatterKit/Resources
  - FormatterKit/ColorFormatter (1.8.1):
    - FormatterKit/Resources
  - FormatterKit/LocationFormatter (1.8.1):
    - FormatterKit/Resources
  - FormatterKit/NameFormatter (1.8.1):
    - FormatterKit/Resources
  - FormatterKit/OrdinalNumberFormatter (1.8.1):
    - FormatterKit/Resources
  - FormatterKit/Resources (1.8.1)
  - FormatterKit/TimeIntervalFormatter (1.8.1):
    - FormatterKit/Resources
  - FormatterKit/UnitOfInformationFormatter (1.8.1):
    - FormatterKit/Resources
  - FormatterKit/URLRequestFormatter (1.8.1):
    - FormatterKit/Resources
  - Gridicons (0.2)
  - Helpshift (5.6.2)
  - HockeySDK (3.8.6):
    - HockeySDK/AllFeaturesLib (= 3.8.6)
  - HockeySDK/AllFeaturesLib (3.8.6)
  - Lookback (1.3.0):
    - PDKTZipArchive
  - Mixpanel (2.9.4):
    - Mixpanel/Mixpanel (= 2.9.4)
  - Mixpanel/Mixpanel (2.9.4)
  - MRProgress (0.7.0):
    - MRProgress/ActivityIndicator (= 0.7.0)
    - MRProgress/Blur (= 0.7.0)
    - MRProgress/Circular (= 0.7.0)
    - MRProgress/Icons (= 0.7.0)
    - MRProgress/NavigationBarProgress (= 0.7.0)
    - MRProgress/Overlay (= 0.7.0)
  - MRProgress/ActivityIndicator (0.7.0):
    - MRProgress/Stopable
  - MRProgress/Blur (0.7.0):
    - MRProgress/Helper
  - MRProgress/Circular (0.7.0):
    - MRProgress/Helper
    - MRProgress/ProgressBaseClass
    - MRProgress/Stopable
  - MRProgress/Helper (0.7.0)
  - MRProgress/Icons (0.7.0)
  - MRProgress/NavigationBarProgress (0.7.0):
    - MRProgress/ProgressBaseClass
  - MRProgress/Overlay (0.7.0):
    - MRProgress/ActivityIndicator
    - MRProgress/Blur
    - MRProgress/Circular
    - MRProgress/Helper
    - MRProgress/Icons
  - MRProgress/ProgressBaseClass (0.7.0)
  - MRProgress/Stopable (0.7.0):
    - MRProgress/Helper
  - Nimble (4.0.1)
  - NSObject-SafeExpectations (0.0.2)
  - NSURL+IDN (0.3)
  - OCMock (3.1.2)
  - OHHTTPStubs (4.6.0):
    - OHHTTPStubs/Default (= 4.6.0)
  - OHHTTPStubs/Core (4.6.0)
  - OHHTTPStubs/Default (4.6.0):
    - OHHTTPStubs/Core
    - OHHTTPStubs/JSON
    - OHHTTPStubs/NSURLSession
    - OHHTTPStubs/OHPathHelpers
  - OHHTTPStubs/JSON (4.6.0):
    - OHHTTPStubs/Core
  - OHHTTPStubs/NSURLSession (4.6.0):
    - OHHTTPStubs/Core
  - OHHTTPStubs/OHPathHelpers (4.6.0)
  - OHHTTPStubs/Swift (4.6.0):
    - OHHTTPStubs/Core
  - PDKTZipArchive (0.4.1)
  - Reachability (3.2)
  - ReactiveCocoa (2.4.7):
    - ReactiveCocoa/UI (= 2.4.7)
  - ReactiveCocoa/Core (2.4.7):
    - ReactiveCocoa/no-arc
  - ReactiveCocoa/no-arc (2.4.7)
  - ReactiveCocoa/UI (2.4.7):
    - ReactiveCocoa/Core
  - Simperium (0.8.17):
    - Simperium/DiffMatchPach (= 0.8.17)
    - Simperium/JRSwizzle (= 0.8.17)
    - Simperium/SocketTrust (= 0.8.17)
    - Simperium/SPReachability (= 0.8.17)
    - Simperium/SSKeychain (= 0.8.17)
  - Simperium/DiffMatchPach (0.8.17)
  - Simperium/JRSwizzle (0.8.17)
  - Simperium/SocketTrust (0.8.17)
  - Simperium/SPReachability (0.8.17)
  - Simperium/SSKeychain (0.8.17)
  - Specta (1.0.5)
  - SVProgressHUD (1.1.3)
  - UIDeviceIdentifier (0.5.0)
  - WordPress-AppbotX (1.0.6)
  - WordPress-Aztec-iOS (0.2.0)
  - WordPress-iOS-Editor (1.8.1):
    - CocoaLumberjack (~> 2.2.0)
    - NSObject-SafeExpectations (~> 0.0.2)
    - WordPressCom-Analytics-iOS (~> 0.1.0)
  - WordPress-iOS-Shared (0.6.1):
    - CocoaLumberjack (~> 2.2.0)
  - WordPressCom-Analytics-iOS (0.1.19)
  - WordPressCom-Stats-iOS (0.7.7):
    - AFNetworking (~> 3.1.0)
    - CocoaLumberjack (~> 2.2.0)
    - NSObject-SafeExpectations (~> 0.0.2)
    - WordPress-iOS-Shared (~> 0.5)
    - WordPressCom-Analytics-iOS (~> 0.1.4)
    - WordPressCom-Stats-iOS/Services (= 0.7.7)
    - WordPressCom-Stats-iOS/UI (= 0.7.7)
  - WordPressCom-Stats-iOS/Services (0.7.7):
    - AFNetworking (~> 3.1.0)
    - CocoaLumberjack (~> 2.2.0)
    - NSObject-SafeExpectations (~> 0.0.2)
    - WordPress-iOS-Shared (~> 0.5)
    - WordPressCom-Analytics-iOS (~> 0.1.4)
  - WordPressCom-Stats-iOS/UI (0.7.7):
    - AFNetworking (~> 3.1.0)
    - CocoaLumberjack (~> 2.2.0)
    - NSObject-SafeExpectations (~> 0.0.2)
    - WordPress-iOS-Shared (~> 0.5)
    - WordPressCom-Analytics-iOS (~> 0.1.4)
    - WordPressCom-Stats-iOS/Services
  - WordPressComKit (0.0.4):
    - Alamofire (~> 3.0)
  - WPMediaPicker (0.10.1)
  - wpxmlrpc (0.8.2)

DEPENDENCIES:
  - 1PasswordExtension (= 1.8.1)
  - AFNetworking (= 3.1.0)
  - Automattic-Tracks-iOS (from `https://github.com/Automattic/Automattic-Tracks-iOS.git`, tag `0.1.1`)
  - BuddyBuildSDK (~> 1.0.11)
  - CocoaLumberjack (~> 2.2.0)
  - Crashlytics
  - DTCoreText (= 1.6.16)
  - Expecta (= 1.0.5)
  - FormatterKit (~> 1.8.1)
  - Gridicons (= 0.2)
  - Helpshift (~> 5.6.2)
  - HockeySDK (~> 3.8.0)
  - Lookback (= 1.3.0)
  - Mixpanel (= 2.9.4)
  - MRProgress (~> 0.7.0)
  - Nimble (~> 4.0.0)
  - NSObject-SafeExpectations (= 0.0.2)
  - NSURL+IDN (= 0.3)
  - OCMock (= 3.1.2)
  - OHHTTPStubs (~> 4.6.0)
  - OHHTTPStubs/Swift (~> 4.6.0)
  - Reachability (= 3.2)
  - ReactiveCocoa (~> 2.4.7)
  - Simperium (= 0.8.17)
  - Specta (= 1.0.5)
  - SVProgressHUD (~> 1.1.3)
  - UIDeviceIdentifier (~> 0.1)
  - WordPress-AppbotX (from `https://github.com/wordpress-mobile/appbotx.git`, commit `479d05f7d6b963c9b44040e6ea9f190e8bd9a47a`)
  - WordPress-Aztec-iOS (= 0.2.0)
  - WordPress-iOS-Editor (= 1.8.1)
  - WordPress-iOS-Shared (= 0.6.1)
<<<<<<< HEAD
  - WordPressCom-Analytics-iOS (= 0.1.18)
=======
  - WordPressCom-Analytics-iOS (= 0.1.19)
>>>>>>> 52db38ea
  - WordPressCom-Stats-iOS (= 0.7.7)
  - WordPressCom-Stats-iOS/Services (= 0.7.7)
  - WordPressComKit (from `https://github.com/Automattic/WordPressComKit.git`, tag `0.0.4`)
  - WPMediaPicker (~> 0.10.1)
  - wpxmlrpc (~> 0.8)

EXTERNAL SOURCES:
  Automattic-Tracks-iOS:
    :git: https://github.com/Automattic/Automattic-Tracks-iOS.git
    :tag: 0.1.1
  WordPress-AppbotX:
    :commit: 479d05f7d6b963c9b44040e6ea9f190e8bd9a47a
    :git: https://github.com/wordpress-mobile/appbotx.git
  WordPressComKit:
    :git: https://github.com/Automattic/WordPressComKit.git
    :tag: 0.0.4

CHECKOUT OPTIONS:
  Automattic-Tracks-iOS:
    :git: https://github.com/Automattic/Automattic-Tracks-iOS.git
    :tag: 0.1.1
  WordPress-AppbotX:
    :commit: 479d05f7d6b963c9b44040e6ea9f190e8bd9a47a
    :git: https://github.com/wordpress-mobile/appbotx.git
  WordPressComKit:
    :git: https://github.com/Automattic/WordPressComKit.git
    :tag: 0.0.4

SPEC CHECKSUMS:
  1PasswordExtension: 00d6f4caae77c19ba33045b8569fbeb9689f0d1d
  AFNetworking: 5e0e199f73d8626b11e79750991f5d173d1f8b67
  Alamofire: 01a82e2f6c0f860ade35534c8dd88be61bdef40c
  Automattic-Tracks-iOS: b130494633946a970ffe70c02461cf61c2bf488a
  BuddyBuildSDK: d5398183a8b50432d5cefeb1080f02b8c9b3928a
  CocoaLumberjack: 17fe8581f84914d5d7e6360f7c70022b173c3ae0
  Crashlytics: 76f6beaff70acf226139582c09c78461597c2b98
  DTCoreText: 934a16fe9ffdd169c96261721b39dc312b75713d
  DTFoundation: 3b6b1b817d2a7fb02e7eaf2596c922a68145bd43
  Expecta: e1c022fcd33910b6be89c291d2775b3fe27a89fe
  Fabric: 5755268d0171435ab167e3d0878a28a777deaf10
  FormatterKit: 11ad17b983200629246a5a466f6f1bfa2df823cb
  Gridicons: 5c33065054b19e56a47d252b52e321746b97a414
  Helpshift: aadcbbe47f67deb96552503333774b29bdda19d5
  HockeySDK: ab68303eec6680f6b539de65d747742dd276e934
  Lookback: e126cf9ea6e916cba0b9105eafea701741789e4c
  Mixpanel: 80d2ca9bb38ae91c1044d738e80fe448377ac89f
  MRProgress: 1cb0051b678be4a2ef4881414cd316768fc70028
  Nimble: 0f3c8b8b084cda391209c3c5efbb48bedeeb920a
  NSObject-SafeExpectations: 7d7f48df90df4e11da7cfe86b64f45eff7a7f521
  NSURL+IDN: 82355a0afd532fe1de08f6417c134b49b1a1c4b3
  OCMock: a10ea9f0a6e921651f96f78b6faee95ebc813b92
  OHHTTPStubs: cb1aefbbeb4de4e741644455d4b945538e5248a2
  PDKTZipArchive: 22bbab52b49f46a3adf1acf134311fd252c43feb
  Reachability: 33e18b67625424e47b6cde6d202dce689ad7af96
  ReactiveCocoa: eb38dee0a0e698f73a9b25e5c1faea2bb4c79240
  Simperium: 0111b16b6d72bc598a99e244ef87025ae433b27e
  Specta: ac94d110b865115fe60ff2c6d7281053c6f8e8a2
  SVProgressHUD: 748080e4f36e603f6c02aec292664239df5279c1
  UIDeviceIdentifier: a959a6d4f51036b4180dd31fb26483a820f1cc46
  WordPress-AppbotX: b5abc0ba45e3da5827f84e9f346c963180f1b545
  WordPress-Aztec-iOS: e187867777bd574ecd702e91507bcc02875c0576
  WordPress-iOS-Editor: 3118f5d6b142b6bf322f3393a7dd98a28bca68cb
  WordPress-iOS-Shared: ad09acb8508e771f40a06ee64902c6dc4d0d73d0
<<<<<<< HEAD
  WordPressCom-Analytics-iOS: f8e3823c3d528d5238bfe6721cd0d67b9e7cc4f6
=======
  WordPressCom-Analytics-iOS: 1b01177ee3f588e984465b5b37ebcbb342836a8d
>>>>>>> 52db38ea
  WordPressCom-Stats-iOS: 5996ea5bc7ce2096400fdc33e3368b5524f7288a
  WordPressComKit: 0742c47e5b55bff0e6d26d40db9e010404675a73
  WPMediaPicker: 645ecc2435293cc898c76180f3994358a68cae20
  wpxmlrpc: 38623cc415117914d6ab5bf2ab8a57a4076cc469

<<<<<<< HEAD
PODFILE CHECKSUM: cb2b135e19972c7625774b3038e7975c8d96bcd0
=======
PODFILE CHECKSUM: 8ede05da8a40ce5c178e2645383a0696b4d9d0b4
>>>>>>> 52db38ea

COCOAPODS: 1.0.1<|MERGE_RESOLUTION|>--- conflicted
+++ resolved
@@ -15,12 +15,12 @@
   - AFNetworking/Serialization (3.1.0)
   - AFNetworking/UIKit (3.1.0):
     - AFNetworking/NSURLSession
-  - Alamofire (3.4.1)
+  - Alamofire (3.4.2)
   - Automattic-Tracks-iOS (0.1.1):
     - CocoaLumberjack (~> 2.2.0)
     - Reachability (~> 3.1)
     - UIDeviceIdentifier (~> 0.4)
-  - BuddyBuildSDK (1.0.11)
+  - BuddyBuildSDK (1.0.12)
   - CocoaLumberjack (2.2.0):
     - CocoaLumberjack/Default (= 2.2.0)
     - CocoaLumberjack/Extensions (= 2.2.0)
@@ -29,7 +29,7 @@
     - CocoaLumberjack/Core
   - CocoaLumberjack/Extensions (2.2.0):
     - CocoaLumberjack/Default
-  - Crashlytics (3.7.3):
+  - Crashlytics (3.8.0):
     - Fabric (~> 1.6.3)
   - DTCoreText (1.6.16):
     - DTFoundation/Core (~> 1.7.5)
@@ -221,11 +221,7 @@
   - WordPress-Aztec-iOS (= 0.2.0)
   - WordPress-iOS-Editor (= 1.8.1)
   - WordPress-iOS-Shared (= 0.6.1)
-<<<<<<< HEAD
-  - WordPressCom-Analytics-iOS (= 0.1.18)
-=======
   - WordPressCom-Analytics-iOS (= 0.1.19)
->>>>>>> 52db38ea
   - WordPressCom-Stats-iOS (= 0.7.7)
   - WordPressCom-Stats-iOS/Services (= 0.7.7)
   - WordPressComKit (from `https://github.com/Automattic/WordPressComKit.git`, tag `0.0.4`)
@@ -257,11 +253,11 @@
 SPEC CHECKSUMS:
   1PasswordExtension: 00d6f4caae77c19ba33045b8569fbeb9689f0d1d
   AFNetworking: 5e0e199f73d8626b11e79750991f5d173d1f8b67
-  Alamofire: 01a82e2f6c0f860ade35534c8dd88be61bdef40c
+  Alamofire: 6aa33201d20d069e1598891cf928883ff1888c7a
   Automattic-Tracks-iOS: b130494633946a970ffe70c02461cf61c2bf488a
-  BuddyBuildSDK: d5398183a8b50432d5cefeb1080f02b8c9b3928a
+  BuddyBuildSDK: f4682598772ae66c9ef5554d2d78d0a19fb413a0
   CocoaLumberjack: 17fe8581f84914d5d7e6360f7c70022b173c3ae0
-  Crashlytics: 76f6beaff70acf226139582c09c78461597c2b98
+  Crashlytics: 8601d9c74a4c4d28f3e7f408bf4c0e490c70e8b4
   DTCoreText: 934a16fe9ffdd169c96261721b39dc312b75713d
   DTFoundation: 3b6b1b817d2a7fb02e7eaf2596c922a68145bd43
   Expecta: e1c022fcd33910b6be89c291d2775b3fe27a89fe
@@ -289,20 +285,12 @@
   WordPress-Aztec-iOS: e187867777bd574ecd702e91507bcc02875c0576
   WordPress-iOS-Editor: 3118f5d6b142b6bf322f3393a7dd98a28bca68cb
   WordPress-iOS-Shared: ad09acb8508e771f40a06ee64902c6dc4d0d73d0
-<<<<<<< HEAD
-  WordPressCom-Analytics-iOS: f8e3823c3d528d5238bfe6721cd0d67b9e7cc4f6
-=======
   WordPressCom-Analytics-iOS: 1b01177ee3f588e984465b5b37ebcbb342836a8d
->>>>>>> 52db38ea
   WordPressCom-Stats-iOS: 5996ea5bc7ce2096400fdc33e3368b5524f7288a
   WordPressComKit: 0742c47e5b55bff0e6d26d40db9e010404675a73
   WPMediaPicker: 645ecc2435293cc898c76180f3994358a68cae20
   wpxmlrpc: 38623cc415117914d6ab5bf2ab8a57a4076cc469
 
-<<<<<<< HEAD
-PODFILE CHECKSUM: cb2b135e19972c7625774b3038e7975c8d96bcd0
-=======
-PODFILE CHECKSUM: 8ede05da8a40ce5c178e2645383a0696b4d9d0b4
->>>>>>> 52db38ea
+PODFILE CHECKSUM: d54bcafa99324ec834634e30654bc6655280fb79
 
 COCOAPODS: 1.0.1