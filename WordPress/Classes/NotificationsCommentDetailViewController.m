//
//  NotificationsDetailViewController.m
//  WordPress
//
//  Created by Beau Collins on 11/20/12.
//  Copyright (c) 2012 WordPress. All rights reserved.
//

#import <QuartzCore/QuartzCore.h>
#import <DTCoreText/DTCoreText.h>
#import "NotificationsCommentDetailViewController.h"
#import "UIImageView+AFNetworking.h"
#import "WordPressAppDelegate.h"
#import "WPWebViewController.h"
#import "NoteCommentCell.h"
#import "NoteCommentLoadingCell.h"
#import "NoteCommentContentCell.h"
#import "NoteComment.h"
#import "NSString+XMLExtensions.h"
#import "NSString+Helpers.h"
#import "NSURL+Util.h"
#import "WPToast.h"
#import "IOS7CorrectedTextView.h"
#import "WPAccount.h"
<<<<<<< HEAD
#import "InlineComposeView.h"
=======
#import "NoteCommentPostBanner.h"
#import "FollowButton.h"
#import "Note.h"
>>>>>>> 0ad9b4de

#define APPROVE_BUTTON_TAG 1
#define UNAPPROVE_BUTTON_TAG 2
#define TRASH_BUTTON_TAG 3
#define UNTRASH_BUTTON_TAG 4
#define SPAM_BUTTON_TAG 5
#define UNSPAM_BUTTON_TAG 6

const CGFloat NotificationsCommentDetailViewControllerReplyTextViewDefaultHeight = 64.f;
NSString * const NoteCommentHeaderCellIdentifiter = @"NoteCommentHeaderCell";
NSString * const NoteCommentContentCellIdentifiter = @"NoteCommentContentCell";
NSString * const NoteCommentLoadingCellIdentifiter = @"NoteCommentLoadingCell";
NS_ENUM(NSUInteger, NotifcationCommentCellType){
    NotificationCommentCellTypeHeader,
    NotificationCommentCellTypeContent
};

@interface NotificationsCommentDetailViewController () <NoteCommentCellDelegate, NoteCommentContentCellDelegate, InlineComposeViewDelegate>

@property NSUInteger followBlogID;
@property NSDictionary *commentActions;
@property NSDictionary *followDetails;
@property NSDictionary *comment;
@property NSDictionary *post;
@property NSMutableArray *commentThread;
@property NSNumber *siteID;
@property NSDictionary *followAction;
@property NSURL *headerURL;
@property BOOL hasScrollBackView;
<<<<<<< HEAD
@property NSCache *contentCache;
@property (nonatomic, strong) InlineComposeView *inlineComposeView;
=======
@property (nonatomic, strong) NSCache *contentCache;

@property (nonatomic, strong) UIBarButtonItem *approveBarButton;
@property (nonatomic, strong) UIBarButtonItem *unapproveBarButton;
@property (nonatomic, strong) UIBarButtonItem *trashBarButton;
@property (nonatomic, strong) UIBarButtonItem *spamBarButton;
@property (nonatomic, weak) UIBarButtonItem *replyBarButton;

@property (nonatomic, weak) IBOutlet UIToolbar *toolbar;
@property (nonatomic, weak) IBOutlet IOS7CorrectedTextView *replyTextView;
@property (nonatomic, weak) IBOutlet UIImageView *replyBackgroundImageView;
@property (nonatomic, weak) IBOutlet UIView *tableFooterView;
@property (nonatomic, weak) IBOutlet UIView *replyActivityView;
@property (nonatomic, weak) IBOutlet NoteCommentPostBanner *postBanner;
@property (nonatomic, weak) IBOutlet UITableView *tableView;
@property (nonatomic, strong) FollowButton *followButton;
@property (nonatomic, strong) Note *note;
@property (nonatomic, weak) IBOutlet UILabel *replyPlaceholder;
@property (nonatomic, weak) IBOutlet UINavigationBar *replyNavigationBar;
@property (nonatomic, weak) IBOutlet UINavigationItem *replyNavigationItem;
@property (nonatomic, weak) IBOutlet UIBarButtonItem *replyCancelBarButton;
@property (nonatomic, weak) IBOutlet UIBarButtonItem *replyPublishBarButton;
>>>>>>> 0ad9b4de

@end

@implementation NotificationsCommentDetailViewController

- (id)initWithNote:(Note *)note {
    self = [super init];
    if (self) {
        self.title = NSLocalizedString(@"Notification", @"Title for notification detail view");
        _hasScrollBackView = NO;
        _note = note;
    }
    return self;
}

- (void)dealloc {
    self.inlineComposeView.delegate = nil;
    self.inlineComposeView = nil;
    [[NSNotificationCenter defaultCenter] removeObserver:self];
}

- (void)viewDidLoad
{
    self.commentThread = [[NSMutableArray alloc] initWithCapacity:1];
    
    [super viewDidLoad];
    
    self.approveBarButton = [self barButtonItemWithImageNamed:@"icon-comments-approve"
                                                          andAction:@selector(moderateComment:)];
    self.unapproveBarButton = [self barButtonItemWithImageNamed:@"icon-comments-unapprove"
                                                    andAction:@selector(moderateComment:)];
    self.trashBarButton = [self barButtonItemWithImageNamed:@"icon-comments-trash"
                                                   andAction:@selector(moderateComment:)];
    self.spamBarButton = [self barButtonItemWithImageNamed:@"icon-comments-flag"
                                                 andAction:@selector(moderateComment:)];
<<<<<<< HEAD
    self.replyBarButton = [self barButtonItemWithImageNamed:@"icon-comments-reply"
                                                  andAction:@selector(composeReply:)];
=======
    UIBarButtonItem *replyBarButton = [self barButtonItemWithImageNamed:@"icon-comments-reply"
                                                  andAction:@selector(startReply:)];
    _replyBarButton = replyBarButton;
>>>>>>> 0ad9b4de

    UIBarButtonItem *spacer = [[UIBarButtonItem alloc]
                               initWithBarButtonSystemItem:UIBarButtonSystemItemFlexibleSpace
                               target:nil
                               action:nil];
    self.toolbar.items = @[self.approveBarButton, spacer, self.trashBarButton, spacer, self.spamBarButton, spacer, self.replyBarButton];
    
    [self.toolbar setBarTintColor:[WPStyleGuide littleEddieGrey]];
    self.toolbar.translucent = NO;

    [self.tableView registerClass:[NoteCommentCell class] forCellReuseIdentifier:NoteCommentHeaderCellIdentifiter];
    [self.tableView registerClass:[NoteCommentContentCell class] forCellReuseIdentifier:NoteCommentContentCellIdentifiter];
    [self.tableView registerClass:[NoteCommentLoadingCell class] forCellReuseIdentifier:NoteCommentLoadingCellIdentifiter];
    
    // create the reply field
    CGRect replyFrame = self.tableView.bounds;
    replyFrame.size.height = 48.f;
    
    self.replyBackgroundImageView.image = [[UIImage imageNamed:@"note-reply-field"]
                                           resizableImageWithCapInsets:UIEdgeInsetsMake(6.f, 6.f, 6.f, 6.f)];

    /**
    NSNotificationCenter *nc = [NSNotificationCenter defaultCenter];
    [nc addObserver:self
           selector:@selector(onShowKeyboard:)
               name:UIKeyboardWillShowNotification
             object:nil];
    
    [nc addObserver:self
           selector:@selector(onHideKeyboard:)
               name:UIKeyboardWillHideNotification
             object:nil];
     **/
    
    self.title = NSLocalizedString(@"Comment", @"Title for detail view of a comment notification");

    [self displayNote];
    
    // start fetching the thread
    [self updateCommentThread];
    
    // TODO : Redo this to use auto layout
    // Need some extra space for status bar
    CGRect replyBarFrame = self.replyNavigationBar.frame;
    replyBarFrame.size.height += 20;
    self.replyNavigationBar.frame = replyBarFrame;
<<<<<<< HEAD

    self.inlineComposeView = [[InlineComposeView alloc] initWithFrame:CGRectZero];
    self.inlineComposeView.delegate = self;
    [self.view addSubview:self.inlineComposeView];
=======
    
    self.replyNavigationItem.title = NSLocalizedString(@"Replying", nil);
    [self.view addSubview:self.replyNavigationBar];
    self.replyNavigationBar.hidden = YES;
}

- (NSCache *)contentCache {
    if (!_contentCache) {
        _contentCache = [[NSCache alloc] init];
    }
    return _contentCache;
>>>>>>> 0ad9b4de
}

- (void)displayNote {
    // get the note's actions
    NSArray *actions = [self.note.noteData valueForKeyPath:@"body.actions"];
    NSDictionary *action = [actions objectAtIndex:0];
    NSArray *items = [self.note.noteData valueForKeyPath:@"body.items"];
    self.siteID = [action valueForKeyPath:@"params.site_id"];
    
    NoteComment *comment = [[NoteComment alloc] initWithCommentID:[action valueForKeyPath:@"params.comment_id"]];
    [self.commentThread addObject:comment];
    
    // pull out the follow action and set up the follow button
    self.followAction = [[items lastObject] valueForKeyPath:@"action"];
    if (self.followAction && ![self.followAction isEqual:@0]) {
        self.followButton = [FollowButton buttonFromAction:self.followAction withApi:[[WPAccount defaultWordPressComAccount] restApi]];
    }
    
    NSString *postPath = [NSString stringWithFormat:@"sites/%@/posts/%@", [action valueForKeyPath:@"params.site_id"], [action valueForKeyPath:@"params.post_id"]];
    
    // if we don't have post information fetch it from the api
    if (self.post == nil) {
        [[[WPAccount defaultWordPressComAccount] restApi] getPath:postPath parameters:nil success:^(AFHTTPRequestOperation *operation, id responseObject) {
            self.post = responseObject;
            NSString *postTitle = [[self.post valueForKeyPath:@"title"] stringByDecodingXMLCharacters];
            if (!postTitle || [postTitle isEqualToString:@""])
                postTitle = NSLocalizedString(@"Untitled Post", @"Used when a post has no title");
            self.postBanner.titleLabel.text = postTitle;
            id authorAvatarURL = [self.post valueForKeyPath:@"author.avatar_URL"];
            if ([authorAvatarURL isKindOfClass:[NSString class]]) {
                [self.postBanner setAvatarURL:[NSURL URLWithString:authorAvatarURL]];
            }
            
            NSString *headerUrl = [self.post objectForKey:@"URL"];
            if (headerUrl != nil) {
                self.headerURL = [NSURL URLWithString:headerUrl];
            }
            
            self.postBanner.userInteractionEnabled = YES;
            
        } failure:^(AFHTTPRequestOperation *operation, NSError *error) {
            DDLogVerbose(@"[Rest API] ! %@", [error localizedDescription]);
        }];
    }

    // disable the buttons until we can determine which ones can be used
    // with this note
    self.spamBarButton.enabled = NO;
    self.trashBarButton.enabled = NO;
    self.approveBarButton.enabled = NO;
    self.replyBarButton.enabled = NO;
    self.unapproveBarButton.enabled = NO;

    __block BOOL isApproved = NO;
    // figure out the actions available for the note
    NSMutableDictionary *indexedActions = [[NSMutableDictionary alloc] initWithCapacity:[actions count]];
    NSMutableDictionary *indexedButtons = [[NSMutableDictionary alloc] initWithCapacity:[actions count]];
    [actions enumerateObjectsUsingBlock:^(id obj, NSUInteger idx, BOOL *stop) {
        NSString *actionType = [obj valueForKey:@"type"];
        [indexedActions setObject:obj forKey:actionType];
        if ([actionType isEqualToString:@"approve-comment"]) {
            [indexedButtons setObject:self.approveBarButton forKey:actionType];
            self.approveBarButton.enabled = YES;
            self.approveBarButton.customView.tag = APPROVE_BUTTON_TAG;
            self.approveBarButton.tag = APPROVE_BUTTON_TAG;
            isApproved = NO;
        } else if ([actionType isEqualToString:@"unapprove-comment"]){
            [indexedButtons setObject:self.unapproveBarButton forKey:actionType];
            self.unapproveBarButton.enabled = YES;
            self.unapproveBarButton.customView.tag = UNAPPROVE_BUTTON_TAG;
            self.unapproveBarButton.tag = UNAPPROVE_BUTTON_TAG;
            isApproved = YES;
        } else if ([actionType isEqualToString:@"spam-comment"]){
            [indexedButtons setObject:self.spamBarButton forKey:actionType];
            self.spamBarButton.enabled = YES;
            self.spamBarButton.customView.tag = SPAM_BUTTON_TAG;
            self.spamBarButton.tag = SPAM_BUTTON_TAG;
        } else if ([actionType isEqualToString:@"unspam-comment"]){
            [indexedButtons setObject:self.spamBarButton forKey:actionType];
            self.spamBarButton.enabled = YES;
            self.spamBarButton.customView.tag = UNSPAM_BUTTON_TAG;
            self.spamBarButton.tag = UNSPAM_BUTTON_TAG;
        } else if ([actionType isEqualToString:@"trash-comment"]){
            [indexedButtons setObject:self.trashBarButton forKey:actionType];
            self.trashBarButton.enabled = YES;
            self.trashBarButton.customView.tag = TRASH_BUTTON_TAG;
            self.trashBarButton.tag = TRASH_BUTTON_TAG;
        } else if ([actionType isEqualToString:@"untrash-comment"]){
            [indexedButtons setObject:self.trashBarButton forKey:actionType];
            self.trashBarButton.enabled = YES;
            self.trashBarButton.customView.tag = UNTRASH_BUTTON_TAG;
            self.trashBarButton.tag = UNTRASH_BUTTON_TAG;
        } else if ([actionType isEqualToString:@"replyto-comment"]){
            [indexedButtons setObject:self.replyBarButton forKey:actionType];
            self.replyBarButton.enabled = YES;
        }
    }];
    
    UIBarButtonItem *spacer = [[UIBarButtonItem alloc] initWithBarButtonSystemItem:UIBarButtonSystemItemFlexibleSpace target:nil action:nil];
    
    NSMutableArray *buttons = [NSMutableArray arrayWithArray:@[self.approveBarButton, spacer, self.trashBarButton, spacer, self.spamBarButton, spacer, self.replyBarButton]];
    if (isApproved) {
        [buttons replaceObjectAtIndex:0 withObject:self.unapproveBarButton];
    }
    
    [self.toolbar setItems:buttons animated:YES];
    
    self.commentActions = indexedActions;
    
    DDLogVerbose(@"available actions: %@", indexedActions);
}

- (UIBarButtonItem *)barButtonItemWithImageNamed:(NSString *)image andAction:(SEL)action {
    UIBarButtonItem *item = [[UIBarButtonItem alloc] initWithImage:[UIImage imageNamed:image] style:UIBarButtonItemStylePlain target:self action:action];
    return item;
}

- (NSDictionary *)getActionByType:(NSString *)type {
    NSArray *actions = [self.note.noteData valueForKeyPath:@"body.actions"];
    for (NSDictionary *action in actions) {
        if ([[action valueForKey:@"type"] isEqualToString:type]) {
            return action;
        }
    }
    return nil;
}

- (void)addScrollBackView {
    return;
    if (self.hasScrollBackView) return;
    self.hasScrollBackView = YES;
    CGRect frame = self.view.bounds;
    frame.size.height += 1200.f;
    frame.origin.y = self.tableView.contentSize.height;
    UIView *scrollBackView = [[UIView alloc] initWithFrame:frame];
    scrollBackView.autoresizingMask = UIViewAutoresizingFlexibleWidth | UIViewAutoresizingFlexibleTopMargin;
    //[self.tableView addSubview:scrollBackView];
    self.tableView.backgroundView = [[UIView alloc] initWithFrame:self.tableView.bounds];
    self.tableView.backgroundView.backgroundColor = COMMENT_PARENT_BACKGROUND_COLOR;
}


#pragma mark - IBAction


- (void)visitPostURL:(id)sender {
    [self pushToURL:self.headerURL];
}

- (void)pushToURL:(NSURL *)url {
    if (IS_IPHONE) {
        [self.inlineComposeView resignFirstResponder];
    }
    WPWebViewController *webViewController = [[WPWebViewController alloc] initWithNibName:nil bundle:nil];
    if ([url isWordPressDotComUrl]) {
        [webViewController setUsername:[[WPAccount defaultWordPressComAccount] username]];
        [webViewController setPassword:[[WPAccount defaultWordPressComAccount] password]];
        [webViewController setUrl:[url ensureSecureURL]];
    } else {
        [webViewController setUrl:url];        
    }
    [self.navigationController pushViewController:webViewController animated:YES];
}

- (IBAction)moderateComment:(id)sender {
    if (self.commentActions == nil || [self.commentActions count] == 0)
        return;
            
    NSDictionary *commentAction;
    UIButton *button = (UIButton *)sender;
    
    UIBarButtonItem *pressedButton = nil;
    if (button.tag == APPROVE_BUTTON_TAG) {
        [WPMobileStats trackEventForWPCom:StatsEventNotificationsDetailApproveComment];
        commentAction = [self.commentActions objectForKey:@"approve-comment"];
        pressedButton = self.approveBarButton;
    } else if (button.tag == UNAPPROVE_BUTTON_TAG) {
        [WPMobileStats trackEventForWPCom:StatsEventNotificationsDetailUnapproveComment];
        commentAction = [self.commentActions objectForKey:@"unapprove-comment"];
        pressedButton = self.unapproveBarButton;
    } else if (button.tag == TRASH_BUTTON_TAG){
        [WPMobileStats trackEventForWPCom:StatsEventNotificationsDetailTrashComment];
        commentAction = [self.commentActions objectForKey:@"trash-comment"];
        pressedButton = self.trashBarButton;
    } else if (button.tag == UNTRASH_BUTTON_TAG){
        [WPMobileStats trackEventForWPCom:StatsEventNotificationsDetailUntrashComment];
        commentAction = [self.commentActions objectForKey:@"untrash-comment"];
        pressedButton = self.trashBarButton;
    } else if (button.tag == SPAM_BUTTON_TAG){
        [WPMobileStats trackEventForWPCom:StatsEventNotificationsDetailFlagCommentAsSpam];
        commentAction = [self.commentActions objectForKey:@"spam-comment"];
        pressedButton = self.spamBarButton;
    } else if (button.tag == UNSPAM_BUTTON_TAG){
        [WPMobileStats trackEventForWPCom:StatsEventNotificationsDetailUnflagCommentAsSpam];
        commentAction = [self.commentActions objectForKey:@"unspam-comment"];
        pressedButton = self.spamBarButton;
    }
    
    button.enabled = NO;

    // disable all the buttons
    self.spamBarButton.enabled = NO;
    self.trashBarButton.enabled = NO;
    self.approveBarButton.enabled = NO;
    self.replyBarButton.enabled = NO;
    self.unapproveBarButton.enabled = NO;
    
    //Replaced the pressed btn with a spinner
    UIActivityIndicatorView *spinner = [[UIActivityIndicatorView alloc]
                                        initWithActivityIndicatorStyle:UIActivityIndicatorViewStyleGray];
    spinner.frame = CGRectMake(0, 0, 30, 30);
    UIBarButtonItem * barButton = [[UIBarButtonItem alloc] initWithCustomView:spinner];

    NSArray *toolbarButtons =[self.toolbar items];
    int indexOfPressedButton = 0;
    for ( ; indexOfPressedButton <  [toolbarButtons count] ; indexOfPressedButton++) {
        if( toolbarButtons[indexOfPressedButton] == pressedButton )
            break;
    }
    NSMutableArray *newtoolbarButtons = [NSMutableArray arrayWithArray:toolbarButtons];
    [newtoolbarButtons setObject:barButton atIndexedSubscript:indexOfPressedButton];
    [self.toolbar setItems:newtoolbarButtons animated:YES];
    [spinner startAnimating];
    
    NSString *path = [NSString stringWithFormat:@"/rest/v1%@", [commentAction valueForKeyPath:@"params.rest_path"]];
    [[[WPAccount defaultWordPressComAccount] restApi] postPath:path parameters:[commentAction valueForKeyPath:@"params.rest_body"] success:^(AFHTTPRequestOperation *operation, id responseObject) {
        NSDictionary *response = (NSDictionary *)responseObject;
        if (response) {
            NSArray *noteArray = [NSArray arrayWithObject:_note];
            [[[WPAccount defaultWordPressComAccount] restApi] refreshNotifications:noteArray fields:nil success:^(AFHTTPRequestOperation *operation, id refreshResponseObject) {
                [spinner stopAnimating];
                [self displayNote];
            } failure:^(AFHTTPRequestOperation *operation, NSError *error) {
                [spinner stopAnimating];
                [self displayNote];
            }];
        }
    } failure:^(AFHTTPRequestOperation *operation, NSError *error) {
        button.enabled = YES;
        DDLogVerbose(@"[Rest API] ! %@", [error localizedDescription]);
    }];
}


- (void)publishReply:(NSString *)replyText {
    [WPMobileStats trackEventForWPCom:StatsEventNotificationsDetailRepliedToComment];
    
    NSDictionary *action = [self.commentActions objectForKey:@"replyto-comment"];
    if (action){
        self.replyActivityView.hidden = NO;
        NSString *approvePath = [NSString stringWithFormat:@"/rest/v1%@", [action valueForKeyPath:@"params.rest_path"]];
        NSString *replyPath = [NSString stringWithFormat:@"%@/replies/new", approvePath];
        NSDictionary *params = @{@"content" : replyText };
        if ([[action valueForKeyPath:@"params.approve_parent"] isEqualToNumber:@1]) {
            [[[WPAccount defaultWordPressComAccount] restApi] postPath:approvePath parameters:@{@"status" : @"approved"} success:^(AFHTTPRequestOperation *operation, id responseObject) {
                [self displayNote];
            } failure:nil];
        }
        
<<<<<<< HEAD
        [self.user postPath:replyPath parameters:params success:^(AFHTTPRequestOperation *operation, id responseObject) {
=======
        [self.replyTextView resignFirstResponder];
        self.replyTextView.editable = NO;
        [[[WPAccount defaultWordPressComAccount] restApi] postPath:replyPath parameters:params success:^(AFHTTPRequestOperation *operation, id responseObject) {
>>>>>>> 0ad9b4de
            DDLogVerbose(@"Response: %@", responseObject);
            [WPToast showToastWithMessage:NSLocalizedString(@"Replied", @"User replied to a comment")
                                 andImage:[UIImage imageNamed:@"action_icon_replied"]];

        } failure:^(AFHTTPRequestOperation *operation, NSError *error) {
            DDLogError(@"Failure %@", error);
            self.inlineComposeView.text = replyText;
            [self.inlineComposeView becomeFirstResponder];
            DDLogVerbose(@"[Rest API] ! %@", [error localizedDescription]);
        }];
    }

}

- (IBAction)highlightHeader:(id)sender {
    [_postBanner setBackgroundColor:[UIColor UIColorFromHex:0xE3E3E3]];
}

- (IBAction)resetHeader:(id)sender {
    [_postBanner setBackgroundColor:[UIColor UIColorFromHex:0xF2F2F2]];
}

- (IBAction)composeReply:(id)sender {
    [self.inlineComposeView becomeFirstResponder];
}

#pragma mark - REST API

- (void)updateCommentThread {
    // take the comment off the top of the thread
    NoteComment *comment = [self.commentThread objectAtIndex:0];
    // did we fetch the comment off the API yet?
    if (comment.needsData) {
        NSString *commentPath = [NSString stringWithFormat:@"sites/%@/comments/%@", self.siteID, comment.commentID];
        comment.loading = YES;
        [[[WPAccount defaultWordPressComAccount] restApi] getPath:commentPath parameters:nil success:^(AFHTTPRequestOperation *operation, id responseObject) {
            NSUInteger section = [self.commentThread indexOfObject:comment];
            NSIndexPath *commentIndexPath = [NSIndexPath indexPathForRow:0 inSection:section];
            CGFloat oldCommentHeight = [self tableView:self.tableView heightForRowAtIndexPath:commentIndexPath];
            comment.commentData = responseObject;
            comment.loading = NO;
            
            // if we're at the top of the tableview, we'll animate in the new parent
            id parent = [responseObject objectForKey:@"parent"];
            NoteComment *parentComment;
            if (![parent isEqual:@0]) {
                [self addScrollBackView];
                parentComment = [[NoteComment alloc] initWithCommentID:[parent valueForKey:@"ID"]];
                parentComment.isParentComment = YES;
            }
            
            CGPoint offset = self.tableView.contentOffset;
            
            // TODO: fix ux for loading parents
            // if it's the main content and no parent, reload return
            // if there's a parent insert the parent item
            // reload the table and fix the offset
            // if it's the main item, scroll down to show the first loader
            
            if (offset.y <= 0.f && section == [self.commentThread count] - 1) {

                if (parentComment) {
                    [self.commentThread insertObject:parentComment atIndex:0];
                    // animate
                    [self.tableView beginUpdates];
                    [self.tableView insertSections:[NSIndexSet indexSetWithIndex:0] withRowAnimation:UITableViewRowAnimationTop];
                    [self.tableView endUpdates];
                }

            } else {
                
                // reload and fix the offset
                NSIndexPath *contentIndexPath = [NSIndexPath indexPathForRow:NotificationCommentCellTypeContent inSection:commentIndexPath.section];
                // combine both row heights of the new section
                CGFloat newCommentHeight = [self tableView:self.tableView heightForRowAtIndexPath:commentIndexPath] + [self tableView:self.tableView heightForRowAtIndexPath:contentIndexPath];
                CGFloat offsetFix = newCommentHeight - oldCommentHeight;
                if (parentComment) {
                    // height for new section
                    NSIndexPath *parentIndexPath = [NSIndexPath indexPathForRow:0 inSection:0];
                    [self.commentThread insertObject:parentComment atIndex:0];
                    offsetFix += [self tableView:self.tableView heightForRowAtIndexPath:parentIndexPath] + [self tableView:self.tableView heightForFooterInSection:0];
                    
                }
                [self.tableView reloadData];
                CGPoint offset = self.tableView.contentOffset;
                offset.y += offsetFix;
                self.tableView.contentOffset = offset;
            }
            
            [self.tableView reloadData];
        } failure:^(AFHTTPRequestOperation *operation, NSError *error){
            DDLogVerbose(@"[Rest API] ! %@", [error localizedDescription]);

            [self.tableView reloadData];
        }];
        
    }
}

- (void)performNoteAction:(NSDictionary *)action success:(WordPressComApiRestSuccessFailureBlock)success failure:(WordPressComApiRestSuccessFailureBlock)failure {
    NSDictionary *params = [action objectForKey:@"params"];
    NSString *path = [NSString stringWithFormat:@"sites/%@/comments/%@", [params objectForKey:@"site_id"], [params objectForKey:@"comment_id"]];
    [[[WPAccount defaultWordPressComAccount] restApi] postPath:path parameters:[params objectForKey:@"rest_body"] success:success failure:failure];
}

#pragma mark - UITableViewDataSource

- (NSInteger)numberOfSectionsInTableView:(UITableView *)tableView {
    return [self.commentThread count];
} 

- (NSInteger)tableView:(UITableView *)tableView numberOfRowsInSection:(NSInteger)section {
    NoteComment *comment = [self.commentThread objectAtIndex:section];
    BOOL mainComment = [self.commentThread lastObject] == comment;
    if (!comment.isLoaded && !mainComment) {
        return 1;
    } else {
        return 2;
    }
}

- (UITableViewCell *)tableView:(UITableView *)tableView cellForRowAtIndexPath:(NSIndexPath *)indexPath {
    NoteComment *comment = [self.commentThread objectAtIndex:indexPath.section];
    BOOL mainComment = (comment == [self.commentThread lastObject]);
    
    UITableViewCell *cell;
    switch (indexPath.row) {
        case NotificationCommentCellTypeHeader:
        {
            if (comment.isLoaded || mainComment) {
                NoteCommentCell *headerCell = [tableView dequeueReusableCellWithIdentifier:NoteCommentHeaderCellIdentifiter];
                if ([comment isParentComment]) {
                    [headerCell displayAsParentComment];
                }
                headerCell.delegate = self;
                [self prepareCommentHeaderCell:headerCell forCommment:comment];
                cell = headerCell;

            } else {
                NoteCommentLoadingCell *loadingCell = [tableView dequeueReusableCellWithIdentifier:NoteCommentLoadingCellIdentifiter];
                cell = loadingCell;
            }
            break;
        }
        case NotificationCommentCellTypeContent:
        {
            NoteCommentContentCell *contentCell = [tableView dequeueReusableCellWithIdentifier:NoteCommentContentCellIdentifiter];
            if ([self.contentCache objectForKey:comment]) {
                contentCell = [self.contentCache objectForKey:comment];
            } else {
                [self.contentCache setObject:contentCell forKey:comment];
            }
            
            contentCell.delegate = self;
            NSString *html = [comment.commentData valueForKey:@"content"];
            if (!html) {
                html = self.note.commentText;
            } else {
                contentCell.attributedString = [self convertHTMLToAttributedString:html];
                contentCell.selectionStyle = UITableViewCellSelectionStyleNone;
            }
            if ([comment isParentComment]) {
                [contentCell displayAsParentComment];
            }
            cell = contentCell;
            break;
        }
    }
    return cell;
}

- (void)prepareCommentHeaderCell:(NoteCommentCell *)cell forCommment:(NoteComment *)comment {
    BOOL mainComment = comment == [self.commentThread lastObject];
    if (mainComment) {
        cell.avatarURL = [NSURL URLWithString:self.note.icon];
        cell.followButton = self.followButton;
        cell.imageView.hidden = NO;

    } else if (comment.isLoaded){
        cell.avatarURL = [NSURL URLWithString:[comment.commentData valueForKeyPath:@"author.avatar_URL"]];
        cell.followButton = nil;
        cell.imageView.hidden = NO;
    }
    if (comment.isLoaded) {
        cell.textLabel.text = [comment.commentData valueForKeyPath:@"author.name"];
        cell.detailTextLabel.text = [comment.commentData valueForKeyPath:@"author.ID"];
        NSString *authorURL = [comment.commentData valueForKeyPath:@"author.URL"];
        cell.profileURL = [NSURL URLWithString:authorURL];
    }
}

#pragma mark - UITableViewDelegate

- (CGFloat)tableView:(UITableView *)tableView heightForFooterInSection:(NSInteger)section {
    if (section == [self.commentThread count]-1) {
        return 0;
    } else {
        return 30.f;
    }
}

- (UIView*)tableView:(UITableView *)tableView viewForFooterInSection:(NSInteger)section {
    if (section == [self.commentThread count]-1) {
        return nil;
    } else {
        NSString *imageName;
        if (section == [self.commentThread count]-2) {
           // white
            imageName = @"note-comment-parent-footer";
        } else {
            imageName = @"note-comment-grandparent-footer";
        }
        UIEdgeInsets insets = UIEdgeInsetsMake(0.f, 68.f, 19.f, 0.f);
        UIImage *image = [[UIImage imageNamed:imageName] resizableImageWithCapInsets:insets];
        return [[UIImageView alloc] initWithImage:image];
    }
}

- (void)tableView:(UITableView *)tableView willDisplayCell:(UITableViewCell *)cell forRowAtIndexPath:(NSIndexPath *)indexPath {
    NoteComment *comment = [self.commentThread objectAtIndex:indexPath.section];
    if (comment.needsData) {
        [self updateCommentThread];
    }
}

// the height of the comments
- (CGFloat)tableView:(UITableView *)tableView heightForRowAtIndexPath:(NSIndexPath *)indexPath {
    NoteComment *comment = [self.commentThread objectAtIndex:indexPath.section];
    BOOL mainComment = [self.commentThread lastObject] == comment;
    CGFloat height = 0.0;
    switch (indexPath.row) {
        case NotificationCommentCellTypeHeader:
            height = (comment.isLoaded || mainComment) ? (comment.isParentComment) ? NoteCommentCellHeight - 36.0f : NoteCommentCellHeight : NoteCommentLoadingCellHeight;
            break;
        case NotificationCommentCellTypeContent:
        {
            CGFloat minHeight = 0.f;
            if (mainComment) {
                minHeight = CGRectGetHeight(tableView.bounds) - CGRectGetHeight(tableView.tableFooterView.bounds) - NoteCommentCellHeight;
            }
            NSString *content = [comment.commentData stringForKey:@"content"];
            if (content) {
                NSAttributedString *attributedContent = [self convertHTMLToAttributedString:content];
                CGFloat textHeight = [self
                                      heightForCellWithTextContent:attributedContent
                                      constrainedToWidth:CGRectGetWidth(tableView.bounds)];
                height = MAX(minHeight, textHeight);
            } else {
                height = minHeight;
            }
            break;
        }
    }
    return height;
}

- (CGFloat)heightForCellWithTextContent:(NSAttributedString *)textContent constrainedToWidth:(CGFloat)width {
    DTAttributedTextContentView *textContentView;
    [DTAttributedTextContentView setLayerClass:[CATiledLayer class]];
    textContentView = [[DTAttributedTextContentView alloc] initWithFrame:CGRectMake(0.f, 0.f, width, 0.f)];
    textContentView.autoresizingMask = UIViewAutoresizingFlexibleWidth;
    textContentView.edgeInsets = UIEdgeInsetsMake(10.f, 10.f, 20.f, 10.f);
    textContentView.attributedString = textContent;
    CGSize size = [textContentView suggestedFrameSizeToFitEntireStringConstraintedToWidth:width];
    return size.height;
}


#pragma mark - NoteCommentCellDelegate

- (void)commentCell:(NoteCommentCell *)cell didTapURL:(NSURL *)url {
    [self pushToURL:url];
}


- (void)didReceiveMemoryWarning
{
    [super didReceiveMemoryWarning];
    // Dispose of any resources that can be recreated.
}

#pragma mark - Text Formatting

- (NSAttributedString *)convertHTMLToAttributedString:(NSString *)html {
    NSAssert(html != nil, @"Can't convert nil to AttributedString");
    NSDictionary *options = @{
    DTDefaultFontFamily : @"Helvetica",
    NSTextSizeMultiplierDocumentOption : [NSNumber numberWithFloat:1.3]
    };

    html = [html stringByReplacingHTMLEmoticonsWithEmoji];
    NSAttributedString *content = [[NSAttributedString alloc] initWithHTMLData:[html dataUsingEncoding:NSUTF8StringEncoding] options:options documentAttributes:nil];
    return content;
}

#pragma mark - InlineComposeViewDelegate

- (void)composeView:(InlineComposeView *)view didSendText:(NSString *)text {

    self.inlineComposeView.text = @"";
    [self.inlineComposeView resignFirstResponder];
    [self.view endEditing:YES];

    [self publishReply:text];

}

#pragma mark - UIKeyboard notifications

<<<<<<< HEAD
=======
- (void)onShowKeyboard:(NSNotification *)notification {
    self.navigationController.navigationBarHidden = YES;
    
    CGFloat verticalDelta = [self keyboardVerticalOverlapChangeFromNotification:notification];
    CGFloat maxVerticalSpace = self.view.frame.size.height + verticalDelta;
    CGRect bannerFrame = self.postBanner.frame;
    CGRect toolbarFrame = self.toolbar.frame;
    CGRect tableFrame = self.tableView.frame;
    CGRect footerFrame = self.tableFooterView.frame;
    CGRect replyBarFrame = self.replyNavigationBar.frame;
    
    self.replyNavigationBar.hidden = NO;

    replyBarFrame.origin.y = 0;
    replyBarFrame.size.width = self.view.frame.size.width;
    self.replyNavigationBar.frame = replyBarFrame;

    bannerFrame.origin.y = -bannerFrame.size.height;
    toolbarFrame.origin.y = self.view.bounds.size.height;
    tableFrame.origin.y = CGRectGetMaxY(replyBarFrame);
    tableFrame.size.height = maxVerticalSpace - tableFrame.origin.y;
    footerFrame.size.height = MAX(CGRectGetHeight(tableFrame) * 0.75f, 88.f);

    [UIView animateWithDuration:0.2f animations:^{
        self.tableFooterView.frame = footerFrame;
        self.tableView.tableFooterView = self.tableFooterView;
        self.tableView.frame = tableFrame;
        self.postBanner.frame = bannerFrame;
        self.toolbar.frame = toolbarFrame;
        [self.tableView scrollRectToVisible:self.tableFooterView.frame animated:NO];
    }];
}

- (void)onHideKeyboard:(NSNotification *)notification {
    self.navigationController.navigationBarHidden = NO;
    
    self.replyNavigationBar.hidden = YES;
    
    CGRect bannerFrame = self.postBanner.frame;
    CGRect toolbarFrame = self.toolbar.frame;
    CGRect tableFrame = self.tableView.frame;
    
    bannerFrame.origin.y = 0;
    toolbarFrame.origin.y = self.view.bounds.size.height - toolbarFrame.size.height;
    tableFrame.origin.y = CGRectGetMaxY(bannerFrame);
    tableFrame.size.height = toolbarFrame.origin.y - tableFrame.origin.y;

    [UIView animateWithDuration:0.2f animations:^{
        if (![self replyTextViewHasText]) {
            CGRect tableFooterFrame = self.tableFooterView.frame;
            tableFooterFrame.size.height = NotificationsCommentDetailViewControllerReplyTextViewDefaultHeight;
            self.tableFooterView.frame = tableFooterFrame;
            self.tableView.tableFooterView = self.tableFooterView;
        }
        self.tableView.frame = tableFrame;
        self.postBanner.frame = bannerFrame;
        self.toolbar.frame = toolbarFrame;
    }];
}

- (CGFloat)keyboardVerticalOverlapChangeFromNotification:(NSNotification *)notification {
    CGRect startFrame = [[notification.userInfo objectForKey:UIKeyboardFrameBeginUserInfoKey] CGRectValue];
    CGRect endFrame = [[notification.userInfo objectForKey:UIKeyboardFrameEndUserInfoKey] CGRectValue];
    
    // adjust for any kind of rotation the view has
    startFrame = [self.view.superview convertRect:startFrame fromView:nil];
    endFrame = [self.view.superview convertRect:endFrame fromView:nil];
    
    // is the current view obscured at all by the start frame
    CGRect startOverlapRect = CGRectIntersection(self.view.superview.bounds, startFrame);
    CGRect endOverlapRect = CGRectIntersection(self.view.superview.bounds, endFrame);
    
    
    // is there a change in x?, keyboard is sliding off due to push/pop animation, don't do anything
    
    // starting Y overlap
    CGFloat startVerticalOverlap = startOverlapRect.size.height;
    CGFloat endVerticalOverlap = endOverlapRect.size.height;
    return startVerticalOverlap - endVerticalOverlap;
}

>>>>>>> 0ad9b4de

@end<|MERGE_RESOLUTION|>--- conflicted
+++ resolved
@@ -22,13 +22,10 @@
 #import "WPToast.h"
 #import "IOS7CorrectedTextView.h"
 #import "WPAccount.h"
-<<<<<<< HEAD
-#import "InlineComposeView.h"
-=======
 #import "NoteCommentPostBanner.h"
 #import "FollowButton.h"
 #import "Note.h"
->>>>>>> 0ad9b4de
+#import "InlineComposeView.h"
 
 #define APPROVE_BUTTON_TAG 1
 #define UNAPPROVE_BUTTON_TAG 2
@@ -58,10 +55,6 @@
 @property NSDictionary *followAction;
 @property NSURL *headerURL;
 @property BOOL hasScrollBackView;
-<<<<<<< HEAD
-@property NSCache *contentCache;
-@property (nonatomic, strong) InlineComposeView *inlineComposeView;
-=======
 @property (nonatomic, strong) NSCache *contentCache;
 
 @property (nonatomic, strong) UIBarButtonItem *approveBarButton;
@@ -84,7 +77,8 @@
 @property (nonatomic, weak) IBOutlet UINavigationItem *replyNavigationItem;
 @property (nonatomic, weak) IBOutlet UIBarButtonItem *replyCancelBarButton;
 @property (nonatomic, weak) IBOutlet UIBarButtonItem *replyPublishBarButton;
->>>>>>> 0ad9b4de
+
+@property (nonatomic, strong) InlineComposeView *inlineComposeView;
 
 @end
 
@@ -120,14 +114,9 @@
                                                    andAction:@selector(moderateComment:)];
     self.spamBarButton = [self barButtonItemWithImageNamed:@"icon-comments-flag"
                                                  andAction:@selector(moderateComment:)];
-<<<<<<< HEAD
+
     self.replyBarButton = [self barButtonItemWithImageNamed:@"icon-comments-reply"
                                                   andAction:@selector(composeReply:)];
-=======
-    UIBarButtonItem *replyBarButton = [self barButtonItemWithImageNamed:@"icon-comments-reply"
-                                                  andAction:@selector(startReply:)];
-    _replyBarButton = replyBarButton;
->>>>>>> 0ad9b4de
 
     UIBarButtonItem *spacer = [[UIBarButtonItem alloc]
                                initWithBarButtonSystemItem:UIBarButtonSystemItemFlexibleSpace
@@ -174,13 +163,12 @@
     CGRect replyBarFrame = self.replyNavigationBar.frame;
     replyBarFrame.size.height += 20;
     self.replyNavigationBar.frame = replyBarFrame;
-<<<<<<< HEAD
+
 
     self.inlineComposeView = [[InlineComposeView alloc] initWithFrame:CGRectZero];
     self.inlineComposeView.delegate = self;
     [self.view addSubview:self.inlineComposeView];
-=======
-    
+
     self.replyNavigationItem.title = NSLocalizedString(@"Replying", nil);
     [self.view addSubview:self.replyNavigationBar];
     self.replyNavigationBar.hidden = YES;
@@ -191,7 +179,6 @@
         _contentCache = [[NSCache alloc] init];
     }
     return _contentCache;
->>>>>>> 0ad9b4de
 }
 
 - (void)displayNote {
@@ -451,13 +438,9 @@
             } failure:nil];
         }
         
-<<<<<<< HEAD
-        [self.user postPath:replyPath parameters:params success:^(AFHTTPRequestOperation *operation, id responseObject) {
-=======
         [self.replyTextView resignFirstResponder];
         self.replyTextView.editable = NO;
         [[[WPAccount defaultWordPressComAccount] restApi] postPath:replyPath parameters:params success:^(AFHTTPRequestOperation *operation, id responseObject) {
->>>>>>> 0ad9b4de
             DDLogVerbose(@"Response: %@", responseObject);
             [WPToast showToastWithMessage:NSLocalizedString(@"Replied", @"User replied to a comment")
                                  andImage:[UIImage imageNamed:@"action_icon_replied"]];
@@ -767,89 +750,4 @@
 
 #pragma mark - UIKeyboard notifications
 
-<<<<<<< HEAD
-=======
-- (void)onShowKeyboard:(NSNotification *)notification {
-    self.navigationController.navigationBarHidden = YES;
-    
-    CGFloat verticalDelta = [self keyboardVerticalOverlapChangeFromNotification:notification];
-    CGFloat maxVerticalSpace = self.view.frame.size.height + verticalDelta;
-    CGRect bannerFrame = self.postBanner.frame;
-    CGRect toolbarFrame = self.toolbar.frame;
-    CGRect tableFrame = self.tableView.frame;
-    CGRect footerFrame = self.tableFooterView.frame;
-    CGRect replyBarFrame = self.replyNavigationBar.frame;
-    
-    self.replyNavigationBar.hidden = NO;
-
-    replyBarFrame.origin.y = 0;
-    replyBarFrame.size.width = self.view.frame.size.width;
-    self.replyNavigationBar.frame = replyBarFrame;
-
-    bannerFrame.origin.y = -bannerFrame.size.height;
-    toolbarFrame.origin.y = self.view.bounds.size.height;
-    tableFrame.origin.y = CGRectGetMaxY(replyBarFrame);
-    tableFrame.size.height = maxVerticalSpace - tableFrame.origin.y;
-    footerFrame.size.height = MAX(CGRectGetHeight(tableFrame) * 0.75f, 88.f);
-
-    [UIView animateWithDuration:0.2f animations:^{
-        self.tableFooterView.frame = footerFrame;
-        self.tableView.tableFooterView = self.tableFooterView;
-        self.tableView.frame = tableFrame;
-        self.postBanner.frame = bannerFrame;
-        self.toolbar.frame = toolbarFrame;
-        [self.tableView scrollRectToVisible:self.tableFooterView.frame animated:NO];
-    }];
-}
-
-- (void)onHideKeyboard:(NSNotification *)notification {
-    self.navigationController.navigationBarHidden = NO;
-    
-    self.replyNavigationBar.hidden = YES;
-    
-    CGRect bannerFrame = self.postBanner.frame;
-    CGRect toolbarFrame = self.toolbar.frame;
-    CGRect tableFrame = self.tableView.frame;
-    
-    bannerFrame.origin.y = 0;
-    toolbarFrame.origin.y = self.view.bounds.size.height - toolbarFrame.size.height;
-    tableFrame.origin.y = CGRectGetMaxY(bannerFrame);
-    tableFrame.size.height = toolbarFrame.origin.y - tableFrame.origin.y;
-
-    [UIView animateWithDuration:0.2f animations:^{
-        if (![self replyTextViewHasText]) {
-            CGRect tableFooterFrame = self.tableFooterView.frame;
-            tableFooterFrame.size.height = NotificationsCommentDetailViewControllerReplyTextViewDefaultHeight;
-            self.tableFooterView.frame = tableFooterFrame;
-            self.tableView.tableFooterView = self.tableFooterView;
-        }
-        self.tableView.frame = tableFrame;
-        self.postBanner.frame = bannerFrame;
-        self.toolbar.frame = toolbarFrame;
-    }];
-}
-
-- (CGFloat)keyboardVerticalOverlapChangeFromNotification:(NSNotification *)notification {
-    CGRect startFrame = [[notification.userInfo objectForKey:UIKeyboardFrameBeginUserInfoKey] CGRectValue];
-    CGRect endFrame = [[notification.userInfo objectForKey:UIKeyboardFrameEndUserInfoKey] CGRectValue];
-    
-    // adjust for any kind of rotation the view has
-    startFrame = [self.view.superview convertRect:startFrame fromView:nil];
-    endFrame = [self.view.superview convertRect:endFrame fromView:nil];
-    
-    // is the current view obscured at all by the start frame
-    CGRect startOverlapRect = CGRectIntersection(self.view.superview.bounds, startFrame);
-    CGRect endOverlapRect = CGRectIntersection(self.view.superview.bounds, endFrame);
-    
-    
-    // is there a change in x?, keyboard is sliding off due to push/pop animation, don't do anything
-    
-    // starting Y overlap
-    CGFloat startVerticalOverlap = startOverlapRect.size.height;
-    CGFloat endVerticalOverlap = endOverlapRect.size.height;
-    return startVerticalOverlap - endVerticalOverlap;
-}
-
->>>>>>> 0ad9b4de
-
 @end