<<<<<<< HEAD
import Foundation
import Gutenberg

class PageLayoutService {
    private struct Parameters {
        static let supportedBlocks = "supported_blocks"
=======
import UIKit

class PageLayoutService {
    private struct Parameters {
        static let previewWidth = "preview_width"
        static let scale = "scale"
>>>>>>> 2f87b429
    }

    typealias CompletionHandler = (Swift.Result<GutenbergPageLayouts, Error>) -> Void

    static func layouts(forBlog blog: Blog, withThumbnailSize thumbnailSize: CGSize, completion: @escaping CompletionHandler) {
        if blog.isAccessibleThroughWPCom() {
            fetchWordPressComLayouts(forBlog: blog, withThumbnailSize: thumbnailSize, completion: completion)
        } else {
            fetchSharedLayouts(thumbnailSize, completion: completion)
        }
    }

    private static func fetchWordPressComLayouts(forBlog blog: Blog, withThumbnailSize thumbnailSize: CGSize, completion: @escaping CompletionHandler) {
        guard let blogId = blog.dotComID as? Int, let api = blog.wordPressComRestApi() else {
            let error = NSError(domain: "PageLayoutService", code: 0, userInfo: [NSDebugDescriptionErrorKey: "Api or dotCom Site ID not found"])
            completion(.failure(error))
            return
        }

        let urlPath = "/wpcom/v2/sites/\(blogId)/block-layouts"
        fetchLayouts(thumbnailSize, api, urlPath, completion)
    }

    private static func fetchSharedLayouts(_ thumbnailSize: CGSize, completion: @escaping CompletionHandler) {
        let api = WordPressComRestApi.anonymousApi(userAgent: WPUserAgent.wordPress())
        let urlPath = "/wpcom/v2/common-block-layouts"
        fetchLayouts(thumbnailSize, api, urlPath, completion)
    }

<<<<<<< HEAD
    private static func fetchLayouts(_ api: WordPressComRestApi, _ urlPath: String, _ completion: @escaping CompletionHandler) {
        api.GET(urlPath, parameters: parameters(), success: { (responseObject, _) in
=======
    private static func fetchLayouts(_ thumbnailSize: CGSize, _ api: WordPressComRestApi, _ urlPath: String, _ completion: @escaping CompletionHandler) {
        api.GET(urlPath, parameters: parameters(thumbnailSize), success: { (responseObject, _) in
>>>>>>> 2f87b429
            guard let result = parseLayouts(fromResponse: responseObject) else {
                let error = NSError(domain: "PageLayoutService", code: 0, userInfo: [NSDebugDescriptionErrorKey: "Unable to parse response"])
                completion(.failure(error))
                return
            }
            completion(.success(result))
        }, failure: { (error, _) in
            completion(.failure(error))
        })
    }

    private static func parseLayouts(fromResponse response: Any) -> GutenbergPageLayouts? {
        guard let data = try? JSONSerialization.data(withJSONObject: response) else {
            return nil
        }
        return try? JSONDecoder().decode(GutenbergPageLayouts.self, from: data)
    }

    // Parameter Generation
<<<<<<< HEAD
    private static func parameters() -> [String: AnyObject] {
        return [
            Parameters.supportedBlocks: supportedBlocks as AnyObject
        ]
    }

    private static let supportedBlocks: String = {
        let isDevMode = BuildConfiguration.current ~= [.localDeveloper, .a8cBranchTest]
        return Gutenberg.supportedBlocks(isDev: isDevMode).joined(separator: ",")
    }()
=======
    private static func parameters(_ thumbnailSize: CGSize) -> [String: AnyObject] {
        return [
            Parameters.previewWidth: previewWidth(thumbnailSize) as AnyObject,
            Parameters.scale: scale as AnyObject
        ]
    }

    private static func previewWidth(_ thumbnailSize: CGSize) -> String {
        return "\(thumbnailSize.width)"
    }

    private static let scale = UIScreen.main.nativeScale
>>>>>>> 2f87b429
}<|MERGE_RESOLUTION|>--- conflicted
+++ resolved
@@ -1,18 +1,11 @@
-<<<<<<< HEAD
 import Foundation
 import Gutenberg
 
 class PageLayoutService {
     private struct Parameters {
         static let supportedBlocks = "supported_blocks"
-=======
-import UIKit
-
-class PageLayoutService {
-    private struct Parameters {
         static let previewWidth = "preview_width"
         static let scale = "scale"
->>>>>>> 2f87b429
     }
 
     typealias CompletionHandler = (Swift.Result<GutenbergPageLayouts, Error>) -> Void
@@ -42,13 +35,8 @@
         fetchLayouts(thumbnailSize, api, urlPath, completion)
     }
 
-<<<<<<< HEAD
-    private static func fetchLayouts(_ api: WordPressComRestApi, _ urlPath: String, _ completion: @escaping CompletionHandler) {
-        api.GET(urlPath, parameters: parameters(), success: { (responseObject, _) in
-=======
     private static func fetchLayouts(_ thumbnailSize: CGSize, _ api: WordPressComRestApi, _ urlPath: String, _ completion: @escaping CompletionHandler) {
         api.GET(urlPath, parameters: parameters(thumbnailSize), success: { (responseObject, _) in
->>>>>>> 2f87b429
             guard let result = parseLayouts(fromResponse: responseObject) else {
                 let error = NSError(domain: "PageLayoutService", code: 0, userInfo: [NSDebugDescriptionErrorKey: "Unable to parse response"])
                 completion(.failure(error))
@@ -68,10 +56,11 @@
     }
 
     // Parameter Generation
-<<<<<<< HEAD
-    private static func parameters() -> [String: AnyObject] {
+    private static func parameters(_ thumbnailSize: CGSize) -> [String: AnyObject] {
         return [
-            Parameters.supportedBlocks: supportedBlocks as AnyObject
+            Parameters.supportedBlocks: supportedBlocks as AnyObject,
+            Parameters.previewWidth: previewWidth(thumbnailSize) as AnyObject,
+            Parameters.scale: scale as AnyObject
         ]
     }
 
@@ -79,18 +68,10 @@
         let isDevMode = BuildConfiguration.current ~= [.localDeveloper, .a8cBranchTest]
         return Gutenberg.supportedBlocks(isDev: isDevMode).joined(separator: ",")
     }()
-=======
-    private static func parameters(_ thumbnailSize: CGSize) -> [String: AnyObject] {
-        return [
-            Parameters.previewWidth: previewWidth(thumbnailSize) as AnyObject,
-            Parameters.scale: scale as AnyObject
-        ]
-    }
 
     private static func previewWidth(_ thumbnailSize: CGSize) -> String {
         return "\(thumbnailSize.width)"
     }
 
     private static let scale = UIScreen.main.nativeScale
->>>>>>> 2f87b429
 }