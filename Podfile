source 'https://cdn.cocoapods.org/'

inhibit_all_warnings!
use_frameworks!

platform :ios, '11.0'
workspace 'WordPress.xcworkspace'

## Pods shared between all the targets
## ===================================
##
def wordpress_shared
    ## for production:
    pod 'WordPressShared', '~> 1.8.16'

    ## for development:
    # pod 'WordPressShared', :path => '../WordPress-iOS-Shared'

    ## while PR is in review:
    # pod 'WordPressShared', :git => 'https://github.com/wordpress-mobile/WordPress-iOS-Shared.git', :branch => ''
    # pod 'WordPressShared', :git => 'https://github.com/wordpress-mobile/WordPress-iOS-Shared.git', :commit  => 'efe5a065f3ace331353595ef85eef502baa23497'
end

def aztec
    ## When using a tagged version, feel free to comment out the WordPress-Aztec-iOS line below.
    ## When using a commit number (during development) you should provide the same commit number for both pods.
    ##
    ## pod 'WordPress-Aztec-iOS', :git => 'https://github.com/wordpress-mobile/AztecEditor-iOS.git', :commit => 'ba8524aba1332550efb05cad583a85ed3511beb5'
    ## pod 'WordPress-Editor-iOS', :git => 'https://github.com/wordpress-mobile/AztecEditor-iOS.git', :commit => 'ba8524aba1332550efb05cad583a85ed3511beb5'
    ## pod 'WordPress-Editor-iOS', :git => 'https://github.com/wordpress-mobile/AztecEditor-iOS.git', :tag => '1.5.0.beta.1'
    ## pod 'WordPress-Editor-iOS', :path => '../AztecEditor-iOS'
    pod 'WordPress-Editor-iOS', '~> 1.17.0'
end

def wordpress_ui
    ## for production:
    pod 'WordPressUI', '~> 1.5.2'

    ## for development:
    #pod 'WordPressUI', :path => '../WordPressUI-iOS'
    ## while PR is in review:
    #pod 'WordPressUI', :git => 'https://github.com/wordpress-mobile/WordPressUI-iOS', :branch => ''
end

def wordpress_kit
    pod 'WordPressKit', '~> 4.6.0'

    #pod 'WordPressKit', :git => 'https://github.com/wordpress-mobile/WordPressKit-iOS.git', :tag => '4.6.0-beta.3'
    #pod 'WordPressKit', :git => 'https://github.com/wordpress-mobile/WordPressKit-iOS.git', :branch => ''
    #pod 'WordPressKit', :git => 'https://github.com/wordpress-mobile/WordPressKit-iOS.git', :commit => ''
    #pod 'WordPressKit', :path => '../WordPressKit-iOS'
end

def shared_with_all_pods
    wordpress_shared
    pod 'CocoaLumberjack', '3.5.2'
    pod 'FormatterKit/TimeIntervalFormatter', '1.8.2'
    pod 'NSObject-SafeExpectations', '~> 0.0.4'
end

def shared_with_networking_pods
    pod 'Alamofire', '4.8.0'
    pod 'Reachability', '3.2'

    wordpress_kit
end

def shared_test_pods
    pod 'OHHTTPStubs', '6.1.0'
    pod 'OHHTTPStubs/Swift', '6.1.0'
    pod 'OCMock', '3.4.3'
end

def shared_with_extension_pods
    pod 'Gridicons', '~> 1.0'
    pod 'ZIPFoundation', '~> 0.9.8'
    pod 'Down', '~> 0.6.6'
end

def gutenberg(options)
    options[:git] = 'http://github.com/wordpress-mobile/gutenberg-mobile/'
    local_gutenberg = ENV['LOCAL_GUTENBERG']
    if local_gutenberg
      options = { :path => local_gutenberg.include?('/') ? local_gutenberg : '../gutenberg-mobile' }
    end
    pod 'Gutenberg', options
    pod 'RNTAztecView', options

    gutenberg_dependencies options
end

def gutenberg_dependencies(options)
    dependencies = [
        'FBReactNativeSpec',
        'FBLazyVector',
        'React',
        'ReactCommon',
        'RCTRequired',
        'RCTTypeSafety',
        'React-Core',
        'React-CoreModules',
        'React-RCTActionSheet',
        'React-RCTAnimation',
        'React-RCTBlob',
        'React-RCTImage',
        'React-RCTLinking',
        'React-RCTNetwork',
        'React-RCTSettings',
        'React-RCTText',
        'React-RCTVibration',
        'React-cxxreact',
        'React-jsinspector',
        'React-jsi',
        'React-jsiexecutor',
        'Yoga',
        'Folly',
        'glog',
        'react-native-keyboard-aware-scroll-view',
        'react-native-safe-area',
        'react-native-video',
        'RNSVG',
        'ReactNativeDarkMode',
        'react-native-slider',
        'react-native-linear-gradient'
    ]
    if options[:path]
        podspec_prefix = options[:path]
    else
        tag_or_commit = options[:tag] || options[:commit]
        podspec_prefix = "https://raw.githubusercontent.com/wordpress-mobile/gutenberg-mobile/#{tag_or_commit}"
    end

    for pod_name in dependencies do
        pod pod_name, :podspec => "#{podspec_prefix}/react-native-gutenberg-bridge/third-party-podspecs/#{pod_name}.podspec.json"
    end
end

## WordPress iOS
## =============
##
target 'WordPress' do
    project 'WordPress/WordPress.xcodeproj'

    shared_with_all_pods
    shared_with_networking_pods
    shared_with_extension_pods

    ## Gutenberg (React Native)
    ## =====================
    ##
    gutenberg :tag => 'v1.24.0'

    ## Third party libraries
    ## =====================
    ##
<<<<<<< HEAD
    pod '1PasswordExtension', '1.8.6'
=======
>>>>>>> d62d86a7
    pod 'Charts', '~> 3.2.2'
    pod 'Gifu', '3.2.0'
    pod 'AppCenter', '2.5.1', :configurations => ['Release-Internal', 'Release-Alpha']
    pod 'AppCenter/Distribute', '2.5.1', :configurations => ['Release-Internal', 'Release-Alpha']
    pod 'MRProgress', '0.8.3'
    pod 'Starscream', '3.0.6'
    pod 'SVProgressHUD', '2.2.5'
    pod 'ZendeskSupportSDK', '5.0.0'
    pod 'AlamofireNetworkActivityIndicator', '~> 2.4'
    pod 'FSInteractiveMap', :git => 'https://github.com/wordpress-mobile/FSInteractiveMap.git', :tag => '0.2.0'
    pod 'JTAppleCalendar', '~> 8.0.2'

    ## Automattic libraries
    ## ====================
    ##

    # Production
    pod 'Automattic-Tracks-iOS', '~> 0.4.4'
    # While in PR
    # pod 'Automattic-Tracks-iOS', :git => 'https://github.com/Automattic/Automattic-Tracks-iOS.git', :branch => 'feature/Swift-5-migration'

    pod 'NSURL+IDN', '~> 0.4'

    pod 'WPMediaPicker', '~> 1.6.1'
    ## while PR is in review:
    # pod 'WPMediaPicker', :git => 'https://github.com/wordpress-mobile/MediaPicker-iOS.git', :branch => ''
    # pod 'WPMediaPicker', :path => '../MediaPicker-iOS'

    pod 'Gridicons', '~> 1.0'

<<<<<<< HEAD
    #pod 'WordPressAuthenticator', '~> 1.11.0-beta.15'
=======
    pod 'WordPressAuthenticator', '~> 1.11.0'
>>>>>>> d62d86a7
    # While in PR
    pod 'WordPressAuthenticator', :git => 'https://github.com/wordpress-mobile/WordPressAuthenticator-iOS.git', :branch => 'issue/211-remove-showLinkMailView'
    # pod 'WordPressAuthenticator', :git => 'https://github.com/wordpress-mobile/WordPressAuthenticator-iOS.git', :commit => ''
    # pod 'WordPressAuthenticator', :path => '../WordPressAuthenticator-iOS'

    pod 'MediaEditor', '~> 1.0.1'
    # pod 'MediaEditor', :git => 'https://github.com/wordpress-mobile/MediaEditor-iOS.git', :commit => 'a4178ed9b0f3622faafb41dd12503e26c5523a32'
    # pod 'MediaEditor', :path => '../MediaEditor-iOS'

    aztec
    wordpress_ui

    target 'WordPressTest' do
        inherit! :search_paths

        shared_test_pods
        pod 'Nimble', '~> 7.3.1'
    end


    post_install do
        puts 'Patching RCTShadowView to fix nested group block - it could be removed after upgrade to 0.62'
        %x(patch Pods/React-Core/React/Views/RCTShadowView.m < patches/react-native+0.61.5.patch)


        ## Convert the 3rd-party license acknowledgements markdown into html for use in the app
        require 'commonmarker'

        project_root = File.dirname(__FILE__)
        acknowledgements = 'Acknowledgments'
        markdown = File.read("#{project_root}/Pods/Target Support Files/Pods-WordPress/Pods-WordPress-acknowledgements.markdown")
        rendered_html = CommonMarker.render_html(markdown, :DEFAULT)
        styled_html = "<head>
                         <meta name=\"viewport\" content=\"width=device-width, initial-scale=1\">
                         <style>
                           body {
                             font-family: -apple-system, BlinkMacSystemFont, 'Segoe UI', Roboto, Oxygen, Ubuntu, Cantarell, 'Open Sans', 'Helvetica Neue', sans-serif;
                             font-size: 16px;
                             color: #1a1a1a;
                             margin: 20px;
                           }
                          @media (prefers-color-scheme: dark) {
                           body {
                            background: #1a1a1a;
                            color: white;
                           }
                          }
                           pre {
                            white-space: pre-wrap;
                           }
                         </style>
                         <title>
                           #{acknowledgements}
                         </title>
                       </head>
                       <body>
                         #{rendered_html}
                       </body>"

          ## Remove the <h1>, since we've promoted it to <title>
          styled_html = styled_html.sub("<h1>Acknowledgements</h1>", '')

          ## The glog library's license contains a URL that does not wrap in the web view,
          ## leading to a large right-hand whitespace gutter.  Work around this by explicitly
          ## inserting a <br> in the HTML.  Use gsub juuust in case another one sneaks in later.
          styled_html = styled_html.gsub('p?hl=en#dR3YEbitojA/COPYING', 'p?hl=en#dR3YEbitojA/COPYING<br>')

        File.write("#{project_root}/Pods/Target Support Files/Pods-WordPress/acknowledgements.html", styled_html)
    end
end


## Share Extension
## ===============
##
target 'WordPressShareExtension' do
    project 'WordPress/WordPress.xcodeproj'

    shared_with_extension_pods

    aztec
    shared_with_all_pods
    shared_with_networking_pods
    wordpress_ui
end


## DraftAction Extension
## =====================
##
target 'WordPressDraftActionExtension' do
    project 'WordPress/WordPress.xcodeproj'

    shared_with_extension_pods

    aztec
    shared_with_all_pods
    shared_with_networking_pods
    wordpress_ui
end


## Today Widget
## ============
##
target 'WordPressTodayWidget' do
    project 'WordPress/WordPress.xcodeproj'

    shared_with_all_pods
    shared_with_networking_pods

    wordpress_ui
end

## All Time Widget
## ============
##
target 'WordPressAllTimeWidget' do
    project 'WordPress/WordPress.xcodeproj'

    shared_with_all_pods
    shared_with_networking_pods

    wordpress_ui
end

## This Week Widget
## ============
##
target 'WordPressThisWeekWidget' do
    project 'WordPress/WordPress.xcodeproj'

    shared_with_all_pods
    shared_with_networking_pods

    wordpress_ui
end

## Notification Content Extension
## ==============================
##
target 'WordPressNotificationContentExtension' do
    project 'WordPress/WordPress.xcodeproj'

    wordpress_kit
    wordpress_shared
    wordpress_ui
end



## Notification Service Extension
## ==============================
##
target 'WordPressNotificationServiceExtension' do
    project 'WordPress/WordPress.xcodeproj'

    wordpress_kit
    wordpress_shared
    wordpress_ui
end


## Mocks
## ===================
##
def wordpress_mocks
  pod 'WordPressMocks', '~> 0.0.8'
  # pod 'WordPressMocks', :git => 'https://github.com/wordpress-mobile/WordPressMocks.git', :commit => ''
  # pod 'WordPressMocks', :git => 'https://github.com/wordpress-mobile/WordPressMocks.git', :branch => 'add/screenshot-mocks'
  # pod 'WordPressMocks', :path => '../WordPressMocks'
end


## Screenshot Generation
## ===================
##
target 'WordPressScreenshotGeneration' do
    project 'WordPress/WordPress.xcodeproj'

    wordpress_mocks
    pod 'SimulatorStatusMagic'
end

## UI Tests
## ===================
##
target 'WordPressUITests' do
    project 'WordPress/WordPress.xcodeproj'

    wordpress_mocks
end

# Static Frameworks:
# ============
#
# Make all pods that are not shared across multiple targets into static frameworks by overriding the static_framework? function to return true
# Linking the shared frameworks statically would lead to duplicate symbols
# A future version of CocoaPods may make this easier to do. See https://github.com/CocoaPods/CocoaPods/issues/7428
shared_targets = ['WordPressFlux']
pre_install do |installer|
    static = []
    dynamic = []
    installer.pod_targets.each do |pod|

        # Statically linking Sentry results in a conflict with `NSDictionary.objectAtKeyPath`, but dynamically
        # linking it resolves this.
        if pod.name == "Sentry"
          dynamic << pod
          next
        end

        # If this pod is a dependency of one of our shared targets, it must be linked dynamically
        if pod.target_definitions.any? { |t| shared_targets.include? t.name }
          dynamic << pod
          next
        end
        static << pod
		pod.instance_variable_set(:@build_type, Pod::Target::BuildType.static_framework)
    end
    puts "Installing #{static.count} pods as static frameworks"
    puts "Installing #{dynamic.count} pods as dynamic frameworks"
end<|MERGE_RESOLUTION|>--- conflicted
+++ resolved
@@ -153,10 +153,6 @@
     ## Third party libraries
     ## =====================
     ##
-<<<<<<< HEAD
-    pod '1PasswordExtension', '1.8.6'
-=======
->>>>>>> d62d86a7
     pod 'Charts', '~> 3.2.2'
     pod 'Gifu', '3.2.0'
     pod 'AppCenter', '2.5.1', :configurations => ['Release-Internal', 'Release-Alpha']
@@ -187,11 +183,7 @@
 
     pod 'Gridicons', '~> 1.0'
 
-<<<<<<< HEAD
-    #pod 'WordPressAuthenticator', '~> 1.11.0-beta.15'
-=======
-    pod 'WordPressAuthenticator', '~> 1.11.0'
->>>>>>> d62d86a7
+    #pod 'WordPressAuthenticator', '~> 1.11.0'
     # While in PR
     pod 'WordPressAuthenticator', :git => 'https://github.com/wordpress-mobile/WordPressAuthenticator-iOS.git', :branch => 'issue/211-remove-showLinkMailView'
     # pod 'WordPressAuthenticator', :git => 'https://github.com/wordpress-mobile/WordPressAuthenticator-iOS.git', :commit => ''
